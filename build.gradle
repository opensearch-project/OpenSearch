--- conflicted
+++ resolved
@@ -172,11 +172,7 @@
 
 boolean bwc_tests_enabled = false
 /* place a PR link here when committing bwc changes */
-<<<<<<< HEAD
-final String bwc_tests_disabled_issue = "https://github.com/opendistro-for-elasticsearch/search/issues/105"
-=======
 final String bwc_tests_disabled_issue = "https://github.com/opensearch-project/OpenSearch/issues/105"
->>>>>>> b0f137e9
 if (bwc_tests_enabled == false) {
   if (bwc_tests_disabled_issue.isEmpty()) {
     throw new GradleException("bwc_tests_disabled_issue must be set when bwc_tests_enabled == false")
