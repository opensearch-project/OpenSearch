/*
 * Licensed to Elasticsearch under one or more contributor
 * license agreements. See the NOTICE file distributed with
 * this work for additional information regarding copyright
 * ownership. Elasticsearch licenses this file to you under
 * the Apache License, Version 2.0 (the "License"); you may
 * not use this file except in compliance with the License.
 * You may obtain a copy of the License at
 *
 *    http://www.apache.org/licenses/LICENSE-2.0
 *
 * Unless required by applicable law or agreed to in writing,
 * software distributed under the License is distributed on an
 * "AS IS" BASIS, WITHOUT WARRANTIES OR CONDITIONS OF ANY
 * KIND, either express or implied.  See the License for the
 * specific language governing permissions and limitations
 * under the License.
 */
package org.opensearch.cluster.coordination;

import joptsimple.OptionSet;
import org.opensearch.OpenSearchException;
import org.opensearch.cli.MockTerminal;
import org.opensearch.cli.UserException;
import org.opensearch.common.settings.Settings;
import org.opensearch.env.Environment;
import org.opensearch.env.TestEnvironment;
import org.opensearch.test.ESIntegTestCase;

import static org.hamcrest.Matchers.containsString;

@ESIntegTestCase.ClusterScope(scope = ESIntegTestCase.Scope.TEST, numDataNodes = 0, autoManageMasterNodes = false)
public class RemoveCustomsCommandIT extends ESIntegTestCase {

    public void testRemoveCustomsAbortedByUser() throws Exception {
        internalCluster().setBootstrapMasterNodeIndex(0);
        String node = internalCluster().startNode();
        Settings dataPathSettings = internalCluster().dataPathSettings(node);
        ensureStableCluster(1);
        internalCluster().stopRandomDataNode();

        Environment environment = TestEnvironment.newEnvironment(
            Settings.builder().put(internalCluster().getDefaultSettings()).put(dataPathSettings).build());
        expectThrows(() -> removeCustoms(environment, true, new String[]{ "index-graveyard" }),
<<<<<<< HEAD
            OpensearchNodeCommand.ABORTED_BY_USER_MSG);
=======
            OpenSearchNodeCommand.ABORTED_BY_USER_MSG);
>>>>>>> fa2a2295
    }

    public void testRemoveCustomsSuccessful() throws Exception {
        internalCluster().setBootstrapMasterNodeIndex(0);
        String node = internalCluster().startNode();
        createIndex("test");
        client().admin().indices().prepareDelete("test").get();
        assertEquals(1, client().admin().cluster().prepareState().get().getState().metadata().indexGraveyard().getTombstones().size());
        Settings dataPathSettings = internalCluster().dataPathSettings(node);
        ensureStableCluster(1);
        internalCluster().stopRandomDataNode();

        Environment environment = TestEnvironment.newEnvironment(
            Settings.builder().put(internalCluster().getDefaultSettings()).put(dataPathSettings).build());
        MockTerminal terminal = removeCustoms(environment, false,
            randomBoolean() ?
                new String[]{ "index-graveyard" } :
                new String[]{ "index-*" }
            );
        assertThat(terminal.getOutput(), containsString(RemoveCustomsCommand.CUSTOMS_REMOVED_MSG));
        assertThat(terminal.getOutput(), containsString("The following customs will be removed:"));
        assertThat(terminal.getOutput(), containsString("index-graveyard"));

        internalCluster().startNode(dataPathSettings);
        assertEquals(0, client().admin().cluster().prepareState().get().getState().metadata().indexGraveyard().getTombstones().size());
    }

    public void testCustomDoesNotMatch() throws Exception {
        internalCluster().setBootstrapMasterNodeIndex(0);
        String node = internalCluster().startNode();
        createIndex("test");
        client().admin().indices().prepareDelete("test").get();
        assertEquals(1, client().admin().cluster().prepareState().get().getState().metadata().indexGraveyard().getTombstones().size());
        Settings dataPathSettings = internalCluster().dataPathSettings(node);
        ensureStableCluster(1);
        internalCluster().stopRandomDataNode();

        Environment environment = TestEnvironment.newEnvironment(
            Settings.builder().put(internalCluster().getDefaultSettings()).put(dataPathSettings).build());
        UserException ex = expectThrows(UserException.class, () -> removeCustoms(environment, false,
            new String[]{ "index-greveyard-with-typos" }));
        assertThat(ex.getMessage(), containsString("No custom metadata matching [index-greveyard-with-typos] were " +
            "found on this node"));
    }

<<<<<<< HEAD
    private MockTerminal executeCommand(OpensearchNodeCommand command, Environment environment, boolean abort, String... args)
=======
    private MockTerminal executeCommand(OpenSearchNodeCommand command, Environment environment, boolean abort, String... args)
>>>>>>> fa2a2295
        throws Exception {
        final MockTerminal terminal = new MockTerminal();
        final OptionSet options = command.getParser().parse(args);
        final String input;

        if (abort) {
            input = randomValueOtherThanMany(c -> c.equalsIgnoreCase("y"), () -> randomAlphaOfLength(1));
        } else {
            input = randomBoolean() ? "y" : "Y";
        }

        terminal.addTextInput(input);

        try {
            command.execute(terminal, options, environment);
        } finally {
<<<<<<< HEAD
            assertThat(terminal.getOutput(), containsString(OpensearchNodeCommand.STOP_WARNING_MSG));
=======
            assertThat(terminal.getOutput(), containsString(OpenSearchNodeCommand.STOP_WARNING_MSG));
>>>>>>> fa2a2295
        }

        return terminal;
    }

    private MockTerminal removeCustoms(Environment environment, boolean abort, String... args) throws Exception {
        final MockTerminal terminal = executeCommand(new RemoveCustomsCommand(), environment, abort, args);
        assertThat(terminal.getOutput(), containsString(RemoveCustomsCommand.CONFIRMATION_MSG));
        assertThat(terminal.getOutput(), containsString(RemoveCustomsCommand.CUSTOMS_REMOVED_MSG));
        return terminal;
    }

    private void expectThrows(ThrowingRunnable runnable, String message) {
        OpenSearchException ex = expectThrows(OpenSearchException.class, runnable);
        assertThat(ex.getMessage(), containsString(message));
    }
}<|MERGE_RESOLUTION|>--- conflicted
+++ resolved
@@ -42,11 +42,7 @@
         Environment environment = TestEnvironment.newEnvironment(
             Settings.builder().put(internalCluster().getDefaultSettings()).put(dataPathSettings).build());
         expectThrows(() -> removeCustoms(environment, true, new String[]{ "index-graveyard" }),
-<<<<<<< HEAD
-            OpensearchNodeCommand.ABORTED_BY_USER_MSG);
-=======
             OpenSearchNodeCommand.ABORTED_BY_USER_MSG);
->>>>>>> fa2a2295
     }
 
     public void testRemoveCustomsSuccessful() throws Exception {
@@ -92,11 +88,7 @@
             "found on this node"));
     }
 
-<<<<<<< HEAD
-    private MockTerminal executeCommand(OpensearchNodeCommand command, Environment environment, boolean abort, String... args)
-=======
     private MockTerminal executeCommand(OpenSearchNodeCommand command, Environment environment, boolean abort, String... args)
->>>>>>> fa2a2295
         throws Exception {
         final MockTerminal terminal = new MockTerminal();
         final OptionSet options = command.getParser().parse(args);
@@ -113,11 +105,7 @@
         try {
             command.execute(terminal, options, environment);
         } finally {
-<<<<<<< HEAD
-            assertThat(terminal.getOutput(), containsString(OpensearchNodeCommand.STOP_WARNING_MSG));
-=======
             assertThat(terminal.getOutput(), containsString(OpenSearchNodeCommand.STOP_WARNING_MSG));
->>>>>>> fa2a2295
         }
 
         return terminal;
