/*
 * SPDX-License-Identifier: Apache-2.0
 *
 * The OpenSearch Contributors require contributions made to
 * this file be licensed under the Apache-2.0 license or a
 * compatible open source license.
 */

package org.opensearch.gateway.remote;

import org.opensearch.action.admin.cluster.node.stats.NodesStatsRequest;
import org.opensearch.action.admin.cluster.node.stats.NodesStatsResponse;
import org.opensearch.action.admin.cluster.settings.ClusterUpdateSettingsRequest;
import org.opensearch.action.admin.cluster.state.ClusterStateResponse;
import org.opensearch.client.Client;
import org.opensearch.cluster.coordination.CoordinationState;
import org.opensearch.cluster.coordination.PersistedStateRegistry;
import org.opensearch.common.blobstore.BlobPath;
import org.opensearch.common.settings.Settings;
import org.opensearch.discovery.DiscoveryStats;
<<<<<<< HEAD
import org.opensearch.gateway.GatewayMetaState;
=======
import org.opensearch.gateway.remote.ClusterMetadataManifest.UploadedIndexMetadata;
>>>>>>> 19356506
import org.opensearch.gateway.remote.model.RemoteClusterMetadataManifest;
import org.opensearch.gateway.remote.model.RemoteRoutingTableBlobStore;
import org.opensearch.index.remote.RemoteStoreEnums.PathHashAlgorithm;
import org.opensearch.index.remote.RemoteStoreEnums.PathType;
import org.opensearch.indices.recovery.RecoverySettings;
import org.opensearch.remotestore.RemoteStoreBaseIntegTestCase;
import org.opensearch.repositories.RepositoriesService;
import org.opensearch.repositories.blobstore.BlobStoreRepository;
import org.opensearch.repositories.fs.ReloadableFsRepository;
import org.opensearch.test.OpenSearchIntegTestCase.ClusterScope;
import org.opensearch.test.OpenSearchIntegTestCase.Scope;
import org.junit.Before;

import java.io.IOException;
import java.nio.charset.StandardCharsets;
import java.util.Base64;
import java.util.Locale;
import java.util.Map;
import java.util.concurrent.ExecutionException;
import java.util.function.Function;
import java.util.stream.Collectors;

import static org.opensearch.common.util.FeatureFlags.REMOTE_PUBLICATION_EXPERIMENTAL;
import static org.opensearch.gateway.remote.RemoteClusterStateAttributesManager.DISCOVERY_NODES;
import static org.opensearch.gateway.remote.RemoteClusterStateService.REMOTE_CLUSTER_STATE_ENABLED_SETTING;
import static org.opensearch.gateway.remote.RemoteClusterStateUtils.DELIMITER;
import static org.opensearch.gateway.remote.model.RemoteClusterBlocks.CLUSTER_BLOCKS;
import static org.opensearch.gateway.remote.model.RemoteCoordinationMetadata.COORDINATION_METADATA;
import static org.opensearch.gateway.remote.model.RemoteCustomMetadata.CUSTOM_METADATA;
import static org.opensearch.gateway.remote.model.RemotePersistentSettingsMetadata.SETTING_METADATA;
import static org.opensearch.gateway.remote.model.RemoteTemplatesMetadata.TEMPLATES_METADATA;
import static org.opensearch.gateway.remote.model.RemoteTransientSettingsMetadata.TRANSIENT_SETTING_METADATA;
import static org.opensearch.node.remotestore.RemoteStoreNodeAttribute.REMOTE_STORE_REPOSITORY_SETTINGS_ATTRIBUTE_KEY_PREFIX;
import static org.opensearch.node.remotestore.RemoteStoreNodeAttribute.REMOTE_STORE_REPOSITORY_TYPE_ATTRIBUTE_KEY_FORMAT;
import static org.opensearch.node.remotestore.RemoteStoreNodeAttribute.REMOTE_STORE_ROUTING_TABLE_REPOSITORY_NAME_ATTRIBUTE_KEY;
import static org.opensearch.test.hamcrest.OpenSearchAssertions.assertAcked;
import static org.hamcrest.Matchers.is;
import static org.hamcrest.Matchers.startsWith;

@ClusterScope(scope = Scope.TEST, numDataNodes = 0)
public class RemoteStatePublicationIT extends RemoteStoreBaseIntegTestCase {

    private static final String INDEX_NAME = "test-index";
    private static final String REMOTE_STATE_PREFIX = "!";
    private static final String REMOTE_ROUTING_PREFIX = "_";
    private boolean isRemoteStateEnabled = true;
<<<<<<< HEAD
    private boolean isRemotePublicationEnabled = true;
=======
    private String isRemotePublicationEnabled = "true";
    private boolean hasRemoteStateCharPrefix;
    private boolean hasRemoteRoutingCharPrefix;
>>>>>>> 19356506

    @Before
    public void setup() {
        asyncUploadMockFsRepo = false;
        isRemoteStateEnabled = true;
<<<<<<< HEAD
        isRemotePublicationEnabled = true;
=======
        isRemotePublicationEnabled = "true";
        hasRemoteStateCharPrefix = randomBoolean();
        hasRemoteRoutingCharPrefix = randomBoolean();
    }

    @Override
    protected Settings featureFlagSettings() {
        return Settings.builder()
            .put(super.featureFlagSettings())
            .put(FeatureFlags.REMOTE_PUBLICATION_EXPERIMENTAL, isRemotePublicationEnabled)
            .build();
>>>>>>> 19356506
    }

    @Override
    protected Settings nodeSettings(int nodeOrdinal) {
        String routingTableRepoName = "remote-routing-repo";
        String routingTableRepoTypeAttributeKey = String.format(
            Locale.getDefault(),
            "node.attr." + REMOTE_STORE_REPOSITORY_TYPE_ATTRIBUTE_KEY_FORMAT,
            routingTableRepoName
        );
        String routingTableRepoSettingsAttributeKeyPrefix = String.format(
            Locale.getDefault(),
            "node.attr." + REMOTE_STORE_REPOSITORY_SETTINGS_ATTRIBUTE_KEY_PREFIX,
            routingTableRepoName
        );

        return Settings.builder()
            .put(super.nodeSettings(nodeOrdinal))
            .put(REMOTE_CLUSTER_STATE_ENABLED_SETTING.getKey(), isRemoteStateEnabled)
            .put("node.attr." + REMOTE_STORE_ROUTING_TABLE_REPOSITORY_NAME_ATTRIBUTE_KEY, routingTableRepoName)
            .put(routingTableRepoTypeAttributeKey, ReloadableFsRepository.TYPE)
            .put(routingTableRepoSettingsAttributeKeyPrefix + "location", segmentRepoPath)
            .put(
                RemoteClusterStateService.REMOTE_CLUSTER_STATE_CHECKSUM_VALIDATION_MODE_SETTING.getKey(),
                RemoteClusterStateService.RemoteClusterStateValidationMode.FAILURE
            )
<<<<<<< HEAD
            .put(REMOTE_PUBLICATION_EXPERIMENTAL, isRemotePublicationEnabled)
=======
            .put(
                RemoteClusterStateService.CLUSTER_REMOTE_STORE_STATE_PATH_PREFIX.getKey(),
                hasRemoteStateCharPrefix ? REMOTE_STATE_PREFIX : ""
            )
            .put(
                RemoteRoutingTableBlobStore.CLUSTER_REMOTE_STORE_ROUTING_TABLE_PATH_PREFIX.getKey(),
                hasRemoteRoutingCharPrefix ? REMOTE_ROUTING_PREFIX : ""
            )
            .put(RemoteIndexMetadataManager.REMOTE_INDEX_METADATA_PATH_TYPE_SETTING.getKey(), PathType.HASHED_PREFIX.toString())
            .put(
                RemoteIndexMetadataManager.REMOTE_INDEX_METADATA_PATH_HASH_ALGO_SETTING.getKey(),
                PathHashAlgorithm.FNV_1A_COMPOSITE_1.toString()
            )
>>>>>>> 19356506
            .build();
    }

    public void testPublication() throws Exception {
        // create cluster with multi node (3 master + 2 data)
        prepareCluster(3, 2, INDEX_NAME, 1, 2);
        ensureStableCluster(5);
        ensureGreen(INDEX_NAME);
        // update settings on a random node
        assertAcked(
            internalCluster().client()
                .admin()
                .cluster()
                .updateSettings(
                    new ClusterUpdateSettingsRequest().persistentSettings(
                        Settings.builder().put(RecoverySettings.INDICES_RECOVERY_MAX_BYTES_PER_SEC_SETTING.getKey(), "10mb").build()
                    )
                )
                .actionGet()
        );

        RepositoriesService repositoriesService = internalCluster().getClusterManagerNodeInstance(RepositoriesService.class);
        BlobStoreRepository repository = (BlobStoreRepository) repositoriesService.repository(REPOSITORY_NAME);

        Map<String, Integer> globalMetadataFiles = getMetadataFiles(repository, RemoteClusterStateUtils.GLOBAL_METADATA_PATH_TOKEN);

        assertTrue(globalMetadataFiles.containsKey(COORDINATION_METADATA));
        assertTrue(globalMetadataFiles.containsKey(SETTING_METADATA));
        assertTrue(globalMetadataFiles.containsKey(TRANSIENT_SETTING_METADATA));
        assertTrue(globalMetadataFiles.containsKey(TEMPLATES_METADATA));
        assertTrue(globalMetadataFiles.keySet().stream().anyMatch(key -> key.startsWith(CUSTOM_METADATA)));

        Map<String, Integer> ephemeralMetadataFiles = getMetadataFiles(
            repository,
            RemoteClusterStateUtils.CLUSTER_STATE_EPHEMERAL_PATH_TOKEN
        );

        assertTrue(ephemeralMetadataFiles.containsKey(CLUSTER_BLOCKS));
        assertTrue(ephemeralMetadataFiles.containsKey(DISCOVERY_NODES));

        Map<String, Integer> manifestFiles = getMetadataFiles(repository, RemoteClusterMetadataManifest.MANIFEST);
        assertTrue(manifestFiles.containsKey(RemoteClusterMetadataManifest.MANIFEST));

        RemoteClusterStateService remoteClusterStateService = internalCluster().getInstance(
            RemoteClusterStateService.class,
            internalCluster().getClusterManagerName()
        );
        ClusterMetadataManifest manifest = remoteClusterStateService.getLatestClusterMetadataManifest(
            getClusterState().getClusterName().value(),
            getClusterState().metadata().clusterUUID()
        ).get();
        assertThat(manifest.getIndices().size(), is(1));
        if (hasRemoteStateCharPrefix) {
            for (UploadedIndexMetadata md : manifest.getIndices()) {
                assertThat(md.getUploadedFilename(), startsWith(REMOTE_STATE_PREFIX));
            }
        }
        assertThat(manifest.getIndicesRouting().size(), is(1));
        if (hasRemoteRoutingCharPrefix) {
            for (UploadedIndexMetadata md : manifest.getIndicesRouting()) {
                assertThat(md.getUploadedFilename(), startsWith(REMOTE_ROUTING_PREFIX));
            }
        }

        // get settings from each node and verify that it is updated
        Settings settings = clusterService().getSettings();
        logger.info("settings : {}", settings);
        for (Client client : clients()) {
            ClusterStateResponse response = client.admin().cluster().prepareState().clear().setMetadata(true).get();
            String refreshSetting = response.getState()
                .metadata()
                .settings()
                .get(RecoverySettings.INDICES_RECOVERY_MAX_BYTES_PER_SEC_SETTING.getKey());
            assertEquals("10mb", refreshSetting);
        }
    }

    public void testRemotePublicationDisableIfRemoteStateDisabled() {
        // only disable remote state
        isRemoteStateEnabled = false;
        // create cluster with multi node with in-consistent settings
        prepareCluster(3, 2, INDEX_NAME, 1, 2);
        // assert cluster is stable, ensuring publication falls back to legacy transport with inconsistent settings
        ensureStableCluster(5);
        ensureGreen(INDEX_NAME);

        assertNull(internalCluster().getCurrentClusterManagerNodeInstance(RemoteClusterStateService.class));
    }

    public void testRemotePublicationDownloadStats() {
        int shardCount = randomIntBetween(1, 2);
        int replicaCount = 1;
        int dataNodeCount = shardCount * (replicaCount + 1);
        int clusterManagerNodeCount = 1;
        prepareCluster(clusterManagerNodeCount, dataNodeCount, INDEX_NAME, replicaCount, shardCount);
        String dataNode = internalCluster().getDataNodeNames().stream().collect(Collectors.toList()).get(0);

        NodesStatsResponse nodesStatsResponseDataNode = client().admin()
            .cluster()
            .prepareNodesStats(dataNode)
            .addMetric(NodesStatsRequest.Metric.DISCOVERY.metricName())
            .get();

        assertDataNodeDownloadStats(nodesStatsResponseDataNode);

    }

    public void testMasterReElectionUsesIncrementalUpload() throws IOException {
        prepareCluster(3, 2, INDEX_NAME, 1, 1);
        PersistedStateRegistry persistedStateRegistry = internalCluster().getClusterManagerNodeInstance(PersistedStateRegistry.class);
        GatewayMetaState.RemotePersistedState remotePersistedState = (GatewayMetaState.RemotePersistedState) persistedStateRegistry
            .getPersistedState(PersistedStateRegistry.PersistedStateType.REMOTE);
        ClusterMetadataManifest manifest = remotePersistedState.getLastAcceptedManifest();
        // force elected master to step down
        internalCluster().stopCurrentClusterManagerNode();
        ensureStableCluster(4);

        persistedStateRegistry = internalCluster().getClusterManagerNodeInstance(PersistedStateRegistry.class);
        CoordinationState.PersistedState persistedStateAfterElection = persistedStateRegistry.getPersistedState(
            PersistedStateRegistry.PersistedStateType.REMOTE
        );
        ClusterMetadataManifest manifestAfterElection = persistedStateAfterElection.getLastAcceptedManifest();

        // coordination metadata is updated, it will be unequal
        assertNotEquals(manifest.getCoordinationMetadata(), manifestAfterElection.getCoordinationMetadata());
        // all other attributes are not uploaded again and will be pointing to same files in manifest after new master is elected
        assertEquals(manifest.getClusterUUID(), manifestAfterElection.getClusterUUID());
        assertEquals(manifest.getIndices(), manifestAfterElection.getIndices());
        assertEquals(manifest.getSettingsMetadata(), manifestAfterElection.getSettingsMetadata());
        assertEquals(manifest.getTemplatesMetadata(), manifestAfterElection.getTemplatesMetadata());
        assertEquals(manifest.getCustomMetadataMap(), manifestAfterElection.getCustomMetadataMap());
        assertEquals(manifest.getRoutingTableVersion(), manifest.getRoutingTableVersion());
        assertEquals(manifest.getIndicesRouting(), manifestAfterElection.getIndicesRouting());
    }

    public void testVotingConfigAreCommitted() throws ExecutionException, InterruptedException {
        prepareCluster(3, 2, INDEX_NAME, 1, 2);
        ensureStableCluster(5);
        ensureGreen(INDEX_NAME);
        // add two new nodes to the cluster, to update the voting config
        internalCluster().startClusterManagerOnlyNodes(2, Settings.EMPTY);
        ensureStableCluster(7);

        internalCluster().getInstances(PersistedStateRegistry.class).forEach(persistedStateRegistry -> {
            CoordinationState.PersistedState localState = persistedStateRegistry.getPersistedState(
                PersistedStateRegistry.PersistedStateType.LOCAL
            );
            CoordinationState.PersistedState remoteState = persistedStateRegistry.getPersistedState(
                PersistedStateRegistry.PersistedStateType.REMOTE
            );
            if (remoteState != null) {
                assertEquals(
                    localState.getLastAcceptedState().getLastCommittedConfiguration(),
                    remoteState.getLastAcceptedState().getLastCommittedConfiguration()
                );
                assertEquals(5, remoteState.getLastAcceptedState().getLastCommittedConfiguration().getNodeIds().size());
            }
        });
    }

    private void assertDataNodeDownloadStats(NodesStatsResponse nodesStatsResponse) {
        // assert cluster state stats for data node
        DiscoveryStats dataNodeDiscoveryStats = nodesStatsResponse.getNodes().get(0).getDiscoveryStats();
        assertNotNull(dataNodeDiscoveryStats.getClusterStateStats());
        assertEquals(0, dataNodeDiscoveryStats.getClusterStateStats().getUpdateSuccess());
        assertTrue(dataNodeDiscoveryStats.getClusterStateStats().getPersistenceStats().get(0).getSuccessCount() > 0);
        assertEquals(0, dataNodeDiscoveryStats.getClusterStateStats().getPersistenceStats().get(0).getFailedCount());
        assertTrue(dataNodeDiscoveryStats.getClusterStateStats().getPersistenceStats().get(0).getTotalTimeInMillis() > 0);

        assertTrue(dataNodeDiscoveryStats.getClusterStateStats().getPersistenceStats().get(1).getSuccessCount() > 0);
        assertEquals(0, dataNodeDiscoveryStats.getClusterStateStats().getPersistenceStats().get(1).getFailedCount());
        assertTrue(dataNodeDiscoveryStats.getClusterStateStats().getPersistenceStats().get(1).getTotalTimeInMillis() > 0);
    }

    private Map<String, Integer> getMetadataFiles(BlobStoreRepository repository, String subDirectory) throws IOException {
        BlobPath metadataPath = repository.basePath()
            .add(
                Base64.getUrlEncoder()
                    .withoutPadding()
                    .encodeToString(getClusterState().getClusterName().value().getBytes(StandardCharsets.UTF_8))
            )
            .add(RemoteClusterStateUtils.CLUSTER_STATE_PATH_TOKEN)
            .add(getClusterState().metadata().clusterUUID())
            .add(subDirectory);
        return repository.blobStore().blobContainer(metadataPath).listBlobs().keySet().stream().map(fileName -> {
            logger.info(fileName);
            return fileName.split(DELIMITER)[0];
        }).collect(Collectors.toMap(Function.identity(), key -> 1, Integer::sum));
    }
}<|MERGE_RESOLUTION|>--- conflicted
+++ resolved
@@ -18,11 +18,8 @@
 import org.opensearch.common.blobstore.BlobPath;
 import org.opensearch.common.settings.Settings;
 import org.opensearch.discovery.DiscoveryStats;
-<<<<<<< HEAD
+import org.opensearch.gateway.remote.ClusterMetadataManifest.UploadedIndexMetadata;
 import org.opensearch.gateway.GatewayMetaState;
-=======
-import org.opensearch.gateway.remote.ClusterMetadataManifest.UploadedIndexMetadata;
->>>>>>> 19356506
 import org.opensearch.gateway.remote.model.RemoteClusterMetadataManifest;
 import org.opensearch.gateway.remote.model.RemoteRoutingTableBlobStore;
 import org.opensearch.index.remote.RemoteStoreEnums.PathHashAlgorithm;
@@ -69,33 +66,17 @@
     private static final String REMOTE_STATE_PREFIX = "!";
     private static final String REMOTE_ROUTING_PREFIX = "_";
     private boolean isRemoteStateEnabled = true;
-<<<<<<< HEAD
     private boolean isRemotePublicationEnabled = true;
-=======
-    private String isRemotePublicationEnabled = "true";
     private boolean hasRemoteStateCharPrefix;
     private boolean hasRemoteRoutingCharPrefix;
->>>>>>> 19356506
 
     @Before
     public void setup() {
         asyncUploadMockFsRepo = false;
         isRemoteStateEnabled = true;
-<<<<<<< HEAD
         isRemotePublicationEnabled = true;
-=======
-        isRemotePublicationEnabled = "true";
         hasRemoteStateCharPrefix = randomBoolean();
         hasRemoteRoutingCharPrefix = randomBoolean();
-    }
-
-    @Override
-    protected Settings featureFlagSettings() {
-        return Settings.builder()
-            .put(super.featureFlagSettings())
-            .put(FeatureFlags.REMOTE_PUBLICATION_EXPERIMENTAL, isRemotePublicationEnabled)
-            .build();
->>>>>>> 19356506
     }
 
     @Override
@@ -122,9 +103,7 @@
                 RemoteClusterStateService.REMOTE_CLUSTER_STATE_CHECKSUM_VALIDATION_MODE_SETTING.getKey(),
                 RemoteClusterStateService.RemoteClusterStateValidationMode.FAILURE
             )
-<<<<<<< HEAD
             .put(REMOTE_PUBLICATION_EXPERIMENTAL, isRemotePublicationEnabled)
-=======
             .put(
                 RemoteClusterStateService.CLUSTER_REMOTE_STORE_STATE_PATH_PREFIX.getKey(),
                 hasRemoteStateCharPrefix ? REMOTE_STATE_PREFIX : ""
@@ -138,7 +117,6 @@
                 RemoteIndexMetadataManager.REMOTE_INDEX_METADATA_PATH_HASH_ALGO_SETTING.getKey(),
                 PathHashAlgorithm.FNV_1A_COMPOSITE_1.toString()
             )
->>>>>>> 19356506
             .build();
     }
 
