--- conflicted
+++ resolved
@@ -19,12 +19,9 @@
 
 import java.util.concurrent.CountDownLatch;
 import static java.util.Arrays.asList;
-<<<<<<< HEAD
 import static org.hamcrest.Matchers.equalTo;
 import static org.hamcrest.Matchers.greaterThan;
 import static org.opensearch.test.hamcrest.OpenSearchAssertions.assertAcked;
-=======
->>>>>>> 70d25ef7
 
 @OpenSearchIntegTestCase.ClusterScope(scope = OpenSearchIntegTestCase.Scope.TEST, numDataNodes = 0)
 public class SegmentReplicationStatsIT extends SegmentReplicationBaseIT {
@@ -53,7 +50,6 @@
         refresh(INDEX_NAME);
         ensureSearchable(INDEX_NAME);
 
-<<<<<<< HEAD
         SegmentReplicationStatsResponse segmentReplicationStatsResponse = dataNodeClient().admin()
             .indices()
             .prepareSegmentReplicationStats(INDEX_NAME)
@@ -62,19 +58,6 @@
         assertThat(segmentReplicationStatsResponse.shardSegmentReplicationStates().size(), equalTo(1));
         assertThat(segmentReplicationStatsResponse.getTotalShards(), equalTo(numShards * 2));
         assertThat(segmentReplicationStatsResponse.getSuccessfulShards(), equalTo(numShards * 2));
-=======
-        assertBusy(() -> {
-            final SegmentReplicationStatsResponse response = client().admin()
-                .indices()
-                .prepareSegmentReplicationStats(INDEX_NAME)
-                .execute()
-                .actionGet();
-            // Verify API Response
-            assertEquals(response.shardSegmentReplicationStates().size(), SHARD_COUNT);
-            assertEquals(response.shardSegmentReplicationStates().get(INDEX_NAME).get(0).getStage(), SegmentReplicationState.Stage.DONE);
-            assertTrue(response.shardSegmentReplicationStates().get(INDEX_NAME).get(0).getIndex().recoveredFileCount() > 0);
-        });
->>>>>>> 70d25ef7
     }
 
     public void testSegmentReplicationStatsResponseForActiveAndCompletedOnly() throws Exception {
