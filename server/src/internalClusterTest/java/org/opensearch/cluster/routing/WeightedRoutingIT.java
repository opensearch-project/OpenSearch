--- conflicted
+++ resolved
@@ -244,7 +244,48 @@
         assertEquals("3.0", weightedRoutingResponse.getLocalNodeWeight());
     }
 
-<<<<<<< HEAD
+    public void testWeightedRoutingMetadataOnOSProcessRestart() throws Exception {
+        Settings commonSettings = Settings.builder()
+            .put("cluster.routing.allocation.awareness.attributes", "zone")
+            .put("cluster.routing.allocation.awareness.force.zone.values", "a,b,c")
+            .build();
+
+        internalCluster().startNodes(
+            Settings.builder().put(commonSettings).put("node.attr.zone", "a").build(),
+            Settings.builder().put(commonSettings).put("node.attr.zone", "b").build(),
+            Settings.builder().put(commonSettings).put("node.attr.zone", "c").build()
+        );
+
+        logger.info("--> waiting for nodes to form a cluster");
+        ClusterHealthResponse health = client().admin().cluster().prepareHealth().setWaitForNodes("3").execute().actionGet();
+        assertThat(health.isTimedOut(), equalTo(false));
+
+        ensureGreen();
+
+        logger.info("--> setting shard routing weights for weighted round robin");
+        Map<String, Double> weights = Map.of("a", 1.0, "b", 2.0, "c", 3.0);
+        WeightedRouting weightedRouting = new WeightedRouting("zone", weights);
+        // put api call to set weights
+        ClusterPutWeightedRoutingResponse response = client().admin()
+            .cluster()
+            .prepareWeightedRouting()
+            .setWeightedRouting(weightedRouting)
+            .get();
+        assertEquals(response.isAcknowledged(), true);
+
+        ensureStableCluster(3);
+
+        // routing weights are set in cluster metadata
+        assertNotNull(internalCluster().clusterService().state().metadata().weightedRoutingMetadata());
+
+        ensureGreen();
+
+        // Restart a random data node and check that OS process comes healthy
+        internalCluster().restartRandomDataNode();
+        ensureGreen();
+        assertNotNull(internalCluster().clusterService().state().metadata().weightedRoutingMetadata());
+    }
+
     public void testDeleteWeightedRouting_WeightsNotSet() {
         Settings commonSettings = Settings.builder()
             .put("cluster.routing.allocation.awareness.attributes", "zone")
@@ -272,9 +313,6 @@
     }
 
     public void testDeleteWeightedRouting_WeightsAreSet() {
-=======
-    public void testWeightedRoutingMetadataOnOSProcessRestart() throws Exception {
->>>>>>> 89550c0a
         Settings commonSettings = Settings.builder()
             .put("cluster.routing.allocation.awareness.attributes", "zone")
             .put("cluster.routing.allocation.awareness.force.zone.values", "a,b,c")
@@ -295,10 +333,7 @@
         logger.info("--> setting shard routing weights for weighted round robin");
         Map<String, Double> weights = Map.of("a", 1.0, "b", 2.0, "c", 3.0);
         WeightedRouting weightedRouting = new WeightedRouting("zone", weights);
-<<<<<<< HEAD
-
-=======
->>>>>>> 89550c0a
+
         // put api call to set weights
         ClusterPutWeightedRoutingResponse response = client().admin()
             .cluster()
@@ -306,26 +341,11 @@
             .setWeightedRouting(weightedRouting)
             .get();
         assertEquals(response.isAcknowledged(), true);
-<<<<<<< HEAD
         assertNotNull(internalCluster().clusterService().state().metadata().weightedRoutingMetadata());
 
         // delete weighted routing metadata
         ClusterDeleteWeightedRoutingResponse deleteResponse = client().admin().cluster().prepareDeleteWeightedRouting().get();
         assertTrue(deleteResponse.isAcknowledged());
         assertNull(internalCluster().clusterService().state().metadata().weightedRoutingMetadata());
-=======
-
-        ensureStableCluster(3);
-
-        // routing weights are set in cluster metadata
-        assertNotNull(internalCluster().clusterService().state().metadata().weightedRoutingMetadata());
-
-        ensureGreen();
-
-        // Restart a random data node and check that OS process comes healthy
-        internalCluster().restartRandomDataNode();
-        ensureGreen();
-        assertNotNull(internalCluster().clusterService().state().metadata().weightedRoutingMetadata());
->>>>>>> 89550c0a
     }
 }