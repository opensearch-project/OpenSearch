/*
 * SPDX-License-Identifier: Apache-2.0
 *
 * The OpenSearch Contributors require contributions made to
 * this file be licensed under the Apache-2.0 license or a
 * compatible open source license.
 */

package org.opensearch.cluster.routing;

import org.opensearch.ResourceNotFoundException;
import org.opensearch.action.admin.cluster.health.ClusterHealthResponse;
import org.opensearch.action.admin.cluster.shards.routing.weighted.delete.ClusterDeleteWeightedRoutingResponse;
import org.opensearch.action.admin.cluster.shards.routing.weighted.get.ClusterGetWeightedRoutingResponse;
import org.opensearch.action.admin.cluster.shards.routing.weighted.put.ClusterPutWeightedRoutingResponse;
import org.opensearch.common.settings.Settings;
<<<<<<< HEAD
import org.opensearch.rest.RestStatus;
=======
import org.opensearch.snapshots.mockstore.MockRepository;
>>>>>>> 01a5842d
import org.opensearch.test.OpenSearchIntegTestCase;
import org.opensearch.test.disruption.NetworkDisruption;
import org.opensearch.plugins.Plugin;
import org.opensearch.test.transport.MockTransportService;

import java.io.IOException;
import java.util.Arrays;
import java.util.HashSet;
import java.util.Collection;
import java.util.List;
import java.util.Map;
import java.util.Set;
import java.util.stream.Collectors;
import java.util.stream.Stream;

import static org.hamcrest.Matchers.equalTo;

@OpenSearchIntegTestCase.ClusterScope(scope = OpenSearchIntegTestCase.Scope.TEST, numDataNodes = 0, minNumDataNodes = 3)
public class WeightedRoutingIT extends OpenSearchIntegTestCase {

    @Override
    protected Collection<Class<? extends Plugin>> nodePlugins() {
        return Arrays.asList(MockTransportService.TestPlugin.class, MockRepository.Plugin.class);
    }

    public void testPutWeightedRouting() {
        Settings commonSettings = Settings.builder()
            .put("cluster.routing.allocation.awareness.attributes", "zone")
            .put("cluster.routing.allocation.awareness.force.zone.values", "a,b,c")
            .build();

        logger.info("--> starting 6 nodes on different zones");
        int nodeCountPerAZ = 2;

        logger.info("--> starting a dedicated cluster manager node");
        internalCluster().startClusterManagerOnlyNode(Settings.builder().put(commonSettings).build());

        logger.info("--> starting 1 nodes on zones 'a' & 'b' & 'c'");
        List<String> nodes_in_zone_a = internalCluster().startDataOnlyNodes(
            nodeCountPerAZ,
            Settings.builder().put(commonSettings).put("node.attr.zone", "a").build()
        );
        List<String> nodes_in_zone_b = internalCluster().startDataOnlyNodes(
            nodeCountPerAZ,
            Settings.builder().put(commonSettings).put("node.attr.zone", "b").build()
        );
        List<String> nodes_in_zone_c = internalCluster().startDataOnlyNodes(
            nodeCountPerAZ,
            Settings.builder().put(commonSettings).put("node.attr.zone", "c").build()
        );

        logger.info("--> waiting for nodes to form a cluster");
        ClusterHealthResponse health = client().admin().cluster().prepareHealth().setWaitForNodes("7").execute().actionGet();
        assertThat(health.isTimedOut(), equalTo(false));

        ensureGreen();

        logger.info("--> setting shard routing weights for weighted round robin");
        Map<String, Double> weights = Map.of("a", 1.0, "b", 2.0, "c", 3.0);
        WeightedRouting weightedRouting = new WeightedRouting("zone", weights);

        ClusterPutWeightedRoutingResponse response = client().admin()
            .cluster()
            .prepareWeightedRouting()
            .setWeightedRouting(weightedRouting)
            .setVersion(-1)
            .get();
        assertEquals(response.isAcknowledged(), true);

        // put call made on a data node in zone a
        response = internalCluster().client(randomFrom(nodes_in_zone_a.get(0), nodes_in_zone_a.get(1)))
            .admin()
            .cluster()
            .prepareWeightedRouting()
            .setWeightedRouting(weightedRouting)
            .setVersion(0)
            .get();
        assertEquals(response.isAcknowledged(), true);
    }

    public void testPutWeightedRouting_InvalidAwarenessAttribute() {
        Settings commonSettings = Settings.builder()
            .put("cluster.routing.allocation.awareness.attributes", "zone")
            .put("cluster.routing.allocation.awareness.force.zone.values", "a,b,c")
            .build();

        internalCluster().startNodes(
            Settings.builder().put(commonSettings).put("node.attr.zone", "a").build(),
            Settings.builder().put(commonSettings).put("node.attr.zone", "b").build(),
            Settings.builder().put(commonSettings).put("node.attr.zone", "c").build()
        );

        logger.info("--> waiting for nodes to form a cluster");
        ClusterHealthResponse health = client().admin().cluster().prepareHealth().setWaitForNodes("3").execute().actionGet();
        assertThat(health.isTimedOut(), equalTo(false));

        ensureGreen();

        logger.info("--> setting shard routing weights for weighted round robin");
        Map<String, Double> weights = Map.of("a", 1.0, "b", 2.0, "c", 3.0);
        WeightedRouting weightedRouting = new WeightedRouting("zone1", weights);

        assertThrows(
            IllegalArgumentException.class,
            () -> client().admin().cluster().prepareWeightedRouting().setWeightedRouting(weightedRouting).get()
        );
    }

    public void testPutWeightedRouting_MoreThanOneZoneHasZeroWeight() {
        Settings commonSettings = Settings.builder()
            .put("cluster.routing.allocation.awareness.attributes", "zone")
            .put("cluster.routing.allocation.awareness.force.zone.values", "a,b,c")
            .build();

        internalCluster().startNodes(
            Settings.builder().put(commonSettings).put("node.attr.zone", "a").build(),
            Settings.builder().put(commonSettings).put("node.attr.zone", "b").build(),
            Settings.builder().put(commonSettings).put("node.attr.zone", "c").build()
        );

        logger.info("--> waiting for nodes to form a cluster");
        ClusterHealthResponse health = client().admin().cluster().prepareHealth().setWaitForNodes("3").execute().actionGet();
        assertThat(health.isTimedOut(), equalTo(false));

        ensureGreen();

        logger.info("--> setting shard routing weights for weighted round robin");
        Map<String, Double> weights = Map.of("a", 1.0, "b", 0.0, "c", 0.0);
        WeightedRouting weightedRouting = new WeightedRouting("zone1", weights);

        assertThrows(
            IllegalArgumentException.class,
            () -> client().admin().cluster().prepareWeightedRouting().setWeightedRouting(weightedRouting).get()
        );
    }

    public void testGetWeightedRouting_WeightsNotSet() {
        Settings commonSettings = Settings.builder()
            .put("cluster.routing.allocation.awareness.attributes", "zone")
            .put("cluster.routing.allocation.awareness.force.zone.values", "a,b,c")
            .build();

        internalCluster().startNodes(
            Settings.builder().put(commonSettings).put("node.attr.zone", "a").build(),
            Settings.builder().put(commonSettings).put("node.attr.zone", "b").build(),
            Settings.builder().put(commonSettings).put("node.attr.zone", "c").build()
        );

        logger.info("--> waiting for nodes to form a cluster");
        ClusterHealthResponse health = client().admin().cluster().prepareHealth().setWaitForNodes("3").execute().actionGet();
        assertThat(health.isTimedOut(), equalTo(false));

        ensureGreen();

        ClusterGetWeightedRoutingResponse weightedRoutingResponse = client().admin()
            .cluster()
            .prepareGetWeightedRouting()
            .setAwarenessAttribute("zone")
            .get();
        assertNull(weightedRoutingResponse.weights());
        assertNull(weightedRoutingResponse.getDiscoveredClusterManager());
    }

    public void testGetWeightedRouting_WeightsAreSet() throws IOException {

        Settings commonSettings = Settings.builder()
            .put("cluster.routing.allocation.awareness.attributes", "zone")
            .put("cluster.routing.allocation.awareness.force.zone.values", "a,b,c")
            .build();

        int nodeCountPerAZ = 2;

        logger.info("--> starting a dedicated cluster manager node");
        internalCluster().startClusterManagerOnlyNode(Settings.builder().put(commonSettings).build());

        logger.info("--> starting 2 nodes on zones 'a' & 'b' & 'c'");
        List<String> nodes_in_zone_a = internalCluster().startDataOnlyNodes(
            nodeCountPerAZ,
            Settings.builder().put(commonSettings).put("node.attr.zone", "a").build()
        );
        List<String> nodes_in_zone_b = internalCluster().startDataOnlyNodes(
            nodeCountPerAZ,
            Settings.builder().put(commonSettings).put("node.attr.zone", "b").build()
        );
        List<String> nodes_in_zone_c = internalCluster().startDataOnlyNodes(
            nodeCountPerAZ,
            Settings.builder().put(commonSettings).put("node.attr.zone", "c").build()
        );

        logger.info("--> waiting for nodes to form a cluster");
        ClusterHealthResponse health = client().admin().cluster().prepareHealth().setWaitForNodes("7").execute().actionGet();
        assertThat(health.isTimedOut(), equalTo(false));

        ensureGreen();

        logger.info("--> setting shard routing weights for weighted round robin");
        Map<String, Double> weights = Map.of("a", 1.0, "b", 2.0, "c", 3.0);
        WeightedRouting weightedRouting = new WeightedRouting("zone", weights);
        // put api call to set weights
        ClusterPutWeightedRoutingResponse response = client().admin()
            .cluster()
            .prepareWeightedRouting()
            .setWeightedRouting(weightedRouting)
            .setVersion(-1)
            .get();
        assertEquals(response.isAcknowledged(), true);

        // get api call to fetch weights
        ClusterGetWeightedRoutingResponse weightedRoutingResponse = client().admin()
            .cluster()
            .prepareGetWeightedRouting()
            .setAwarenessAttribute("zone")
            .get();
        assertEquals(weightedRouting, weightedRoutingResponse.weights());
        assertTrue(weightedRoutingResponse.getDiscoveredClusterManager());

        // get api to fetch local weighted routing for a node in zone a
        weightedRoutingResponse = internalCluster().client(randomFrom(nodes_in_zone_a.get(0), nodes_in_zone_a.get(1)))
            .admin()
            .cluster()
            .prepareGetWeightedRouting()
            .setAwarenessAttribute("zone")
            .setRequestLocal(true)
            .get();
        assertEquals(weightedRouting, weightedRoutingResponse.weights());
        assertTrue(weightedRoutingResponse.getDiscoveredClusterManager());

        // get api to fetch local weighted routing for a node in zone b
        weightedRoutingResponse = internalCluster().client(randomFrom(nodes_in_zone_b.get(0), nodes_in_zone_b.get(1)))
            .admin()
            .cluster()
            .prepareGetWeightedRouting()
            .setAwarenessAttribute("zone")
            .setRequestLocal(true)
            .get();
        assertEquals(weightedRouting, weightedRoutingResponse.weights());
        assertTrue(weightedRoutingResponse.getDiscoveredClusterManager());

        // get api to fetch local weighted routing for a node in zone c
        weightedRoutingResponse = internalCluster().client(randomFrom(nodes_in_zone_c.get(0), nodes_in_zone_c.get(1)))
            .admin()
            .cluster()
            .prepareGetWeightedRouting()
            .setAwarenessAttribute("zone")
            .setRequestLocal(true)
            .get();
        assertEquals(weightedRouting, weightedRoutingResponse.weights());
        assertTrue(weightedRoutingResponse.getDiscoveredClusterManager());

    }

    public void testGetWeightedRouting_ClusterManagerNotDiscovered() throws Exception {

        Settings commonSettings = Settings.builder()
            .put("cluster.routing.allocation.awareness.attributes", "zone")
            .put("cluster.routing.allocation.awareness.force.zone.values", "a,b,c")
            .put("cluster.fault_detection.leader_check.timeout", 10000 + "ms")
            .put("cluster.fault_detection.leader_check.retry_count", 1)
            .build();

        int nodeCountPerAZ = 1;

        logger.info("--> starting a dedicated cluster manager node");
        String clusterManager = internalCluster().startClusterManagerOnlyNode(Settings.builder().put(commonSettings).build());

        logger.info("--> starting 2 nodes on zones 'a' & 'b' & 'c'");
        List<String> nodes_in_zone_a = internalCluster().startDataOnlyNodes(
            nodeCountPerAZ,
            Settings.builder().put(commonSettings).put("node.attr.zone", "a").build()
        );
        List<String> nodes_in_zone_b = internalCluster().startDataOnlyNodes(
            nodeCountPerAZ,
            Settings.builder().put(commonSettings).put("node.attr.zone", "b").build()
        );
        List<String> nodes_in_zone_c = internalCluster().startDataOnlyNodes(
            nodeCountPerAZ,
            Settings.builder().put(commonSettings).put("node.attr.zone", "c").build()
        );

        logger.info("--> waiting for nodes to form a cluster");
        ClusterHealthResponse health = client().admin().cluster().prepareHealth().setWaitForNodes("4").execute().actionGet();
        assertThat(health.isTimedOut(), equalTo(false));

        ensureGreen();

        logger.info("--> setting shard routing weights for weighted round robin");
        Map<String, Double> weights = Map.of("a", 1.0, "b", 2.0, "c", 3.0);
        WeightedRouting weightedRouting = new WeightedRouting("zone", weights);
        // put api call to set weights
        ClusterPutWeightedRoutingResponse response = client().admin()
            .cluster()
            .prepareWeightedRouting()
            .setWeightedRouting(weightedRouting)
            .get();
        assertEquals(response.isAcknowledged(), true);

        Set<String> nodesInOneSide = Stream.of(nodes_in_zone_a.get(0), nodes_in_zone_b.get(0), nodes_in_zone_c.get(0))
            .collect(Collectors.toCollection(HashSet::new));
        Set<String> nodesInOtherSide = Stream.of(clusterManager).collect(Collectors.toCollection(HashSet::new));

        NetworkDisruption networkDisruption = new NetworkDisruption(
            new NetworkDisruption.TwoPartitions(nodesInOneSide, nodesInOtherSide),
            NetworkDisruption.DISCONNECT
        );
        internalCluster().setDisruptionScheme(networkDisruption);

        logger.info("--> network disruption is started");
        networkDisruption.startDisrupting();

        // wait for leader checker to fail
        Thread.sleep(13000);

        // get api to fetch local weighted routing for a node in zone a or b
        ClusterGetWeightedRoutingResponse weightedRoutingResponse = internalCluster().client(
            randomFrom(nodes_in_zone_a.get(0), nodes_in_zone_b.get(0))
        ).admin().cluster().prepareGetWeightedRouting().setAwarenessAttribute("zone").setRequestLocal(true).get();
        assertEquals(weightedRouting, weightedRoutingResponse.weights());
        assertFalse(weightedRoutingResponse.getDiscoveredClusterManager());

        logger.info("--> network disruption is stopped");
        networkDisruption.stopDisrupting();

    }

    public void testWeightedRoutingMetadataOnOSProcessRestart() throws Exception {
        Settings commonSettings = Settings.builder()
            .put("cluster.routing.allocation.awareness.attributes", "zone")
            .put("cluster.routing.allocation.awareness.force.zone.values", "a,b,c")
            .build();

        internalCluster().startNodes(
            Settings.builder().put(commonSettings).put("node.attr.zone", "a").build(),
            Settings.builder().put(commonSettings).put("node.attr.zone", "b").build(),
            Settings.builder().put(commonSettings).put("node.attr.zone", "c").build()
        );

        logger.info("--> waiting for nodes to form a cluster");
        ClusterHealthResponse health = client().admin().cluster().prepareHealth().setWaitForNodes("3").execute().actionGet();
        assertThat(health.isTimedOut(), equalTo(false));

        ensureGreen();

        logger.info("--> setting shard routing weights for weighted round robin");
        Map<String, Double> weights = Map.of("a", 1.0, "b", 2.0, "c", 3.0);
        WeightedRouting weightedRouting = new WeightedRouting("zone", weights);
        // put api call to set weights
        ClusterPutWeightedRoutingResponse response = client().admin()
            .cluster()
            .prepareWeightedRouting()
            .setWeightedRouting(weightedRouting)
            .setVersion(-1)
            .get();
        assertEquals(response.isAcknowledged(), true);

        ensureStableCluster(3);

        // routing weights are set in cluster metadata
        assertNotNull(internalCluster().clusterService().state().metadata().weightedRoutingMetadata());

        ensureGreen();

        // Restart a random data node and check that OS process comes healthy
        internalCluster().restartRandomDataNode();
        ensureGreen();
        assertNotNull(internalCluster().clusterService().state().metadata().weightedRoutingMetadata());
    }

    public void testDeleteWeightedRouting_WeightsNotSet() {
        Settings commonSettings = Settings.builder()
            .put("cluster.routing.allocation.awareness.attributes", "zone")
            .put("cluster.routing.allocation.awareness.force.zone.values", "a,b,c")
            .build();

        internalCluster().startNodes(
            Settings.builder().put(commonSettings).put("node.attr.zone", "a").build(),
            Settings.builder().put(commonSettings).put("node.attr.zone", "b").build(),
            Settings.builder().put(commonSettings).put("node.attr.zone", "c").build()
        );

        logger.info("--> waiting for nodes to form a cluster");
        ClusterHealthResponse health = client().admin().cluster().prepareHealth().setWaitForNodes("3").execute().actionGet();
        assertThat(health.isTimedOut(), equalTo(false));

        ensureGreen();

        assertNull(internalCluster().clusterService().state().metadata().weightedRoutingMetadata());

        // delete weighted routing metadata
        ResourceNotFoundException exception = expectThrows(
            ResourceNotFoundException.class,
            () -> client().admin().cluster().prepareDeleteWeightedRouting().setVersion(-1).get()
        );
        assertEquals(RestStatus.NOT_FOUND, exception.status());
    }

    public void testDeleteWeightedRouting_WeightsAreSet() throws IOException {
        Settings commonSettings = Settings.builder()
            .put("cluster.routing.allocation.awareness.attributes", "zone")
            .put("cluster.routing.allocation.awareness.force.zone.values", "a,b,c")
            .build();

        internalCluster().startNodes(
            Settings.builder().put(commonSettings).put("node.attr.zone", "a").build(),
            Settings.builder().put(commonSettings).put("node.attr.zone", "b").build(),
            Settings.builder().put(commonSettings).put("node.attr.zone", "c").build()
        );

        logger.info("--> waiting for nodes to form a cluster");
        ClusterHealthResponse health = client().admin().cluster().prepareHealth().setWaitForNodes("3").execute().actionGet();
        assertThat(health.isTimedOut(), equalTo(false));

        ensureGreen();

        logger.info("--> setting shard routing weights for weighted round robin");
        Map<String, Double> weights = Map.of("a", 1.0, "b", 2.0, "c", 3.0);
        WeightedRouting weightedRouting = new WeightedRouting("zone", weights);

        // put api call to set weights
        ClusterPutWeightedRoutingResponse response = client().admin()
            .cluster()
            .prepareWeightedRouting()
            .setWeightedRouting(weightedRouting)
            .setVersion(-1)
            .get();
        assertTrue(response.isAcknowledged());
        assertNotNull(internalCluster().clusterService().state().metadata().weightedRoutingMetadata());

        // delete weighted routing metadata
        ClusterDeleteWeightedRoutingResponse deleteResponse = client().admin().cluster().prepareDeleteWeightedRouting().setVersion(0).get();
        assertTrue(deleteResponse.isAcknowledged());
    }

    public void testPutAndDeleteWithVersioning() throws Exception {
        Settings commonSettings = Settings.builder()
            .put("cluster.routing.allocation.awareness.attributes", "zone")
            .put("cluster.routing.allocation.awareness.force.zone.values", "a,b,c")
            .build();

        logger.info("--> starting 6 nodes on different zones");
        int nodeCountPerAZ = 2;

        logger.info("--> starting a dedicated cluster manager node");
        internalCluster().startClusterManagerOnlyNode(Settings.builder().put(commonSettings).build());

        logger.info("--> starting 1 nodes on zones 'a' & 'b' & 'c'");
        internalCluster().startDataOnlyNodes(nodeCountPerAZ, Settings.builder().put(commonSettings).put("node.attr.zone", "a").build());
        internalCluster().startDataOnlyNodes(nodeCountPerAZ, Settings.builder().put(commonSettings).put("node.attr.zone", "b").build());
        internalCluster().startDataOnlyNodes(nodeCountPerAZ, Settings.builder().put(commonSettings).put("node.attr.zone", "c").build());

        logger.info("--> waiting for nodes to form a cluster");
        ClusterHealthResponse health = client().admin().cluster().prepareHealth().setWaitForNodes("7").execute().actionGet();
        assertThat(health.isTimedOut(), equalTo(false));

        ensureGreen();

        logger.info("--> setting shard routing weights for weighted round robin");

        Map<String, Double> weights = Map.of("a", 1.0, "b", 2.0, "c", 3.0);
        WeightedRouting weightedRouting = new WeightedRouting("zone", weights);
        ClusterPutWeightedRoutingResponse response = client().admin()
            .cluster()
            .prepareWeightedRouting()
            .setWeightedRouting(weightedRouting)
            .setVersion(-1)
            .get();
        assertTrue(response.isAcknowledged());
        assertNotNull(internalCluster().clusterService().state().metadata().weightedRoutingMetadata());

        // update weights api call with correct version number
        weights = Map.of("a", 1.0, "b", 2.0, "c", 4.0);
        weightedRouting = new WeightedRouting("zone", weights);
        response = client().admin().cluster().prepareWeightedRouting().setWeightedRouting(weightedRouting).setVersion(0).get();
        assertTrue(response.isAcknowledged());

        // update weights api call with incorrect version number
        weights = Map.of("a", 1.0, "b", 2.0, "c", 4.0);
        WeightedRouting weightedRouting1 = new WeightedRouting("zone", weights);
        UnsupportedWeightedRoutingStateException exception = expectThrows(
            UnsupportedWeightedRoutingStateException.class,
            () -> client().admin().cluster().prepareWeightedRouting().setWeightedRouting(weightedRouting1).setVersion(100).get()
        );
        assertEquals(exception.status(), RestStatus.CONFLICT);

        // get weights call
        ClusterGetWeightedRoutingResponse weightedRoutingResponse = client().admin()
            .cluster()
            .prepareGetWeightedRouting()
            .setAwarenessAttribute("zone")
            .get();

        // update weights call using version returned by get api call
        weights = Map.of("a", 1.0, "b", 2.0, "c", 5.0);
        weightedRouting = new WeightedRouting("zone", weights);
        response = client().admin()
            .cluster()
            .prepareWeightedRouting()
            .setWeightedRouting(weightedRouting)
            .setVersion(weightedRoutingResponse.getVersion())
            .get();
        assertTrue(response.isAcknowledged());
        assertNotNull(internalCluster().clusterService().state().metadata().weightedRoutingMetadata());

        // delete weights by awareness attribute
        ClusterDeleteWeightedRoutingResponse deleteResponse = client().admin()
            .cluster()
            .prepareDeleteWeightedRouting()
            .setAwarenessAttribute("zone")
            .setVersion(2)
            .get();
        assertTrue(deleteResponse.isAcknowledged());

        // update weights again and make sure that version number got updated on delete
        weights = Map.of("a", 1.0, "b", 2.0, "c", 6.0);
        weightedRouting = new WeightedRouting("zone", weights);
        response = client().admin().cluster().prepareWeightedRouting().setWeightedRouting(weightedRouting).setVersion(3).get();
        assertTrue(response.isAcknowledged());
        assertNotNull(internalCluster().clusterService().state().metadata().weightedRoutingMetadata());

        // delete weights
        deleteResponse = client().admin().cluster().prepareDeleteWeightedRouting().setVersion(4).get();
        assertTrue(deleteResponse.isAcknowledged());

        // delete weights call, incorrect version number
        UnsupportedWeightedRoutingStateException deleteException = expectThrows(
            UnsupportedWeightedRoutingStateException.class,
            () -> client().admin().cluster().prepareDeleteWeightedRouting().setVersion(7).get()
        );
        assertEquals(RestStatus.CONFLICT, deleteException.status());
    }
}<|MERGE_RESOLUTION|>--- conflicted
+++ resolved
@@ -14,11 +14,8 @@
 import org.opensearch.action.admin.cluster.shards.routing.weighted.get.ClusterGetWeightedRoutingResponse;
 import org.opensearch.action.admin.cluster.shards.routing.weighted.put.ClusterPutWeightedRoutingResponse;
 import org.opensearch.common.settings.Settings;
-<<<<<<< HEAD
 import org.opensearch.rest.RestStatus;
-=======
 import org.opensearch.snapshots.mockstore.MockRepository;
->>>>>>> 01a5842d
 import org.opensearch.test.OpenSearchIntegTestCase;
 import org.opensearch.test.disruption.NetworkDisruption;
 import org.opensearch.plugins.Plugin;
@@ -312,6 +309,7 @@
             .cluster()
             .prepareWeightedRouting()
             .setWeightedRouting(weightedRouting)
+            .setVersion(-1)
             .get();
         assertEquals(response.isAcknowledged(), true);
 
