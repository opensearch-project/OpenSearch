--- conflicted
+++ resolved
@@ -23,13 +23,9 @@
 import java.util.ArrayList;
 import java.util.Arrays;
 import java.util.Collection;
-<<<<<<< HEAD
 import java.util.Iterator;
 import java.util.List;
-=======
-import java.util.List;
 import java.util.Map;
->>>>>>> 40e9e402
 
 import static org.opensearch.index.query.QueryBuilders.boolQuery;
 import static org.opensearch.index.query.QueryBuilders.matchAllQuery;
@@ -237,7 +233,6 @@
         assertHitCount(client().prepareSearch().setQuery(matchAllQuery()).get(), numDocs);
     }
 
-<<<<<<< HEAD
     public void testFilterEarlyTermination() throws Exception {
         int numDocs = 6_000;
         String intField = "int_field";
@@ -336,7 +331,7 @@
         response = client().prepareSearch()
             .setTrackTotalHitsUpTo(trackTotalHitsUpTo)
             .setQuery(boolQuery().mustNot(termQuery(textField, "even")).filter(rangeQuery(intField).lte(lte)))
-            .searchAfter(new Object[] { 0 })
+            .searchAfter(new Object[]{0})
             .addSort(intField, SortOrder.DESC)
             .get();
         assertNull(response.isTerminatedEarly());
@@ -354,7 +349,8 @@
         assertNull(response.isTerminatedEarly());
         assertHitCount(response, lte / 2);
         clearScroll(response.getScrollId());
-=======
+    }
+
     public void testMustNotNumericMatchOrTermQueryRewrite() throws Exception {
         Map<Integer, Integer> statusToDocCountMap = Map.of(200, 1000, 404, 30, 500, 1, 400, 1293);
         String statusField = "status";
@@ -420,7 +416,6 @@
         int lt = 92;
         int expectedHitCount = lt - gt - 1;
         assertHitCount(client().prepareSearch().setQuery(boolQuery().must(rangeQuery(intField).lt(lt).gt(gt))).get(), expectedHitCount);
->>>>>>> 40e9e402
     }
 
     private String padZeros(int value, int length) {
