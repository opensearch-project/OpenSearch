--- conflicted
+++ resolved
@@ -234,7 +234,6 @@
         assertHitCount(client().prepareSearch().setQuery(matchAllQuery()).get(), numDocs);
     }
 
-<<<<<<< HEAD
     public void testMustNotNumericMatchOrTermQueryRewrite() throws Exception {
         Map<Integer, Integer> statusToDocCountMap = Map.of(200, 1000, 404, 30, 500, 1, 400, 1293);
         String statusField = "status";
@@ -245,23 +244,12 @@
                 client().prepareIndex("test").setSource(statusField, entry.getKey()).get();
             }
             totalDocs += entry.getValue();
-=======
-    public void testMustToFilterRewrite() throws Exception {
-        // Check we still get expected behavior after rewriting must clauses --> filter clauses.
-        String intField = "int_field";
-        createIndex("test");
-        int numDocs = 100;
-
-        for (int i = 0; i < numDocs; i++) {
-            client().prepareIndex("test").setId(Integer.toString(i)).setSource(intField, i).get();
->>>>>>> cb22cb02
-        }
-        ensureGreen();
-        waitForRelocation();
-        forceMerge();
-        refresh();
-
-<<<<<<< HEAD
+        }
+        ensureGreen();
+        waitForRelocation();
+        forceMerge();
+        refresh();
+
         int excludedValue = randomFrom(statusToDocCountMap.keySet());
         int expectedHitCount = totalDocs - statusToDocCountMap.get(excludedValue);
 
@@ -291,12 +279,26 @@
             client().prepareSearch("test").setQuery(boolQuery().mustNot(termsQuery(statusField, excludedValues))).get(),
             expectedHitCount
         );
-=======
+    }
+
+    public void testMustToFilterRewrite() throws Exception {
+        // Check we still get expected behavior after rewriting must clauses --> filter clauses.
+        String intField = "int_field";
+        createIndex("test");
+        int numDocs = 100;
+
+        for (int i = 0; i < numDocs; i++) {
+            client().prepareIndex("test").setId(Integer.toString(i)).setSource(intField, i).get();
+        }
+        ensureGreen();
+        waitForRelocation();
+        forceMerge();
+        refresh();
+
         int gt = 22;
         int lt = 92;
         int expectedHitCount = lt - gt - 1;
         assertHitCount(client().prepareSearch().setQuery(boolQuery().must(rangeQuery(intField).lt(lt).gt(gt))).get(), expectedHitCount);
->>>>>>> cb22cb02
     }
 
     private String padZeros(int value, int length) {
