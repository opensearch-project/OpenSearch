/*
 * SPDX-License-Identifier: Apache-2.0
 *
 * The OpenSearch Contributors require contributions made to
 * this file be licensed under the Apache-2.0 license or a
 * compatible open source license.
 */

/*
 * Licensed to Elasticsearch under one or more contributor
 * license agreements. See the NOTICE file distributed with
 * this work for additional information regarding copyright
 * ownership. Elasticsearch licenses this file to you under
 * the Apache License, Version 2.0 (the "License"); you may
 * not use this file except in compliance with the License.
 * You may obtain a copy of the License at
 *
 *    http://www.apache.org/licenses/LICENSE-2.0
 *
 * Unless required by applicable law or agreed to in writing,
 * software distributed under the License is distributed on an
 * "AS IS" BASIS, WITHOUT WARRANTIES OR CONDITIONS OF ANY
 * KIND, either express or implied.  See the License for the
 * specific language governing permissions and limitations
 * under the License.
 */

/*
 * Modifications Copyright OpenSearch Contributors. See
 * GitHub history for details.
 */

package org.opensearch.search.searchafter;

import org.opensearch.action.ActionFuture;
import org.opensearch.action.admin.indices.create.CreateIndexRequestBuilder;
import org.opensearch.action.index.IndexRequestBuilder;
<<<<<<< HEAD
import org.opensearch.action.search.*;
=======
import org.opensearch.action.search.CreatePitAction;
import org.opensearch.action.search.CreatePitRequest;
import org.opensearch.action.search.CreatePitResponse;
import org.opensearch.action.search.SearchPhaseExecutionException;
import org.opensearch.action.search.SearchRequestBuilder;
import org.opensearch.action.search.SearchResponse;
import org.opensearch.action.search.ShardSearchFailure;
>>>>>>> 8a8f708e
import org.opensearch.common.UUIDs;
import org.opensearch.common.unit.TimeValue;
import org.opensearch.common.xcontent.XContentBuilder;
import org.opensearch.search.SearchHit;
import org.opensearch.search.builder.PointInTimeBuilder;
import org.opensearch.search.sort.SortOrder;
import org.opensearch.test.OpenSearchIntegTestCase;
import org.hamcrest.Matchers;

import java.util.List;
import java.util.ArrayList;
import java.util.Comparator;
import java.util.Collections;
import java.util.Arrays;

import static org.opensearch.test.hamcrest.OpenSearchAssertions.assertAcked;
import static org.opensearch.common.xcontent.XContentFactory.jsonBuilder;
import static org.opensearch.index.query.QueryBuilders.matchAllQuery;
import static org.hamcrest.Matchers.containsString;
import static org.hamcrest.Matchers.equalTo;

public class SearchAfterIT extends OpenSearchIntegTestCase {
    private static final String INDEX_NAME = "test";
    private static final int NUM_DOCS = 100;

    public void testsShouldFail() throws Exception {
        assertAcked(client().admin().indices().prepareCreate("test").setMapping("field1", "type=long", "field2", "type=keyword").get());
        ensureGreen();
        indexRandom(true, client().prepareIndex("test").setId("0").setSource("field1", 0, "field2", "toto"));
        {
            SearchPhaseExecutionException e = expectThrows(
                SearchPhaseExecutionException.class,
                () -> client().prepareSearch("test")
                    .addSort("field1", SortOrder.ASC)
                    .setQuery(matchAllQuery())
                    .searchAfter(new Object[] { 0 })
                    .setScroll("1m")
                    .get()
            );
            assertTrue(e.shardFailures().length > 0);
            for (ShardSearchFailure failure : e.shardFailures()) {
                assertThat(failure.toString(), containsString("`search_after` cannot be used in a scroll context."));
            }
        }

        {
            SearchPhaseExecutionException e = expectThrows(
                SearchPhaseExecutionException.class,
                () -> client().prepareSearch("test")
                    .addSort("field1", SortOrder.ASC)
                    .setQuery(matchAllQuery())
                    .searchAfter(new Object[] { 0 })
                    .setFrom(10)
                    .get()
            );
            assertTrue(e.shardFailures().length > 0);
            for (ShardSearchFailure failure : e.shardFailures()) {
                assertThat(failure.toString(), containsString("`from` parameter must be set to 0 when `search_after` is used."));
            }
        }

        {
            SearchPhaseExecutionException e = expectThrows(
                SearchPhaseExecutionException.class,
                () -> client().prepareSearch("test").setQuery(matchAllQuery()).searchAfter(new Object[] { 0.75f }).get()
            );
            assertTrue(e.shardFailures().length > 0);
            for (ShardSearchFailure failure : e.shardFailures()) {
                assertThat(failure.toString(), containsString("Sort must contain at least one field."));
            }
        }

        {
            SearchPhaseExecutionException e = expectThrows(
                SearchPhaseExecutionException.class,
                () -> client().prepareSearch("test")
                    .addSort("field2", SortOrder.DESC)
                    .addSort("field1", SortOrder.ASC)
                    .setQuery(matchAllQuery())
                    .searchAfter(new Object[] { 1 })
                    .get()
            );
            assertTrue(e.shardFailures().length > 0);
            for (ShardSearchFailure failure : e.shardFailures()) {
                assertThat(failure.toString(), containsString("search_after has 1 value(s) but sort has 2."));
            }
        }

        {
            SearchPhaseExecutionException e = expectThrows(
                SearchPhaseExecutionException.class,
                () -> client().prepareSearch("test")
                    .setQuery(matchAllQuery())
                    .addSort("field1", SortOrder.ASC)
                    .searchAfter(new Object[] { 1, 2 })
                    .get()
            );
            for (ShardSearchFailure failure : e.shardFailures()) {
                assertTrue(e.shardFailures().length > 0);
                assertThat(failure.toString(), containsString("search_after has 2 value(s) but sort has 1."));
            }
        }

        {
            SearchPhaseExecutionException e = expectThrows(
                SearchPhaseExecutionException.class,
                () -> client().prepareSearch("test")
                    .setQuery(matchAllQuery())
                    .addSort("field1", SortOrder.ASC)
                    .searchAfter(new Object[] { "toto" })
                    .get()
            );
            assertTrue(e.shardFailures().length > 0);
            for (ShardSearchFailure failure : e.shardFailures()) {
                assertThat(failure.toString(), containsString("Failed to parse search_after value for field [field1]."));
            }
        }
    }

    public void testPitWithSearchAfter() throws Exception {
        assertAcked(client().admin().indices().prepareCreate("test").setMapping("field1", "type=long", "field2", "type=keyword").get());
        ensureGreen();
        indexRandom(
<<<<<<< HEAD
                true,
                client().prepareIndex("test").setId("0").setSource("field1", 0),
                client().prepareIndex("test").setId("1").setSource("field1", 100, "field2", "toto"),
                client().prepareIndex("test").setId("2").setSource("field1", 101),
                client().prepareIndex("test").setId("3").setSource("field1", 99)
=======
            true,
            client().prepareIndex("test").setId("0").setSource("field1", 0),
            client().prepareIndex("test").setId("1").setSource("field1", 100, "field2", "toto"),
            client().prepareIndex("test").setId("2").setSource("field1", 101),
            client().prepareIndex("test").setId("3").setSource("field1", 99)
>>>>>>> 8a8f708e
        );

        CreatePitRequest request = new CreatePitRequest(TimeValue.timeValueDays(1), true);
        request.setIndices(new String[] { "test" });
        ActionFuture<CreatePitResponse> execute = client().execute(CreatePitAction.INSTANCE, request);
        CreatePitResponse pitResponse = execute.get();
        SearchResponse sr = client().prepareSearch()
<<<<<<< HEAD
                .addSort("field1", SortOrder.ASC)
                .setQuery(matchAllQuery())
                .searchAfter(new Object[] { 99 })
                .setPointInTime(new PointInTimeBuilder(pitResponse.getId()))
                .get();
        assertEquals(2, sr.getHits().getHits().length);
        sr = client().prepareSearch()
                .addSort("field1", SortOrder.ASC)
                .setQuery(matchAllQuery())
                .searchAfter(new Object[] { 100 })
                .setPointInTime(new PointInTimeBuilder(pitResponse.getId()))
                .get();
        assertEquals(1, sr.getHits().getHits().length);
        sr = client().prepareSearch()
                .addSort("field1", SortOrder.ASC)
                .setQuery(matchAllQuery())
                .searchAfter(new Object[] { 0 })
                .setPointInTime(new PointInTimeBuilder(pitResponse.getId()))
                .get();
=======
            .addSort("field1", SortOrder.ASC)
            .setQuery(matchAllQuery())
            .searchAfter(new Object[] { 99 })
            .setPointInTime(new PointInTimeBuilder(pitResponse.getId()))
            .get();
        assertEquals(2, sr.getHits().getHits().length);
        sr = client().prepareSearch()
            .addSort("field1", SortOrder.ASC)
            .setQuery(matchAllQuery())
            .searchAfter(new Object[] { 100 })
            .setPointInTime(new PointInTimeBuilder(pitResponse.getId()))
            .get();
        assertEquals(1, sr.getHits().getHits().length);
        sr = client().prepareSearch()
            .addSort("field1", SortOrder.ASC)
            .setQuery(matchAllQuery())
            .searchAfter(new Object[] { 0 })
            .setPointInTime(new PointInTimeBuilder(pitResponse.getId()))
            .get();
>>>>>>> 8a8f708e
        assertEquals(3, sr.getHits().getHits().length);
        /**
         * Add new data and assert PIT results remain the same and normal search results gets refreshed
         */
        indexRandom(true, client().prepareIndex("test").setId("4").setSource("field1", 102));
        sr = client().prepareSearch()
<<<<<<< HEAD
                .addSort("field1", SortOrder.ASC)
                .setQuery(matchAllQuery())
                .searchAfter(new Object[] { 0 })
                .setPointInTime(new PointInTimeBuilder(pitResponse.getId()))
                .get();
=======
            .addSort("field1", SortOrder.ASC)
            .setQuery(matchAllQuery())
            .searchAfter(new Object[] { 0 })
            .setPointInTime(new PointInTimeBuilder(pitResponse.getId()))
            .get();
>>>>>>> 8a8f708e
        assertEquals(3, sr.getHits().getHits().length);
        sr = client().prepareSearch().addSort("field1", SortOrder.ASC).setQuery(matchAllQuery()).searchAfter(new Object[] { 0 }).get();
        assertEquals(4, sr.getHits().getHits().length);
        client().admin().indices().prepareDelete("test").get();
    }

    public void testWithNullStrings() throws InterruptedException {
        assertAcked(client().admin().indices().prepareCreate("test").setMapping("field2", "type=keyword").get());
        ensureGreen();
        indexRandom(
            true,
            client().prepareIndex("test").setId("0").setSource("field1", 0),
            client().prepareIndex("test").setId("1").setSource("field1", 100, "field2", "toto")
        );
        SearchResponse searchResponse = client().prepareSearch("test")
            .addSort("field1", SortOrder.ASC)
            .addSort("field2", SortOrder.ASC)
            .setQuery(matchAllQuery())
            .searchAfter(new Object[] { 0, null })
            .get();
        assertThat(searchResponse.getHits().getTotalHits().value, Matchers.equalTo(2L));
        assertThat(searchResponse.getHits().getHits().length, Matchers.equalTo(1));
        assertThat(searchResponse.getHits().getHits()[0].getSourceAsMap().get("field1"), Matchers.equalTo(100));
        assertThat(searchResponse.getHits().getHits()[0].getSourceAsMap().get("field2"), Matchers.equalTo("toto"));
    }

    public void testWithSimpleTypes() throws Exception {
        int numFields = randomInt(20) + 1;
        int[] types = new int[numFields - 1];
        for (int i = 0; i < numFields - 1; i++) {
            types[i] = randomInt(6);
        }
        List<List> documents = new ArrayList<>();
        for (int i = 0; i < NUM_DOCS; i++) {
            List values = new ArrayList<>();
            for (int type : types) {
                switch (type) {
                    case 0:
                        values.add(randomBoolean());
                        break;
                    case 1:
                        values.add(randomByte());
                        break;
                    case 2:
                        values.add(randomShort());
                        break;
                    case 3:
                        values.add(randomInt());
                        break;
                    case 4:
                        values.add(randomFloat());
                        break;
                    case 5:
                        values.add(randomDouble());
                        break;
                    case 6:
                        values.add(randomAlphaOfLengthBetween(5, 20));
                        break;
                }
            }
            values.add(UUIDs.randomBase64UUID());
            documents.add(values);
        }
        int reqSize = randomInt(NUM_DOCS - 1);
        if (reqSize == 0) {
            reqSize = 1;
        }
        assertSearchFromWithSortValues(INDEX_NAME, documents, reqSize);
    }

    private static class ListComparator implements Comparator<List> {
        @Override
        public int compare(List o1, List o2) {
            if (o1.size() > o2.size()) {
                return 1;
            }

            if (o2.size() > o1.size()) {
                return -1;
            }

            for (int i = 0; i < o1.size(); i++) {
                if (!(o1.get(i) instanceof Comparable)) {
                    throw new RuntimeException(o1.get(i).getClass() + " is not comparable");
                }
                Object cmp1 = o1.get(i);
                Object cmp2 = o2.get(i);
                int cmp = ((Comparable) cmp1).compareTo(cmp2);
                if (cmp != 0) {
                    return cmp;
                }
            }
            return 0;
        }
    }

    private ListComparator LST_COMPARATOR = new ListComparator();

    private void assertSearchFromWithSortValues(String indexName, List<List> documents, int reqSize) throws Exception {
        int numFields = documents.get(0).size();
        {
            createIndexMappingsFromObjectType(indexName, documents.get(0));
            List<IndexRequestBuilder> requests = new ArrayList<>();
            for (int i = 0; i < documents.size(); i++) {
                XContentBuilder builder = jsonBuilder();
                assertThat(documents.get(i).size(), Matchers.equalTo(numFields));
                builder.startObject();
                for (int j = 0; j < numFields; j++) {
                    builder.field("field" + Integer.toString(j), documents.get(i).get(j));
                }
                builder.endObject();
                requests.add(client().prepareIndex(INDEX_NAME).setId(Integer.toString(i)).setSource(builder));
            }
            indexRandom(true, requests);
        }

        Collections.sort(documents, LST_COMPARATOR);
        int offset = 0;
        Object[] sortValues = null;
        while (offset < documents.size()) {
            SearchRequestBuilder req = client().prepareSearch(indexName);
            for (int i = 0; i < documents.get(0).size(); i++) {
                req.addSort("field" + Integer.toString(i), SortOrder.ASC);
            }
            req.setQuery(matchAllQuery()).setSize(reqSize);
            if (sortValues != null) {
                req.searchAfter(sortValues);
            }
            SearchResponse searchResponse = req.get();
            for (SearchHit hit : searchResponse.getHits()) {
                List toCompare = convertSortValues(documents.get(offset++));
                assertThat(LST_COMPARATOR.compare(toCompare, Arrays.asList(hit.getSortValues())), equalTo(0));
            }
            sortValues = searchResponse.getHits().getHits()[searchResponse.getHits().getHits().length - 1].getSortValues();
        }
    }

    private void createIndexMappingsFromObjectType(String indexName, List<Object> types) {
        CreateIndexRequestBuilder indexRequestBuilder = client().admin().indices().prepareCreate(indexName);
        List<String> mappings = new ArrayList<>();
        int numFields = types.size();
        for (int i = 0; i < numFields; i++) {
            Class type = types.get(i).getClass();
            if (type == Integer.class) {
                mappings.add("field" + Integer.toString(i));
                mappings.add("type=integer");
            } else if (type == Long.class) {
                mappings.add("field" + Integer.toString(i));
                mappings.add("type=long");
            } else if (type == Float.class) {
                mappings.add("field" + Integer.toString(i));
                mappings.add("type=float");
            } else if (type == Double.class) {
                mappings.add("field" + Integer.toString(i));
                mappings.add("type=double");
            } else if (type == Byte.class) {
                mappings.add("field" + Integer.toString(i));
                mappings.add("type=byte");
            } else if (type == Short.class) {
                mappings.add("field" + Integer.toString(i));
                mappings.add("type=short");
            } else if (type == Boolean.class) {
                mappings.add("field" + Integer.toString(i));
                mappings.add("type=boolean");
            } else if (types.get(i) instanceof String) {
                mappings.add("field" + Integer.toString(i));
                mappings.add("type=keyword");
            } else {
                fail("Can't match type [" + type + "]");
            }
        }
        indexRequestBuilder.setMapping(mappings.toArray(new String[0])).get();
        ensureGreen();
    }

    // Convert Integer, Short, Byte and Boolean to Long in order to match the conversion done
    // by the internal hits when populating the sort values.
    private List<Object> convertSortValues(List<Object> sortValues) {
        List<Object> converted = new ArrayList<>();
        for (int i = 0; i < sortValues.size(); i++) {
            Object from = sortValues.get(i);
            if (from instanceof Integer) {
                converted.add(((Integer) from).longValue());
            } else if (from instanceof Short) {
                converted.add(((Short) from).longValue());
            } else if (from instanceof Byte) {
                converted.add(((Byte) from).longValue());
            } else if (from instanceof Boolean) {
                boolean b = (boolean) from;
                if (b) {
                    converted.add(1L);
                } else {
                    converted.add(0L);
                }
            } else {
                converted.add(from);
            }
        }
        return converted;
    }
}<|MERGE_RESOLUTION|>--- conflicted
+++ resolved
@@ -35,9 +35,6 @@
 import org.opensearch.action.ActionFuture;
 import org.opensearch.action.admin.indices.create.CreateIndexRequestBuilder;
 import org.opensearch.action.index.IndexRequestBuilder;
-<<<<<<< HEAD
-import org.opensearch.action.search.*;
-=======
 import org.opensearch.action.search.CreatePitAction;
 import org.opensearch.action.search.CreatePitRequest;
 import org.opensearch.action.search.CreatePitResponse;
@@ -45,7 +42,6 @@
 import org.opensearch.action.search.SearchRequestBuilder;
 import org.opensearch.action.search.SearchResponse;
 import org.opensearch.action.search.ShardSearchFailure;
->>>>>>> 8a8f708e
 import org.opensearch.common.UUIDs;
 import org.opensearch.common.unit.TimeValue;
 import org.opensearch.common.xcontent.XContentBuilder;
@@ -169,19 +165,11 @@
         assertAcked(client().admin().indices().prepareCreate("test").setMapping("field1", "type=long", "field2", "type=keyword").get());
         ensureGreen();
         indexRandom(
-<<<<<<< HEAD
-                true,
-                client().prepareIndex("test").setId("0").setSource("field1", 0),
-                client().prepareIndex("test").setId("1").setSource("field1", 100, "field2", "toto"),
-                client().prepareIndex("test").setId("2").setSource("field1", 101),
-                client().prepareIndex("test").setId("3").setSource("field1", 99)
-=======
             true,
             client().prepareIndex("test").setId("0").setSource("field1", 0),
             client().prepareIndex("test").setId("1").setSource("field1", 100, "field2", "toto"),
             client().prepareIndex("test").setId("2").setSource("field1", 101),
             client().prepareIndex("test").setId("3").setSource("field1", 99)
->>>>>>> 8a8f708e
         );
 
         CreatePitRequest request = new CreatePitRequest(TimeValue.timeValueDays(1), true);
@@ -189,27 +177,6 @@
         ActionFuture<CreatePitResponse> execute = client().execute(CreatePitAction.INSTANCE, request);
         CreatePitResponse pitResponse = execute.get();
         SearchResponse sr = client().prepareSearch()
-<<<<<<< HEAD
-                .addSort("field1", SortOrder.ASC)
-                .setQuery(matchAllQuery())
-                .searchAfter(new Object[] { 99 })
-                .setPointInTime(new PointInTimeBuilder(pitResponse.getId()))
-                .get();
-        assertEquals(2, sr.getHits().getHits().length);
-        sr = client().prepareSearch()
-                .addSort("field1", SortOrder.ASC)
-                .setQuery(matchAllQuery())
-                .searchAfter(new Object[] { 100 })
-                .setPointInTime(new PointInTimeBuilder(pitResponse.getId()))
-                .get();
-        assertEquals(1, sr.getHits().getHits().length);
-        sr = client().prepareSearch()
-                .addSort("field1", SortOrder.ASC)
-                .setQuery(matchAllQuery())
-                .searchAfter(new Object[] { 0 })
-                .setPointInTime(new PointInTimeBuilder(pitResponse.getId()))
-                .get();
-=======
             .addSort("field1", SortOrder.ASC)
             .setQuery(matchAllQuery())
             .searchAfter(new Object[] { 99 })
@@ -229,26 +196,17 @@
             .searchAfter(new Object[] { 0 })
             .setPointInTime(new PointInTimeBuilder(pitResponse.getId()))
             .get();
->>>>>>> 8a8f708e
         assertEquals(3, sr.getHits().getHits().length);
         /**
          * Add new data and assert PIT results remain the same and normal search results gets refreshed
          */
         indexRandom(true, client().prepareIndex("test").setId("4").setSource("field1", 102));
         sr = client().prepareSearch()
-<<<<<<< HEAD
-                .addSort("field1", SortOrder.ASC)
-                .setQuery(matchAllQuery())
-                .searchAfter(new Object[] { 0 })
-                .setPointInTime(new PointInTimeBuilder(pitResponse.getId()))
-                .get();
-=======
             .addSort("field1", SortOrder.ASC)
             .setQuery(matchAllQuery())
             .searchAfter(new Object[] { 0 })
             .setPointInTime(new PointInTimeBuilder(pitResponse.getId()))
             .get();
->>>>>>> 8a8f708e
         assertEquals(3, sr.getHits().getHits().length);
         sr = client().prepareSearch().addSort("field1", SortOrder.ASC).setQuery(matchAllQuery()).searchAfter(new Object[] { 0 }).get();
         assertEquals(4, sr.getHits().getHits().length);
