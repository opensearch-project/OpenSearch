/*
 * SPDX-License-Identifier: Apache-2.0
 *
 * The OpenSearch Contributors require contributions made to
 * this file be licensed under the Apache-2.0 license or a
 * compatible open source license.
 */

/*
 * Licensed to Elasticsearch under one or more contributor
 * license agreements. See the NOTICE file distributed with
 * this work for additional information regarding copyright
 * ownership. Elasticsearch licenses this file to you under
 * the Apache License, Version 2.0 (the "License"); you may
 * not use this file except in compliance with the License.
 * You may obtain a copy of the License at
 *
 *    http://www.apache.org/licenses/LICENSE-2.0
 *
 * Unless required by applicable law or agreed to in writing,
 * software distributed under the License is distributed on an
 * "AS IS" BASIS, WITHOUT WARRANTIES OR CONDITIONS OF ANY
 * KIND, either express or implied.  See the License for the
 * specific language governing permissions and limitations
 * under the License.
 */

/*
 * Modifications Copyright OpenSearch Contributors. See
 * GitHub history for details.
 */

package org.opensearch.search.stats;

import com.carrotsearch.randomizedtesting.annotations.ParametersFactory;

import org.opensearch.action.admin.cluster.node.stats.NodeStats;
import org.opensearch.action.admin.cluster.node.stats.NodesStatsResponse;
import org.opensearch.action.admin.indices.stats.IndicesStatsResponse;
import org.opensearch.action.search.SearchPhaseName;
import org.opensearch.action.search.SearchResponse;
import org.opensearch.cluster.ClusterState;
import org.opensearch.cluster.routing.GroupShardsIterator;
import org.opensearch.cluster.routing.ShardIterator;
import org.opensearch.cluster.routing.ShardRouting;
import org.opensearch.common.settings.Settings;
import org.opensearch.common.unit.TimeValue;
import org.opensearch.common.util.FeatureFlags;
import org.opensearch.index.query.QueryBuilders;
import org.opensearch.index.search.stats.SearchStats.Stats;
import org.opensearch.plugins.Plugin;
import org.opensearch.script.MockScriptPlugin;
import org.opensearch.script.Script;
import org.opensearch.script.ScriptType;
import org.opensearch.search.fetch.subphase.highlight.HighlightBuilder;
import org.opensearch.test.OpenSearchIntegTestCase;
import org.opensearch.test.ParameterizedOpenSearchIntegTestCase;

import java.util.Arrays;
import java.util.Collection;
import java.util.Collections;
import java.util.HashSet;
import java.util.Map;
import java.util.Set;
import java.util.function.Function;

import static org.opensearch.action.search.TransportSearchAction.SEARCH_REQUEST_STATS_ENABLED_KEY;
import static org.opensearch.cluster.metadata.IndexMetadata.SETTING_NUMBER_OF_REPLICAS;
import static org.opensearch.cluster.metadata.IndexMetadata.SETTING_NUMBER_OF_SHARDS;
import static org.opensearch.index.query.QueryBuilders.matchAllQuery;
import static org.opensearch.search.SearchService.CLUSTER_CONCURRENT_SEGMENT_SEARCH_SETTING;
import static org.opensearch.test.hamcrest.OpenSearchAssertions.assertAcked;
import static org.opensearch.test.hamcrest.OpenSearchAssertions.assertAllSuccessful;
import static org.opensearch.test.hamcrest.OpenSearchAssertions.assertHitCount;
import static org.opensearch.test.hamcrest.OpenSearchAssertions.assertSearchResponse;
import static org.hamcrest.Matchers.equalTo;
import static org.hamcrest.Matchers.greaterThan;
import static org.hamcrest.Matchers.greaterThanOrEqualTo;
import static org.hamcrest.Matchers.lessThanOrEqualTo;
import static org.hamcrest.Matchers.notNullValue;
import static org.hamcrest.Matchers.nullValue;

<<<<<<< HEAD
@OpenSearchIntegTestCase.ClusterScope(scope = OpenSearchIntegTestCase.Scope.TEST, minNumDataNodes = 2)
public class SearchStatsIT extends OpenSearchIntegTestCase {
=======
@OpenSearchIntegTestCase.ClusterScope(minNumDataNodes = 2)
public class SearchStatsIT extends ParameterizedOpenSearchIntegTestCase {

    public SearchStatsIT(Settings dynamicSettings) {
        super(dynamicSettings);
    }

    @ParametersFactory
    public static Collection<Object[]> parameters() {
        return Arrays.asList(
            new Object[] { Settings.builder().put(CLUSTER_CONCURRENT_SEGMENT_SEARCH_SETTING.getKey(), false).build() },
            new Object[] { Settings.builder().put(CLUSTER_CONCURRENT_SEGMENT_SEARCH_SETTING.getKey(), true).build() }
        );
    }

    @Override
    protected Settings featureFlagSettings() {
        return Settings.builder().put(super.featureFlagSettings()).put(FeatureFlags.CONCURRENT_SEGMENT_SEARCH, "true").build();
    }
>>>>>>> d7aa6dd9

    @Override
    protected Collection<Class<? extends Plugin>> nodePlugins() {
        return Collections.singleton(CustomScriptPlugin.class);
    }

    public static class CustomScriptPlugin extends MockScriptPlugin {

        @Override
        protected Map<String, Function<Map<String, Object>, Object>> pluginScripts() {
            return Collections.singletonMap("_source.field", vars -> {
                Map<?, ?> src = (Map) vars.get("_source");
                return src.get("field");
            });
        }
    }

    @Override
    protected int numberOfReplicas() {
        return 0;
    }

    public void testSimpleStats() throws Exception {
        // clear all stats first
        client().admin().indices().prepareStats().clear().get();
        final int numNodes = cluster().numDataNodes();
        assertThat(numNodes, greaterThanOrEqualTo(2));
        final int shardsIdx1 = randomIntBetween(1, 10); // we make sure each node gets at least a single shard...
        final int shardsIdx2 = Math.max(numNodes - shardsIdx1, randomIntBetween(1, 10));
        client().admin()
            .cluster()
            .prepareUpdateSettings()
            .setPersistentSettings(Settings.builder().put(SEARCH_REQUEST_STATS_ENABLED_KEY, true).build())
            .get();
        assertThat(numNodes, lessThanOrEqualTo(shardsIdx1 + shardsIdx2));
        assertAcked(
            prepareCreate("test1").setSettings(
                Settings.builder().put(SETTING_NUMBER_OF_SHARDS, shardsIdx1).put(SETTING_NUMBER_OF_REPLICAS, 0)
            )
        );
        int docsTest1 = scaledRandomIntBetween(3 * shardsIdx1, 5 * shardsIdx1);
        for (int i = 0; i < docsTest1; i++) {
            client().prepareIndex("test1").setId(Integer.toString(i)).setSource("field", "value").get();
            if (rarely()) {
                refresh();
            }
        }
        assertAcked(
            prepareCreate("test2").setSettings(
                Settings.builder().put(SETTING_NUMBER_OF_SHARDS, shardsIdx2).put(SETTING_NUMBER_OF_REPLICAS, 0)
            )
        );
        int docsTest2 = scaledRandomIntBetween(3 * shardsIdx2, 5 * shardsIdx2);
        for (int i = 0; i < docsTest2; i++) {
            client().prepareIndex("test2").setId(Integer.toString(i)).setSource("field", "value").get();
            if (rarely()) {
                refresh();
            }
        }
        assertThat(shardsIdx1 + shardsIdx2, equalTo(numAssignedShards("test1", "test2")));
        assertThat(numAssignedShards("test1", "test2"), greaterThanOrEqualTo(2));
        // THERE WILL BE AT LEAST 2 NODES HERE SO WE CAN WAIT FOR GREEN
        ensureGreen();
        refresh();
        int iters = scaledRandomIntBetween(100, 150);
        for (int i = 0; i < iters; i++) {
            SearchResponse searchResponse = internalCluster().coordOnlyNodeClient()
                .prepareSearch()
                .setQuery(QueryBuilders.termQuery("field", "value"))
                .setStats("group1", "group2")
                .highlighter(new HighlightBuilder().field("field"))
                .addScriptField("script1", new Script(ScriptType.INLINE, CustomScriptPlugin.NAME, "_source.field", Collections.emptyMap()))
                .setSize(100)
                .get();
            assertHitCount(searchResponse, docsTest1 + docsTest2);
            assertAllSuccessful(searchResponse);
        }

        IndicesStatsResponse indicesStats = client().admin().indices().prepareStats().get();
        logger.debug("###### indices search stats: {}", indicesStats.getTotal().getSearch());
        assertThat(indicesStats.getTotal().getSearch().getTotal().getQueryCount(), greaterThan(0L));
        assertThat(indicesStats.getTotal().getSearch().getTotal().getQueryTimeInMillis(), greaterThan(0L));
        assertThat(indicesStats.getTotal().getSearch().getTotal().getFetchCount(), greaterThan(0L));
        assertThat(indicesStats.getTotal().getSearch().getTotal().getFetchTimeInMillis(), greaterThan(0L));
        assertThat(indicesStats.getTotal().getSearch().getGroupStats(), nullValue());

        indicesStats = client().admin().indices().prepareStats().setGroups("group1").get();
        assertThat(indicesStats.getTotal().getSearch().getGroupStats(), notNullValue());
        assertThat(indicesStats.getTotal().getSearch().getGroupStats().get("group1").getQueryCount(), greaterThan(0L));
        assertThat(indicesStats.getTotal().getSearch().getGroupStats().get("group1").getQueryTimeInMillis(), greaterThan(0L));
        assertThat(indicesStats.getTotal().getSearch().getGroupStats().get("group1").getFetchCount(), greaterThan(0L));
        assertThat(indicesStats.getTotal().getSearch().getGroupStats().get("group1").getFetchTimeInMillis(), greaterThan(0L));
        NodesStatsResponse nodeStats = client().admin().cluster().prepareNodesStats().get();

        Set<String> nodeIdsWithIndex = nodeIdsWithIndex("test1", "test2");
        int num = 0;
        int numOfCoordinators = 0;

        for (NodeStats stat : nodeStats.getNodes()) {
            Stats total = stat.getIndices().getSearch().getTotal();
            if (total.getRequestStatsLongHolder().getSearchPhaseMetricMap().get(SearchPhaseName.QUERY.getName()) > 0) {
                assertEquals(
                    iters,
                    total.getRequestStatsLongHolder().getSearchPhaseTotalMap().get(SearchPhaseName.QUERY.getName()).intValue()
                );
                assertThat(
                    total.getRequestStatsLongHolder().getSearchPhaseMetricMap().get(SearchPhaseName.FETCH.getName()),
                    greaterThan(0L)
                );
                assertEquals(
                    iters,
                    total.getRequestStatsLongHolder().getSearchPhaseTotalMap().get(SearchPhaseName.FETCH.getName()).intValue()
                );
                assertEquals(
                    iters,
                    total.getRequestStatsLongHolder().getSearchPhaseTotalMap().get(SearchPhaseName.EXPAND.getName()).intValue()
                );
                numOfCoordinators += 1;
            }
            if (nodeIdsWithIndex.contains(stat.getNode().getId())) {
                assertThat(total.getQueryCount(), greaterThan(0L));
                assertThat(total.getQueryTimeInMillis(), greaterThan(0L));
                num++;
            } else {
                assertThat(total.getQueryCount(), greaterThanOrEqualTo(0L));
                assertThat(total.getQueryTimeInMillis(), equalTo(0L));
            }
        }
        assertThat(numOfCoordinators, greaterThan(0));
        assertThat(num, greaterThan(0));
    }

    private Set<String> nodeIdsWithIndex(String... indices) {
        ClusterState state = client().admin().cluster().prepareState().get().getState();
        GroupShardsIterator<ShardIterator> allAssignedShardsGrouped = state.routingTable().allAssignedShardsGrouped(indices, true);
        Set<String> nodes = new HashSet<>();
        for (ShardIterator shardIterator : allAssignedShardsGrouped) {
            for (ShardRouting routing : shardIterator) {
                if (routing.active()) {
                    nodes.add(routing.currentNodeId());
                }

            }
        }
        return nodes;
    }

    public void testOpenContexts() {
        String index = "test1";
        createIndex(index);
        ensureGreen(index);

        // create shards * docs number of docs and attempt to distribute them equally
        // this distribution will not be perfect; each shard will have an integer multiple of docs (possibly zero)
        // we do this so we have a lot of pages to scroll through
        final int docs = scaledRandomIntBetween(20, 50);
        for (int s = 0; s < numAssignedShards(index); s++) {
            for (int i = 0; i < docs; i++) {
                client().prepareIndex(index)
                    .setId(Integer.toString(s * docs + i))
                    .setSource("field", "value")
                    .setRouting(Integer.toString(s))
                    .get();
            }
        }
        client().admin().indices().prepareRefresh(index).get();

        IndicesStatsResponse indicesStats = client().admin().indices().prepareStats(index).get();
        assertThat(indicesStats.getTotal().getSearch().getOpenContexts(), equalTo(0L));

        int size = scaledRandomIntBetween(1, docs);
        SearchResponse searchResponse = client().prepareSearch()
            .setQuery(matchAllQuery())
            .setSize(size)
            .setScroll(TimeValue.timeValueMinutes(2))
            .get();
        assertSearchResponse(searchResponse);

        // refresh the stats now that scroll contexts are opened
        indicesStats = client().admin().indices().prepareStats(index).get();

        assertThat(indicesStats.getTotal().getSearch().getOpenContexts(), equalTo((long) numAssignedShards(index)));
        assertThat(indicesStats.getTotal().getSearch().getTotal().getScrollCurrent(), equalTo((long) numAssignedShards(index)));

        int hits = 0;
        while (true) {
            if (searchResponse.getHits().getHits().length == 0) {
                break;
            }
            hits += searchResponse.getHits().getHits().length;
            searchResponse = client().prepareSearchScroll(searchResponse.getScrollId()).setScroll(TimeValue.timeValueMinutes(2)).get();
        }
        long expected = 0;

        // the number of queries executed is equal to at least the sum of number of pages in shard over all shards
        IndicesStatsResponse r = client().admin().indices().prepareStats(index).get();
        for (int s = 0; s < numAssignedShards(index); s++) {
            expected += (long) Math.ceil(r.getShards()[s].getStats().getDocs().getCount() / size);
        }
        indicesStats = client().admin().indices().prepareStats().get();
        Stats stats = indicesStats.getTotal().getSearch().getTotal();
        assertEquals(hits, docs * numAssignedShards(index));
        assertThat(stats.getQueryCount(), greaterThanOrEqualTo(expected));

        clearScroll(searchResponse.getScrollId());

        indicesStats = client().admin().indices().prepareStats().get();
        stats = indicesStats.getTotal().getSearch().getTotal();
        assertThat(indicesStats.getTotal().getSearch().getOpenContexts(), equalTo(0L));
        assertThat(stats.getScrollCount(), equalTo((long) numAssignedShards(index)));
        assertThat(stats.getScrollTimeInMillis(), greaterThan(0L));
    }

    protected int numAssignedShards(String... indices) {
        ClusterState state = client().admin().cluster().prepareState().get().getState();
        GroupShardsIterator allAssignedShardsGrouped = state.routingTable().allAssignedShardsGrouped(indices, true);
        return allAssignedShardsGrouped.size();
    }
}<|MERGE_RESOLUTION|>--- conflicted
+++ resolved
@@ -80,11 +80,7 @@
 import static org.hamcrest.Matchers.notNullValue;
 import static org.hamcrest.Matchers.nullValue;
 
-<<<<<<< HEAD
 @OpenSearchIntegTestCase.ClusterScope(scope = OpenSearchIntegTestCase.Scope.TEST, minNumDataNodes = 2)
-public class SearchStatsIT extends OpenSearchIntegTestCase {
-=======
-@OpenSearchIntegTestCase.ClusterScope(minNumDataNodes = 2)
 public class SearchStatsIT extends ParameterizedOpenSearchIntegTestCase {
 
     public SearchStatsIT(Settings dynamicSettings) {
@@ -103,7 +99,6 @@
     protected Settings featureFlagSettings() {
         return Settings.builder().put(super.featureFlagSettings()).put(FeatureFlags.CONCURRENT_SEGMENT_SEARCH, "true").build();
     }
->>>>>>> d7aa6dd9
 
     @Override
     protected Collection<Class<? extends Plugin>> nodePlugins() {
