--- conflicted
+++ resolved
@@ -204,14 +204,10 @@
             String value = "none";
             while (shutdown.get() == false) {
                 value = "none".equals(value) ? "all" : "none";
-<<<<<<< HEAD
-                final String nonClusterManagerNode = randomValueOtherThan(masterName, () -> randomFrom(internalCluster().getNodeNames()));
-=======
                 final String nonClusterManagerNode = randomValueOtherThan(
                     clusterManagerName,
                     () -> randomFrom(internalCluster().getNodeNames())
                 );
->>>>>>> e0743954
                 assertAcked(
                     client(nonClusterManagerNode).admin()
                         .cluster()
@@ -242,18 +238,12 @@
         }
 
         assertBusy(() -> {
-<<<<<<< HEAD
-            final String nonClusterManagerNode = randomValueOtherThan(masterName, () -> randomFrom(internalCluster().getNodeNames()));
-            final String claimedMasterName = internalCluster().getMasterName(nonClusterManagerNode);
-            assertThat(claimedMasterName, not(equalTo(masterName)));
-=======
             final String nonClusterManagerNode = randomValueOtherThan(
                 clusterManagerName,
                 () -> randomFrom(internalCluster().getNodeNames())
             );
             final String claimedClusterManagerName = internalCluster().getMasterName(nonClusterManagerNode);
             assertThat(claimedClusterManagerName, not(equalTo(clusterManagerName)));
->>>>>>> e0743954
         });
 
         shutdown.set(true);
