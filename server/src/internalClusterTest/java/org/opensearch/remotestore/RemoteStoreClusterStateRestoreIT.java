/*
 * SPDX-License-Identifier: Apache-2.0
 *
 * The OpenSearch Contributors require contributions made to
 * this file be licensed under the Apache-2.0 license or a
 * compatible open source license.
 */

package org.opensearch.remotestore;

import org.opensearch.action.admin.cluster.settings.ClusterUpdateSettingsRequest;
import org.opensearch.action.admin.indices.settings.put.UpdateSettingsRequest;
import org.opensearch.action.admin.indices.template.put.PutIndexTemplateRequest;
import org.opensearch.cluster.ClusterState;
import org.opensearch.cluster.block.ClusterBlockException;
import org.opensearch.cluster.metadata.IndexMetadata;
import org.opensearch.cluster.metadata.IndexTemplateMetadata;
import org.opensearch.cluster.metadata.Metadata;
import org.opensearch.cluster.metadata.RepositoriesMetadata;
import org.opensearch.common.settings.Settings;
import org.opensearch.gateway.remote.ClusterMetadataManifest;
import org.opensearch.gateway.remote.ClusterMetadataManifest.UploadedIndexMetadata;
import org.opensearch.gateway.remote.RemoteClusterStateService;
import org.opensearch.test.OpenSearchIntegTestCase;

import java.io.IOException;
import java.nio.file.Files;
import java.util.Arrays;
import java.util.List;
import java.util.Map;
import java.util.Objects;
import java.util.concurrent.ExecutionException;

import static org.opensearch.cluster.metadata.IndexMetadata.INDEX_READ_ONLY_SETTING;
import static org.opensearch.cluster.metadata.Metadata.CLUSTER_READ_ONLY_BLOCK;
import static org.opensearch.cluster.metadata.Metadata.SETTING_READ_ONLY_SETTING;
import static org.opensearch.gateway.remote.RemoteClusterStateService.REMOTE_CLUSTER_STATE_ENABLED_SETTING;
import static org.opensearch.indices.ShardLimitValidator.SETTING_CLUSTER_MAX_SHARDS_PER_NODE;
import static org.opensearch.repositories.blobstore.BlobStoreRepository.SYSTEM_REPOSITORY_SETTING;
import static org.opensearch.test.hamcrest.OpenSearchAssertions.assertAcked;

@OpenSearchIntegTestCase.ClusterScope(scope = OpenSearchIntegTestCase.Scope.TEST, numDataNodes = 0)
public class RemoteStoreClusterStateRestoreIT extends BaseRemoteStoreRestoreIT {

    @Override
    protected Settings nodeSettings(int nodeOrdinal) {
        return Settings.builder().put(super.nodeSettings(nodeOrdinal)).put(REMOTE_CLUSTER_STATE_ENABLED_SETTING.getKey(), true).build();
    }

    private void addNewNodes(int dataNodeCount, int clusterManagerNodeCount) {
        internalCluster().startNodes(dataNodeCount + clusterManagerNodeCount);
    }

    private Map<String, Long> initialTestSetup(int shardCount, int replicaCount, int dataNodeCount, int clusterManagerNodeCount) {
        prepareCluster(clusterManagerNodeCount, dataNodeCount, INDEX_NAME, replicaCount, shardCount);
        Map<String, Long> indexStats = indexData(1, false, INDEX_NAME);
        assertEquals(shardCount * (replicaCount + 1), getNumShards(INDEX_NAME).totalNumShards);
        ensureGreen(INDEX_NAME);
        return indexStats;
    }

    private void resetCluster(int dataNodeCount, int clusterManagerNodeCount) {
        internalCluster().stopAllNodes();
        internalCluster().startClusterManagerOnlyNodes(clusterManagerNodeCount);
        internalCluster().startDataOnlyNodes(dataNodeCount);
    }

    protected void verifyRedIndicesAndTriggerRestore(Map<String, Long> indexStats, String indexName) throws Exception {
        ensureRed(indexName);
        restore(false, indexName);
        verifyRestoredData(indexStats, indexName);
    }

    public void testFullClusterRestore() throws Exception {
        int shardCount = randomIntBetween(1, 2);
        int replicaCount = 1;
        int dataNodeCount = shardCount * (replicaCount + 1);
        int clusterManagerNodeCount = 1;

        // Step - 1 index some data to generate files in remote directory
        Map<String, Long> indexStats = initialTestSetup(shardCount, replicaCount, dataNodeCount, 1);
        String prevClusterUUID = clusterService().state().metadata().clusterUUID();

        // Step - 2 Replace all nodes in the cluster with new nodes. This ensures new cluster state doesn't have previous index metadata
        resetCluster(dataNodeCount, clusterManagerNodeCount);

        String newClusterUUID = clusterService().state().metadata().clusterUUID();
        assert !Objects.equals(newClusterUUID, prevClusterUUID) : "cluster restart not successful. cluster uuid is same";

        // Step - 3 Trigger full cluster restore and validate
        validateMetadata(List.of(INDEX_NAME));
        verifyRedIndicesAndTriggerRestore(indexStats, INDEX_NAME);
    }

    public void testFullClusterRestoreMultipleIndices() throws Exception {
        int shardCount = randomIntBetween(1, 2);
        int replicaCount = 1;
        int dataNodeCount = shardCount * (replicaCount + 1);
        int clusterManagerNodeCount = 1;

        // Step - 1 index some data to generate files in remote directory
        Map<String, Long> indexStats = initialTestSetup(shardCount, replicaCount, dataNodeCount, clusterManagerNodeCount);

        String secondIndexName = INDEX_NAME + "-2";
        createIndex(secondIndexName, remoteStoreIndexSettings(replicaCount, shardCount + 1));
        Map<String, Long> indexStats2 = indexData(1, false, secondIndexName);
        assertEquals((shardCount + 1) * (replicaCount + 1), getNumShards(secondIndexName).totalNumShards);
        ensureGreen(secondIndexName);
        updateIndexBlock(true, secondIndexName);

        String prevClusterUUID = clusterService().state().metadata().clusterUUID();

        // Step - 2 Replace all nodes in the cluster with new nodes. This ensures new cluster state doesn't have previous index metadata
        resetCluster(dataNodeCount, clusterManagerNodeCount);

        String newClusterUUID = clusterService().state().metadata().clusterUUID();
        assert !Objects.equals(newClusterUUID, prevClusterUUID) : "cluster restart not successful. cluster uuid is same";

        // Step - 3 Trigger full cluster restore
        validateMetadata(List.of(INDEX_NAME, secondIndexName));
<<<<<<< HEAD
        verifyRedIndicesAndTriggerRestore(indexStats, INDEX_NAME);
=======
        verifyRestoredData(indexStats, INDEX_NAME);
        verifyRestoredData(indexStats2, secondIndexName, false);
        assertTrue(INDEX_READ_ONLY_SETTING.get(clusterService().state().metadata().index(secondIndexName).getSettings()));
        assertThrows(ClusterBlockException.class, () -> indexSingleDoc(secondIndexName));
        // Test is complete

        // Remove the block to ensure proper cleanup
        updateIndexBlock(false, secondIndexName);
>>>>>>> 781968b2
    }

    public void testFullClusterRestoreManifestFilePointsToInvalidIndexMetadataPathThrowsException() throws Exception {
        int shardCount = randomIntBetween(1, 2);
        int replicaCount = 1;
        int dataNodeCount = shardCount * (replicaCount + 1);
        int clusterManagerNodeCount = 1;

        // Step - 1 index some data to generate files in remote directory
        initialTestSetup(shardCount, replicaCount, dataNodeCount, clusterManagerNodeCount);

        String prevClusterUUID = clusterService().state().metadata().clusterUUID();
        String clusterName = clusterService().state().getClusterName().value();

        // Step - 2 Replace all nodes in the cluster with new nodes. This ensures new cluster state doesn't have previous index metadata
        internalCluster().stopAllNodes();
        // Step - 3 Delete index metadata file in remote
        try {
            Files.move(
                segmentRepoPath.resolve(
                    RemoteClusterStateService.encodeString(clusterName) + "/cluster-state/" + prevClusterUUID + "/index"
                ),
                segmentRepoPath.resolve("cluster-state/")
            );
        } catch (IOException e) {
            throw new RuntimeException(e);
        }
        assertThrows(IllegalStateException.class, () -> addNewNodes(dataNodeCount, clusterManagerNodeCount));
        // Test is complete

        // Starting a node without remote state to ensure test cleanup
        internalCluster().startNode(Settings.builder().put(REMOTE_CLUSTER_STATE_ENABLED_SETTING.getKey(), false).build());
    }

    public void testRemoteStateFullRestart() throws Exception {
        int shardCount = randomIntBetween(1, 2);
        int replicaCount = 1;
        int dataNodeCount = shardCount * (replicaCount + 1);
        int clusterManagerNodeCount = 3;

        Map<String, Long> indexStats = initialTestSetup(shardCount, replicaCount, dataNodeCount, clusterManagerNodeCount);
        String prevClusterUUID = clusterService().state().metadata().clusterUUID();
        // Delete index metadata file in remote
        try {
            Files.move(
                segmentRepoPath.resolve(
                    RemoteClusterStateService.encodeString(clusterService().state().getClusterName().value())
                        + "/cluster-state/"
                        + prevClusterUUID
                        + "/manifest"
                ),
                segmentRepoPath.resolve("cluster-state/")
            );
        } catch (IOException e) {
            throw new RuntimeException(e);
        }
        internalCluster().fullRestart();
        ensureGreen(INDEX_NAME);
        String newClusterUUID = clusterService().state().metadata().clusterUUID();
        assert Objects.equals(newClusterUUID, prevClusterUUID) : "Full restart not successful. cluster uuid has changed";
        validateCurrentMetadata();
        verifyRedIndicesAndTriggerRestore(indexStats, INDEX_NAME);
    }

    private void validateMetadata(List<String> indexNames) {
        assertEquals(clusterService().state().metadata().indices().size(), indexNames.size());
        for (String indexName : indexNames) {
            assertTrue(clusterService().state().metadata().hasIndex(indexName));
        }
    }

    private void validateCurrentMetadata() throws Exception {
        RemoteClusterStateService remoteClusterStateService = internalCluster().getInstance(
            RemoteClusterStateService.class,
            internalCluster().getClusterManagerName()
        );
        assertBusy(() -> {
            ClusterMetadataManifest manifest = remoteClusterStateService.getLatestClusterMetadataManifest(
                getClusterState().getClusterName().value(),
                getClusterState().metadata().clusterUUID()
            ).get();
            ClusterState clusterState = getClusterState();
            Metadata currentMetadata = clusterState.metadata();
            assertEquals(currentMetadata.indices().size(), manifest.getIndices().size());
            assertEquals(currentMetadata.coordinationMetadata().term(), manifest.getClusterTerm());
            assertEquals(clusterState.version(), manifest.getStateVersion());
            assertEquals(clusterState.stateUUID(), manifest.getStateUUID());
            assertEquals(currentMetadata.clusterUUIDCommitted(), manifest.isClusterUUIDCommitted());
            for (UploadedIndexMetadata uploadedIndexMetadata : manifest.getIndices()) {
                IndexMetadata currentIndexMetadata = currentMetadata.index(uploadedIndexMetadata.getIndexName());
                assertEquals(currentIndexMetadata.getIndex().getUUID(), uploadedIndexMetadata.getIndexUUID());
            }
        });
    }

    public void testFullClusterRestoreGlobalMetadata() throws Exception {
        int shardCount = randomIntBetween(1, 2);
        int replicaCount = 1;
        int dataNodeCount = shardCount * (replicaCount + 1);
        int clusterManagerNodeCount = 1;

        // Step - 1 index some data to generate files in remote directory
        Map<String, Long> indexStats = initialTestSetup(shardCount, replicaCount, dataNodeCount, 1);
        String prevClusterUUID = clusterService().state().metadata().clusterUUID();

        // Create global metadata - register a custom repo
        // TODO - uncomment after all customs is also uploaded for all repos - https://github.com/opensearch-project/OpenSearch/issues/10691
        // registerCustomRepository();

        // Create global metadata - persistent settings
        updatePersistentSettings(Settings.builder().put(SETTING_CLUSTER_MAX_SHARDS_PER_NODE.getKey(), 34).build());

        // Create global metadata - index template
        putIndexTemplate();

        // Create global metadata - Put cluster block
        addClusterLevelReadOnlyBlock();

        // Step - 2 Replace all nodes in the cluster with new nodes. This ensures new cluster state doesn't have previous index metadata
        resetCluster(dataNodeCount, clusterManagerNodeCount);

        String newClusterUUID = clusterService().state().metadata().clusterUUID();
        assert !Objects.equals(newClusterUUID, prevClusterUUID) : "cluster restart not successful. cluster uuid is same";

        // Step - 3 Trigger full cluster restore and validate
        // validateCurrentMetadata();
        verifyRestoredData(indexStats, INDEX_NAME, false);

        // validate global metadata restored
        verifyRestoredRepositories();
        verifyRestoredIndexTemplate();
        assertEquals(Integer.valueOf(34), SETTING_CLUSTER_MAX_SHARDS_PER_NODE.get(clusterService().state().metadata().settings()));
        assertEquals(true, SETTING_READ_ONLY_SETTING.get(clusterService().state().metadata().settings()));
        assertTrue(clusterService().state().blocks().hasGlobalBlock(CLUSTER_READ_ONLY_BLOCK));
        // Test is complete

        // Remote the cluster read only block to ensure proper cleanup
        updatePersistentSettings(Settings.builder().put(SETTING_READ_ONLY_SETTING.getKey(), false).build());
        assertFalse(clusterService().state().blocks().hasGlobalBlock(CLUSTER_READ_ONLY_BLOCK));
    }

    private void registerCustomRepository() {
        assertAcked(
            client().admin()
                .cluster()
                .preparePutRepository("custom-repo")
                .setType("fs")
                .setSettings(Settings.builder().put("location", randomRepoPath()).put("compress", false))
                .get()
        );
    }

    private void verifyRestoredRepositories() {
        RepositoriesMetadata repositoriesMetadata = clusterService().state().metadata().custom(RepositoriesMetadata.TYPE);
        assertEquals(2, repositoriesMetadata.repositories().size()); // includes remote store repo as well
        assertTrue(SYSTEM_REPOSITORY_SETTING.get(repositoriesMetadata.repository(REPOSITORY_NAME).settings()));
        assertTrue(SYSTEM_REPOSITORY_SETTING.get(repositoriesMetadata.repository(REPOSITORY_2_NAME).settings()));
        // TODO - uncomment after all customs is also uploaded for all repos - https://github.com/opensearch-project/OpenSearch/issues/10691
        // assertEquals("fs", repositoriesMetadata.repository("custom-repo").type());
        // assertEquals(Settings.builder().put("location", randomRepoPath()).put("compress", false).build(),
        // repositoriesMetadata.repository("custom-repo").settings());
    }

    private void addClusterLevelReadOnlyBlock() throws InterruptedException, ExecutionException {
        updatePersistentSettings(Settings.builder().put(SETTING_READ_ONLY_SETTING.getKey(), true).build());
        assertTrue(clusterService().state().blocks().hasGlobalBlock(CLUSTER_READ_ONLY_BLOCK));
    }

    private void updatePersistentSettings(Settings settings) throws ExecutionException, InterruptedException {
        ClusterUpdateSettingsRequest resetRequest = new ClusterUpdateSettingsRequest();
        resetRequest.persistentSettings(settings);
        assertAcked(client().admin().cluster().updateSettings(resetRequest).get());
    }

    private void verifyRestoredIndexTemplate() {
        Map<String, IndexTemplateMetadata> indexTemplateMetadataMap = clusterService().state().metadata().templates();
        assertEquals(1, indexTemplateMetadataMap.size());
        assertEquals(Arrays.asList("pattern-1", "log-*"), indexTemplateMetadataMap.get("my-template").patterns());
        assertEquals(
            Settings.builder() // <1>
                .put("index.number_of_shards", 3)
                .put("index.number_of_replicas", 1)
                .build(),
            indexTemplateMetadataMap.get("my-template").settings()
        );
    }

    private static void putIndexTemplate() {
        PutIndexTemplateRequest request = new PutIndexTemplateRequest("my-template"); // <1>
        request.patterns(Arrays.asList("pattern-1", "log-*")); // <2>

        request.settings(
            Settings.builder() // <1>
                .put("index.number_of_shards", 3)
                .put("index.number_of_replicas", 1)
        );
        assertTrue(client().admin().indices().putTemplate(request).actionGet().isAcknowledged());
    }

    private static void updateIndexBlock(boolean value, String secondIndexName) throws InterruptedException, ExecutionException {
        assertAcked(
            client().admin()
                .indices()
                .updateSettings(
                    new UpdateSettingsRequest(Settings.builder().put(INDEX_READ_ONLY_SETTING.getKey(), value).build(), secondIndexName)
                )
                .get()
        );
    }
}<|MERGE_RESOLUTION|>--- conflicted
+++ resolved
@@ -65,10 +65,11 @@
         internalCluster().startDataOnlyNodes(dataNodeCount);
     }
 
-    protected void verifyRedIndicesAndTriggerRestore(Map<String, Long> indexStats, String indexName) throws Exception {
+    protected void verifyRedIndicesAndTriggerRestore(Map<String, Long> indexStats, String indexName, boolean indexMoreDocs)
+        throws Exception {
         ensureRed(indexName);
         restore(false, indexName);
-        verifyRestoredData(indexStats, indexName);
+        verifyRestoredData(indexStats, indexName, indexMoreDocs);
     }
 
     public void testFullClusterRestore() throws Exception {
@@ -89,7 +90,7 @@
 
         // Step - 3 Trigger full cluster restore and validate
         validateMetadata(List.of(INDEX_NAME));
-        verifyRedIndicesAndTriggerRestore(indexStats, INDEX_NAME);
+        verifyRedIndicesAndTriggerRestore(indexStats, INDEX_NAME, true);
     }
 
     public void testFullClusterRestoreMultipleIndices() throws Exception {
@@ -118,18 +119,14 @@
 
         // Step - 3 Trigger full cluster restore
         validateMetadata(List.of(INDEX_NAME, secondIndexName));
-<<<<<<< HEAD
-        verifyRedIndicesAndTriggerRestore(indexStats, INDEX_NAME);
-=======
-        verifyRestoredData(indexStats, INDEX_NAME);
-        verifyRestoredData(indexStats2, secondIndexName, false);
+        verifyRedIndicesAndTriggerRestore(indexStats, INDEX_NAME, false);
+        verifyRedIndicesAndTriggerRestore(indexStats2, secondIndexName, false);
         assertTrue(INDEX_READ_ONLY_SETTING.get(clusterService().state().metadata().index(secondIndexName).getSettings()));
         assertThrows(ClusterBlockException.class, () -> indexSingleDoc(secondIndexName));
         // Test is complete
 
         // Remove the block to ensure proper cleanup
         updateIndexBlock(false, secondIndexName);
->>>>>>> 781968b2
     }
 
     public void testFullClusterRestoreManifestFilePointsToInvalidIndexMetadataPathThrowsException() throws Exception {
@@ -191,7 +188,7 @@
         String newClusterUUID = clusterService().state().metadata().clusterUUID();
         assert Objects.equals(newClusterUUID, prevClusterUUID) : "Full restart not successful. cluster uuid has changed";
         validateCurrentMetadata();
-        verifyRedIndicesAndTriggerRestore(indexStats, INDEX_NAME);
+        verifyRedIndicesAndTriggerRestore(indexStats, INDEX_NAME, true);
     }
 
     private void validateMetadata(List<String> indexNames) {
@@ -256,19 +253,18 @@
 
         // Step - 3 Trigger full cluster restore and validate
         // validateCurrentMetadata();
-        verifyRestoredData(indexStats, INDEX_NAME, false);
+        assertEquals(Integer.valueOf(34), SETTING_CLUSTER_MAX_SHARDS_PER_NODE.get(clusterService().state().metadata().settings()));
+        assertEquals(true, SETTING_READ_ONLY_SETTING.get(clusterService().state().metadata().settings()));
+        assertTrue(clusterService().state().blocks().hasGlobalBlock(CLUSTER_READ_ONLY_BLOCK));
+        // Remote the cluster read only block to ensure proper cleanup
+        updatePersistentSettings(Settings.builder().put(SETTING_READ_ONLY_SETTING.getKey(), false).build());
+        assertFalse(clusterService().state().blocks().hasGlobalBlock(CLUSTER_READ_ONLY_BLOCK));
+
+        verifyRedIndicesAndTriggerRestore(indexStats, INDEX_NAME, false);
 
         // validate global metadata restored
         verifyRestoredRepositories();
         verifyRestoredIndexTemplate();
-        assertEquals(Integer.valueOf(34), SETTING_CLUSTER_MAX_SHARDS_PER_NODE.get(clusterService().state().metadata().settings()));
-        assertEquals(true, SETTING_READ_ONLY_SETTING.get(clusterService().state().metadata().settings()));
-        assertTrue(clusterService().state().blocks().hasGlobalBlock(CLUSTER_READ_ONLY_BLOCK));
-        // Test is complete
-
-        // Remote the cluster read only block to ensure proper cleanup
-        updatePersistentSettings(Settings.builder().put(SETTING_READ_ONLY_SETTING.getKey(), false).build());
-        assertFalse(clusterService().state().blocks().hasGlobalBlock(CLUSTER_READ_ONLY_BLOCK));
     }
 
     private void registerCustomRepository() {
