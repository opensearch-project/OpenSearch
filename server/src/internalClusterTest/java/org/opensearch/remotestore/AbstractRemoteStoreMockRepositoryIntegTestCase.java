--- conflicted
+++ resolved
@@ -43,12 +43,7 @@
 
     @Before
     public void setup() {
-<<<<<<< HEAD
         internalCluster().startClusterManagerOnlyNode(remoteStoreClusterSettings(REPOSITORY_NAME, TRANSLOG_REPOSITORY_NAME));
-=======
-        FeatureFlagSetter.set(FeatureFlags.REMOTE_STORE);
-        FeatureFlagSetter.set(FeatureFlags.SEGMENT_REPLICATION_EXPERIMENTAL);
->>>>>>> 9119b6dc
     }
 
     @Override
