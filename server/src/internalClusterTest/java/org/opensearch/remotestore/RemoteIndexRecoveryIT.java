--- conflicted
+++ resolved
@@ -43,27 +43,6 @@
             .put(super.nodeSettings(nodeOrdinal))
             .put(remoteStoreClusterSettings(REPOSITORY_NAME, repositoryPath))
             .build();
-    }
-
-<<<<<<< HEAD
-    @Before
-    @Override
-    public void setUp() throws Exception {
-        super.setUp();
-        internalCluster().startClusterManagerOnlyNode();
-        absolutePath = randomRepoPath().toAbsolutePath();
-        assertAcked(
-            clusterAdmin().preparePutRepository(REPOSITORY_NAME).setType("fs").setSettings(Settings.builder().put("location", absolutePath))
-        );
-=======
-    @Override
-    protected Settings featureFlagSettings() {
-        return Settings.builder()
-            .put(super.featureFlagSettings())
-            .put(FeatureFlags.REMOTE_STORE, "true")
-            .put(FeatureFlags.SEGMENT_REPLICATION_EXPERIMENTAL, "true")
-            .build();
->>>>>>> 9119b6dc
     }
 
     @Override
