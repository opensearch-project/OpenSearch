--- conflicted
+++ resolved
@@ -60,15 +60,7 @@
 
     @Override
     protected Settings nodeSettings(int nodeOrdinal) {
-<<<<<<< HEAD
         return Settings.builder().put(super.nodeSettings(nodeOrdinal)).put(remoteStoreClusterSettings(BASE_REMOTE_REPO)).build();
-=======
-        return Settings.builder()
-            .put(super.nodeSettings(nodeOrdinal))
-            .put(FeatureFlags.REMOTE_STORE, "true")
-            .put(remoteStoreClusterSettings(BASE_REMOTE_REPO, remoteRepoPath))
-            .build();
->>>>>>> 9119b6dc
     }
 
     private Settings.Builder getIndexSettings(int numOfShards, int numOfReplicas) {
