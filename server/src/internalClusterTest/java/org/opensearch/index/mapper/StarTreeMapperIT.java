--- conflicted
+++ resolved
@@ -27,13 +27,10 @@
 import org.opensearch.index.compositeindex.datacube.MetricStat;
 import org.opensearch.index.compositeindex.datacube.startree.StarTreeFieldConfiguration;
 import org.opensearch.index.compositeindex.datacube.startree.StarTreeIndexSettings;
-<<<<<<< HEAD
 import org.opensearch.index.compositeindex.datacube.startree.utils.date.DateTimeUnitAdapter;
 import org.opensearch.index.compositeindex.datacube.startree.utils.date.DateTimeUnitRounding;
 import org.opensearch.index.compositeindex.datacube.startree.utils.date.ExtendedDateTimeUnit;
-=======
 import org.opensearch.index.query.QueryBuilders;
->>>>>>> 70ba5a11
 import org.opensearch.indices.IndicesService;
 import org.opensearch.search.SearchHit;
 import org.opensearch.test.OpenSearchIntegTestCase;
@@ -316,10 +313,10 @@
                 .startObject("startree-1")
                 .field("type", "star_tree")
                 .startObject("config")
+                .startObject("date_dimension")
+                .field("name", "timestamp")
+                .endObject()
                 .startArray("ordered_dimensions")
-                .startObject()
-                .field("name", "timestamp")
-                .endObject()
                 .startObject()
                 .field("name", "numeric_dv")
                 .endObject()
@@ -402,11 +399,7 @@
                     }
                     assertEquals("numeric_dv", starTreeFieldType.getDimensions().get(1).getField());
                     assertEquals("numeric_dv", starTreeFieldType.getMetrics().get(0).getField());
-                    List<MetricStat> expectedMetrics = Arrays.asList(
-                        MetricStat.VALUE_COUNT,
-                        MetricStat.SUM,
-                        MetricStat.AVG
-                    );
+                    List<MetricStat> expectedMetrics = Arrays.asList(MetricStat.VALUE_COUNT, MetricStat.SUM, MetricStat.AVG);
                     assertEquals(expectedMetrics, starTreeFieldType.getMetrics().get(0).getMetrics());
                     assertEquals(10000, starTreeFieldType.getStarTreeConfig().maxLeafDocs());
                     assertEquals(
@@ -420,7 +413,7 @@
     }
 
     public void testValidCompositeIndexWithDates() {
-        prepareCreate(TEST_INDEX).setMapping(createDateTestMapping(false)).get();
+        prepareCreate(TEST_INDEX).setMapping(createDateTestMapping(false)).setSettings(settings).get();
         Iterable<IndicesService> dataNodeInstances = internalCluster().getDataNodeInstances(IndicesService.class);
         for (IndicesService service : dataNodeInstances) {
             final Index index = resolveIndex("test");
@@ -444,11 +437,7 @@
                     }
                     assertEquals("numeric_dv", starTreeFieldType.getDimensions().get(1).getField());
                     assertEquals("numeric_dv", starTreeFieldType.getMetrics().get(0).getField());
-                    List<MetricStat> expectedMetrics = Arrays.asList(
-                        MetricStat.VALUE_COUNT,
-                        MetricStat.SUM,
-                        MetricStat.AVG
-                    );
+                    List<MetricStat> expectedMetrics = Arrays.asList(MetricStat.VALUE_COUNT, MetricStat.SUM, MetricStat.AVG);
                     assertEquals(expectedMetrics, starTreeFieldType.getMetrics().get(0).getMetrics());
                     assertEquals(10000, starTreeFieldType.getStarTreeConfig().maxLeafDocs());
                     assertEquals(
@@ -462,7 +451,7 @@
     }
 
     public void testValidCompositeIndexWithDuplicateDates() {
-        prepareCreate(TEST_INDEX).setMapping(createDateTestMapping(true)).get();
+        prepareCreate(TEST_INDEX).setMapping(createDateTestMapping(true)).setSettings(settings).get();
         Iterable<IndicesService> dataNodeInstances = internalCluster().getDataNodeInstances(IndicesService.class);
         for (IndicesService service : dataNodeInstances) {
             final Index index = resolveIndex("test");
@@ -599,11 +588,7 @@
     }
 
     public void testUpdateIndexWithNewerStarTree() {
-<<<<<<< HEAD
-        prepareCreate(TEST_INDEX).setMapping(createTestMappingWithoutStarTree()).get();
-=======
-        prepareCreate(TEST_INDEX).setSettings(settings).setMapping(createTestMappingWithoutStarTree(false, false, false)).get();
->>>>>>> 70ba5a11
+        prepareCreate(TEST_INDEX).setSettings(settings).setMapping(createTestMappingWithoutStarTree()).get();
 
         IllegalArgumentException ex = expectThrows(
             IllegalArgumentException.class,
@@ -689,20 +674,15 @@
     public void testMaxDimsCompositeIndex() {
         MapperParsingException ex = expectThrows(
             MapperParsingException.class,
-<<<<<<< HEAD
-            () -> prepareCreate(TEST_INDEX).setMapping(createMaxDimTestMapping())
-                // Date dimension is considered as one dimension regardless of number of actual calendar intervals
-                .setSettings(Settings.builder().put(StarTreeIndexSettings.STAR_TREE_MAX_DIMENSIONS_SETTING.getKey(), 2))
-=======
             () -> prepareCreate(TEST_INDEX).setSettings(settings)
                 .setMapping(createMaxDimTestMapping())
+                // Date dimension is considered as one dimension regardless of number of actual calendar intervals
                 .setSettings(
                     Settings.builder()
                         .put(StarTreeIndexSettings.STAR_TREE_MAX_DIMENSIONS_SETTING.getKey(), 2)
                         .put(StarTreeIndexSettings.IS_COMPOSITE_INDEX_SETTING.getKey(), true)
                         .put(IndexSettings.INDEX_TRANSLOG_FLUSH_THRESHOLD_SIZE_SETTING.getKey(), new ByteSizeValue(512, ByteSizeUnit.MB))
                 )
->>>>>>> 70ba5a11
                 .get()
         );
         assertEquals(
