/*
 * SPDX-License-Identifier: Apache-2.0
 *
 * The OpenSearch Contributors require contributions made to
 * this file be licensed under the Apache-2.0 license or a
 * compatible open source license.
 */

/*
 * Licensed to Elasticsearch under one or more contributor
 * license agreements. See the NOTICE file distributed with
 * this work for additional information regarding copyright
 * ownership. Elasticsearch licenses this file to you under
 * the Apache License, Version 2.0 (the "License"); you may
 * not use this file except in compliance with the License.
 * You may obtain a copy of the License at
 *
 *    http://www.apache.org/licenses/LICENSE-2.0
 *
 * Unless required by applicable law or agreed to in writing,
 * software distributed under the License is distributed on an
 * "AS IS" BASIS, WITHOUT WARRANTIES OR CONDITIONS OF ANY
 * KIND, either express or implied.  See the License for the
 * specific language governing permissions and limitations
 * under the License.
 */

/*
 * Modifications Copyright OpenSearch Contributors. See
 * GitHub history for details.
 */

package org.opensearch.index.fielddata;

import org.opensearch.action.admin.cluster.settings.ClusterUpdateSettingsRequest;
import org.opensearch.action.admin.cluster.stats.ClusterStatsResponse;
<<<<<<< HEAD
import org.opensearch.common.settings.Settings;
import org.opensearch.core.xcontent.XContentBuilder;
import org.opensearch.index.query.MatchAllQueryBuilder;
import org.opensearch.indices.IndicesService;
=======
import org.opensearch.action.admin.indices.cache.clear.ClearIndicesCacheRequest;
import org.opensearch.core.xcontent.XContentBuilder;
import org.opensearch.index.query.MatchAllQueryBuilder;
>>>>>>> 7fde3d8d
import org.opensearch.search.sort.SortOrder;
import org.opensearch.test.OpenSearchIntegTestCase;

import java.util.HashMap;
import java.util.Map;
<<<<<<< HEAD
=======
import java.util.concurrent.CountDownLatch;
import java.util.concurrent.Phaser;
>>>>>>> 7fde3d8d

import static org.opensearch.common.xcontent.XContentFactory.jsonBuilder;
import static org.opensearch.indices.fielddata.cache.IndicesFieldDataCache.INDICES_FIELDDATA_CACHE_SIZE_KEY;
import static org.opensearch.test.hamcrest.OpenSearchAssertions.assertAcked;
import static org.hamcrest.Matchers.greaterThan;

@OpenSearchIntegTestCase.ClusterScope(scope = OpenSearchIntegTestCase.Scope.TEST, numDataNodes = 0)
public class FieldDataLoadingIT extends OpenSearchIntegTestCase {
<<<<<<< HEAD
    // To shorten runtimes, set cluster setting INDICES_CACHE_CLEAN_INTERVAL_SETTING to a lower value.
    @Override
    protected Settings nodeSettings(int nodeOrdinal) {
        return Settings.builder()
            .put(super.nodeSettings(nodeOrdinal))
            .put(IndicesService.INDICES_CACHE_CLEAN_INTERVAL_SETTING.getKey(), "1s")
            .build();
    }

=======
>>>>>>> 7fde3d8d
    public void testEagerGlobalOrdinalsFieldDataLoading() throws Exception {
        assertAcked(
            prepareCreate("test").setMapping(
                jsonBuilder().startObject()
                    .startObject("properties")
                    .startObject("name")
                    .field("type", "text")
                    .field("fielddata", true)
                    .field("eager_global_ordinals", true)
                    .endObject()
                    .endObject()
                    .endObject()
            )
        );
        ensureGreen();

        client().prepareIndex("test").setId("1").setSource("name", "name").get();
        client().admin().indices().prepareRefresh("test").get();

        ClusterStatsResponse response = client().admin().cluster().prepareClusterStats().get();
        assertThat(response.getIndicesStats().getFieldData().getMemorySizeInBytes(), greaterThan(0L));

        // Ensure cache cleared before other tests in the suite begin
        client().admin().indices().clearCache(new ClearIndicesCacheRequest().fieldDataCache(true)).actionGet();
        assertBusy(() -> {
            ClusterStatsResponse clearedResponse = client().admin().cluster().prepareClusterStats().get();
            assertEquals(0, clearedResponse.getIndicesStats().getFieldData().getMemorySizeInBytes());
        });
    }

    public void testFieldDataCacheClearConcurrentIndices() throws Exception {
        // Check concurrently clearing multiple indices from the FD cache correctly removes all expected keys.
        int numIndices = 10;
        String indexPrefix = "test";
        createAndSearchIndices(numIndices, 1, indexPrefix, "field");
        // TODO: Should be 1 entry per field per index in cache, but cannot check this directly until we add the items count stat in a
        // future PR

        // Concurrently clear multiple indices from FD cache
        Thread[] threads = new Thread[numIndices];
        Phaser phaser = new Phaser(numIndices + 1);
        CountDownLatch countDownLatch = new CountDownLatch(numIndices);

        for (int i = 0; i < numIndices; i++) {
            int finalI = i;
            threads[i] = new Thread(() -> {
                try {
                    ClearIndicesCacheRequest clearCacheRequest = new ClearIndicesCacheRequest().fieldDataCache(true)
                        .indices(indexPrefix + finalI);
                    client().admin().indices().clearCache(clearCacheRequest).actionGet();
                    phaser.arriveAndAwaitAdvance();
                } catch (Exception e) {
                    throw new RuntimeException(e);
                }
                countDownLatch.countDown();
            });
            threads[i].start();
        }
        phaser.arriveAndAwaitAdvance();
        countDownLatch.await();

        // Cache size should be 0
        assertBusy(() -> {
            ClusterStatsResponse response = client().admin().cluster().prepareClusterStats().get();
            assertEquals(0, response.getIndicesStats().getFieldData().getMemorySizeInBytes());
        });
    }

<<<<<<< HEAD
    public void testIndicesFieldDataCacheSizeSetting() throws Exception {
        // Put one value into the cache
        int maxEntries = 10;
        int numFields = 2 * maxEntries;
        String fieldPrefix = "field";
        createIndex("index", numFields, fieldPrefix);
        client().prepareSearch("index").setQuery(new MatchAllQueryBuilder()).addSort(fieldPrefix + "0", SortOrder.ASC).get();
        long sizePerEntry = client().admin().cluster().prepareClusterStats().get().getIndicesStats().getFieldData().getMemorySizeInBytes();
        assertTrue(sizePerEntry > 0);

        // Set the max size setting so that it can fit maxEntries such entries
        long maxSize = maxEntries * sizePerEntry + 1;
        ClusterUpdateSettingsRequest updateSettingsRequest = new ClusterUpdateSettingsRequest();
        updateSettingsRequest.persistentSettings(Settings.builder().put(INDICES_FIELDDATA_CACHE_SIZE_KEY.getKey(), maxSize + "b"));
        assertAcked(client().admin().cluster().updateSettings(updateSettingsRequest).actionGet());

        // Add >N values to the cache and assert the size is less than the limit
        for (int i = 1; i < numFields; i++) {
            client().prepareSearch("index").setQuery(new MatchAllQueryBuilder()).addSort(fieldPrefix + i, SortOrder.ASC).get();
        }
        long cacheSize = client().admin().cluster().prepareClusterStats().get().getIndicesStats().getFieldData().getMemorySizeInBytes();
        assertTrue(cacheSize <= maxSize && cacheSize > sizePerEntry);

        // Set the max size setting to a smaller value and assert the new size is less than that (waiting for refresh)
        long newMaxSize = 2 * sizePerEntry + 1;
        updateSettingsRequest = new ClusterUpdateSettingsRequest();
        updateSettingsRequest.persistentSettings(Settings.builder().put(INDICES_FIELDDATA_CACHE_SIZE_KEY.getKey(), newMaxSize + "b"));
        assertAcked(client().admin().cluster().updateSettings(updateSettingsRequest).actionGet());
        assertBusy(() -> {
            long newCacheSize = client().admin()
                .cluster()
                .prepareClusterStats()
                .get()
                .getIndicesStats()
                .getFieldData()
                .getMemorySizeInBytes();
            assertTrue(newCacheSize <= newMaxSize);
        });
    }

    private void createIndex(String index, int numFieldsPerIndex, String fieldPrefix) throws Exception {
        XContentBuilder req = jsonBuilder().startObject().startObject("properties");
        for (int j = 0; j < numFieldsPerIndex; j++) {
            req.startObject(fieldPrefix + j).field("type", "text").field("fielddata", true).endObject();
        }
        req.endObject().endObject();
        assertAcked(prepareCreate(index).setMapping(req));
        Map<String, String> source = new HashMap<>();
        for (int j = 0; j < numFieldsPerIndex; j++) {
            source.put(fieldPrefix + j, "value");
        }
        client().prepareIndex(index).setId("1").setSource(source).get();
        client().admin().indices().prepareRefresh(index).get();
=======
    public void testFieldDataCacheClearConcurrentFields() throws Exception {
        // Check concurrently clearing multiple indices + fields from the FD cache correctly removes all expected keys.
        int numIndices = 10;
        int numFieldsPerIndex = 5;
        String indexPrefix = "test";
        String fieldPrefix = "field";
        createAndSearchIndices(numIndices, numFieldsPerIndex, indexPrefix, fieldPrefix);

        // Concurrently clear multiple indices+fields from FD cache
        Thread[] threads = new Thread[numIndices * numFieldsPerIndex];
        Phaser phaser = new Phaser(numIndices * numFieldsPerIndex + 1);
        CountDownLatch countDownLatch = new CountDownLatch(numIndices * numFieldsPerIndex);

        for (int i = 0; i < numIndices; i++) {
            int finalI = i;
            for (int j = 0; j < numFieldsPerIndex; j++) {
                int finalJ = j;
                threads[i * numFieldsPerIndex + j] = new Thread(() -> {
                    try {
                        ClearIndicesCacheRequest clearCacheRequest = new ClearIndicesCacheRequest().fieldDataCache(true)
                            .indices(indexPrefix + finalI)
                            .fields(fieldPrefix + finalJ);
                        client().admin().indices().clearCache(clearCacheRequest).actionGet();
                        phaser.arriveAndAwaitAdvance();
                    } catch (Exception e) {
                        throw new RuntimeException(e);
                    }
                    countDownLatch.countDown();
                });
                threads[i * numFieldsPerIndex + j].start();
            }
        }
        phaser.arriveAndAwaitAdvance();
        countDownLatch.await();

        // Cache size should be 0
        assertBusy(() -> {
            ClusterStatsResponse response = client().admin().cluster().prepareClusterStats().get();
            assertEquals(0, response.getIndicesStats().getFieldData().getMemorySizeInBytes());
        });
    }

    private void createAndSearchIndices(int numIndices, int numFieldsPerIndex, String indexPrefix, String fieldPrefix) throws Exception {
        for (int i = 0; i < numIndices; i++) {
            String index = indexPrefix + i;
            XContentBuilder req = jsonBuilder().startObject().startObject("properties");
            for (int j = 0; j < numFieldsPerIndex; j++) {
                req.startObject(fieldPrefix + j).field("type", "text").field("fielddata", true).endObject();
            }
            req.endObject().endObject();
            assertAcked(prepareCreate(index).setMapping(req));
            Map<String, String> source = new HashMap<>();
            for (int j = 0; j < numFieldsPerIndex; j++) {
                source.put(fieldPrefix + j, "value");
            }
            client().prepareIndex(index).setId("1").setSource(source).get();
            client().admin().indices().prepareRefresh(index).get();
            // Search on each index to fill the cache
            for (int j = 0; j < numFieldsPerIndex; j++) {
                client().prepareSearch(index).setQuery(new MatchAllQueryBuilder()).addSort(fieldPrefix + j, SortOrder.ASC).get();
            }
        }
        ensureGreen();
        ClusterStatsResponse response = client().admin().cluster().prepareClusterStats().get();
        assertTrue(response.getIndicesStats().getFieldData().getMemorySizeInBytes() > 0L);
>>>>>>> 7fde3d8d
    }
}<|MERGE_RESOLUTION|>--- conflicted
+++ resolved
@@ -34,26 +34,18 @@
 
 import org.opensearch.action.admin.cluster.settings.ClusterUpdateSettingsRequest;
 import org.opensearch.action.admin.cluster.stats.ClusterStatsResponse;
-<<<<<<< HEAD
+import org.opensearch.action.admin.indices.cache.clear.ClearIndicesCacheRequest;
 import org.opensearch.common.settings.Settings;
 import org.opensearch.core.xcontent.XContentBuilder;
 import org.opensearch.index.query.MatchAllQueryBuilder;
 import org.opensearch.indices.IndicesService;
-=======
-import org.opensearch.action.admin.indices.cache.clear.ClearIndicesCacheRequest;
-import org.opensearch.core.xcontent.XContentBuilder;
-import org.opensearch.index.query.MatchAllQueryBuilder;
->>>>>>> 7fde3d8d
 import org.opensearch.search.sort.SortOrder;
 import org.opensearch.test.OpenSearchIntegTestCase;
 
 import java.util.HashMap;
 import java.util.Map;
-<<<<<<< HEAD
-=======
 import java.util.concurrent.CountDownLatch;
 import java.util.concurrent.Phaser;
->>>>>>> 7fde3d8d
 
 import static org.opensearch.common.xcontent.XContentFactory.jsonBuilder;
 import static org.opensearch.indices.fielddata.cache.IndicesFieldDataCache.INDICES_FIELDDATA_CACHE_SIZE_KEY;
@@ -62,7 +54,6 @@
 
 @OpenSearchIntegTestCase.ClusterScope(scope = OpenSearchIntegTestCase.Scope.TEST, numDataNodes = 0)
 public class FieldDataLoadingIT extends OpenSearchIntegTestCase {
-<<<<<<< HEAD
     // To shorten runtimes, set cluster setting INDICES_CACHE_CLEAN_INTERVAL_SETTING to a lower value.
     @Override
     protected Settings nodeSettings(int nodeOrdinal) {
@@ -72,8 +63,6 @@
             .build();
     }
 
-=======
->>>>>>> 7fde3d8d
     public void testEagerGlobalOrdinalsFieldDataLoading() throws Exception {
         assertAcked(
             prepareCreate("test").setMapping(
@@ -104,6 +93,61 @@
         });
     }
 
+    public void testIndicesFieldDataCacheSizeSetting() throws Exception {
+        // Put one value into the cache
+        int maxEntries = 10;
+        int numFields = 2 * maxEntries;
+        String fieldPrefix = "field";
+        createIndex("index", numFields, fieldPrefix);
+        client().prepareSearch("index").setQuery(new MatchAllQueryBuilder()).addSort(fieldPrefix + "0", SortOrder.ASC).get();
+        long sizePerEntry = client().admin().cluster().prepareClusterStats().get().getIndicesStats().getFieldData().getMemorySizeInBytes();
+        assertTrue(sizePerEntry > 0);
+
+        // Set the max size setting so that it can fit maxEntries such entries
+        long maxSize = maxEntries * sizePerEntry + 1;
+        ClusterUpdateSettingsRequest updateSettingsRequest = new ClusterUpdateSettingsRequest();
+        updateSettingsRequest.persistentSettings(Settings.builder().put(INDICES_FIELDDATA_CACHE_SIZE_KEY.getKey(), maxSize + "b"));
+        assertAcked(client().admin().cluster().updateSettings(updateSettingsRequest).actionGet());
+
+        // Add >N values to the cache and assert the size is less than the limit
+        for (int i = 1; i < numFields; i++) {
+            client().prepareSearch("index").setQuery(new MatchAllQueryBuilder()).addSort(fieldPrefix + i, SortOrder.ASC).get();
+        }
+        long cacheSize = client().admin().cluster().prepareClusterStats().get().getIndicesStats().getFieldData().getMemorySizeInBytes();
+        assertTrue(cacheSize <= maxSize && cacheSize > sizePerEntry);
+
+        // Set the max size setting to a smaller value and assert the new size is less than that (waiting for refresh)
+        long newMaxSize = 2 * sizePerEntry + 1;
+        updateSettingsRequest = new ClusterUpdateSettingsRequest();
+        updateSettingsRequest.persistentSettings(Settings.builder().put(INDICES_FIELDDATA_CACHE_SIZE_KEY.getKey(), newMaxSize + "b"));
+        assertAcked(client().admin().cluster().updateSettings(updateSettingsRequest).actionGet());
+        assertBusy(() -> {
+            long newCacheSize = client().admin()
+                .cluster()
+                .prepareClusterStats()
+                .get()
+                .getIndicesStats()
+                .getFieldData()
+                .getMemorySizeInBytes();
+            assertTrue(newCacheSize <= newMaxSize);
+        });
+    }
+
+    private void createIndex(String index, int numFieldsPerIndex, String fieldPrefix) throws Exception {
+        XContentBuilder req = jsonBuilder().startObject().startObject("properties");
+        for (int j = 0; j < numFieldsPerIndex; j++) {
+            req.startObject(fieldPrefix + j).field("type", "text").field("fielddata", true).endObject();
+        }
+        req.endObject().endObject();
+        assertAcked(prepareCreate(index).setMapping(req));
+        Map<String, String> source = new HashMap<>();
+        for (int j = 0; j < numFieldsPerIndex; j++) {
+            source.put(fieldPrefix + j, "value");
+        }
+        client().prepareIndex(index).setId("1").setSource(source).get();
+        client().admin().indices().prepareRefresh(index).get();
+    }
+
     public void testFieldDataCacheClearConcurrentIndices() throws Exception {
         // Check concurrently clearing multiple indices from the FD cache correctly removes all expected keys.
         int numIndices = 10;
@@ -142,61 +186,6 @@
         });
     }
 
-<<<<<<< HEAD
-    public void testIndicesFieldDataCacheSizeSetting() throws Exception {
-        // Put one value into the cache
-        int maxEntries = 10;
-        int numFields = 2 * maxEntries;
-        String fieldPrefix = "field";
-        createIndex("index", numFields, fieldPrefix);
-        client().prepareSearch("index").setQuery(new MatchAllQueryBuilder()).addSort(fieldPrefix + "0", SortOrder.ASC).get();
-        long sizePerEntry = client().admin().cluster().prepareClusterStats().get().getIndicesStats().getFieldData().getMemorySizeInBytes();
-        assertTrue(sizePerEntry > 0);
-
-        // Set the max size setting so that it can fit maxEntries such entries
-        long maxSize = maxEntries * sizePerEntry + 1;
-        ClusterUpdateSettingsRequest updateSettingsRequest = new ClusterUpdateSettingsRequest();
-        updateSettingsRequest.persistentSettings(Settings.builder().put(INDICES_FIELDDATA_CACHE_SIZE_KEY.getKey(), maxSize + "b"));
-        assertAcked(client().admin().cluster().updateSettings(updateSettingsRequest).actionGet());
-
-        // Add >N values to the cache and assert the size is less than the limit
-        for (int i = 1; i < numFields; i++) {
-            client().prepareSearch("index").setQuery(new MatchAllQueryBuilder()).addSort(fieldPrefix + i, SortOrder.ASC).get();
-        }
-        long cacheSize = client().admin().cluster().prepareClusterStats().get().getIndicesStats().getFieldData().getMemorySizeInBytes();
-        assertTrue(cacheSize <= maxSize && cacheSize > sizePerEntry);
-
-        // Set the max size setting to a smaller value and assert the new size is less than that (waiting for refresh)
-        long newMaxSize = 2 * sizePerEntry + 1;
-        updateSettingsRequest = new ClusterUpdateSettingsRequest();
-        updateSettingsRequest.persistentSettings(Settings.builder().put(INDICES_FIELDDATA_CACHE_SIZE_KEY.getKey(), newMaxSize + "b"));
-        assertAcked(client().admin().cluster().updateSettings(updateSettingsRequest).actionGet());
-        assertBusy(() -> {
-            long newCacheSize = client().admin()
-                .cluster()
-                .prepareClusterStats()
-                .get()
-                .getIndicesStats()
-                .getFieldData()
-                .getMemorySizeInBytes();
-            assertTrue(newCacheSize <= newMaxSize);
-        });
-    }
-
-    private void createIndex(String index, int numFieldsPerIndex, String fieldPrefix) throws Exception {
-        XContentBuilder req = jsonBuilder().startObject().startObject("properties");
-        for (int j = 0; j < numFieldsPerIndex; j++) {
-            req.startObject(fieldPrefix + j).field("type", "text").field("fielddata", true).endObject();
-        }
-        req.endObject().endObject();
-        assertAcked(prepareCreate(index).setMapping(req));
-        Map<String, String> source = new HashMap<>();
-        for (int j = 0; j < numFieldsPerIndex; j++) {
-            source.put(fieldPrefix + j, "value");
-        }
-        client().prepareIndex(index).setId("1").setSource(source).get();
-        client().admin().indices().prepareRefresh(index).get();
-=======
     public void testFieldDataCacheClearConcurrentFields() throws Exception {
         // Check concurrently clearing multiple indices + fields from the FD cache correctly removes all expected keys.
         int numIndices = 10;
@@ -262,6 +251,5 @@
         ensureGreen();
         ClusterStatsResponse response = client().admin().cluster().prepareClusterStats().get();
         assertTrue(response.getIndicesStats().getFieldData().getMemorySizeInBytes() > 0L);
->>>>>>> 7fde3d8d
     }
 }