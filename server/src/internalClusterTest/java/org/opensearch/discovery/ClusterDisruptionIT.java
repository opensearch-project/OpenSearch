/*
 * SPDX-License-Identifier: Apache-2.0
 *
 * The OpenSearch Contributors require contributions made to
 * this file be licensed under the Apache-2.0 license or a
 * compatible open source license.
 */

/*
 * Licensed to Elasticsearch under one or more contributor
 * license agreements. See the NOTICE file distributed with
 * this work for additional information regarding copyright
 * ownership. Elasticsearch licenses this file to you under
 * the Apache License, Version 2.0 (the "License"); you may
 * not use this file except in compliance with the License.
 * You may obtain a copy of the License at
 *
 *    http://www.apache.org/licenses/LICENSE-2.0
 *
 * Unless required by applicable law or agreed to in writing,
 * software distributed under the License is distributed on an
 * "AS IS" BASIS, WITHOUT WARRANTIES OR CONDITIONS OF ANY
 * KIND, either express or implied.  See the License for the
 * specific language governing permissions and limitations
 * under the License.
 */

/*
 * Modifications Copyright OpenSearch Contributors. See
 * GitHub history for details.
 */

package org.opensearch.discovery;

import org.apache.logging.log4j.message.ParameterizedMessage;
import org.apache.lucene.index.CorruptIndexException;

import org.opensearch.OpenSearchException;
import org.opensearch.action.ActionListener;
import org.opensearch.action.NoShardAvailableActionException;
import org.opensearch.action.get.GetResponse;
import org.opensearch.action.index.IndexRequestBuilder;
import org.opensearch.action.index.IndexResponse;
import org.opensearch.client.Client;
import org.opensearch.cluster.ClusterState;
import org.opensearch.cluster.action.shard.ShardStateAction;
import org.opensearch.cluster.coordination.ClusterBootstrapService;
import org.opensearch.cluster.coordination.LagDetector;
import org.opensearch.cluster.metadata.IndexMetadata;
import org.opensearch.cluster.routing.Murmur3HashFunction;
import org.opensearch.cluster.routing.ShardRouting;
import org.opensearch.cluster.routing.ShardRoutingState;
import org.opensearch.common.settings.Settings;
import org.opensearch.common.unit.TimeValue;
import org.opensearch.common.util.concurrent.ConcurrentCollections;
import org.opensearch.common.xcontent.XContentType;
import org.opensearch.index.VersionType;
import org.opensearch.index.shard.IndexShard;
import org.opensearch.index.shard.IndexShardTestCase;
import org.opensearch.indices.IndicesService;
import org.opensearch.test.OpenSearchIntegTestCase;
import org.opensearch.test.InternalTestCluster;
import org.opensearch.test.disruption.NetworkDisruption;
import org.opensearch.test.disruption.NetworkDisruption.Bridge;
import org.opensearch.test.disruption.NetworkDisruption.TwoPartitions;
import org.opensearch.test.disruption.ServiceDisruptionScheme;
import org.opensearch.test.junit.annotations.TestIssueLogging;

import java.util.ArrayList;
import java.util.Collections;
import java.util.List;
import java.util.Set;
import java.util.concurrent.ConcurrentHashMap;
import java.util.concurrent.CopyOnWriteArrayList;
import java.util.concurrent.CountDownLatch;
import java.util.concurrent.Semaphore;
import java.util.concurrent.TimeUnit;
import java.util.concurrent.atomic.AtomicBoolean;
import java.util.concurrent.atomic.AtomicInteger;
import java.util.concurrent.atomic.AtomicReference;
import java.util.stream.Collectors;
import java.util.stream.IntStream;

import static org.opensearch.action.DocWriteResponse.Result.CREATED;
import static org.opensearch.action.DocWriteResponse.Result.UPDATED;
import static org.opensearch.test.hamcrest.OpenSearchAssertions.assertAcked;
import static org.hamcrest.Matchers.equalTo;
import static org.hamcrest.Matchers.everyItem;
import static org.hamcrest.Matchers.greaterThanOrEqualTo;
import static org.hamcrest.Matchers.in;
import static org.hamcrest.Matchers.is;
import static org.hamcrest.Matchers.not;
import static org.hamcrest.Matchers.oneOf;

/**
 * Tests various cluster operations (e.g., indexing) during disruptions.
 */
@OpenSearchIntegTestCase.ClusterScope(scope = OpenSearchIntegTestCase.Scope.TEST, numDataNodes = 0)
public class ClusterDisruptionIT extends AbstractDisruptionTestCase {

    private enum ConflictMode {
        none,
        external,
        create;

        static ConflictMode randomMode() {
            ConflictMode[] values = values();
            return values[randomInt(values.length - 1)];
        }
    }

    /**
     * Test that we do not loose document whose indexing request was successful, under a randomly selected disruption scheme
     * We also collect &amp; report the type of indexing failures that occur.
     * <p>
     * This test is a superset of tests run in the Jepsen test suite, with the exception of versioned updates
     */
    @TestIssueLogging(value = "_root:DEBUG,org.opensearch.action.bulk:TRACE,org.opensearch.action.get:TRACE,"
        + "org.opensearch.discovery:TRACE,org.opensearch.action.support.replication:TRACE,"
        + "org.opensearch.cluster.service:TRACE,org.opensearch.indices.recovery:TRACE,"
        + "org.opensearch.indices.cluster:TRACE,org.opensearch.index.shard:TRACE", issueUrl = "https://github.com/elastic/elasticsearch/issues/41068")
    public void testAckedIndexing() throws Exception {

        final int seconds = !(TEST_NIGHTLY && rarely()) ? 1 : 5;
        final String timeout = seconds + "s";

        final List<String> nodes = startCluster(rarely() ? 5 : 3);

        assertAcked(
            prepareCreate("test").setSettings(
                Settings.builder()
                    .put(indexSettings())
                    .put(IndexMetadata.SETTING_NUMBER_OF_SHARDS, 1 + randomInt(2))
                    .put(IndexMetadata.SETTING_NUMBER_OF_REPLICAS, randomInt(2))
            )
        );
        ensureGreen();

        ServiceDisruptionScheme disruptionScheme = addRandomDisruptionScheme();
        logger.info("disruption scheme [{}] added", disruptionScheme);

        final ConcurrentHashMap<String, String> ackedDocs = new ConcurrentHashMap<>(); // id -> node sent.

        final AtomicBoolean stop = new AtomicBoolean(false);
        List<Thread> indexers = new ArrayList<>(nodes.size());
        List<Semaphore> semaphores = new ArrayList<>(nodes.size());
        final AtomicInteger idGenerator = new AtomicInteger(0);
        final AtomicReference<CountDownLatch> countDownLatchRef = new AtomicReference<>();
        final List<Exception> exceptedExceptions = new CopyOnWriteArrayList<>();

        final ConflictMode conflictMode = ConflictMode.randomMode();
        final List<String> fieldNames = IntStream.rangeClosed(0, randomInt(10)).mapToObj(n -> "f" + n).collect(Collectors.toList());

        logger.info("starting indexers using conflict mode " + conflictMode);
        try {
            for (final String node : nodes) {
                final Semaphore semaphore = new Semaphore(0);
                semaphores.add(semaphore);
                final Client client = client(node);
                final String name = "indexer_" + indexers.size();
                final int numPrimaries = getNumShards("test").numPrimaries;
                Thread thread = new Thread(() -> {
                    while (!stop.get()) {
                        String id = null;
                        try {
                            if (!semaphore.tryAcquire(10, TimeUnit.SECONDS)) {
                                continue;
                            }
                            logger.info("[{}] Acquired semaphore and it has {} permits left", name, semaphore.availablePermits());
                            try {
                                id = Integer.toString(idGenerator.incrementAndGet());
                                int shard = Math.floorMod(Murmur3HashFunction.hash(id), numPrimaries);
                                logger.trace("[{}] indexing id [{}] through node [{}] targeting shard [{}]", name, id, node, shard);
                                IndexRequestBuilder indexRequestBuilder = client.prepareIndex("test")
                                    .setId(id)
                                    .setSource(Collections.singletonMap(randomFrom(fieldNames), randomNonNegativeLong()), XContentType.JSON)
                                    .setTimeout(timeout);

                                if (conflictMode == ConflictMode.external) {
                                    indexRequestBuilder.setVersion(randomIntBetween(1, 10)).setVersionType(VersionType.EXTERNAL);
                                } else if (conflictMode == ConflictMode.create) {
                                    indexRequestBuilder.setCreate(true);
                                }

                                IndexResponse response = indexRequestBuilder.get(timeout);
                                assertThat(response.getResult(), is(oneOf(CREATED, UPDATED)));
                                ackedDocs.put(id, node);
                                logger.trace("[{}] indexed id [{}] through node [{}], response [{}]", name, id, node, response);
                            } catch (OpenSearchException e) {
                                exceptedExceptions.add(e);
                                final String docId = id;
                                logger.trace(() -> new ParameterizedMessage("[{}] failed id [{}] through node [{}]", name, docId, node), e);
                            } finally {
                                countDownLatchRef.get().countDown();
                                logger.trace("[{}] decreased counter : {}", name, countDownLatchRef.get().getCount());
                            }
                        } catch (InterruptedException e) {
                            // fine - semaphore interrupt
                        } catch (AssertionError | Exception e) {
                            logger.info(() -> new ParameterizedMessage("unexpected exception in background thread of [{}]", node), e);
                        }
                    }
                });

                thread.setName(name);
                thread.start();
                indexers.add(thread);
            }

            int docsPerIndexer = randomInt(3);
            logger.info("indexing {} docs per indexer before partition", docsPerIndexer);
            countDownLatchRef.set(new CountDownLatch(docsPerIndexer * indexers.size()));
            for (Semaphore semaphore : semaphores) {
                semaphore.release(docsPerIndexer);
            }
            assertTrue(countDownLatchRef.get().await(1, TimeUnit.MINUTES));

            for (int iter = 1 + randomInt(2); iter > 0; iter--) {
                logger.info("starting disruptions & indexing (iteration [{}])", iter);
                disruptionScheme.startDisrupting();

                docsPerIndexer = 1 + randomInt(5);
                logger.info("indexing {} docs per indexer during partition", docsPerIndexer);
                countDownLatchRef.set(new CountDownLatch(docsPerIndexer * indexers.size()));
                Collections.shuffle(semaphores, random());
                for (Semaphore semaphore : semaphores) {
                    assertThat(semaphore.availablePermits(), equalTo(0));
                    semaphore.release(docsPerIndexer);
                }
                logger.info("waiting for indexing requests to complete");
                assertTrue(countDownLatchRef.get().await(docsPerIndexer * seconds * 1000 + 2000, TimeUnit.MILLISECONDS));

                logger.info("stopping disruption");
                disruptionScheme.stopDisrupting();
                for (String node : internalCluster().getNodeNames()) {
                    ensureStableCluster(
                        nodes.size(),
                        TimeValue.timeValueMillis(disruptionScheme.expectedTimeToHeal().millis() + DISRUPTION_HEALING_OVERHEAD.millis()),
                        true,
                        node
                    );
                }
                // in case of a bridge partition, shard allocation can fail "index.allocation.max_retries" times if the master
                // is the super-connected node and recovery source and target are on opposite sides of the bridge
                if (disruptionScheme instanceof NetworkDisruption
                    && ((NetworkDisruption) disruptionScheme).getDisruptedLinks() instanceof Bridge) {
                    assertBusy(() -> assertAcked(client().admin().cluster().prepareReroute().setRetryFailed(true)));
                }
                ensureGreen("test");

                logger.info("validating successful docs");
                assertBusy(() -> {
                    for (String node : nodes) {
                        try {
                            logger.debug("validating through node [{}] ([{}] acked docs)", node, ackedDocs.size());
                            for (String id : ackedDocs.keySet()) {
                                assertTrue(
                                    "doc [" + id + "] indexed via node [" + ackedDocs.get(id) + "] not found",
                                    client(node).prepareGet("test", id).setPreference("_local").get().isExists()
                                );
                            }
                        } catch (AssertionError | NoShardAvailableActionException e) {
                            throw new AssertionError(e.getMessage() + " (checked via node [" + node + "]", e);
                        }
                    }
                }, 30, TimeUnit.SECONDS);

                logger.info("done validating (iteration [{}])", iter);
            }
        } finally {
            logger.info("shutting down indexers");
            stop.set(true);
            for (Thread indexer : indexers) {
                indexer.interrupt();
                indexer.join(60000);
            }
            if (exceptedExceptions.size() > 0) {
                StringBuilder sb = new StringBuilder();
                for (Exception e : exceptedExceptions) {
                    sb.append("\n").append(e.getMessage());
                }
                logger.debug("Indexing exceptions during disruption: {}", sb);
            }
        }
    }

    /**
     * Test that a document which is indexed on the majority side of a partition, is available from the minority side,
     * once the partition is healed
     */
    public void testRejoinDocumentExistsInAllShardCopies() throws Exception {
        List<String> nodes = startCluster(3);

        assertAcked(
            prepareCreate("test").setSettings(
                Settings.builder().put(IndexMetadata.SETTING_NUMBER_OF_SHARDS, 1).put(IndexMetadata.SETTING_NUMBER_OF_REPLICAS, 2)
            ).get()
        );
        ensureGreen("test");

        nodes = new ArrayList<>(nodes);
        Collections.shuffle(nodes, random());
        String isolatedNode = nodes.get(0);
        String notIsolatedNode = nodes.get(1);

        TwoPartitions partitions = isolateNode(isolatedNode);
        NetworkDisruption scheme = addRandomDisruptionType(partitions);
        scheme.startDisrupting();
        ensureStableCluster(2, notIsolatedNode);
        assertFalse(client(notIsolatedNode).admin().cluster().prepareHealth("test").setWaitForYellowStatus().get().isTimedOut());

        IndexResponse indexResponse = internalCluster().client(notIsolatedNode).prepareIndex("test").setSource("field", "value").get();
        assertThat(indexResponse.getVersion(), equalTo(1L));

        logger.info("Verifying if document exists via node[{}]", notIsolatedNode);
        GetResponse getResponse = internalCluster().client(notIsolatedNode)
            .prepareGet("test", indexResponse.getId())
            .setPreference("_local")
            .get();
        assertThat(getResponse.isExists(), is(true));
        assertThat(getResponse.getVersion(), equalTo(1L));
        assertThat(getResponse.getId(), equalTo(indexResponse.getId()));

        scheme.stopDisrupting();

        ensureStableCluster(3);
        ensureGreen("test");

        for (String node : nodes) {
            logger.info("Verifying if document exists after isolating node[{}] via node[{}]", isolatedNode, node);
            getResponse = internalCluster().client(node).prepareGet("test", indexResponse.getId()).setPreference("_local").get();
            assertThat(getResponse.isExists(), is(true));
            assertThat(getResponse.getVersion(), equalTo(1L));
            assertThat(getResponse.getId(), equalTo(indexResponse.getId()));
        }
    }

    // simulate handling of sending shard failure during an isolation
    public void testSendingShardFailure() throws Exception {
        List<String> nodes = startCluster(3);
        String clusterManagerNode = internalCluster().getMasterName();
        List<String> nonClusterManagerNodes = nodes.stream().filter(node -> !node.equals(clusterManagerNode)).collect(Collectors.toList());
        String nonClusterManagerNode = randomFrom(nonClusterManagerNodes);
        assertAcked(
            prepareCreate("test").setSettings(
                Settings.builder().put(IndexMetadata.SETTING_NUMBER_OF_SHARDS, 3).put(IndexMetadata.SETTING_NUMBER_OF_REPLICAS, 2)
            )
        );
        ensureGreen();
        String nonClusterManagerNodeId = internalCluster().clusterService(nonClusterManagerNode).localNode().getId();

        // fail a random shard
        ShardRouting failedShard = randomFrom(
            clusterService().state().getRoutingNodes().node(nonClusterManagerNodeId).shardsWithState(ShardRoutingState.STARTED)
        );
        ShardStateAction service = internalCluster().getInstance(ShardStateAction.class, nonClusterManagerNode);
        CountDownLatch latch = new CountDownLatch(1);
        AtomicBoolean success = new AtomicBoolean();

        String isolatedNode = randomBoolean() ? clusterManagerNode : nonClusterManagerNode;
        TwoPartitions partitions = isolateNode(isolatedNode);
        // we cannot use the NetworkUnresponsive disruption type here as it will swallow the "shard failed" request, calling neither
        // onSuccess nor onFailure on the provided listener.
        NetworkDisruption networkDisruption = new NetworkDisruption(partitions, NetworkDisruption.DISCONNECT);
        setDisruptionScheme(networkDisruption);
        networkDisruption.startDisrupting();

        service.localShardFailed(
            failedShard,
            "simulated",
            new CorruptIndexException("simulated", (String) null),
            new ActionListener<Void>() {
                @Override
                public void onResponse(final Void aVoid) {
                    success.set(true);
                    latch.countDown();
                }

                @Override
                public void onFailure(Exception e) {
                    success.set(false);
                    latch.countDown();
                    assert false;
                }
            }
        );

        if (isolatedNode.equals(nonClusterManagerNode)) {
            assertNoMaster(nonClusterManagerNode);
        } else {
            ensureStableCluster(2, nonClusterManagerNode);
        }

        // heal the partition
        networkDisruption.removeAndEnsureHealthy(internalCluster());

        // the cluster should stabilize
        ensureStableCluster(3);

        latch.await();

        // the listener should be notified
        assertTrue(success.get());

        // the failed shard should be gone
        List<ShardRouting> shards = clusterService().state().getRoutingTable().allShards("test");
        for (ShardRouting shard : shards) {
            assertThat(shard.allocationId(), not(equalTo(failedShard.allocationId())));
        }
    }

    public void testCannotJoinIfMasterLostDataFolder() throws Exception {
<<<<<<< HEAD
        String clusterManagerNode = internalCluster().startMasterOnlyNode();
=======
        String clusterManagerNode = internalCluster().startClusterManagerOnlyNode();
>>>>>>> e0743954
        String dataNode = internalCluster().startDataOnlyNode();

        internalCluster().restartNode(clusterManagerNode, new InternalTestCluster.RestartCallback() {
            @Override
            public boolean clearData(String nodeName) {
                return true;
            }

            @Override
            public Settings onNodeStopped(String nodeName) {
                return Settings.builder()
                    .put(ClusterBootstrapService.INITIAL_CLUSTER_MANAGER_NODES_SETTING.getKey(), nodeName)
                    /*
                     * the data node might join while the master is still not fully established as master just yet and bypasses the join
                     * validation that is done before adding the node to the cluster. Only the join validation when handling the publish
                     * request takes place, but at this point the cluster state has been successfully committed, and will subsequently be
                     * exposed to the applier. The health check below therefore sees the cluster state with the 2 nodes and thinks all is
                     * good, even though the data node never accepted this state. What's worse is that it takes 90 seconds for the data
                     * node to be kicked out of the cluster (lag detection). We speed this up here.
                     */
                    .put(LagDetector.CLUSTER_FOLLOWER_LAG_TIMEOUT_SETTING.getKey(), "10s")
                    .build();
            }

            @Override
            public boolean validateClusterForming() {
                return false;
            }
        });

        assertBusy(() -> {
            assertFalse(internalCluster().client(clusterManagerNode).admin().cluster().prepareHealth().get().isTimedOut());
            assertTrue(
                internalCluster().client(clusterManagerNode)
                    .admin()
                    .cluster()
                    .prepareHealth()
                    .setWaitForNodes("2")
                    .setTimeout("2s")
                    .get()
                    .isTimedOut()
            );
        }, 30, TimeUnit.SECONDS);
        internalCluster().stopRandomNode(InternalTestCluster.nameFilter(dataNode)); // otherwise we will fail during clean-up
    }

    /**
     * Tests that indices are properly deleted even if there is a master transition in between.
     * Test for https://github.com/elastic/elasticsearch/issues/11665
     */
    public void testIndicesDeleted() throws Exception {
        final String idxName = "test";
        final List<String> allMasterEligibleNodes = internalCluster().startMasterOnlyNodes(2);
        final String dataNode = internalCluster().startDataOnlyNode();
        ensureStableCluster(3);
        assertAcked(prepareCreate("test"));

        final String masterNode1 = internalCluster().getMasterName();
        NetworkDisruption networkDisruption = new NetworkDisruption(
            new TwoPartitions(masterNode1, dataNode),
            NetworkDisruption.UNRESPONSIVE
        );
        internalCluster().setDisruptionScheme(networkDisruption);
        networkDisruption.startDisrupting();
        // We know this will time out due to the partition, we check manually below to not proceed until
        // the delete has been applied to the master node and the master eligible node.
        internalCluster().client(masterNode1).admin().indices().prepareDelete(idxName).setTimeout("0s").get();
        // Don't restart the master node until we know the index deletion has taken effect on master and the master eligible node.
        assertBusy(() -> {
            for (String masterNode : allMasterEligibleNodes) {
                final ClusterState masterState = internalCluster().clusterService(masterNode).state();
                assertTrue("index not deleted on " + masterNode, masterState.metadata().hasIndex(idxName) == false);
            }
        });
        internalCluster().restartNode(masterNode1, InternalTestCluster.EMPTY_CALLBACK);
        ensureYellow();
        assertFalse(client().admin().indices().prepareExists(idxName).get().isExists());
    }

    public void testRestartNodeWhileIndexing() throws Exception {
        startCluster(3);
        String index = "restart_while_indexing";
        assertAcked(
            client().admin()
                .indices()
                .prepareCreate(index)
                .setSettings(
                    Settings.builder()
                        .put(IndexMetadata.SETTING_NUMBER_OF_SHARDS, 1)
                        .put(IndexMetadata.SETTING_NUMBER_OF_REPLICAS, between(1, 2))
                )
        );
        AtomicBoolean stopped = new AtomicBoolean();
        Thread[] threads = new Thread[between(1, 4)];
        AtomicInteger docID = new AtomicInteger();
        Set<String> ackedDocs = ConcurrentCollections.newConcurrentSet();
        for (int i = 0; i < threads.length; i++) {
            threads[i] = new Thread(() -> {
                while (stopped.get() == false && docID.get() < 5000) {
                    String id = Integer.toString(docID.incrementAndGet());
                    try {
                        IndexResponse response = client().prepareIndex(index)
                            .setId(id)
                            .setSource(Collections.singletonMap("f" + randomIntBetween(1, 10), randomNonNegativeLong()), XContentType.JSON)
                            .get();
                        assertThat(response.getResult(), is(oneOf(CREATED, UPDATED)));
                        logger.info("--> index id={} seq_no={}", response.getId(), response.getSeqNo());
                        ackedDocs.add(response.getId());
                    } catch (OpenSearchException ignore) {
                        logger.info("--> fail to index id={}", id);
                    }
                }
            });
            threads[i].start();
        }
        ensureGreen(index);
        assertBusy(() -> assertThat(docID.get(), greaterThanOrEqualTo(100)), 1L, TimeUnit.MINUTES);
        internalCluster().restartRandomDataNode(new InternalTestCluster.RestartCallback());
        ensureGreen(index);
        assertBusy(() -> assertThat(docID.get(), greaterThanOrEqualTo(200)), 1L, TimeUnit.MINUTES);
        stopped.set(true);
        for (Thread thread : threads) {
            thread.join();
        }
        ClusterState clusterState = internalCluster().clusterService().state();
        for (ShardRouting shardRouting : clusterState.routingTable().allShards(index)) {
            String nodeName = clusterState.nodes().get(shardRouting.currentNodeId()).getName();
            IndicesService indicesService = internalCluster().getInstance(IndicesService.class, nodeName);
            IndexShard shard = indicesService.getShardOrNull(shardRouting.shardId());
            Set<String> docs = IndexShardTestCase.getShardDocUIDs(shard);
            assertThat(
                "shard [" + shard.routingEntry() + "] docIds [" + docs + "] vs " + " acked docIds [" + ackedDocs + "]",
                ackedDocs,
                everyItem(is(in(docs)))
            );
        }
    }

}<|MERGE_RESOLUTION|>--- conflicted
+++ resolved
@@ -410,11 +410,7 @@
     }
 
     public void testCannotJoinIfMasterLostDataFolder() throws Exception {
-<<<<<<< HEAD
-        String clusterManagerNode = internalCluster().startMasterOnlyNode();
-=======
         String clusterManagerNode = internalCluster().startClusterManagerOnlyNode();
->>>>>>> e0743954
         String dataNode = internalCluster().startDataOnlyNode();
 
         internalCluster().restartNode(clusterManagerNode, new InternalTestCluster.RestartCallback() {
