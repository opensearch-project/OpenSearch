--- conflicted
+++ resolved
@@ -64,11 +64,7 @@
      * Test cluster join with issues in cluster state publishing *
      */
     public void testClusterJoinDespiteOfPublishingIssues() throws Exception {
-<<<<<<< HEAD
-        String clusterManagerNode = internalCluster().startMasterOnlyNode();
-=======
         String clusterManagerNode = internalCluster().startClusterManagerOnlyNode();
->>>>>>> e0743954
         String nonClusterManagerNode = internalCluster().startDataOnlyNode();
 
         DiscoveryNodes discoveryNodes = internalCluster().getInstance(ClusterService.class, nonClusterManagerNode).state().nodes();
