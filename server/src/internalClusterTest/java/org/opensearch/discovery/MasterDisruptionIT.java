--- conflicted
+++ resolved
@@ -103,14 +103,9 @@
         ensureStableCluster(3, waitTime, false, oldNonClusterManagerNodes.get(0));
 
         // make sure all nodes agree on master
-        String newMaster = internalCluster().getMasterName();
-<<<<<<< HEAD
-        assertThat(newMaster, not(equalTo(oldMasterNode)));
-        assertClusterManager(newMaster, nodes);
-=======
-        assertThat(newMaster, not(equalTo(oldClusterManagerNode)));
-        assertMaster(newMaster, nodes);
->>>>>>> e0743954
+        String newClusterManager = internalCluster().getMasterName();
+        assertThat(newClusterManager, not(equalTo(oldClusterManagerNode)));
+        assertClusterManager(newClusterManager, nodes);
     }
 
     /**
