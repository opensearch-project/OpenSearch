--- conflicted
+++ resolved
@@ -31,12 +31,9 @@
 import org.opensearch.common.util.FeatureFlags;
 import org.opensearch.index.Index;
 import org.opensearch.index.IndexNotFoundException;
-<<<<<<< HEAD
 import org.opensearch.index.query.QueryBuilders;
-=======
 import org.opensearch.index.store.remote.file.CleanerDaemonThreadLeakFilter;
 import org.opensearch.index.store.remote.filecache.FileCacheStats;
->>>>>>> cb25fe80
 import org.opensearch.monitor.fs.FsInfo;
 import org.opensearch.repositories.fs.FsRepository;
 
@@ -427,7 +424,79 @@
         }
     }
 
-<<<<<<< HEAD
+    public void testFileCacheStats() throws Exception {
+        final String snapshotName = "test-snap";
+        final String repoName = "test-repo";
+        final String indexName1 = "test-idx-1";
+        final Client client = client();
+        final int numNodes = 2;
+
+        internalCluster().ensureAtLeastNumDataNodes(numNodes);
+        createIndexWithDocsAndEnsureGreen(1, 100, indexName1);
+
+        createRepositoryWithSettings(null, repoName);
+        takeSnapshot(client, snapshotName, repoName, indexName1);
+        deleteIndicesAndEnsureGreen(client, indexName1);
+        assertAllNodesFileCacheEmpty();
+
+        internalCluster().ensureAtLeastNumSearchNodes(numNodes);
+        restoreSnapshotAndEnsureGreen(client, snapshotName, repoName);
+        assertNodesFileCacheNonEmpty(numNodes);
+    }
+
+    private void assertAllNodesFileCacheEmpty() {
+        NodesStatsResponse response = client().admin().cluster().nodesStats(new NodesStatsRequest().all()).actionGet();
+        for (NodeStats stats : response.getNodes()) {
+            FileCacheStats fcstats = stats.getFileCacheStats();
+            if (fcstats != null) {
+                assertTrue(isFileCacheEmpty(fcstats));
+            }
+        }
+    }
+
+    private void assertNodesFileCacheNonEmpty(int numNodes) {
+        NodesStatsResponse response = client().admin().cluster().nodesStats(new NodesStatsRequest().all()).actionGet();
+        int nonEmptyFileCacheNodes = 0;
+        for (NodeStats stats : response.getNodes()) {
+            FileCacheStats fcStats = stats.getFileCacheStats();
+            if (stats.getNode().isSearchNode()) {
+                if (!isFileCacheEmpty(fcStats)) {
+                    nonEmptyFileCacheNodes++;
+                }
+            } else {
+                assertNull(fcStats);
+            }
+
+        }
+        assertEquals(numNodes, nonEmptyFileCacheNodes);
+    }
+
+    private boolean isFileCacheEmpty(FileCacheStats stats) {
+        return stats.getUsed().getBytes() == 0L && stats.getActive().getBytes() == 0L;
+    }
+
+    public void testPruneFileCacheOnIndexDeletion() throws Exception {
+        final String snapshotName = "test-snap";
+        final String repoName = "test-repo";
+        final String indexName1 = "test-idx-1";
+        final String restoredIndexName1 = indexName1 + "-copy";
+        final Client client = client();
+        final int numNodes = 2;
+
+        internalCluster().ensureAtLeastNumSearchNodes(numNodes);
+        createIndexWithDocsAndEnsureGreen(1, 100, indexName1);
+
+        createRepositoryWithSettings(null, repoName);
+        takeSnapshot(client, snapshotName, repoName, indexName1);
+        deleteIndicesAndEnsureGreen(client, indexName1);
+
+        restoreSnapshotAndEnsureGreen(client, snapshotName, repoName);
+        assertNodesFileCacheNonEmpty(numNodes);
+
+        deleteIndicesAndEnsureGreen(client, restoredIndexName1);
+        assertAllNodesFileCacheEmpty();
+    }
+
     public void testCacheFilesAreClosedAfterUse() throws Exception {
         final int numReplicasIndex = randomIntBetween(1, 4);
         final String indexName = "test-idx";
@@ -487,78 +556,5 @@
                 }
             }
         }
-=======
-    public void testFileCacheStats() throws Exception {
-        final String snapshotName = "test-snap";
-        final String repoName = "test-repo";
-        final String indexName1 = "test-idx-1";
-        final Client client = client();
-        final int numNodes = 2;
-
-        internalCluster().ensureAtLeastNumDataNodes(numNodes);
-        createIndexWithDocsAndEnsureGreen(1, 100, indexName1);
-
-        createRepositoryWithSettings(null, repoName);
-        takeSnapshot(client, snapshotName, repoName, indexName1);
-        deleteIndicesAndEnsureGreen(client, indexName1);
-        assertAllNodesFileCacheEmpty();
-
-        internalCluster().ensureAtLeastNumSearchNodes(numNodes);
-        restoreSnapshotAndEnsureGreen(client, snapshotName, repoName);
-        assertNodesFileCacheNonEmpty(numNodes);
-    }
-
-    private void assertAllNodesFileCacheEmpty() {
-        NodesStatsResponse response = client().admin().cluster().nodesStats(new NodesStatsRequest().all()).actionGet();
-        for (NodeStats stats : response.getNodes()) {
-            FileCacheStats fcstats = stats.getFileCacheStats();
-            if (fcstats != null) {
-                assertTrue(isFileCacheEmpty(fcstats));
-            }
-        }
-    }
-
-    private void assertNodesFileCacheNonEmpty(int numNodes) {
-        NodesStatsResponse response = client().admin().cluster().nodesStats(new NodesStatsRequest().all()).actionGet();
-        int nonEmptyFileCacheNodes = 0;
-        for (NodeStats stats : response.getNodes()) {
-            FileCacheStats fcStats = stats.getFileCacheStats();
-            if (stats.getNode().isSearchNode()) {
-                if (!isFileCacheEmpty(fcStats)) {
-                    nonEmptyFileCacheNodes++;
-                }
-            } else {
-                assertNull(fcStats);
-            }
-
-        }
-        assertEquals(numNodes, nonEmptyFileCacheNodes);
-    }
-
-    private boolean isFileCacheEmpty(FileCacheStats stats) {
-        return stats.getUsed().getBytes() == 0L && stats.getActive().getBytes() == 0L;
-    }
-
-    public void testPruneFileCacheOnIndexDeletion() throws Exception {
-        final String snapshotName = "test-snap";
-        final String repoName = "test-repo";
-        final String indexName1 = "test-idx-1";
-        final String restoredIndexName1 = indexName1 + "-copy";
-        final Client client = client();
-        final int numNodes = 2;
-
-        internalCluster().ensureAtLeastNumSearchNodes(numNodes);
-        createIndexWithDocsAndEnsureGreen(1, 100, indexName1);
-
-        createRepositoryWithSettings(null, repoName);
-        takeSnapshot(client, snapshotName, repoName, indexName1);
-        deleteIndicesAndEnsureGreen(client, indexName1);
-
-        restoreSnapshotAndEnsureGreen(client, snapshotName, repoName);
-        assertNodesFileCacheNonEmpty(numNodes);
-
-        deleteIndicesAndEnsureGreen(client, restoredIndexName1);
-        assertAllNodesFileCacheEmpty();
->>>>>>> cb25fe80
     }
 }