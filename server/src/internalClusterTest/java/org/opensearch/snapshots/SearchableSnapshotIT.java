/*
 * Copyright OpenSearch Contributors
 * SPDX-License-Identifier: Apache-2.0
 */
package org.opensearch.snapshots;

import com.carrotsearch.randomizedtesting.annotations.ThreadLeakFilters;
import com.carrotsearch.randomizedtesting.generators.RandomPicks;

import org.opensearch.action.admin.cluster.health.ClusterHealthResponse;
import org.opensearch.action.admin.cluster.node.stats.NodeStats;
import org.opensearch.action.admin.cluster.node.stats.NodesStatsRequest;
import org.opensearch.action.admin.cluster.node.stats.NodesStatsResponse;
import org.opensearch.action.admin.cluster.shards.ClusterSearchShardsGroup;
import org.opensearch.action.admin.cluster.shards.ClusterSearchShardsRequest;
import org.opensearch.action.admin.cluster.snapshots.create.CreateSnapshotResponse;
import org.opensearch.action.admin.cluster.snapshots.delete.DeleteSnapshotRequest;
import org.opensearch.action.admin.cluster.snapshots.get.GetSnapshotsResponse;
import org.opensearch.action.admin.cluster.snapshots.restore.RestoreSnapshotRequest;
import org.opensearch.action.admin.indices.settings.get.GetSettingsRequest;
import org.opensearch.action.admin.indices.settings.get.GetSettingsResponse;
import org.opensearch.action.admin.indices.settings.put.UpdateSettingsRequestBuilder;
import org.opensearch.action.index.IndexRequestBuilder;
import org.opensearch.action.support.master.AcknowledgedResponse;
import org.opensearch.client.Client;
import org.opensearch.cluster.ClusterState;
import org.opensearch.cluster.block.ClusterBlockException;
import org.opensearch.cluster.metadata.IndexMetadata;
import org.opensearch.cluster.node.DiscoveryNode;
import org.opensearch.cluster.routing.GroupShardsIterator;
import org.opensearch.cluster.routing.ShardIterator;
import org.opensearch.cluster.routing.ShardRouting;
import org.opensearch.common.Priority;
import org.opensearch.common.io.PathUtils;
import org.opensearch.common.settings.Settings;
import org.opensearch.common.unit.TimeValue;
import org.opensearch.core.common.unit.ByteSizeUnit;
import org.opensearch.core.index.Index;
import org.opensearch.index.IndexModule;
import org.opensearch.index.IndexNotFoundException;
import org.opensearch.index.store.remote.file.CleanerDaemonThreadLeakFilter;
import org.opensearch.index.store.remote.filecache.FileCacheStats;
import org.opensearch.monitor.fs.FsInfo;
import org.opensearch.node.Node;
import org.opensearch.repositories.fs.FsRepository;
import org.hamcrest.MatcherAssert;

import java.io.IOException;
import java.nio.file.Files;
import java.nio.file.Path;
import java.util.Arrays;
import java.util.List;
import java.util.Map;
import java.util.Set;
import java.util.concurrent.TimeUnit;
import java.util.stream.Collectors;
import java.util.stream.Stream;
import java.util.stream.StreamSupport;

import static org.opensearch.action.admin.cluster.node.stats.NodesStatsRequest.Metric.FS;
import static org.opensearch.core.common.util.CollectionUtils.iterableAsArrayList;
import static org.opensearch.index.IndexModule.INDEX_STORE_TYPE_SETTING;
import static org.hamcrest.Matchers.contains;
import static org.hamcrest.Matchers.containsString;
import static org.hamcrest.Matchers.equalTo;
import static org.hamcrest.Matchers.greaterThan;
import static org.hamcrest.Matchers.is;
import static org.hamcrest.Matchers.notNullValue;

@ThreadLeakFilters(filters = CleanerDaemonThreadLeakFilter.class)
public final class SearchableSnapshotIT extends AbstractSnapshotIntegTestCase {

    @Override
    protected boolean addMockInternalEngine() {
        return false;
    }

    @Override
    protected Settings.Builder randomRepositorySettings() {
        final Settings.Builder settings = Settings.builder();
        settings.put("location", randomRepoPath()).put("compress", randomBoolean());
        settings.put(FsRepository.BASE_PATH_SETTING.getKey(), "my_base_path");
        return settings;
    }

    private Settings.Builder chunkedRepositorySettings() {
        final Settings.Builder settings = Settings.builder();
        settings.put("location", randomRepoPath()).put("compress", randomBoolean());
        settings.put("chunk_size", 2 << 23, ByteSizeUnit.BYTES);
        return settings;
    }

    /**
     * Tests a happy path scenario for searchable snapshots by creating 2 indices,
     * taking a snapshot, restoring them as searchable snapshots.
     * Ensures availability of sufficient data nodes and search capable nodes.
     */
    public void testCreateSearchableSnapshot() throws Exception {
        final String snapshotName = "test-snap";
        final String repoName = "test-repo";
        final String indexName1 = "test-idx-1";
        final String restoredIndexName1 = indexName1 + "-copy";
        final String indexName2 = "test-idx-2";
        final String restoredIndexName2 = indexName2 + "-copy";
        final int numReplicasIndex1 = randomIntBetween(1, 4);
        final int numReplicasIndex2 = randomIntBetween(0, 2);
        final Client client = client();

        internalCluster().ensureAtLeastNumDataNodes(Math.max(numReplicasIndex1, numReplicasIndex2) + 1);
        createIndexWithDocsAndEnsureGreen(numReplicasIndex1, 100, indexName1);
        createIndexWithDocsAndEnsureGreen(numReplicasIndex2, 100, indexName2);

        createRepositoryWithSettings(null, repoName);
        takeSnapshot(client, snapshotName, repoName, indexName1, indexName2);
        deleteIndicesAndEnsureGreen(client, indexName1, indexName2);

        internalCluster().ensureAtLeastNumSearchNodes(Math.max(numReplicasIndex1, numReplicasIndex2) + 1);
        restoreSnapshotAndEnsureGreen(client, snapshotName, repoName);
        assertRemoteSnapshotIndexSettings(client, restoredIndexName1, restoredIndexName2);

        assertDocCount(restoredIndexName1, 100L);
        assertDocCount(restoredIndexName2, 100L);
        assertIndexDirectoryDoesNotExist(restoredIndexName1, restoredIndexName2);
    }

    public void testSnapshottingSearchableSnapshots() throws Exception {
        final String repoName = "test-repo";
        final String indexName = "test-idx";
        final Client client = client();

        // create an index, add data, snapshot it, then delete it
        internalCluster().ensureAtLeastNumDataNodes(1);
        createIndexWithDocsAndEnsureGreen(0, 100, indexName);
        createRepositoryWithSettings(null, repoName);
        takeSnapshot(client, "initial-snapshot", repoName, indexName);
        deleteIndicesAndEnsureGreen(client, indexName);

        // restore the index as a searchable snapshot
        internalCluster().ensureAtLeastNumSearchNodes(1);
        client.admin()
            .cluster()
            .prepareRestoreSnapshot(repoName, "initial-snapshot")
            .setRenamePattern("(.+)")
            .setRenameReplacement("$1-copy-0")
            .setStorageType(RestoreSnapshotRequest.StorageType.REMOTE_SNAPSHOT)
            .setWaitForCompletion(true)
            .execute()
            .actionGet();
        ensureGreen();
        assertDocCount(indexName + "-copy-0", 100L);
        assertIndexDirectoryDoesNotExist(indexName + "-copy-0");

        // Test that the searchable snapshot index can continue to be snapshotted and restored
        for (int i = 0; i < 4; i++) {
            final String repeatedSnapshotName = "test-repeated-snap-" + i;
            takeSnapshot(client, repeatedSnapshotName, repoName);
            deleteIndicesAndEnsureGreen(client, "_all");
            client.admin()
                .cluster()
                .prepareRestoreSnapshot(repoName, repeatedSnapshotName)
                .setRenamePattern("([a-z-]+).*")
                .setRenameReplacement("$1" + (i + 1))
                .setWaitForCompletion(true)
                .execute()
                .actionGet();
            ensureGreen();
            final String restoredIndexName = indexName + "-copy-" + (i + 1);
            assertDocCount(restoredIndexName, 100L);
            assertIndexDirectoryDoesNotExist(restoredIndexName);
        }
        // Assert all the snapshots exist. Note that AbstractSnapshotIntegTestCase::assertRepoConsistency
        // will run after this test (and all others) and assert on the consistency of the data in the repo.
        final GetSnapshotsResponse response = client.admin().cluster().prepareGetSnapshots(repoName).execute().actionGet();
        final Map<String, List<String>> snapshotInfoMap = response.getSnapshots()
            .stream()
            .collect(Collectors.toMap(s -> s.snapshotId().getName(), SnapshotInfo::indices));
        assertEquals(
            Map.of(
                "initial-snapshot",
                List.of("test-idx"),
                "test-repeated-snap-0",
                List.of("test-idx-copy-0"),
                "test-repeated-snap-1",
                List.of("test-idx-copy-1"),
                "test-repeated-snap-2",
                List.of("test-idx-copy-2"),
                "test-repeated-snap-3",
                List.of("test-idx-copy-3")
            ),
            snapshotInfoMap
        );
    }

    /**
     * Tests a chunked repository scenario for searchable snapshots by creating an index,
     * taking a snapshot, restoring it as a searchable snapshot index.
     */
    public void testCreateSearchableSnapshotWithChunks() throws Exception {
        final int numReplicasIndex = randomIntBetween(1, 4);
        final String indexName = "test-idx";
        final String restoredIndexName = indexName + "-copy";
        final String repoName = "test-repo";
        final String snapshotName = "test-snap";
        final Client client = client();

        Settings.Builder repositorySettings = chunkedRepositorySettings();

        internalCluster().ensureAtLeastNumSearchAndDataNodes(numReplicasIndex + 1);
        createIndexWithDocsAndEnsureGreen(numReplicasIndex, 1000, indexName);
        createRepositoryWithSettings(repositorySettings, repoName);
        takeSnapshot(client, snapshotName, repoName, indexName);

        deleteIndicesAndEnsureGreen(client, indexName);
        restoreSnapshotAndEnsureGreen(client, snapshotName, repoName);
        assertRemoteSnapshotIndexSettings(client, restoredIndexName);

        assertDocCount(restoredIndexName, 1000L);
    }

    /**
     * Tests the functionality of remote shard allocation to
     * ensure it can assign remote shards to a node with local shards given it has the
     * search role capabilities.
     */
    public void testSearchableSnapshotAllocationForLocalAndRemoteShardsOnSameNode() throws Exception {
        final int numReplicasIndex = randomIntBetween(1, 4);
        final String indexName = "test-idx";
        final String restoredIndexName = indexName + "-copy";
        final String repoName = "test-repo";
        final String snapshotName = "test-snap";
        final Client client = client();

        internalCluster().ensureAtLeastNumSearchAndDataNodes(numReplicasIndex + 1);
        createIndexWithDocsAndEnsureGreen(numReplicasIndex, 100, indexName);
        createRepositoryWithSettings(null, repoName);
        takeSnapshot(client, snapshotName, repoName, indexName);

        restoreSnapshotAndEnsureGreen(client, snapshotName, repoName);
        assertRemoteSnapshotIndexSettings(client, restoredIndexName);

        assertDocCount(restoredIndexName, 100L);
        assertDocCount(indexName, 100L);
    }

    public void testSearchableSnapshotAllocationFilterSettings() throws Exception {
        final int numShardsIndex = randomIntBetween(3, 6);
        final String indexName = "test-idx";
        final String restoredIndexName = indexName + "-copy";
        final String repoName = "test-repo";
        final String snapshotName = "test-snap";
        final Client client = client();

        internalCluster().ensureAtLeastNumSearchAndDataNodes(numShardsIndex);
        createIndexWithDocsAndEnsureGreen(numShardsIndex, 1, 100, indexName);
        createRepositoryWithSettings(null, repoName);
        takeSnapshot(client, snapshotName, repoName, indexName);

        restoreSnapshotAndEnsureGreen(client, snapshotName, repoName);
        assertRemoteSnapshotIndexSettings(client, restoredIndexName);
        final Set<String> searchNodes = StreamSupport.stream(clusterService().state().getNodes().spliterator(), false)
            .filter(DiscoveryNode::isSearchNode)
            .map(DiscoveryNode::getId)
            .collect(Collectors.toSet());

        for (int i = searchNodes.size(); i > 2; --i) {
            String pickedNode = randomFrom(searchNodes);
            searchNodes.remove(pickedNode);
            assertIndexAssignedToNodeOrNot(restoredIndexName, pickedNode, true);
            assertTrue(
                client.admin()
                    .indices()
                    .prepareUpdateSettings(restoredIndexName)
                    .setSettings(Settings.builder().put("index.routing.allocation.exclude._id", pickedNode))
                    .execute()
                    .actionGet()
                    .isAcknowledged()
            );
            ClusterHealthResponse clusterHealthResponse = client.admin()
                .cluster()
                .prepareHealth()
                .setWaitForEvents(Priority.LANGUID)
                .setWaitForNoRelocatingShards(true)
                .setTimeout(new TimeValue(5, TimeUnit.MINUTES))
                .execute()
                .actionGet();
            assertThat(clusterHealthResponse.isTimedOut(), equalTo(false));
            assertIndexAssignedToNodeOrNot(restoredIndexName, pickedNode, false);
            assertIndexAssignedToNodeOrNot(indexName, pickedNode, true);
        }
    }

    private void assertIndexAssignedToNodeOrNot(String index, String node, boolean assigned) {
        final ClusterState state = clusterService().state();
        if (assigned) {
            assertTrue(state.getRoutingTable().allShards(index).stream().anyMatch(shard -> shard.currentNodeId().equals(node)));
        } else {
            assertTrue(state.getRoutingTable().allShards(index).stream().noneMatch(shard -> shard.currentNodeId().equals(node)));
        }
    }

    /**
     * Tests the functionality of remote shard allocation to
     * ensure it can handle node drops for failover scenarios and the cluster gets back to a healthy state when
     * nodes with search capabilities are added back to the cluster.
     */
    public void testSearchableSnapshotAllocationForFailoverAndRecovery() throws Exception {
        final int numReplicasIndex = 1;
        final String indexName = "test-idx";
        final String restoredIndexName = indexName + "-copy";
        final String repoName = "test-repo";
        final String snapshotName = "test-snap";
        final Client client = client();

        internalCluster().ensureAtLeastNumDataNodes(numReplicasIndex + 1);
        createIndexWithDocsAndEnsureGreen(numReplicasIndex, 100, indexName);

        createRepositoryWithSettings(null, repoName);
        takeSnapshot(client, snapshotName, repoName, indexName);
        deleteIndicesAndEnsureGreen(client, indexName);

        internalCluster().ensureAtLeastNumSearchNodes(numReplicasIndex + 1);
        restoreSnapshotAndEnsureGreen(client, snapshotName, repoName);
        assertRemoteSnapshotIndexSettings(client, restoredIndexName);
        assertDocCount(restoredIndexName, 100L);

        logger.info("--> stop a random search node");
        internalCluster().stopRandomSearchNode();
        ensureYellow(restoredIndexName);
        assertDocCount(restoredIndexName, 100L);

        logger.info("--> stop the last search node");
        internalCluster().stopRandomSearchNode();
        ensureRed(restoredIndexName);

        logger.info("--> add 3 new search nodes");
        internalCluster().ensureAtLeastNumSearchNodes(numReplicasIndex + 2);
        ensureGreen(restoredIndexName);
        assertDocCount(restoredIndexName, 100);

        logger.info("--> stop a random search node");
        internalCluster().stopRandomSearchNode();
        ensureGreen(restoredIndexName);
        assertDocCount(restoredIndexName, 100);
    }

    /**
     * Tests the functionality of index write block on a searchable snapshot index.
     */
    public void testSearchableSnapshotIndexIsReadOnly() throws Exception {
        final String indexName = "test-index";
        final String restoredIndexName = indexName + "-copy";
        final String repoName = "test-repo";
        final String snapshotName = "test-snap";
        final Client client = client();

        createIndexWithDocsAndEnsureGreen(0, 100, indexName);
        createRepositoryWithSettings(null, repoName);
        takeSnapshot(client, snapshotName, repoName, indexName);
        deleteIndicesAndEnsureGreen(client, indexName);

        internalCluster().ensureAtLeastNumSearchNodes(1);
        restoreSnapshotAndEnsureGreen(client, snapshotName, repoName);
        assertRemoteSnapshotIndexSettings(client, restoredIndexName);

        assertIndexingBlocked(restoredIndexName);
        assertTrue(client.admin().indices().prepareDelete(restoredIndexName).get().isAcknowledged());
        assertThrows(
            "Expect index to not exist",
            IndexNotFoundException.class,
            () -> client.admin().indices().prepareGetIndex().setIndices(restoredIndexName).execute().actionGet()
        );
    }

    public void testDeleteSearchableSnapshotBackingIndexThrowsException() throws Exception {
        final String indexName = "test-index";
        final Client client = client();
        final String repoName = "test-repo";
        final String snapshotName = "test-snap";
        createRepositoryWithSettings(null, repoName);
        createIndexWithDocsAndEnsureGreen(0, 100, indexName);
        takeSnapshot(client, snapshotName, repoName, indexName);
        internalCluster().ensureAtLeastNumSearchNodes(1);
        restoreSnapshotAndEnsureGreen(client, snapshotName, repoName);
        assertThrows(
            SnapshotInUseDeletionException.class,
            () -> client().admin().cluster().deleteSnapshot(new DeleteSnapshotRequest(repoName, snapshotName)).actionGet()
        );
    }

    public void testDeleteSearchableSnapshotBackingIndex() throws Exception {
        final String indexName1 = "test-index1";
        final String indexName2 = "test-index2";
        final Client client = client();
        final String repoName = "test-repo";
        final String snapshotName1 = "test-snapshot1";
        final String snapshotName2 = "test-snap";
        createRepositoryWithSettings(null, repoName);
        createIndexWithDocsAndEnsureGreen(0, 100, indexName1);
        createIndexWithDocsAndEnsureGreen(0, 100, indexName2);
        takeSnapshot(client, snapshotName1, repoName, indexName1);
        takeSnapshot(client, snapshotName2, repoName, indexName2);
        internalCluster().ensureAtLeastNumSearchNodes(1);
        restoreSnapshotAndEnsureGreen(client, snapshotName2, repoName);
        client().admin().cluster().deleteSnapshot(new DeleteSnapshotRequest(repoName, snapshotName1)).actionGet();
    }

    private void createIndexWithDocsAndEnsureGreen(int numReplicasIndex, int numOfDocs, String indexName) throws InterruptedException {
        createIndexWithDocsAndEnsureGreen(1, numReplicasIndex, numOfDocs, indexName);
    }

    private void createIndexWithDocsAndEnsureGreen(int numShardsIndex, int numReplicasIndex, int numOfDocs, String indexName)
        throws InterruptedException {
        createIndex(
            indexName,
            Settings.builder()
<<<<<<< HEAD
                .put(IndexMetadata.SETTING_NUMBER_OF_REPLICAS, Integer.toString(numReplicasIndex))
                .put(IndexMetadata.SETTING_NUMBER_OF_SHARDS, "1")
                .put(INDEX_STORE_TYPE_SETTING.getKey(), IndexModule.Type.FS.getSettingsKey())
=======
                .put(IndexMetadata.SETTING_NUMBER_OF_REPLICAS, numReplicasIndex)
                .put(IndexMetadata.SETTING_NUMBER_OF_SHARDS, numShardsIndex)
                .put(IndexModule.INDEX_STORE_TYPE_SETTING.getKey(), IndexModule.Type.FS.getSettingsKey())
>>>>>>> b0eab757
                .build()
        );
        ensureGreen();

        indexRandomDocs(indexName, numOfDocs);
        ensureGreen();
    }

    private void takeSnapshot(Client client, String snapshotName, String repoName, String... indices) {
        logger.info("--> Take a snapshot");
        final CreateSnapshotResponse createSnapshotResponse = client.admin()
            .cluster()
            .prepareCreateSnapshot(repoName, snapshotName)
            .setWaitForCompletion(true)
            .setIndices(indices)
            .get();

        MatcherAssert.assertThat(createSnapshotResponse.getSnapshotInfo().successfulShards(), greaterThan(0));
        MatcherAssert.assertThat(
            createSnapshotResponse.getSnapshotInfo().successfulShards(),
            equalTo(createSnapshotResponse.getSnapshotInfo().totalShards())
        );
    }

    private void createRepositoryWithSettings(Settings.Builder repositorySettings, String repoName) {
        logger.info("--> Create a repository");
        if (repositorySettings == null) {
            createRepository(repoName, FsRepository.TYPE);
        } else {
            createRepository(repoName, FsRepository.TYPE, repositorySettings);
        }
    }

    private void deleteIndicesAndEnsureGreen(Client client, String... indices) {
        assertTrue(client.admin().indices().prepareDelete(indices).get().isAcknowledged());
        ensureGreen();
    }

    private void restoreSnapshotAndEnsureGreen(Client client, String snapshotName, String repoName) {
        logger.info("--> restore indices as 'remote_snapshot'");
        client.admin()
            .cluster()
            .prepareRestoreSnapshot(repoName, snapshotName)
            .setRenamePattern("(.+)")
            .setRenameReplacement("$1-copy")
            .setStorageType(RestoreSnapshotRequest.StorageType.REMOTE_SNAPSHOT)
            .setWaitForCompletion(true)
            .execute()
            .actionGet();
        ensureGreen();
    }

    private void assertRemoteSnapshotIndexSettings(Client client, String... snapshotIndexNames) {
        GetSettingsResponse settingsResponse = client.admin()
            .indices()
            .getSettings(new GetSettingsRequest().indices(snapshotIndexNames))
            .actionGet();
        assertEquals(snapshotIndexNames.length, settingsResponse.getIndexToSettings().keySet().size());
        for (String snapshotIndexName : snapshotIndexNames) {
            assertEquals(
                IndexModule.Type.REMOTE_SNAPSHOT.getSettingsKey(),
                settingsResponse.getSetting(snapshotIndexName, INDEX_STORE_TYPE_SETTING.getKey())
            );
        }
    }

    private void assertIndexingBlocked(String index) {
        try {
            final IndexRequestBuilder builder = client().prepareIndex(index);
            builder.setSource("foo", "bar");
            builder.execute().actionGet();
            fail("Expected operation to throw an exception");
        } catch (ClusterBlockException e) {
            MatcherAssert.assertThat(e.blocks(), contains(IndexMetadata.REMOTE_READ_ONLY_ALLOW_DELETE));
        }
    }

    public void testUpdateIndexSettings() throws InterruptedException {
        final String indexName = "test-index";
        final String restoredIndexName = indexName + "-copy";
        final String repoName = "test-repo";
        final String snapshotName = "test-snap";
        final Client client = client();

        createIndexWithDocsAndEnsureGreen(0, 100, indexName);
        createRepositoryWithSettings(null, repoName);
        takeSnapshot(client, snapshotName, repoName, indexName);
        deleteIndicesAndEnsureGreen(client, indexName);

        internalCluster().ensureAtLeastNumSearchNodes(1);
        restoreSnapshotAndEnsureGreen(client, snapshotName, repoName);
        assertRemoteSnapshotIndexSettings(client, restoredIndexName);

        testUpdateIndexSettingsOnlyNotAllowedSettings(restoredIndexName);
        testUpdateIndexSettingsOnlyAllowedSettings(restoredIndexName);
        testUpdateIndexSettingsAtLeastOneNotAllowedSettings(restoredIndexName);
    }

    private void testUpdateIndexSettingsOnlyNotAllowedSettings(String index) {
        try {
            final UpdateSettingsRequestBuilder builder = client().admin().indices().prepareUpdateSettings(index);
            builder.setSettings(Map.of("index.refresh_interval", 10));
            builder.execute().actionGet();
            fail("Expected operation to throw an exception");
        } catch (ClusterBlockException e) {
            MatcherAssert.assertThat(e.blocks(), contains(IndexMetadata.REMOTE_READ_ONLY_ALLOW_DELETE));
        }
    }

    private void testUpdateIndexSettingsOnlyAllowedSettings(String index) {
        final UpdateSettingsRequestBuilder builder = client().admin().indices().prepareUpdateSettings(index);
        builder.setSettings(
            Map.of("index.max_result_window", 1000, "index.search.slowlog.threshold.query.warn", "10s", "index.number_of_replicas", 0)
        );
        AcknowledgedResponse settingsResponse = builder.execute().actionGet();
        assertThat(settingsResponse, notNullValue());
    }

    private void testUpdateIndexSettingsAtLeastOneNotAllowedSettings(String index) {
        try {
            final UpdateSettingsRequestBuilder builder = client().admin().indices().prepareUpdateSettings(index);
            builder.setSettings(
                Map.of("index.max_result_window", 5000, "index.search.slowlog.threshold.query.warn", "15s", "index.refresh_interval", 10)
            );
            builder.execute().actionGet();
            fail("Expected operation to throw an exception");
        } catch (ClusterBlockException e) {
            MatcherAssert.assertThat(e.blocks(), contains(IndexMetadata.REMOTE_READ_ONLY_ALLOW_DELETE));
        }
    }

    public void testFileCacheStats() throws Exception {
        final String snapshotName = "test-snap";
        final String repoName = "test-repo";
        final String indexName1 = "test-idx-1";
        final Client client = client();
        final int numNodes = 2;

        internalCluster().ensureAtLeastNumDataNodes(numNodes);
        createIndexWithDocsAndEnsureGreen(1, 100, indexName1);

        createRepositoryWithSettings(null, repoName);
        takeSnapshot(client, snapshotName, repoName, indexName1);
        deleteIndicesAndEnsureGreen(client, indexName1);
        assertAllNodesFileCacheEmpty();

        internalCluster().ensureAtLeastNumSearchNodes(numNodes);
        restoreSnapshotAndEnsureGreen(client, snapshotName, repoName);
        assertNodesFileCacheNonEmpty(numNodes);
    }

    /**
     * Tests file cache restore scenario for searchable snapshots by creating an index,
     * taking a snapshot, restoring it as a searchable snapshot.
     * It ensures file cache is restored post node restart.
     */
    public void testFileCacheRestore() throws Exception {
        final String snapshotName = "test-snap";
        final String repoName = "test-repo";
        final String indexName = "test-idx";
        final String restoredIndexName = indexName + "-copy";
        // Keeping the replicas to 0 for reproducible cache results as shards can get reassigned otherwise
        final int numReplicasIndex = 0;
        final Client client = client();

        internalCluster().ensureAtLeastNumDataNodes(numReplicasIndex + 1);
        createIndexWithDocsAndEnsureGreen(numReplicasIndex, 100, indexName);

        createRepositoryWithSettings(null, repoName);
        takeSnapshot(client, snapshotName, repoName, indexName);
        deleteIndicesAndEnsureGreen(client, indexName);

        internalCluster().ensureAtLeastNumSearchNodes(numReplicasIndex + 1);
        restoreSnapshotAndEnsureGreen(client, snapshotName, repoName);
        assertRemoteSnapshotIndexSettings(client, restoredIndexName);

        assertDocCount(restoredIndexName, 100L);
        assertIndexDirectoryDoesNotExist(restoredIndexName);

        NodesStatsResponse preRestoreStats = client().admin().cluster().nodesStats(new NodesStatsRequest().all()).actionGet();
        for (NodeStats nodeStats : preRestoreStats.getNodes()) {
            if (nodeStats.getNode().isSearchNode()) {
                internalCluster().restartNode(nodeStats.getNode().getName());
            }
        }

        NodesStatsResponse postRestoreStats = client().admin().cluster().nodesStats(new NodesStatsRequest().all()).actionGet();
        Map<String, NodeStats> preRestoreStatsMap = preRestoreStats.getNodesMap();
        Map<String, NodeStats> postRestoreStatsMap = postRestoreStats.getNodesMap();
        for (String node : postRestoreStatsMap.keySet()) {
            NodeStats preRestoreStat = preRestoreStatsMap.get(node);
            NodeStats postRestoreStat = postRestoreStatsMap.get(node);
            if (preRestoreStat.getNode().isSearchNode()) {
                assertEquals(preRestoreStat.getFileCacheStats().getUsed(), postRestoreStat.getFileCacheStats().getUsed());
            }
        }
    }

    /**
     * Picks a shard out of the cluster state for each given index and asserts
     * that the 'index' directory does not exist in the node's file system.
     * This assertion is digging a bit into the implementation details to
     * verify that the Lucene segment files are not copied from the snapshot
     * repository to the node's local disk for a remote snapshot index.
     */
    private void assertIndexDirectoryDoesNotExist(String... indexNames) {
        final ClusterState state = client().admin().cluster().prepareState().get().getState();
        for (String indexName : indexNames) {
            final Index index = state.metadata().index(indexName).getIndex();
            // Get the primary shards for the given index
            final GroupShardsIterator<ShardIterator> shardIterators = state.getRoutingTable()
                .activePrimaryShardsGrouped(new String[] { indexName }, false);
            // Randomly pick one of the shards
            final List<ShardIterator> iterators = iterableAsArrayList(shardIterators);
            final ShardIterator shardIterator = RandomPicks.randomFrom(random(), iterators);
            final ShardRouting shardRouting = shardIterator.nextOrNull();
            assertNotNull(shardRouting);
            assertTrue(shardRouting.primary());
            assertTrue(shardRouting.assignedToNode());
            // Get the file system stats for the assigned node
            final String nodeId = shardRouting.currentNodeId();
            final NodesStatsResponse nodeStats = client().admin().cluster().prepareNodesStats(nodeId).addMetric(FS.metricName()).get();
            for (FsInfo.Path info : nodeStats.getNodes().get(0).getFs()) {
                // Build the expected path for the index data for a "normal"
                // index and assert it does not exist
                final String path = info.getPath();
                final Path file = PathUtils.get(path)
                    .resolve("indices")
                    .resolve(index.getUUID())
                    .resolve(Integer.toString(shardRouting.getId()))
                    .resolve("index");
                MatcherAssert.assertThat("Expect file not to exist: " + file, Files.exists(file), is(false));
            }
        }
    }

    private void assertAllNodesFileCacheEmpty() {
        NodesStatsResponse response = client().admin().cluster().nodesStats(new NodesStatsRequest().all()).actionGet();
        for (NodeStats stats : response.getNodes()) {
            FileCacheStats fcstats = stats.getFileCacheStats();
            if (fcstats != null) {
                assertTrue(isFileCacheEmpty(fcstats));
            }
        }
    }

    private void assertNodesFileCacheNonEmpty(int numNodes) {
        NodesStatsResponse response = client().admin().cluster().nodesStats(new NodesStatsRequest().all()).actionGet();
        int nonEmptyFileCacheNodes = 0;
        for (NodeStats stats : response.getNodes()) {
            FileCacheStats fcStats = stats.getFileCacheStats();
            if (stats.getNode().isSearchNode()) {
                if (!isFileCacheEmpty(fcStats)) {
                    nonEmptyFileCacheNodes++;
                }
            } else {
                assertNull(fcStats);
            }

        }
        assertEquals(numNodes, nonEmptyFileCacheNodes);
    }

    private boolean isFileCacheEmpty(FileCacheStats stats) {
        return stats.getUsed().getBytes() == 0L && stats.getActive().getBytes() == 0L;
    }

    public void testPruneFileCacheOnIndexDeletion() throws Exception {
        final String snapshotName = "test-snap";
        final String repoName = "test-repo";
        final String indexName1 = "test-idx-1";
        final String restoredIndexName1 = indexName1 + "-copy";
        final Client client = client();
        final int numNodes = 2;

        internalCluster().ensureAtLeastNumSearchAndDataNodes(numNodes);
        createIndexWithDocsAndEnsureGreen(1, 100, indexName1);

        createRepositoryWithSettings(null, repoName);
        takeSnapshot(client, snapshotName, repoName, indexName1);
        deleteIndicesAndEnsureGreen(client, indexName1);

        restoreSnapshotAndEnsureGreen(client, snapshotName, repoName);
        assertRemoteSnapshotIndexSettings(client, restoredIndexName1);
        assertNodesFileCacheNonEmpty(numNodes);

        deleteIndicesAndEnsureGreen(client, restoredIndexName1);
        assertAllNodesFileCacheEmpty();
    }

    /**
     * Test scenario that checks the cache folder location on search nodes for the restored index on snapshot restoration
     * and ensures the index folder is cleared on all nodes post index deletion
     */
    public void testCacheIndexFilesClearedOnDelete() throws Exception {
        final int numReplicas = randomIntBetween(1, 4);
        final int numShards = numReplicas + 1;
        final String indexName = "test-idx";
        final String restoredIndexName = indexName + "-copy";
        final String repoName = "test-repo";
        final String snapshotName = "test-snap";
        final Client client = client();

        internalCluster().ensureAtLeastNumSearchAndDataNodes(numShards);
        createIndexWithDocsAndEnsureGreen(numReplicas, 100, indexName);
        createRepositoryWithSettings(null, repoName);
        takeSnapshot(client, snapshotName, repoName, indexName);
        restoreSnapshotAndEnsureGreen(client, snapshotName, repoName);
        assertDocCount(restoredIndexName, 100L);
        assertRemoteSnapshotIndexSettings(client, restoredIndexName);

        // The index count will be 1 since there is only a single restored index "test-idx-copy"
        assertCacheDirectoryReplicaAndIndexCount(numShards, 1);

        // The local cache files should be closed by deleting the restored index
        deleteIndicesAndEnsureGreen(client, restoredIndexName);

        logger.info("--> validate cache file path is deleted");
        // The index count will be 0 since the only restored index "test-idx-copy" was deleted
        assertCacheDirectoryReplicaAndIndexCount(numShards, 0);
        logger.info("--> validated that the cache file path doesn't exist");
    }

    /**
     * Test scenario that validates that the default search preference for searchable snapshot
     * is primary shards
     */
    public void testDefaultShardPreference() throws Exception {
        final int numReplicas = 1;
        final String indexName = "test-idx";
        final String restoredIndexName = indexName + "-copy";
        final String repoName = "test-repo";
        final String snapshotName = "test-snap";
        final Client client = client();

        // Create an index, snapshot and restore as a searchable snapshot index
        internalCluster().ensureAtLeastNumSearchAndDataNodes(numReplicas + 1);
        createIndexWithDocsAndEnsureGreen(numReplicas, 100, indexName);
        createRepositoryWithSettings(null, repoName);
        takeSnapshot(client, snapshotName, repoName, indexName);
        restoreSnapshotAndEnsureGreen(client, snapshotName, repoName);
        assertDocCount(restoredIndexName, 100L);
        assertRemoteSnapshotIndexSettings(client, restoredIndexName);

        // ClusterSearchShards API returns a list of shards that will be used
        // when querying a particular index
        ClusterSearchShardsGroup[] shardGroups = client.admin()
            .cluster()
            .searchShards(new ClusterSearchShardsRequest(restoredIndexName))
            .actionGet()
            .getGroups();

        // Ensure when no preferences are set (default preference), the only compatible shards are primary
        for (ClusterSearchShardsGroup shardsGroup : shardGroups) {
            assertEquals(1, shardsGroup.getShards().length);
            assertTrue(shardsGroup.getShards()[0].primary());
        }

        // Ensure when preferences are set, all the compatible shards are returned
        shardGroups = client.admin()
            .cluster()
            .searchShards(new ClusterSearchShardsRequest(restoredIndexName).preference("foo"))
            .actionGet()
            .getGroups();

        // Ensures that the compatible shards are not just primaries
        for (ClusterSearchShardsGroup shardsGroup : shardGroups) {
            assertTrue(shardsGroup.getShards().length > 1);
            boolean containsReplica = Arrays.stream(shardsGroup.getShards())
                .map(shardRouting -> !shardRouting.primary())
                .reduce(false, (s1, s2) -> s1 || s2);
            assertTrue(containsReplica);
        }
    }

    public void testRestoreSearchableSnapshotWithIndexStoreTypeThrowsException() throws Exception {
        final String snapshotName = "test-snap";
        final String repoName = "test-repo";
        final String indexName1 = "test-idx-1";
        final int numReplicasIndex1 = randomIntBetween(1, 4);
        final Client client = client();

        internalCluster().ensureAtLeastNumDataNodes(numReplicasIndex1 + 1);
        createIndexWithDocsAndEnsureGreen(numReplicasIndex1, 100, indexName1);

        createRepositoryWithSettings(null, repoName);
        takeSnapshot(client, snapshotName, repoName, indexName1);
        deleteIndicesAndEnsureGreen(client, indexName1);

        internalCluster().ensureAtLeastNumSearchNodes(numReplicasIndex1 + 1);

        // set "index.store.type" to "remote_snapshot" in index settings of restore API and assert appropriate exception with error message
        // is thrown.
        final SnapshotRestoreException error = expectThrows(
            SnapshotRestoreException.class,
            () -> client.admin()
                .cluster()
                .prepareRestoreSnapshot(repoName, snapshotName)
                .setRenamePattern("(.+)")
                .setRenameReplacement("$1-copy")
                .setIndexSettings(
                    Settings.builder().put(INDEX_STORE_TYPE_SETTING.getKey(), RestoreSnapshotRequest.StorageType.REMOTE_SNAPSHOT)
                )
                .setWaitForCompletion(true)
                .execute()
                .actionGet()
        );
        assertThat(
            error.getMessage(),
            containsString(
                "cannot restore remote snapshot with index settings \"index.store.type\" set to \"remote_snapshot\". Instead use \"storage_type\": \"remote_snapshot\" as argument to restore."
            )
        );
    }

    /**
     * Asserts the cache folder count to match the number of shards and the number of indices within the cache folder
     * as provided.
     * @param numCacheFolderCount total number of cache folders that should exist for the test case
     * @param numIndexCount total number of index folder locations that should exist within the cache folder
     */
    private void assertCacheDirectoryReplicaAndIndexCount(int numCacheFolderCount, int numIndexCount) throws IOException {
        // Get the available NodeEnvironment instances
        Iterable<Node> nodes = internalCluster().getInstances(Node.class);

        // Filter out search NodeEnvironment(s) since FileCache is initialized only on search nodes and
        // collect the path for all the cache locations on search nodes.
        List<Path> searchNodeFileCachePaths = StreamSupport.stream(nodes.spliterator(), false)
            .filter(node -> node.fileCache() != null)
            .map(node -> node.getNodeEnvironment().fileCacheNodePath().fileCachePath)
            .collect(Collectors.toList());

        // Walk through the cache directory on nodes
        for (Path fileCachePath : searchNodeFileCachePaths) {
            assertTrue(Files.exists(fileCachePath));
            assertTrue(Files.isDirectory(fileCachePath));
            try (Stream<Path> dataPathStream = Files.list(fileCachePath)) {
                assertEquals(numIndexCount, dataPathStream.count());
            }
        }
        // Verifies if all the shards (primary and replica) have been deleted
        assertEquals(numCacheFolderCount, searchNodeFileCachePaths.size());
    }
}<|MERGE_RESOLUTION|>--- conflicted
+++ resolved
@@ -59,7 +59,6 @@
 
 import static org.opensearch.action.admin.cluster.node.stats.NodesStatsRequest.Metric.FS;
 import static org.opensearch.core.common.util.CollectionUtils.iterableAsArrayList;
-import static org.opensearch.index.IndexModule.INDEX_STORE_TYPE_SETTING;
 import static org.hamcrest.Matchers.contains;
 import static org.hamcrest.Matchers.containsString;
 import static org.hamcrest.Matchers.equalTo;
@@ -413,15 +412,9 @@
         createIndex(
             indexName,
             Settings.builder()
-<<<<<<< HEAD
-                .put(IndexMetadata.SETTING_NUMBER_OF_REPLICAS, Integer.toString(numReplicasIndex))
-                .put(IndexMetadata.SETTING_NUMBER_OF_SHARDS, "1")
-                .put(INDEX_STORE_TYPE_SETTING.getKey(), IndexModule.Type.FS.getSettingsKey())
-=======
                 .put(IndexMetadata.SETTING_NUMBER_OF_REPLICAS, numReplicasIndex)
                 .put(IndexMetadata.SETTING_NUMBER_OF_SHARDS, numShardsIndex)
                 .put(IndexModule.INDEX_STORE_TYPE_SETTING.getKey(), IndexModule.Type.FS.getSettingsKey())
->>>>>>> b0eab757
                 .build()
         );
         ensureGreen();
@@ -483,7 +476,7 @@
         for (String snapshotIndexName : snapshotIndexNames) {
             assertEquals(
                 IndexModule.Type.REMOTE_SNAPSHOT.getSettingsKey(),
-                settingsResponse.getSetting(snapshotIndexName, INDEX_STORE_TYPE_SETTING.getKey())
+                settingsResponse.getSetting(snapshotIndexName, IndexModule.INDEX_STORE_TYPE_SETTING.getKey())
             );
         }
     }
@@ -823,7 +816,7 @@
                 .setRenamePattern("(.+)")
                 .setRenameReplacement("$1-copy")
                 .setIndexSettings(
-                    Settings.builder().put(INDEX_STORE_TYPE_SETTING.getKey(), RestoreSnapshotRequest.StorageType.REMOTE_SNAPSHOT)
+                    Settings.builder().put(IndexModule.INDEX_STORE_TYPE_SETTING.getKey(), RestoreSnapshotRequest.StorageType.REMOTE_SNAPSHOT)
                 )
                 .setWaitForCompletion(true)
                 .execute()
