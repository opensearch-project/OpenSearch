--- conflicted
+++ resolved
@@ -301,11 +301,7 @@
     }
 
     public void testSnapshotRunsAfterInProgressDelete() throws Exception {
-<<<<<<< HEAD
-        final String clusterManagerNode = internalCluster().startMasterOnlyNode();
-=======
         final String clusterManagerNode = internalCluster().startClusterManagerOnlyNode();
->>>>>>> e0743954
         internalCluster().startDataOnlyNode();
         final String repoName = "test-repo";
         createRepository(repoName, "mock");
@@ -575,11 +571,7 @@
     }
 
     public void testQueuedDeletesWithFailures() throws Exception {
-<<<<<<< HEAD
-        final String clusterManagerNode = internalCluster().startMasterOnlyNode();
-=======
         final String clusterManagerNode = internalCluster().startClusterManagerOnlyNode();
->>>>>>> e0743954
         internalCluster().startDataOnlyNode();
         final String repoName = "test-repo";
         createRepository(repoName, "mock");
@@ -609,11 +601,7 @@
     }
 
     public void testQueuedDeletesWithOverlap() throws Exception {
-<<<<<<< HEAD
-        final String clusterManagerNode = internalCluster().startMasterOnlyNode();
-=======
         final String clusterManagerNode = internalCluster().startClusterManagerOnlyNode();
->>>>>>> e0743954
         internalCluster().startDataOnlyNode();
         final String repoName = "test-repo";
         createRepository(repoName, "mock");
@@ -890,11 +878,7 @@
     }
 
     public void testMultipleSnapshotsQueuedAfterDelete() throws Exception {
-<<<<<<< HEAD
-        final String clusterManagerNode = internalCluster().startMasterOnlyNode();
-=======
         final String clusterManagerNode = internalCluster().startClusterManagerOnlyNode();
->>>>>>> e0743954
         internalCluster().startDataOnlyNode();
         final String repoName = "test-repo";
         createRepository(repoName, "mock");
@@ -913,11 +897,7 @@
     }
 
     public void testMultiplePartialSnapshotsQueuedAfterDelete() throws Exception {
-<<<<<<< HEAD
-        final String clusterManagerNode = internalCluster().startMasterOnlyNode();
-=======
         final String clusterManagerNode = internalCluster().startClusterManagerOnlyNode();
->>>>>>> e0743954
         internalCluster().startDataOnlyNode();
         final String repoName = "test-repo";
         createRepository(repoName, "mock");
@@ -997,11 +977,7 @@
     }
 
     public void testBackToBackQueuedDeletes() throws Exception {
-<<<<<<< HEAD
-        final String clusterManagerName = internalCluster().startMasterOnlyNode();
-=======
         final String clusterManagerName = internalCluster().startClusterManagerOnlyNode();
->>>>>>> e0743954
         internalCluster().startDataOnlyNode();
         final String repoName = "test-repo";
         createRepository(repoName, "mock");
@@ -1048,11 +1024,7 @@
     }
 
     public void testStartDeleteDuringFinalizationCleanup() throws Exception {
-<<<<<<< HEAD
-        final String clusterManagerName = internalCluster().startMasterOnlyNode();
-=======
         final String clusterManagerName = internalCluster().startClusterManagerOnlyNode();
->>>>>>> e0743954
         internalCluster().startDataOnlyNode();
         final String repoName = "test-repo";
         createRepository(repoName, "mock");
@@ -1070,11 +1042,7 @@
     }
 
     public void testEquivalentDeletesAreDeduplicated() throws Exception {
-<<<<<<< HEAD
-        final String clusterManagerName = internalCluster().startMasterOnlyNode();
-=======
         final String clusterManagerName = internalCluster().startClusterManagerOnlyNode();
->>>>>>> e0743954
         internalCluster().startDataOnlyNode();
         final String repoName = "test-repo";
         createRepository(repoName, "mock");
@@ -1251,11 +1219,7 @@
     }
 
     public void testConcurrentOperationsLimit() throws Exception {
-<<<<<<< HEAD
-        final String clusterManagerName = internalCluster().startMasterOnlyNode();
-=======
         final String clusterManagerName = internalCluster().startClusterManagerOnlyNode();
->>>>>>> e0743954
         internalCluster().startDataOnlyNode();
         final String repoName = "test-repo";
         createRepository(repoName, "mock");
@@ -1358,11 +1322,7 @@
     }
 
     public void testQueuedDeleteAfterFinalizationFailure() throws Exception {
-<<<<<<< HEAD
-        final String clusterManagerNode = internalCluster().startMasterOnlyNode();
-=======
         final String clusterManagerNode = internalCluster().startClusterManagerOnlyNode();
->>>>>>> e0743954
         final String repoName = "test-repo";
         createRepository(repoName, "mock");
         blockMasterFromFinalizingSnapshotOnIndexFile(repoName);
@@ -1405,11 +1365,7 @@
     }
 
     public void testStartWithSuccessfulShardSnapshotPendingFinalization() throws Exception {
-<<<<<<< HEAD
-        final String clusterManagerName = internalCluster().startMasterOnlyNode();
-=======
         final String clusterManagerName = internalCluster().startClusterManagerOnlyNode();
->>>>>>> e0743954
         final String dataNode = internalCluster().startDataOnlyNode();
         final String repoName = "test-repo";
         createRepository(repoName, "mock");
