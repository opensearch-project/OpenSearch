/*
 * SPDX-License-Identifier: Apache-2.0
 *
 * The OpenSearch Contributors require contributions made to
 * this file be licensed under the Apache-2.0 license or a
 * compatible open source license.
 */

/*
 * Licensed to Elasticsearch under one or more contributor
 * license agreements. See the NOTICE file distributed with
 * this work for additional information regarding copyright
 * ownership. Elasticsearch licenses this file to you under
 * the Apache License, Version 2.0 (the "License"); you may
 * not use this file except in compliance with the License.
 * You may obtain a copy of the License at
 *
 *    http://www.apache.org/licenses/LICENSE-2.0
 *
 * Unless required by applicable law or agreed to in writing,
 * software distributed under the License is distributed on an
 * "AS IS" BASIS, WITHOUT WARRANTIES OR CONDITIONS OF ANY
 * KIND, either express or implied.  See the License for the
 * specific language governing permissions and limitations
 * under the License.
 */

/*
 * Modifications Copyright OpenSearch Contributors. See
 * GitHub history for details.
 */

// Default security policy file.
// On startup, BootStrap reads environment and adds additional permissions
// for configured paths and network binding to these.

//// SecurityManager impl:
//// Must have all permissions to properly perform access checks

grant codeBase "${codebase.opensearch-secure-sm}" {
  permission java.security.AllPermission;
};

//// Opensearch core:
//// These are only allowed inside the server jar, not in plugins
grant codeBase "${codebase.opensearch}" {
  // needed for loading plugins which may expect the context class loader to be set
  permission java.lang.RuntimePermission "setContextClassLoader";
  // needed for SPI class loading
  permission java.lang.RuntimePermission "accessDeclaredMembers";
};

//// Very special jar permissions:
//// These are dangerous permissions that we don't want to grant to everything.

grant codeBase "${codebase.lucene-core}" {
  // needed to allow MMapDirectory's "unmap hack" (die unmap hack, die)
  // java 8 package
  permission java.lang.RuntimePermission "accessClassInPackage.sun.misc";
  // java 9 "package"
  permission java.lang.RuntimePermission "accessClassInPackage.jdk.internal.ref";
  permission java.lang.reflect.ReflectPermission "suppressAccessChecks";
  // NOTE: also needed for RAMUsageEstimator size calculations
  permission java.lang.RuntimePermission "accessDeclaredMembers";
};

grant codeBase "${codebase.lucene-misc}" {
  // needed to allow shard shrinking to use hard-links if possible via lucenes HardlinkCopyDirectoryWrapper
  permission java.nio.file.LinkPermission "hard";
};

grant codeBase "${codebase.opensearch-plugin-classloader}" {
  // needed to create the classloader which allows plugins to extend other plugins
  permission java.lang.RuntimePermission "createClassLoader";
};

grant codeBase "${codebase.jna}" {
  // for registering native methods
  permission java.lang.RuntimePermission "accessDeclaredMembers";
};

//// Everything else:

grant {
  // needed by vendored Guice
  permission java.lang.RuntimePermission "accessClassInPackage.jdk.internal.vm.annotation";

  // checked by scripting engines, and before hacks and other issues in
  // third party code, to safeguard these against unprivileged code like scripts.
  permission org.opensearch.SpecialPermission;

  // Allow host/ip name service lookups
  permission java.net.SocketPermission "*", "resolve";

  // Allow reading and setting socket keepalive options
  permission jdk.net.NetworkPermission "getOption.TCP_KEEPIDLE";
  permission jdk.net.NetworkPermission "setOption.TCP_KEEPIDLE";
  permission jdk.net.NetworkPermission "getOption.TCP_KEEPINTERVAL";
  permission jdk.net.NetworkPermission "setOption.TCP_KEEPINTERVAL";
  permission jdk.net.NetworkPermission "getOption.TCP_KEEPCOUNT";
  permission jdk.net.NetworkPermission "setOption.TCP_KEEPCOUNT";

  permission java.lang.RuntimePermission "accessDeclaredMembers";
  permission java.lang.reflect.ReflectPermission "suppressAccessChecks";
<<<<<<< HEAD

=======
  
>>>>>>> 67977a24
  // Allow read access to all system properties
  permission java.util.PropertyPermission "*", "read";

  // TODO: clean all these property writes up, and don't allow any more in. these are all bogus!

  // LuceneTestCase randomization (locale/timezone/cpus/ssd)
  // TODO: put these in doPrivileged and move these to test-framework.policy
  permission java.util.PropertyPermission "user.language", "write";
  permission java.util.PropertyPermission "user.timezone", "write";
  permission java.util.PropertyPermission "lucene.cms.override_core_count", "write";
  permission java.util.PropertyPermission "lucene.cms.override_spins", "write";
  // messiness in LuceneTestCase: do the above, or clean this up, or simply allow to fail if its denied
  permission java.util.PropertyPermission "solr.solr.home", "write";
  permission java.util.PropertyPermission "solr.data.dir", "write";
  permission java.util.PropertyPermission "solr.directoryFactory", "write";

  // set by OpenSearchTestCase to improve test reproducibility
  // TODO: set this with gradle or some other way that repros with seed?
  permission java.util.PropertyPermission "processors.override", "write";

  // needed for feature flags
  permission java.util.PropertyPermission "opensearch.experimental.feature.*", "write";

  // TODO: these simply trigger a noisy warning if its unable to clear the properties
  // fix that in randomizedtesting
  permission java.util.PropertyPermission "junit4.childvm.count", "write";
  permission java.util.PropertyPermission "junit4.childvm.id", "write";

  // needed by Settings
  permission java.lang.RuntimePermission "getenv.*";

  // thread permission for the same thread group and ancestor groups
  // (this logic is more strict than the JDK, see SecureSM)
  permission java.lang.RuntimePermission "modifyThread";
  permission java.lang.RuntimePermission "modifyThreadGroup";

  // needed by ExceptionSerializationTests and RestTestCase for
  // some hackish things they do. otherwise only needed by groovy
  // (TODO: clean this up?)
  permission java.lang.RuntimePermission "getProtectionDomain";

  // needed by HotThreads and potentially more
  // otherwise can be provided only to test libraries
  permission java.lang.RuntimePermission "getStackTrace";

  // needed by JMX instead of getFileSystemAttributes, seems like a bug...
  permission java.lang.RuntimePermission "getFileStoreAttributes";

  // needed for jimfs and NewPathForShardsTests
  // otherwise can be provided only to test libraries
  permission java.lang.RuntimePermission "fileSystemProvider";

  // needed by jvminfo for monitoring the jvm
  permission java.lang.management.ManagementPermission "monitor";

  // needed by JDKESLoggerTests
  permission java.util.logging.LoggingPermission "control";

  // load averages on Linux
  permission java.io.FilePermission "/proc/loadavg", "read";

  // read max virtual memory areas
  permission java.io.FilePermission "/proc/sys/vm/max_map_count", "read";

  // OS release on Linux
  permission java.io.FilePermission "/etc/os-release", "read";
  permission java.io.FilePermission "/usr/lib/os-release", "read";
  permission java.io.FilePermission "/etc/system-release", "read";

  // io stats on Linux
  permission java.io.FilePermission "/proc/self/mountinfo", "read";
  permission java.io.FilePermission "/proc/diskstats", "read";

  // control group stats on Linux
  permission java.io.FilePermission "/proc/self/cgroup", "read";
  permission java.io.FilePermission "/sys/fs/cgroup/cpu", "read";
  permission java.io.FilePermission "/sys/fs/cgroup/cpu/-", "read";
  permission java.io.FilePermission "/sys/fs/cgroup/cpuacct", "read";
  permission java.io.FilePermission "/sys/fs/cgroup/cpuacct/-", "read";
  permission java.io.FilePermission "/sys/fs/cgroup/memory", "read";
  permission java.io.FilePermission "/sys/fs/cgroup/memory/-", "read";

};<|MERGE_RESOLUTION|>--- conflicted
+++ resolved
@@ -102,11 +102,7 @@
 
   permission java.lang.RuntimePermission "accessDeclaredMembers";
   permission java.lang.reflect.ReflectPermission "suppressAccessChecks";
-<<<<<<< HEAD
-
-=======
   
->>>>>>> 67977a24
   // Allow read access to all system properties
   permission java.util.PropertyPermission "*", "read";
 
