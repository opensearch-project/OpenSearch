/*
 * SPDX-License-Identifier: Apache-2.0
 *
 * The OpenSearch Contributors require contributions made to
 * this file be licensed under the Apache-2.0 license or a
 * compatible open source license.
 */

/*
 * Licensed to Elasticsearch under one or more contributor
 * license agreements. See the NOTICE file distributed with
 * this work for additional information regarding copyright
 * ownership. Elasticsearch licenses this file to you under
 * the Apache License, Version 2.0 (the "License"); you may
 * not use this file except in compliance with the License.
 * You may obtain a copy of the License at
 *
 *    http://www.apache.org/licenses/LICENSE-2.0
 *
 * Unless required by applicable law or agreed to in writing,
 * software distributed under the License is distributed on an
 * "AS IS" BASIS, WITHOUT WARRANTIES OR CONDITIONS OF ANY
 * KIND, either express or implied.  See the License for the
 * specific language governing permissions and limitations
 * under the License.
 */

/*
 * Modifications Copyright OpenSearch Contributors. See
 * GitHub history for details.
 */

package org.opensearch;

import org.opensearch.action.support.replication.ReplicationOperation;
import org.opensearch.cluster.action.shard.ShardStateAction;
import org.opensearch.common.CheckedFunction;
import org.opensearch.common.Nullable;
import org.opensearch.common.ParseField;
import org.opensearch.common.collect.Tuple;
import org.opensearch.common.io.stream.StreamInput;
import org.opensearch.common.io.stream.StreamOutput;
import org.opensearch.common.io.stream.Writeable;
import org.opensearch.common.logging.LoggerMessageFormat;
import org.opensearch.common.xcontent.ToXContentFragment;
import org.opensearch.common.xcontent.XContentBuilder;
import org.opensearch.common.xcontent.XContentParseException;
import org.opensearch.common.xcontent.XContentParser;
import org.opensearch.index.Index;
import org.opensearch.index.shard.ShardId;
import org.opensearch.rest.RestStatus;
import org.opensearch.search.SearchException;
import org.opensearch.search.aggregations.MultiBucketConsumerService;
import org.opensearch.transport.TcpTransport;

import java.io.IOException;
import java.util.ArrayList;
import java.util.Arrays;
import java.util.Collections;
import java.util.HashMap;
import java.util.List;
import java.util.Map;
import java.util.Set;
import java.util.regex.Pattern;
import java.util.stream.Collectors;

import static java.util.Collections.emptyMap;
import static java.util.Collections.singletonMap;
import static java.util.Collections.unmodifiableMap;
import static org.opensearch.Version.V_2_1_0;
import static org.opensearch.cluster.metadata.IndexMetadata.INDEX_UUID_NA_VALUE;
import static org.opensearch.common.xcontent.XContentParserUtils.ensureExpectedToken;
import static org.opensearch.common.xcontent.XContentParserUtils.ensureFieldName;

/**
 * A base class for all opensearch exceptions.
 *
 * @opensearch.internal
 */
public class OpenSearchException extends RuntimeException implements ToXContentFragment, Writeable {

    private static final Version UNKNOWN_VERSION_ADDED = Version.fromId(0);

    /**
     * Passed in the {@link Params} of {@link #generateThrowableXContent(XContentBuilder, Params, Throwable)}
     * to control if the {@code caused_by} element should render. Unlike most parameters to {@code toXContent} methods this parameter is
     * internal only and not available as a URL parameter.
     */
    private static final String REST_EXCEPTION_SKIP_CAUSE = "rest.exception.cause.skip";
    /**
     * Passed in the {@link Params} of {@link #generateThrowableXContent(XContentBuilder, Params, Throwable)}
     * to control if the {@code stack_trace} element should render. Unlike most parameters to {@code toXContent} methods this parameter is
     * internal only and not available as a URL parameter. Use the {@code error_trace} parameter instead.
     */
    public static final String REST_EXCEPTION_SKIP_STACK_TRACE = "rest.exception.stacktrace.skip";
    public static final boolean REST_EXCEPTION_SKIP_STACK_TRACE_DEFAULT = true;
    private static final boolean REST_EXCEPTION_SKIP_CAUSE_DEFAULT = false;
    private static final String INDEX_METADATA_KEY = "opensearch.index";
    private static final String INDEX_METADATA_KEY_UUID = "opensearch.index_uuid";
    private static final String SHARD_METADATA_KEY = "opensearch.shard";
    private static final String RESOURCE_METADATA_TYPE_KEY = "opensearch.resource.type";
    private static final String RESOURCE_METADATA_ID_KEY = "opensearch.resource.id";

    private static final String TYPE = "type";
    private static final String REASON = "reason";
    private static final String CAUSED_BY = "caused_by";
    private static final ParseField SUPPRESSED = new ParseField("suppressed");
    public static final String STACK_TRACE = "stack_trace";
    private static final String HEADER = "header";
    private static final String ERROR = "error";
    private static final String ROOT_CAUSE = "root_cause";

    private static final Map<Integer, CheckedFunction<StreamInput, ? extends OpenSearchException, IOException>> ID_TO_SUPPLIER;
    private static final Map<Class<? extends OpenSearchException>, OpenSearchExceptionHandle> CLASS_TO_OPENSEARCH_EXCEPTION_HANDLE;

    private static final Pattern OS_METADATA = Pattern.compile("^opensearch\\.");
    private static final Pattern ES_METADATA = Pattern.compile("^es\\.");

    private final Map<String, List<String>> metadata = new HashMap<>();
    private final Map<String, List<String>> headers = new HashMap<>();

    /**
     * Construct a <code>OpenSearchException</code> with the specified cause exception.
     */
    public OpenSearchException(Throwable cause) {
        super(cause);
    }

    /**
     * Construct a <code>OpenSearchException</code> with the specified detail message.
     *
     * The message can be parameterized using <code>{}</code> as placeholders for the given
     * arguments
     *
     * @param msg  the detail message
     * @param args the arguments for the message
     */
    public OpenSearchException(String msg, Object... args) {
        super(LoggerMessageFormat.format(msg, args));
    }

    /**
     * Construct a <code>OpenSearchException</code> with the specified detail message
     * and nested exception.
     *
     * The message can be parameterized using <code>{}</code> as placeholders for the given
     * arguments
     *
     * @param msg   the detail message
     * @param cause the nested exception
     * @param args  the arguments for the message
     */
    public OpenSearchException(String msg, Throwable cause, Object... args) {
        super(LoggerMessageFormat.format(msg, args), cause);
    }

    public OpenSearchException(StreamInput in) throws IOException {
        super(in.readOptionalString(), in.readException());
        readStackTrace(this, in);
        headers.putAll(in.readMapOfLists(StreamInput::readString, StreamInput::readString));
        metadata.putAll(in.readMapOfLists(OpenSearchException::readAndReplace, StreamInput::readString));
    }

    private static String readAndReplace(StreamInput in) throws IOException {
        String str = in.readString();
        return in.getVersion().onOrBefore(LegacyESVersion.V_7_10_2) ? ES_METADATA.matcher(str).replaceFirst("opensearch.") : str;
    }

    private static void replaceAndWrite(StreamOutput out, String str) throws IOException {
        out.writeString(out.getVersion().onOrBefore(LegacyESVersion.V_7_10_2) ? OS_METADATA.matcher(str).replaceFirst("es.") : str);
    }

    /**
     * Adds a new piece of metadata with the given key.
     * If the provided key is already present, the corresponding metadata will be replaced
     */
    public void addMetadata(String key, String... values) {
        addMetadata(key, Arrays.asList(values));
    }

    /**
     * Adds a new piece of metadata with the given key.
     * If the provided key is already present, the corresponding metadata will be replaced
     */
    public void addMetadata(String key, List<String> values) {
        // we need to enforce this otherwise bw comp doesn't work properly, as "opensearch."
        // was the previous criteria to split headers in two sets
        if (key.startsWith("opensearch.") == false) {
            throw new IllegalArgumentException("exception metadata must start with [opensearch.], found [" + key + "] instead");
        }
        this.metadata.put(key, values);
    }

    /**
     * Returns a set of all metadata keys on this exception
     */
    public Set<String> getMetadataKeys() {
        return metadata.keySet();
    }

    /**
     * Returns the list of metadata values for the given key or {@code null} if no metadata for the
     * given key exists.
     */
    public List<String> getMetadata(String key) {
        return metadata.get(key);
    }

    protected Map<String, List<String>> getMetadata() {
        return metadata;
    }

    /**
     * Adds a new header with the given key.
     * This method will replace existing header if a header with the same key already exists
     */
    public void addHeader(String key, List<String> value) {
        // we need to enforce this otherwise bw comp doesn't work properly, as "opensearch."
        // was the previous criteria to split headers in two sets
        if (key.startsWith("opensearch.")) {
            throw new IllegalArgumentException("exception headers must not start with [opensearch.], found [" + key + "] instead");
        }
        this.headers.put(key, value);
    }

    /**
     * Adds a new header with the given key.
     * This method will replace existing header if a header with the same key already exists
     */
    public void addHeader(String key, String... value) {
        addHeader(key, Arrays.asList(value));
    }

    /**
     * Returns a set of all header keys on this exception
     */
    public Set<String> getHeaderKeys() {
        return headers.keySet();
    }

    /**
     * Returns the list of header values for the given key or {@code null} if no header for the
     * given key exists.
     */
    public List<String> getHeader(String key) {
        return headers.get(key);
    }

    protected Map<String, List<String>> getHeaders() {
        return headers;
    }

    /**
     * Returns the rest status code associated with this exception.
     */
    public RestStatus status() {
        Throwable cause = unwrapCause();
        if (cause == this) {
            return RestStatus.INTERNAL_SERVER_ERROR;
        } else {
            return ExceptionsHelper.status(cause);
        }
    }

    /**
     * Unwraps the actual cause from the exception for cases when the exception is a
     * {@link OpenSearchWrapperException}.
     *
     * @see ExceptionsHelper#unwrapCause(Throwable)
     */
    public Throwable unwrapCause() {
        return ExceptionsHelper.unwrapCause(this);
    }

    /**
     * Return the detail message, including the message from the nested exception
     * if there is one.
     */
    public String getDetailedMessage() {
        if (getCause() != null) {
            StringBuilder sb = new StringBuilder();
            sb.append(toString()).append("; ");
            if (getCause() instanceof OpenSearchException) {
                sb.append(((OpenSearchException) getCause()).getDetailedMessage());
            } else {
                sb.append(getCause());
            }
            return sb.toString();
        } else {
            return super.toString();
        }
    }

    /**
     * Retrieve the innermost cause of this exception, if none, returns the current exception.
     */
    public Throwable getRootCause() {
        Throwable rootCause = this;
        Throwable cause = getCause();
        while (cause != null && cause != rootCause) {
            rootCause = cause;
            cause = cause.getCause();
        }
        return rootCause;
    }

    @Override
    public void writeTo(StreamOutput out) throws IOException {
        out.writeOptionalString(this.getMessage());
        out.writeException(this.getCause());
        writeStackTraces(this, out, StreamOutput::writeException);
        out.writeMapOfLists(headers, StreamOutput::writeString, StreamOutput::writeString);
        out.writeMapOfLists(metadata, OpenSearchException::replaceAndWrite, StreamOutput::writeString);
    }

    public static OpenSearchException readException(StreamInput input, int id) throws IOException {
        CheckedFunction<StreamInput, ? extends OpenSearchException, IOException> opensearchException = ID_TO_SUPPLIER.get(id);
        if (opensearchException == null) {
            if (id == 127 && input.getVersion().before(LegacyESVersion.V_7_5_0)) {
                // was SearchContextException
                return new SearchException(input);
            }
            throw new IllegalStateException("unknown exception for id: " + id);
        }
        return opensearchException.apply(input);
    }

    /**
     * Returns <code>true</code> iff the given class is a registered for an exception to be read.
     */
    public static boolean isRegistered(Class<? extends Throwable> exception, Version version) {
        OpenSearchExceptionHandle openSearchExceptionHandle = CLASS_TO_OPENSEARCH_EXCEPTION_HANDLE.get(exception);
        if (openSearchExceptionHandle != null) {
            return version.onOrAfter(openSearchExceptionHandle.versionAdded);
        }
        return false;
    }

    static Set<Class<? extends OpenSearchException>> getRegisteredKeys() { // for testing
        return CLASS_TO_OPENSEARCH_EXCEPTION_HANDLE.keySet();
    }

    /**
     * Returns the serialization id the given exception.
     */
    public static int getId(Class<? extends OpenSearchException> exception) {
        return CLASS_TO_OPENSEARCH_EXCEPTION_HANDLE.get(exception).id;
    }

    @Override
    public XContentBuilder toXContent(XContentBuilder builder, Params params) throws IOException {
        Throwable ex = ExceptionsHelper.unwrapCause(this);
        if (ex != this) {
            generateThrowableXContent(builder, params, this);
        } else {
            innerToXContent(builder, params, this, getExceptionName(), getMessage(), headers, metadata, getCause());
        }
        return builder;
    }

    protected static void innerToXContent(
        XContentBuilder builder,
        Params params,
        Throwable throwable,
        String type,
        String message,
        Map<String, List<String>> headers,
        Map<String, List<String>> metadata,
        Throwable cause
    ) throws IOException {
        builder.field(TYPE, type);
        builder.field(REASON, message);

        for (Map.Entry<String, List<String>> entry : metadata.entrySet()) {
            headerToXContent(builder, entry.getKey().substring("opensearch.".length()), entry.getValue());
        }

        if (throwable instanceof OpenSearchException) {
            OpenSearchException exception = (OpenSearchException) throwable;
            exception.metadataToXContent(builder, params);
        }

        if (params.paramAsBoolean(REST_EXCEPTION_SKIP_CAUSE, REST_EXCEPTION_SKIP_CAUSE_DEFAULT) == false) {
            if (cause != null) {
                builder.field(CAUSED_BY);
                builder.startObject();
                generateThrowableXContent(builder, params, cause);
                builder.endObject();
            }
        }

        if (headers.isEmpty() == false) {
            builder.startObject(HEADER);
            for (Map.Entry<String, List<String>> entry : headers.entrySet()) {
                headerToXContent(builder, entry.getKey(), entry.getValue());
            }
            builder.endObject();
        }

        if (params.paramAsBoolean(REST_EXCEPTION_SKIP_STACK_TRACE, REST_EXCEPTION_SKIP_STACK_TRACE_DEFAULT) == false) {
            builder.field(STACK_TRACE, ExceptionsHelper.stackTrace(throwable));
        }

        Throwable[] allSuppressed = throwable.getSuppressed();
        if (allSuppressed.length > 0) {
            builder.startArray(SUPPRESSED.getPreferredName());
            for (Throwable suppressed : allSuppressed) {
                builder.startObject();
                generateThrowableXContent(builder, params, suppressed);
                builder.endObject();
            }
            builder.endArray();
        }
    }

    private static void headerToXContent(XContentBuilder builder, String key, List<String> values) throws IOException {
        if (values != null && values.isEmpty() == false) {
            if (values.size() == 1) {
                builder.field(key, values.get(0));
            } else {
                builder.startArray(key);
                for (String value : values) {
                    builder.value(value);
                }
                builder.endArray();
            }
        }
    }

    /**
     * Renders additional per exception information into the XContent
     */
    protected void metadataToXContent(XContentBuilder builder, Params params) throws IOException {}

    /**
     * Generate a {@link OpenSearchException} from a {@link XContentParser}. This does not
     * return the original exception type (ie NodeClosedException for example) but just wraps
     * the type, the reason and the cause of the exception. It also recursively parses the
     * tree structure of the cause, returning it as a tree structure of {@link OpenSearchException}
     * instances.
     */
    public static OpenSearchException fromXContent(XContentParser parser) throws IOException {
        XContentParser.Token token = parser.nextToken();
        ensureExpectedToken(XContentParser.Token.FIELD_NAME, token, parser);
        return innerFromXContent(parser, false);
    }

    public static OpenSearchException innerFromXContent(XContentParser parser, boolean parseRootCauses) throws IOException {
        XContentParser.Token token = parser.currentToken();
        ensureExpectedToken(XContentParser.Token.FIELD_NAME, token, parser);

        String type = null, reason = null, stack = null;
        OpenSearchException cause = null;
        Map<String, List<String>> metadata = new HashMap<>();
        Map<String, List<String>> headers = new HashMap<>();
        List<OpenSearchException> rootCauses = new ArrayList<>();
        List<OpenSearchException> suppressed = new ArrayList<>();

        for (; token == XContentParser.Token.FIELD_NAME; token = parser.nextToken()) {
            String currentFieldName = parser.currentName();
            token = parser.nextToken();

            if (token.isValue()) {
                if (TYPE.equals(currentFieldName)) {
                    type = parser.text();
                } else if (REASON.equals(currentFieldName)) {
                    reason = parser.text();
                } else if (STACK_TRACE.equals(currentFieldName)) {
                    stack = parser.text();
                } else if (token == XContentParser.Token.VALUE_STRING) {
                    metadata.put(currentFieldName, Collections.singletonList(parser.text()));
                }
            } else if (token == XContentParser.Token.START_OBJECT) {
                if (CAUSED_BY.equals(currentFieldName)) {
                    cause = fromXContent(parser);
                } else if (HEADER.equals(currentFieldName)) {
                    while ((token = parser.nextToken()) != XContentParser.Token.END_OBJECT) {
                        if (token == XContentParser.Token.FIELD_NAME) {
                            currentFieldName = parser.currentName();
                        } else {
                            List<String> values = headers.getOrDefault(currentFieldName, new ArrayList<>());
                            if (token == XContentParser.Token.VALUE_STRING) {
                                values.add(parser.text());
                            } else if (token == XContentParser.Token.START_ARRAY) {
                                while ((token = parser.nextToken()) != XContentParser.Token.END_ARRAY) {
                                    if (token == XContentParser.Token.VALUE_STRING) {
                                        values.add(parser.text());
                                    } else {
                                        parser.skipChildren();
                                    }
                                }
                            } else if (token == XContentParser.Token.START_OBJECT) {
                                parser.skipChildren();
                            }
                            headers.put(currentFieldName, values);
                        }
                    }
                } else {
                    // Any additional metadata object added by the metadataToXContent method is ignored
                    // and skipped, so that the parser does not fail on unknown fields. The parser only
                    // support metadata key-pairs and metadata arrays of values.
                    parser.skipChildren();
                }
            } else if (token == XContentParser.Token.START_ARRAY) {
                if (parseRootCauses && ROOT_CAUSE.equals(currentFieldName)) {
                    while ((token = parser.nextToken()) != XContentParser.Token.END_ARRAY) {
                        rootCauses.add(fromXContent(parser));
                    }
                } else if (SUPPRESSED.match(currentFieldName, parser.getDeprecationHandler())) {
                    while ((token = parser.nextToken()) != XContentParser.Token.END_ARRAY) {
                        suppressed.add(fromXContent(parser));
                    }
                } else {
                    // Parse the array and add each item to the corresponding list of metadata.
                    // Arrays of objects are not supported yet and just ignored and skipped.
                    List<String> values = new ArrayList<>();
                    while ((token = parser.nextToken()) != XContentParser.Token.END_ARRAY) {
                        if (token == XContentParser.Token.VALUE_STRING) {
                            values.add(parser.text());
                        } else {
                            parser.skipChildren();
                        }
                    }
                    if (values.size() > 0) {
                        if (metadata.containsKey(currentFieldName)) {
                            values.addAll(metadata.get(currentFieldName));
                        }
                        metadata.put(currentFieldName, values);
                    }
                }
            }
        }

        OpenSearchException e = new OpenSearchException(buildMessage(type, reason, stack), cause);
        for (Map.Entry<String, List<String>> entry : metadata.entrySet()) {
            // subclasses can print out additional metadata through the metadataToXContent method. Simple key-value pairs will be
            // parsed back and become part of this metadata set, while objects and arrays are not supported when parsing back.
            // Those key-value pairs become part of the metadata set and inherit the "opensearch." prefix as that is currently required
            // by addMetadata. The prefix will get stripped out when printing metadata out so it will be effectively invisible.
            // TODO move subclasses that print out simple metadata to using addMetadata directly and support also numbers and booleans.
            // TODO rename metadataToXContent and have only SearchPhaseExecutionException use it, which prints out complex objects
            e.addMetadata("opensearch." + entry.getKey(), entry.getValue());
        }
        for (Map.Entry<String, List<String>> header : headers.entrySet()) {
            e.addHeader(header.getKey(), header.getValue());
        }

        // Adds root causes as suppressed exception. This way they are not lost
        // after parsing and can be retrieved using getSuppressed() method.
        for (OpenSearchException rootCause : rootCauses) {
            e.addSuppressed(rootCause);
        }
        for (OpenSearchException s : suppressed) {
            e.addSuppressed(s);
        }
        return e;
    }

    /**
     * Static toXContent helper method that renders {@link OpenSearchException} or {@link Throwable} instances
     * as XContent, delegating the rendering to {@link #toXContent(XContentBuilder, Params)}
     * or {@link #innerToXContent(XContentBuilder, Params, Throwable, String, String, Map, Map, Throwable)}.
     *
     * This method is usually used when the {@link Throwable} is rendered as a part of another XContent object, and its result can
     * be parsed back using the {@link #fromXContent(XContentParser)} method.
     */
    public static void generateThrowableXContent(XContentBuilder builder, Params params, Throwable t) throws IOException {
        t = ExceptionsHelper.unwrapCause(t);

        if (t instanceof OpenSearchException) {
            ((OpenSearchException) t).toXContent(builder, params);
        } else {
            innerToXContent(builder, params, t, getExceptionName(t), t.getMessage(), emptyMap(), emptyMap(), t.getCause());
        }
    }

    /**
     * Render any exception as a xcontent, encapsulated within a field or object named "error". The level of details that are rendered
     * depends on the value of the "detailed" parameter: when it's false only a simple message based on the type and message of the
     * exception is rendered. When it's true all detail are provided including guesses root causes, cause and potentially stack
     * trace.
     *
     * This method is usually used when the {@link Exception} is rendered as a full XContent object, and its output can be parsed
     * by the {@link #failureFromXContent(XContentParser)} method.
     */
    public static void generateFailureXContent(XContentBuilder builder, Params params, @Nullable Exception e, boolean detailed)
        throws IOException {
        // No exception to render as an error
        if (e == null) {
            builder.field(ERROR, "unknown");
            return;
        }

        // Render the exception with a simple message
        if (detailed == false) {
            String message = "No OpenSearchException found";
            Throwable t = e;
            for (int counter = 0; counter < 10 && t != null; counter++) {
                if (t instanceof OpenSearchException) {
                    message = t.getClass().getSimpleName() + "[" + t.getMessage() + "]";
                    break;
                }
                t = t.getCause();
            }
            builder.field(ERROR, message);
            return;
        }

        // Render the exception with all details
        final OpenSearchException[] rootCauses = OpenSearchException.guessRootCauses(e);
        builder.startObject(ERROR);
        {
            builder.startArray(ROOT_CAUSE);
            for (OpenSearchException rootCause : rootCauses) {
                builder.startObject();
                rootCause.toXContent(builder, new DelegatingMapParams(singletonMap(REST_EXCEPTION_SKIP_CAUSE, "true"), params));
                builder.endObject();
            }
            builder.endArray();
        }
        generateThrowableXContent(builder, params, e);
        builder.endObject();
    }

    /**
     * Parses the output of {@link #generateFailureXContent(XContentBuilder, Params, Exception, boolean)}
     */
    public static OpenSearchException failureFromXContent(XContentParser parser) throws IOException {
        XContentParser.Token token = parser.currentToken();
        ensureFieldName(parser, token, ERROR);

        token = parser.nextToken();
        if (token.isValue()) {
            return new OpenSearchException(buildMessage("exception", parser.text(), null));
        }

        ensureExpectedToken(XContentParser.Token.START_OBJECT, token, parser);
        token = parser.nextToken();

        // Root causes are parsed in the innerFromXContent() and are added as suppressed exceptions.
        return innerFromXContent(parser, true);
    }

    /**
     * Returns the root cause of this exception or multiple if different shards caused different exceptions
     */
    public OpenSearchException[] guessRootCauses() {
        final Throwable cause = getCause();
        if (cause != null && cause instanceof OpenSearchException) {
            return ((OpenSearchException) cause).guessRootCauses();
        }
        return new OpenSearchException[] { this };
    }

    /**
     * Returns the root cause of this exception or multiple if different shards caused different exceptions.
     * If the given exception is not an instance of {@link OpenSearchException} an empty array
     * is returned.
     */
    public static OpenSearchException[] guessRootCauses(Throwable t) {
        Throwable ex = ExceptionsHelper.unwrapCause(t);
        if (ex instanceof OpenSearchException) {
            // OpenSearchException knows how to guess its own root cause
            return ((OpenSearchException) ex).guessRootCauses();
        }
        if (ex instanceof XContentParseException) {
            /*
             * We'd like to unwrap parsing exceptions to the inner-most
             * parsing exception because that is generally the most interesting
             * exception to return to the user. If that exception is caused by
             * an OpenSearchException we'd like to keep unwrapping because
             * ElasticserachExceptions tend to contain useful information for
             * the user.
             */
            Throwable cause = ex.getCause();
            if (cause != null) {
                if (cause instanceof XContentParseException || cause instanceof OpenSearchException) {
                    return guessRootCauses(ex.getCause());
                }
            }
        }
        return new OpenSearchException[] { new OpenSearchException(ex.getMessage(), ex) {
            @Override
            protected String getExceptionName() {
                return getExceptionName(getCause());
            }
        } };
    }

    protected String getExceptionName() {
        return getExceptionName(this);
    }

    /**
     * Returns an underscore case name for the given exception. This method strips {@code OpenSearch} prefixes from exception names.
     */
    public static String getExceptionName(Throwable ex) {
        String simpleName = ex.getClass().getSimpleName();
        if (simpleName.startsWith("OpenSearch")) {
            simpleName = simpleName.substring("OpenSearch".length());
        }
        // TODO: do we really need to make the exception name in underscore casing?
        return toUnderscoreCase(simpleName);
    }

    static String buildMessage(String type, String reason, String stack) {
        StringBuilder message = new StringBuilder("OpenSearch exception [");
        message.append(TYPE).append('=').append(type).append(", ");
        message.append(REASON).append('=').append(reason);
        if (stack != null) {
            message.append(", ").append(STACK_TRACE).append('=').append(stack);
        }
        message.append(']');
        return message.toString();
    }

    @Override
    public String toString() {
        StringBuilder builder = new StringBuilder();
        if (metadata.containsKey(INDEX_METADATA_KEY)) {
            builder.append(getIndex());
            if (metadata.containsKey(SHARD_METADATA_KEY)) {
                builder.append('[').append(getShardId()).append(']');
            }
            builder.append(' ');
        }
        return builder.append(ExceptionsHelper.detailedMessage(this).trim()).toString();
    }

    /**
     * Deserializes stacktrace elements as well as suppressed exceptions from the given output stream and
     * adds it to the given exception.
     */
    public static <T extends Throwable> T readStackTrace(T throwable, StreamInput in) throws IOException {
        throwable.setStackTrace(in.readArray(i -> {
            final String declaringClasss = i.readString();
            final String fileName = i.readOptionalString();
            final String methodName = i.readString();
            final int lineNumber = i.readVInt();
            return new StackTraceElement(declaringClasss, methodName, fileName, lineNumber);
        }, StackTraceElement[]::new));

        int numSuppressed = in.readVInt();
        for (int i = 0; i < numSuppressed; i++) {
            throwable.addSuppressed(in.readException());
        }
        return throwable;
    }

    /**
     * Serializes the given exceptions stacktrace elements as well as it's suppressed exceptions to the given output stream.
     */
    public static <T extends Throwable> T writeStackTraces(T throwable, StreamOutput out, Writer<Throwable> exceptionWriter)
        throws IOException {
        out.writeArray((o, v) -> {
            o.writeString(v.getClassName());
            o.writeOptionalString(v.getFileName());
            o.writeString(v.getMethodName());
            o.writeVInt(v.getLineNumber());
        }, throwable.getStackTrace());
        out.writeArray(exceptionWriter, throwable.getSuppressed());
        return throwable;
    }

    /**
     * This is the list of Exceptions OpenSearch can throw over the wire or save into a corruption marker. Each value in the enum is a
     * single exception tying the Class to an id for use of the encode side and the id back to a constructor for use on the decode side. As
     * such its ok if the exceptions to change names so long as their constructor can still read the exception. Each exception is listed
     * in id order below. If you want to remove an exception leave a tombstone comment and mark the id as null in
     * ExceptionSerializationTests.testIds.ids.
     */
    private enum OpenSearchExceptionHandle {
        INDEX_SHARD_SNAPSHOT_FAILED_EXCEPTION(
            org.opensearch.index.snapshots.IndexShardSnapshotFailedException.class,
            org.opensearch.index.snapshots.IndexShardSnapshotFailedException::new,
            0,
            UNKNOWN_VERSION_ADDED
        ),
        DFS_PHASE_EXECUTION_EXCEPTION(
            org.opensearch.search.dfs.DfsPhaseExecutionException.class,
            org.opensearch.search.dfs.DfsPhaseExecutionException::new,
            1,
            UNKNOWN_VERSION_ADDED
        ),
        EXECUTION_CANCELLED_EXCEPTION(
            org.opensearch.common.util.CancellableThreads.ExecutionCancelledException.class,
            org.opensearch.common.util.CancellableThreads.ExecutionCancelledException::new,
            2,
            UNKNOWN_VERSION_ADDED
        ),
        CLUSTER_MANAGER_NOT_DISCOVERED_EXCEPTION(
            org.opensearch.discovery.MasterNotDiscoveredException.class,
            org.opensearch.discovery.MasterNotDiscoveredException::new,
            3,
            UNKNOWN_VERSION_ADDED
        ),
        OPENSEARCH_SECURITY_EXCEPTION(
            org.opensearch.OpenSearchSecurityException.class,
            org.opensearch.OpenSearchSecurityException::new,
            4,
            UNKNOWN_VERSION_ADDED
        ),
        INDEX_SHARD_RESTORE_EXCEPTION(
            org.opensearch.index.snapshots.IndexShardRestoreException.class,
            org.opensearch.index.snapshots.IndexShardRestoreException::new,
            5,
            UNKNOWN_VERSION_ADDED
        ),
        INDEX_CLOSED_EXCEPTION(
            org.opensearch.indices.IndexClosedException.class,
            org.opensearch.indices.IndexClosedException::new,
            6,
            UNKNOWN_VERSION_ADDED
        ),
        BIND_HTTP_EXCEPTION(
            org.opensearch.http.BindHttpException.class,
            org.opensearch.http.BindHttpException::new,
            7,
            UNKNOWN_VERSION_ADDED
        ),
        REDUCE_SEARCH_PHASE_EXCEPTION(
            org.opensearch.action.search.ReduceSearchPhaseException.class,
            org.opensearch.action.search.ReduceSearchPhaseException::new,
            8,
            UNKNOWN_VERSION_ADDED
        ),
        NODE_CLOSED_EXCEPTION(
            org.opensearch.node.NodeClosedException.class,
            org.opensearch.node.NodeClosedException::new,
            9,
            UNKNOWN_VERSION_ADDED
        ),
        SNAPSHOT_FAILED_ENGINE_EXCEPTION(
            org.opensearch.index.engine.SnapshotFailedEngineException.class,
            org.opensearch.index.engine.SnapshotFailedEngineException::new,
            10,
            UNKNOWN_VERSION_ADDED
        ),
        SHARD_NOT_FOUND_EXCEPTION(
            org.opensearch.index.shard.ShardNotFoundException.class,
            org.opensearch.index.shard.ShardNotFoundException::new,
            11,
            UNKNOWN_VERSION_ADDED
        ),
        CONNECT_TRANSPORT_EXCEPTION(
            org.opensearch.transport.ConnectTransportException.class,
            org.opensearch.transport.ConnectTransportException::new,
            12,
            UNKNOWN_VERSION_ADDED
        ),
        NOT_SERIALIZABLE_TRANSPORT_EXCEPTION(
            org.opensearch.transport.NotSerializableTransportException.class,
            org.opensearch.transport.NotSerializableTransportException::new,
            13,
            UNKNOWN_VERSION_ADDED
        ),
        RESPONSE_HANDLER_FAILURE_TRANSPORT_EXCEPTION(
            org.opensearch.transport.ResponseHandlerFailureTransportException.class,
            org.opensearch.transport.ResponseHandlerFailureTransportException::new,
            14,
            UNKNOWN_VERSION_ADDED
        ),
        INDEX_CREATION_EXCEPTION(
            org.opensearch.indices.IndexCreationException.class,
            org.opensearch.indices.IndexCreationException::new,
            15,
            UNKNOWN_VERSION_ADDED
        ),
        INDEX_NOT_FOUND_EXCEPTION(
            org.opensearch.index.IndexNotFoundException.class,
            org.opensearch.index.IndexNotFoundException::new,
            16,
            UNKNOWN_VERSION_ADDED
        ),
        ILLEGAL_SHARD_ROUTING_STATE_EXCEPTION(
            org.opensearch.cluster.routing.IllegalShardRoutingStateException.class,
            org.opensearch.cluster.routing.IllegalShardRoutingStateException::new,
            17,
            UNKNOWN_VERSION_ADDED
        ),
        BROADCAST_SHARD_OPERATION_FAILED_EXCEPTION(
            org.opensearch.action.support.broadcast.BroadcastShardOperationFailedException.class,
            org.opensearch.action.support.broadcast.BroadcastShardOperationFailedException::new,
            18,
            UNKNOWN_VERSION_ADDED
        ),
        RESOURCE_NOT_FOUND_EXCEPTION(
            org.opensearch.ResourceNotFoundException.class,
            org.opensearch.ResourceNotFoundException::new,
            19,
            UNKNOWN_VERSION_ADDED
        ),
        ACTION_TRANSPORT_EXCEPTION(
            org.opensearch.transport.ActionTransportException.class,
            org.opensearch.transport.ActionTransportException::new,
            20,
            UNKNOWN_VERSION_ADDED
        ),
        OPENSEARCH_GENERATION_EXCEPTION(
            org.opensearch.OpenSearchGenerationException.class,
            org.opensearch.OpenSearchGenerationException::new,
            21,
            UNKNOWN_VERSION_ADDED
        ),
        // 22 was CreateFailedEngineException
        INDEX_SHARD_STARTED_EXCEPTION(
            org.opensearch.index.shard.IndexShardStartedException.class,
            org.opensearch.index.shard.IndexShardStartedException::new,
            23,
            UNKNOWN_VERSION_ADDED
        ),
        SEARCH_CONTEXT_MISSING_EXCEPTION(
            org.opensearch.search.SearchContextMissingException.class,
            org.opensearch.search.SearchContextMissingException::new,
            24,
            UNKNOWN_VERSION_ADDED
        ),
        GENERAL_SCRIPT_EXCEPTION(
            org.opensearch.script.GeneralScriptException.class,
            org.opensearch.script.GeneralScriptException::new,
            25,
            UNKNOWN_VERSION_ADDED
        ),
        // 26 was BatchOperationException
        SNAPSHOT_CREATION_EXCEPTION(
            org.opensearch.snapshots.SnapshotCreationException.class,
            org.opensearch.snapshots.SnapshotCreationException::new,
            27,
            UNKNOWN_VERSION_ADDED
        ),
        // 28 was DeleteFailedEngineException, deprecated in 6.0, removed in 7.0
        DOCUMENT_MISSING_EXCEPTION(
            org.opensearch.index.engine.DocumentMissingException.class,
            org.opensearch.index.engine.DocumentMissingException::new,
            29,
            UNKNOWN_VERSION_ADDED
        ),
        SNAPSHOT_EXCEPTION(
            org.opensearch.snapshots.SnapshotException.class,
            org.opensearch.snapshots.SnapshotException::new,
            30,
            UNKNOWN_VERSION_ADDED
        ),
        INVALID_ALIAS_NAME_EXCEPTION(
            org.opensearch.indices.InvalidAliasNameException.class,
            org.opensearch.indices.InvalidAliasNameException::new,
            31,
            UNKNOWN_VERSION_ADDED
        ),
        INVALID_INDEX_NAME_EXCEPTION(
            org.opensearch.indices.InvalidIndexNameException.class,
            org.opensearch.indices.InvalidIndexNameException::new,
            32,
            UNKNOWN_VERSION_ADDED
        ),
        INDEX_PRIMARY_SHARD_NOT_ALLOCATED_EXCEPTION(
            org.opensearch.indices.IndexPrimaryShardNotAllocatedException.class,
            org.opensearch.indices.IndexPrimaryShardNotAllocatedException::new,
            33,
            UNKNOWN_VERSION_ADDED
        ),
        TRANSPORT_EXCEPTION(
            org.opensearch.transport.TransportException.class,
            org.opensearch.transport.TransportException::new,
            34,
            UNKNOWN_VERSION_ADDED
        ),
        OPENSEARCH_PARSE_EXCEPTION(
            org.opensearch.OpenSearchParseException.class,
            org.opensearch.OpenSearchParseException::new,
            35,
            UNKNOWN_VERSION_ADDED
        ),
        SEARCH_EXCEPTION(
            org.opensearch.search.SearchException.class,
            org.opensearch.search.SearchException::new,
            36,
            UNKNOWN_VERSION_ADDED
        ),
        MAPPER_EXCEPTION(
            org.opensearch.index.mapper.MapperException.class,
            org.opensearch.index.mapper.MapperException::new,
            37,
            UNKNOWN_VERSION_ADDED
        ),
        INVALID_TYPE_NAME_EXCEPTION(
            org.opensearch.indices.InvalidTypeNameException.class,
            org.opensearch.indices.InvalidTypeNameException::new,
            38,
            UNKNOWN_VERSION_ADDED
        ),
        SNAPSHOT_RESTORE_EXCEPTION(
            org.opensearch.snapshots.SnapshotRestoreException.class,
            org.opensearch.snapshots.SnapshotRestoreException::new,
            39,
            UNKNOWN_VERSION_ADDED
        ),
        PARSING_EXCEPTION(
            org.opensearch.common.ParsingException.class,
            org.opensearch.common.ParsingException::new,
            40,
            UNKNOWN_VERSION_ADDED
        ),
        INDEX_SHARD_CLOSED_EXCEPTION(
            org.opensearch.index.shard.IndexShardClosedException.class,
            org.opensearch.index.shard.IndexShardClosedException::new,
            41,
            UNKNOWN_VERSION_ADDED
        ),
        RECOVER_FILES_RECOVERY_EXCEPTION(
            org.opensearch.indices.recovery.RecoverFilesRecoveryException.class,
            org.opensearch.indices.recovery.RecoverFilesRecoveryException::new,
            42,
            UNKNOWN_VERSION_ADDED
        ),
        TRUNCATED_TRANSLOG_EXCEPTION(
            org.opensearch.index.translog.TruncatedTranslogException.class,
            org.opensearch.index.translog.TruncatedTranslogException::new,
            43,
            UNKNOWN_VERSION_ADDED
        ),
        RECOVERY_FAILED_EXCEPTION(
            org.opensearch.indices.recovery.RecoveryFailedException.class,
            org.opensearch.indices.recovery.RecoveryFailedException::new,
            44,
            UNKNOWN_VERSION_ADDED
        ),
        INDEX_SHARD_RELOCATED_EXCEPTION(
            org.opensearch.index.shard.IndexShardRelocatedException.class,
            org.opensearch.index.shard.IndexShardRelocatedException::new,
            45,
            UNKNOWN_VERSION_ADDED
        ),
        NODE_SHOULD_NOT_CONNECT_EXCEPTION(
            org.opensearch.transport.NodeShouldNotConnectException.class,
            org.opensearch.transport.NodeShouldNotConnectException::new,
            46,
            UNKNOWN_VERSION_ADDED
        ),
        // 47 used to be for IndexTemplateAlreadyExistsException which was deprecated in 5.1 removed in 6.0
        TRANSLOG_CORRUPTED_EXCEPTION(
            org.opensearch.index.translog.TranslogCorruptedException.class,
            org.opensearch.index.translog.TranslogCorruptedException::new,
            48,
            UNKNOWN_VERSION_ADDED
        ),
        CLUSTER_BLOCK_EXCEPTION(
            org.opensearch.cluster.block.ClusterBlockException.class,
            org.opensearch.cluster.block.ClusterBlockException::new,
            49,
            UNKNOWN_VERSION_ADDED
        ),
        FETCH_PHASE_EXECUTION_EXCEPTION(
            org.opensearch.search.fetch.FetchPhaseExecutionException.class,
            org.opensearch.search.fetch.FetchPhaseExecutionException::new,
            50,
            UNKNOWN_VERSION_ADDED
        ),
        // 51 used to be for IndexShardAlreadyExistsException which was deprecated in 5.1 removed in 6.0
        VERSION_CONFLICT_ENGINE_EXCEPTION(
            org.opensearch.index.engine.VersionConflictEngineException.class,
            org.opensearch.index.engine.VersionConflictEngineException::new,
            52,
            UNKNOWN_VERSION_ADDED
        ),
        ENGINE_EXCEPTION(
            org.opensearch.index.engine.EngineException.class,
            org.opensearch.index.engine.EngineException::new,
            53,
            UNKNOWN_VERSION_ADDED
        ),
        // 54 was DocumentAlreadyExistsException, which is superseded by VersionConflictEngineException
        NO_SUCH_NODE_EXCEPTION(
            org.opensearch.action.NoSuchNodeException.class,
            org.opensearch.action.NoSuchNodeException::new,
            55,
            UNKNOWN_VERSION_ADDED
        ),
        SETTINGS_EXCEPTION(
            org.opensearch.common.settings.SettingsException.class,
            org.opensearch.common.settings.SettingsException::new,
            56,
            UNKNOWN_VERSION_ADDED
        ),
        INDEX_TEMPLATE_MISSING_EXCEPTION(
            org.opensearch.indices.IndexTemplateMissingException.class,
            org.opensearch.indices.IndexTemplateMissingException::new,
            57,
            UNKNOWN_VERSION_ADDED
        ),
        SEND_REQUEST_TRANSPORT_EXCEPTION(
            org.opensearch.transport.SendRequestTransportException.class,
            org.opensearch.transport.SendRequestTransportException::new,
            58,
            UNKNOWN_VERSION_ADDED
        ),
        // 59 used to be OpenSearchRejectedExecutionException
        // 60 used to be for EarlyTerminationException
        // 61 used to be for RoutingValidationException
        NOT_SERIALIZABLE_EXCEPTION_WRAPPER(
            org.opensearch.common.io.stream.NotSerializableExceptionWrapper.class,
            org.opensearch.common.io.stream.NotSerializableExceptionWrapper::new,
            62,
            UNKNOWN_VERSION_ADDED
        ),
        ALIAS_FILTER_PARSING_EXCEPTION(
            org.opensearch.indices.AliasFilterParsingException.class,
            org.opensearch.indices.AliasFilterParsingException::new,
            63,
            UNKNOWN_VERSION_ADDED
        ),
        // 64 was DeleteByQueryFailedEngineException, which was removed in 5.0
        GATEWAY_EXCEPTION(
            org.opensearch.gateway.GatewayException.class,
            org.opensearch.gateway.GatewayException::new,
            65,
            UNKNOWN_VERSION_ADDED
        ),
        INDEX_SHARD_NOT_RECOVERING_EXCEPTION(
            org.opensearch.index.shard.IndexShardNotRecoveringException.class,
            org.opensearch.index.shard.IndexShardNotRecoveringException::new,
            66,
            UNKNOWN_VERSION_ADDED
        ),
        HTTP_EXCEPTION(org.opensearch.http.HttpException.class, org.opensearch.http.HttpException::new, 67, UNKNOWN_VERSION_ADDED),
        OPENSEARCH_EXCEPTION(OpenSearchException.class, OpenSearchException::new, 68, UNKNOWN_VERSION_ADDED),
        SNAPSHOT_MISSING_EXCEPTION(
            org.opensearch.snapshots.SnapshotMissingException.class,
            org.opensearch.snapshots.SnapshotMissingException::new,
            69,
            UNKNOWN_VERSION_ADDED
        ),
        PRIMARY_MISSING_ACTION_EXCEPTION(
            org.opensearch.action.PrimaryMissingActionException.class,
            org.opensearch.action.PrimaryMissingActionException::new,
            70,
            UNKNOWN_VERSION_ADDED
        ),
        FAILED_NODE_EXCEPTION(
            org.opensearch.action.FailedNodeException.class,
            org.opensearch.action.FailedNodeException::new,
            71,
            UNKNOWN_VERSION_ADDED
        ),
        SEARCH_PARSE_EXCEPTION(
            org.opensearch.search.SearchParseException.class,
            org.opensearch.search.SearchParseException::new,
            72,
            UNKNOWN_VERSION_ADDED
        ),
        CONCURRENT_SNAPSHOT_EXECUTION_EXCEPTION(
            org.opensearch.snapshots.ConcurrentSnapshotExecutionException.class,
            org.opensearch.snapshots.ConcurrentSnapshotExecutionException::new,
            73,
            UNKNOWN_VERSION_ADDED
        ),
        BLOB_STORE_EXCEPTION(
            org.opensearch.common.blobstore.BlobStoreException.class,
            org.opensearch.common.blobstore.BlobStoreException::new,
            74,
            UNKNOWN_VERSION_ADDED
        ),
        INCOMPATIBLE_CLUSTER_STATE_VERSION_EXCEPTION(
            org.opensearch.cluster.IncompatibleClusterStateVersionException.class,
            org.opensearch.cluster.IncompatibleClusterStateVersionException::new,
            75,
            UNKNOWN_VERSION_ADDED
        ),
        RECOVERY_ENGINE_EXCEPTION(
            org.opensearch.index.engine.RecoveryEngineException.class,
            org.opensearch.index.engine.RecoveryEngineException::new,
            76,
            UNKNOWN_VERSION_ADDED
        ),
        UNCATEGORIZED_EXECUTION_EXCEPTION(
            org.opensearch.common.util.concurrent.UncategorizedExecutionException.class,
            org.opensearch.common.util.concurrent.UncategorizedExecutionException::new,
            77,
            UNKNOWN_VERSION_ADDED
        ),
        TIMESTAMP_PARSING_EXCEPTION(
            org.opensearch.action.TimestampParsingException.class,
            org.opensearch.action.TimestampParsingException::new,
            78,
            UNKNOWN_VERSION_ADDED
        ),
        ROUTING_MISSING_EXCEPTION(
            org.opensearch.action.RoutingMissingException.class,
            org.opensearch.action.RoutingMissingException::new,
            79,
            UNKNOWN_VERSION_ADDED
        ),
        // 80 was IndexFailedEngineException, deprecated in 6.0, removed in 7.0
        INDEX_SHARD_RESTORE_FAILED_EXCEPTION(
            org.opensearch.index.snapshots.IndexShardRestoreFailedException.class,
            org.opensearch.index.snapshots.IndexShardRestoreFailedException::new,
            81,
            UNKNOWN_VERSION_ADDED
        ),
        REPOSITORY_EXCEPTION(
            org.opensearch.repositories.RepositoryException.class,
            org.opensearch.repositories.RepositoryException::new,
            82,
            UNKNOWN_VERSION_ADDED
        ),
        RECEIVE_TIMEOUT_TRANSPORT_EXCEPTION(
            org.opensearch.transport.ReceiveTimeoutTransportException.class,
            org.opensearch.transport.ReceiveTimeoutTransportException::new,
            83,
            UNKNOWN_VERSION_ADDED
        ),
        NODE_DISCONNECTED_EXCEPTION(
            org.opensearch.transport.NodeDisconnectedException.class,
            org.opensearch.transport.NodeDisconnectedException::new,
            84,
            UNKNOWN_VERSION_ADDED
        ),
        // 85 used to be for AlreadyExpiredException
        AGGREGATION_EXECUTION_EXCEPTION(
            org.opensearch.search.aggregations.AggregationExecutionException.class,
            org.opensearch.search.aggregations.AggregationExecutionException::new,
            86,
            UNKNOWN_VERSION_ADDED
        ),
        // 87 used to be for MergeMappingException
        INVALID_INDEX_TEMPLATE_EXCEPTION(
            org.opensearch.indices.InvalidIndexTemplateException.class,
            org.opensearch.indices.InvalidIndexTemplateException::new,
            88,
            UNKNOWN_VERSION_ADDED
        ),
        REFRESH_FAILED_ENGINE_EXCEPTION(
            org.opensearch.index.engine.RefreshFailedEngineException.class,
            org.opensearch.index.engine.RefreshFailedEngineException::new,
            90,
            UNKNOWN_VERSION_ADDED
        ),
        AGGREGATION_INITIALIZATION_EXCEPTION(
            org.opensearch.search.aggregations.AggregationInitializationException.class,
            org.opensearch.search.aggregations.AggregationInitializationException::new,
            91,
            UNKNOWN_VERSION_ADDED
        ),
        DELAY_RECOVERY_EXCEPTION(
            org.opensearch.indices.recovery.DelayRecoveryException.class,
            org.opensearch.indices.recovery.DelayRecoveryException::new,
            92,
            UNKNOWN_VERSION_ADDED
        ),
        // 93 used to be for IndexWarmerMissingException
        NO_NODE_AVAILABLE_EXCEPTION(
            org.opensearch.client.transport.NoNodeAvailableException.class,
            org.opensearch.client.transport.NoNodeAvailableException::new,
            94,
            UNKNOWN_VERSION_ADDED
        ),
        INVALID_SNAPSHOT_NAME_EXCEPTION(
            org.opensearch.snapshots.InvalidSnapshotNameException.class,
            org.opensearch.snapshots.InvalidSnapshotNameException::new,
            96,
            UNKNOWN_VERSION_ADDED
        ),
        ILLEGAL_INDEX_SHARD_STATE_EXCEPTION(
            org.opensearch.index.shard.IllegalIndexShardStateException.class,
            org.opensearch.index.shard.IllegalIndexShardStateException::new,
            97,
            UNKNOWN_VERSION_ADDED
        ),
        INDEX_SHARD_SNAPSHOT_EXCEPTION(
            org.opensearch.index.snapshots.IndexShardSnapshotException.class,
            org.opensearch.index.snapshots.IndexShardSnapshotException::new,
            98,
            UNKNOWN_VERSION_ADDED
        ),
        INDEX_SHARD_NOT_STARTED_EXCEPTION(
            org.opensearch.index.shard.IndexShardNotStartedException.class,
            org.opensearch.index.shard.IndexShardNotStartedException::new,
            99,
            UNKNOWN_VERSION_ADDED
        ),
        SEARCH_PHASE_EXECUTION_EXCEPTION(
            org.opensearch.action.search.SearchPhaseExecutionException.class,
            org.opensearch.action.search.SearchPhaseExecutionException::new,
            100,
            UNKNOWN_VERSION_ADDED
        ),
        ACTION_NOT_FOUND_TRANSPORT_EXCEPTION(
            org.opensearch.transport.ActionNotFoundTransportException.class,
            org.opensearch.transport.ActionNotFoundTransportException::new,
            101,
            UNKNOWN_VERSION_ADDED
        ),
        TRANSPORT_SERIALIZATION_EXCEPTION(
            org.opensearch.transport.TransportSerializationException.class,
            org.opensearch.transport.TransportSerializationException::new,
            102,
            UNKNOWN_VERSION_ADDED
        ),
        REMOTE_TRANSPORT_EXCEPTION(
            org.opensearch.transport.RemoteTransportException.class,
            org.opensearch.transport.RemoteTransportException::new,
            103,
            UNKNOWN_VERSION_ADDED
        ),
        ENGINE_CREATION_FAILURE_EXCEPTION(
            org.opensearch.index.engine.EngineCreationFailureException.class,
            org.opensearch.index.engine.EngineCreationFailureException::new,
            104,
            UNKNOWN_VERSION_ADDED
        ),
        ROUTING_EXCEPTION(
            org.opensearch.cluster.routing.RoutingException.class,
            org.opensearch.cluster.routing.RoutingException::new,
            105,
            UNKNOWN_VERSION_ADDED
        ),
        INDEX_SHARD_RECOVERY_EXCEPTION(
            org.opensearch.index.shard.IndexShardRecoveryException.class,
            org.opensearch.index.shard.IndexShardRecoveryException::new,
            106,
            UNKNOWN_VERSION_ADDED
        ),
        REPOSITORY_MISSING_EXCEPTION(
            org.opensearch.repositories.RepositoryMissingException.class,
            org.opensearch.repositories.RepositoryMissingException::new,
            107,
            UNKNOWN_VERSION_ADDED
        ),
        DOCUMENT_SOURCE_MISSING_EXCEPTION(
            org.opensearch.index.engine.DocumentSourceMissingException.class,
            org.opensearch.index.engine.DocumentSourceMissingException::new,
            109,
            UNKNOWN_VERSION_ADDED
        ),
        // 110 used to be FlushNotAllowedEngineException
        NO_CLASS_SETTINGS_EXCEPTION(
            org.opensearch.common.settings.NoClassSettingsException.class,
            org.opensearch.common.settings.NoClassSettingsException::new,
            111,
            UNKNOWN_VERSION_ADDED
        ),
        BIND_TRANSPORT_EXCEPTION(
            org.opensearch.transport.BindTransportException.class,
            org.opensearch.transport.BindTransportException::new,
            112,
            UNKNOWN_VERSION_ADDED
        ),
        ALIASES_NOT_FOUND_EXCEPTION(
            org.opensearch.rest.action.admin.indices.AliasesNotFoundException.class,
            org.opensearch.rest.action.admin.indices.AliasesNotFoundException::new,
            113,
            UNKNOWN_VERSION_ADDED
        ),
        INDEX_SHARD_RECOVERING_EXCEPTION(
            org.opensearch.index.shard.IndexShardRecoveringException.class,
            org.opensearch.index.shard.IndexShardRecoveringException::new,
            114,
            UNKNOWN_VERSION_ADDED
        ),
        TRANSLOG_EXCEPTION(
            org.opensearch.index.translog.TranslogException.class,
            org.opensearch.index.translog.TranslogException::new,
            115,
            UNKNOWN_VERSION_ADDED
        ),
        PROCESS_CLUSTER_EVENT_TIMEOUT_EXCEPTION(
            org.opensearch.cluster.metadata.ProcessClusterEventTimeoutException.class,
            org.opensearch.cluster.metadata.ProcessClusterEventTimeoutException::new,
            116,
            UNKNOWN_VERSION_ADDED
        ),
        RETRY_ON_PRIMARY_EXCEPTION(
            ReplicationOperation.RetryOnPrimaryException.class,
            ReplicationOperation.RetryOnPrimaryException::new,
            117,
            UNKNOWN_VERSION_ADDED
        ),
        OPENSEARCH_TIMEOUT_EXCEPTION(
            org.opensearch.OpenSearchTimeoutException.class,
            org.opensearch.OpenSearchTimeoutException::new,
            118,
            UNKNOWN_VERSION_ADDED
        ),
        QUERY_PHASE_EXECUTION_EXCEPTION(
            org.opensearch.search.query.QueryPhaseExecutionException.class,
            org.opensearch.search.query.QueryPhaseExecutionException::new,
            119,
            UNKNOWN_VERSION_ADDED
        ),
        REPOSITORY_VERIFICATION_EXCEPTION(
            org.opensearch.repositories.RepositoryVerificationException.class,
            org.opensearch.repositories.RepositoryVerificationException::new,
            120,
            UNKNOWN_VERSION_ADDED
        ),
        INVALID_AGGREGATION_PATH_EXCEPTION(
            org.opensearch.search.aggregations.InvalidAggregationPathException.class,
            org.opensearch.search.aggregations.InvalidAggregationPathException::new,
            121,
            UNKNOWN_VERSION_ADDED
        ),
        // 123 used to be IndexAlreadyExistsException and was renamed
        RESOURCE_ALREADY_EXISTS_EXCEPTION(
            ResourceAlreadyExistsException.class,
            ResourceAlreadyExistsException::new,
            123,
            UNKNOWN_VERSION_ADDED
        ),
        // 124 used to be Script.ScriptParseException
        HTTP_REQUEST_ON_TRANSPORT_EXCEPTION(
            TcpTransport.HttpRequestOnTransportException.class,
            TcpTransport.HttpRequestOnTransportException::new,
            125,
            UNKNOWN_VERSION_ADDED
        ),
        MAPPER_PARSING_EXCEPTION(
            org.opensearch.index.mapper.MapperParsingException.class,
            org.opensearch.index.mapper.MapperParsingException::new,
            126,
            UNKNOWN_VERSION_ADDED
        ),
        // 127 used to be org.opensearch.search.SearchContextException
        SEARCH_SOURCE_BUILDER_EXCEPTION(
            org.opensearch.search.builder.SearchSourceBuilderException.class,
            org.opensearch.search.builder.SearchSourceBuilderException::new,
            128,
            UNKNOWN_VERSION_ADDED
        ),
        // 129 was EngineClosedException
        NO_SHARD_AVAILABLE_ACTION_EXCEPTION(
            org.opensearch.action.NoShardAvailableActionException.class,
            org.opensearch.action.NoShardAvailableActionException::new,
            130,
            UNKNOWN_VERSION_ADDED
        ),
        UNAVAILABLE_SHARDS_EXCEPTION(
            org.opensearch.action.UnavailableShardsException.class,
            org.opensearch.action.UnavailableShardsException::new,
            131,
            UNKNOWN_VERSION_ADDED
        ),
        FLUSH_FAILED_ENGINE_EXCEPTION(
            org.opensearch.index.engine.FlushFailedEngineException.class,
            org.opensearch.index.engine.FlushFailedEngineException::new,
            132,
            UNKNOWN_VERSION_ADDED
        ),
        CIRCUIT_BREAKING_EXCEPTION(
            org.opensearch.common.breaker.CircuitBreakingException.class,
            org.opensearch.common.breaker.CircuitBreakingException::new,
            133,
            UNKNOWN_VERSION_ADDED
        ),
        NODE_NOT_CONNECTED_EXCEPTION(
            org.opensearch.transport.NodeNotConnectedException.class,
            org.opensearch.transport.NodeNotConnectedException::new,
            134,
            UNKNOWN_VERSION_ADDED
        ),
        STRICT_DYNAMIC_MAPPING_EXCEPTION(
            org.opensearch.index.mapper.StrictDynamicMappingException.class,
            org.opensearch.index.mapper.StrictDynamicMappingException::new,
            135,
            UNKNOWN_VERSION_ADDED
        ),
        RETRY_ON_REPLICA_EXCEPTION(
            org.opensearch.action.support.replication.TransportReplicationAction.RetryOnReplicaException.class,
            org.opensearch.action.support.replication.TransportReplicationAction.RetryOnReplicaException::new,
            136,
            UNKNOWN_VERSION_ADDED
        ),
        TYPE_MISSING_EXCEPTION(
            org.opensearch.indices.TypeMissingException.class,
            org.opensearch.indices.TypeMissingException::new,
            137,
            UNKNOWN_VERSION_ADDED
        ),
        FAILED_TO_COMMIT_CLUSTER_STATE_EXCEPTION(
            org.opensearch.cluster.coordination.FailedToCommitClusterStateException.class,
            org.opensearch.cluster.coordination.FailedToCommitClusterStateException::new,
            140,
            UNKNOWN_VERSION_ADDED
        ),
        QUERY_SHARD_EXCEPTION(
            org.opensearch.index.query.QueryShardException.class,
            org.opensearch.index.query.QueryShardException::new,
            141,
            UNKNOWN_VERSION_ADDED
        ),
        NO_LONGER_PRIMARY_SHARD_EXCEPTION(
            ShardStateAction.NoLongerPrimaryShardException.class,
            ShardStateAction.NoLongerPrimaryShardException::new,
            142,
            UNKNOWN_VERSION_ADDED
        ),
        SCRIPT_EXCEPTION(
            org.opensearch.script.ScriptException.class,
            org.opensearch.script.ScriptException::new,
            143,
            UNKNOWN_VERSION_ADDED
        ),
        NOT_CLUSTER_MANAGER_EXCEPTION(
            org.opensearch.cluster.NotMasterException.class,
            org.opensearch.cluster.NotMasterException::new,
            144,
            UNKNOWN_VERSION_ADDED
        ),
        STATUS_EXCEPTION(
            org.opensearch.OpenSearchStatusException.class,
            org.opensearch.OpenSearchStatusException::new,
            145,
            UNKNOWN_VERSION_ADDED
        ),
        TASK_CANCELLED_EXCEPTION(
            org.opensearch.tasks.TaskCancelledException.class,
            org.opensearch.tasks.TaskCancelledException::new,
            146,
            UNKNOWN_VERSION_ADDED
        ),
        SHARD_LOCK_OBTAIN_FAILED_EXCEPTION(
            org.opensearch.env.ShardLockObtainFailedException.class,
            org.opensearch.env.ShardLockObtainFailedException::new,
            147,
            UNKNOWN_VERSION_ADDED
        ),
        // 148 was UnknownNamedObjectException
        TOO_MANY_BUCKETS_EXCEPTION(
            MultiBucketConsumerService.TooManyBucketsException.class,
            MultiBucketConsumerService.TooManyBucketsException::new,
            149,
            UNKNOWN_VERSION_ADDED
        ),
        COORDINATION_STATE_REJECTED_EXCEPTION(
            org.opensearch.cluster.coordination.CoordinationStateRejectedException.class,
            org.opensearch.cluster.coordination.CoordinationStateRejectedException::new,
            150,
            LegacyESVersion.V_7_0_0
        ),
        SNAPSHOT_IN_PROGRESS_EXCEPTION(
            org.opensearch.snapshots.SnapshotInProgressException.class,
            org.opensearch.snapshots.SnapshotInProgressException::new,
            151,
            UNKNOWN_VERSION_ADDED
        ),
        NO_SUCH_REMOTE_CLUSTER_EXCEPTION(
            org.opensearch.transport.NoSuchRemoteClusterException.class,
            org.opensearch.transport.NoSuchRemoteClusterException::new,
            152,
            UNKNOWN_VERSION_ADDED
        ),
        RETENTION_LEASE_ALREADY_EXISTS_EXCEPTION(
            org.opensearch.index.seqno.RetentionLeaseAlreadyExistsException.class,
            org.opensearch.index.seqno.RetentionLeaseAlreadyExistsException::new,
            153,
            UNKNOWN_VERSION_ADDED
        ),
        RETENTION_LEASE_NOT_FOUND_EXCEPTION(
            org.opensearch.index.seqno.RetentionLeaseNotFoundException.class,
            org.opensearch.index.seqno.RetentionLeaseNotFoundException::new,
            154,
            UNKNOWN_VERSION_ADDED
        ),
        SHARD_NOT_IN_PRIMARY_MODE_EXCEPTION(
            org.opensearch.index.shard.ShardNotInPrimaryModeException.class,
            org.opensearch.index.shard.ShardNotInPrimaryModeException::new,
            155,
            UNKNOWN_VERSION_ADDED
        ),
        RETENTION_LEASE_INVALID_RETAINING_SEQUENCE_NUMBER_EXCEPTION(
            org.opensearch.index.seqno.RetentionLeaseInvalidRetainingSeqNoException.class,
            org.opensearch.index.seqno.RetentionLeaseInvalidRetainingSeqNoException::new,
            156,
            LegacyESVersion.V_7_5_0
        ),
        INGEST_PROCESSOR_EXCEPTION(
            org.opensearch.ingest.IngestProcessorException.class,
            org.opensearch.ingest.IngestProcessorException::new,
            157,
            LegacyESVersion.V_7_5_0
        ),
        PEER_RECOVERY_NOT_FOUND_EXCEPTION(
            org.opensearch.indices.recovery.PeerRecoveryNotFound.class,
            org.opensearch.indices.recovery.PeerRecoveryNotFound::new,
            158,
            LegacyESVersion.V_7_9_0
        ),
        NODE_HEALTH_CHECK_FAILURE_EXCEPTION(
            org.opensearch.cluster.coordination.NodeHealthCheckFailureException.class,
            org.opensearch.cluster.coordination.NodeHealthCheckFailureException::new,
            159,
            LegacyESVersion.V_7_9_0
        ),
        NO_SEED_NODE_LEFT_EXCEPTION(
            org.opensearch.transport.NoSeedNodeLeftException.class,
            org.opensearch.transport.NoSeedNodeLeftException::new,
            160,
            LegacyESVersion.V_7_10_0
        ),
<<<<<<< HEAD
        /**
         * TODO: Change the version number of check as per version in which this change will be merged.
         */
        MASTER_TASK_THROTTLED_EXCEPTION(
            org.opensearch.cluster.service.MasterTaskThrottlingException.class,
            org.opensearch.cluster.service.MasterTaskThrottlingException::new,
            161,
            Version.V_3_0_0
=======
        REPLICATION_FAILED_EXCEPTION(
            org.opensearch.indices.replication.common.ReplicationFailedException.class,
            org.opensearch.indices.replication.common.ReplicationFailedException::new,
            161,
            V_2_1_0
>>>>>>> e734497d
        );

        final Class<? extends OpenSearchException> exceptionClass;
        final CheckedFunction<StreamInput, ? extends OpenSearchException, IOException> constructor;
        final int id;
        final Version versionAdded;

        <E extends OpenSearchException> OpenSearchExceptionHandle(
            Class<E> exceptionClass,
            CheckedFunction<StreamInput, E, IOException> constructor,
            int id,
            Version versionAdded
        ) {
            // We need the exceptionClass because you can't dig it out of the constructor reliably.
            this.exceptionClass = exceptionClass;
            this.constructor = constructor;
            this.versionAdded = versionAdded;
            this.id = id;
        }
    }

    /**
     * Returns an array of all registered handle IDs. These are the IDs for every registered
     * exception.
     *
     * @return an array of all registered handle IDs
     */
    static int[] ids() {
        return Arrays.stream(OpenSearchExceptionHandle.values()).mapToInt(h -> h.id).toArray();
    }

    /**
     * Returns an array of all registered pairs of handle IDs and exception classes. These pairs are
     * provided for every registered exception.
     *
     * @return an array of all registered pairs of handle IDs and exception classes
     */
    static Tuple<Integer, Class<? extends OpenSearchException>>[] classes() {
        @SuppressWarnings("unchecked")
        final Tuple<Integer, Class<? extends OpenSearchException>>[] ts = Arrays.stream(OpenSearchExceptionHandle.values())
            .map(h -> Tuple.tuple(h.id, h.exceptionClass))
            .toArray(Tuple[]::new);
        return ts;
    }

    static {
        ID_TO_SUPPLIER = unmodifiableMap(
            Arrays.stream(OpenSearchExceptionHandle.values()).collect(Collectors.toMap(e -> e.id, e -> e.constructor))
        );
        CLASS_TO_OPENSEARCH_EXCEPTION_HANDLE = unmodifiableMap(
            Arrays.stream(OpenSearchExceptionHandle.values()).collect(Collectors.toMap(e -> e.exceptionClass, e -> e))
        );
    }

    public Index getIndex() {
        List<String> index = getMetadata(INDEX_METADATA_KEY);
        if (index != null && index.isEmpty() == false) {
            List<String> index_uuid = getMetadata(INDEX_METADATA_KEY_UUID);
            return new Index(index.get(0), index_uuid.get(0));
        }

        return null;
    }

    public ShardId getShardId() {
        List<String> shard = getMetadata(SHARD_METADATA_KEY);
        if (shard != null && shard.isEmpty() == false) {
            return new ShardId(getIndex(), Integer.parseInt(shard.get(0)));
        }
        return null;
    }

    public void setIndex(Index index) {
        if (index != null) {
            addMetadata(INDEX_METADATA_KEY, index.getName());
            addMetadata(INDEX_METADATA_KEY_UUID, index.getUUID());
        }
    }

    public void setIndex(String index) {
        if (index != null) {
            setIndex(new Index(index, INDEX_UUID_NA_VALUE));
        }
    }

    public void setShard(ShardId shardId) {
        if (shardId != null) {
            setIndex(shardId.getIndex());
            addMetadata(SHARD_METADATA_KEY, Integer.toString(shardId.id()));
        }
    }

    public void setResources(String type, String... id) {
        assert type != null;
        addMetadata(RESOURCE_METADATA_ID_KEY, id);
        addMetadata(RESOURCE_METADATA_TYPE_KEY, type);
    }

    public List<String> getResourceId() {
        return getMetadata(RESOURCE_METADATA_ID_KEY);
    }

    public String getResourceType() {
        List<String> header = getMetadata(RESOURCE_METADATA_TYPE_KEY);
        if (header != null && header.isEmpty() == false) {
            assert header.size() == 1;
            return header.get(0);
        }
        return null;
    }

    // lower cases and adds underscores to transitions in a name
    private static String toUnderscoreCase(String value) {
        StringBuilder sb = new StringBuilder();
        boolean changed = false;
        for (int i = 0; i < value.length(); i++) {
            char c = value.charAt(i);
            if (Character.isUpperCase(c)) {
                if (!changed) {
                    // copy it over here
                    for (int j = 0; j < i; j++) {
                        sb.append(value.charAt(j));
                    }
                    changed = true;
                    if (i == 0) {
                        sb.append(Character.toLowerCase(c));
                    } else {
                        sb.append('_');
                        sb.append(Character.toLowerCase(c));
                    }
                } else {
                    sb.append('_');
                    sb.append(Character.toLowerCase(c));
                }
            } else {
                if (changed) {
                    sb.append(c);
                }
            }
        }
        if (!changed) {
            return value;
        }
        return sb.toString();
    }

}<|MERGE_RESOLUTION|>--- conflicted
+++ resolved
@@ -1596,22 +1596,20 @@
             160,
             LegacyESVersion.V_7_10_0
         ),
-<<<<<<< HEAD
+        REPLICATION_FAILED_EXCEPTION(
+            org.opensearch.indices.replication.common.ReplicationFailedException.class,
+            org.opensearch.indices.replication.common.ReplicationFailedException::new,
+            161,
+            V_2_1_0
+        ),
         /**
          * TODO: Change the version number of check as per version in which this change will be merged.
          */
         MASTER_TASK_THROTTLED_EXCEPTION(
             org.opensearch.cluster.service.MasterTaskThrottlingException.class,
             org.opensearch.cluster.service.MasterTaskThrottlingException::new,
-            161,
+            162,
             Version.V_3_0_0
-=======
-        REPLICATION_FAILED_EXCEPTION(
-            org.opensearch.indices.replication.common.ReplicationFailedException.class,
-            org.opensearch.indices.replication.common.ReplicationFailedException::new,
-            161,
-            V_2_1_0
->>>>>>> e734497d
         );
 
         final Class<? extends OpenSearchException> exceptionClass;
