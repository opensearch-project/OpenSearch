/*
 * SPDX-License-Identifier: Apache-2.0
 *
 * The OpenSearch Contributors require contributions made to
 * this file be licensed under the Apache-2.0 license or a
 * compatible open source license.
 */

/*
 * Licensed to Elasticsearch under one or more contributor
 * license agreements. See the NOTICE file distributed with
 * this work for additional information regarding copyright
 * ownership. Elasticsearch licenses this file to you under
 * the Apache License, Version 2.0 (the "License"); you may
 * not use this file except in compliance with the License.
 * You may obtain a copy of the License at
 *
 *    http://www.apache.org/licenses/LICENSE-2.0
 *
 * Unless required by applicable law or agreed to in writing,
 * software distributed under the License is distributed on an
 * "AS IS" BASIS, WITHOUT WARRANTIES OR CONDITIONS OF ANY
 * KIND, either express or implied.  See the License for the
 * specific language governing permissions and limitations
 * under the License.
 */

/*
 * Modifications Copyright OpenSearch Contributors. See
 * GitHub history for details.
 */

package org.opensearch;

import org.opensearch.action.support.replication.ReplicationOperation;
import org.opensearch.cluster.action.shard.ShardStateAction;
import org.opensearch.common.CheckedFunction;
import org.opensearch.common.Nullable;
import org.opensearch.common.ParseField;
import org.opensearch.common.collect.Tuple;
import org.opensearch.common.io.stream.StreamInput;
import org.opensearch.common.io.stream.StreamOutput;
import org.opensearch.common.io.stream.Writeable;
import org.opensearch.common.logging.LoggerMessageFormat;
import org.opensearch.common.xcontent.ToXContentFragment;
import org.opensearch.common.xcontent.XContentBuilder;
import org.opensearch.common.xcontent.XContentParseException;
import org.opensearch.common.xcontent.XContentParser;
import org.opensearch.index.Index;
import org.opensearch.index.shard.ShardId;
import org.opensearch.rest.RestStatus;
import org.opensearch.search.SearchException;
import org.opensearch.search.aggregations.MultiBucketConsumerService;
import org.opensearch.transport.TcpTransport;

import java.io.IOException;
import java.util.ArrayList;
import java.util.Arrays;
import java.util.Collections;
import java.util.HashMap;
import java.util.List;
import java.util.Map;
import java.util.Set;
import java.util.regex.Pattern;
import java.util.stream.Collectors;

import static java.util.Collections.emptyMap;
import static java.util.Collections.singletonMap;
import static java.util.Collections.unmodifiableMap;
import static org.opensearch.Version.V_2_1_0;
import static org.opensearch.Version.V_3_0_0;
import static org.opensearch.cluster.metadata.IndexMetadata.INDEX_UUID_NA_VALUE;
import static org.opensearch.common.xcontent.XContentParserUtils.ensureExpectedToken;
import static org.opensearch.common.xcontent.XContentParserUtils.ensureFieldName;

/**
 * A base class for all opensearch exceptions.
 *
 * @opensearch.internal
 */
public class OpenSearchException extends RuntimeException implements ToXContentFragment, Writeable {

    private static final Version UNKNOWN_VERSION_ADDED = Version.fromId(0);

    /**
     * Passed in the {@link Params} of {@link #generateThrowableXContent(XContentBuilder, Params, Throwable)}
     * to control if the {@code caused_by} element should render. Unlike most parameters to {@code toXContent} methods this parameter is
     * internal only and not available as a URL parameter.
     */
    private static final String REST_EXCEPTION_SKIP_CAUSE = "rest.exception.cause.skip";
    /**
     * Passed in the {@link Params} of {@link #generateThrowableXContent(XContentBuilder, Params, Throwable)}
     * to control if the {@code stack_trace} element should render. Unlike most parameters to {@code toXContent} methods this parameter is
     * internal only and not available as a URL parameter. Use the {@code error_trace} parameter instead.
     */
    public static final String REST_EXCEPTION_SKIP_STACK_TRACE = "rest.exception.stacktrace.skip";
    public static final boolean REST_EXCEPTION_SKIP_STACK_TRACE_DEFAULT = true;
    private static final boolean REST_EXCEPTION_SKIP_CAUSE_DEFAULT = false;
    private static final String INDEX_METADATA_KEY = "opensearch.index";
    private static final String INDEX_METADATA_KEY_UUID = "opensearch.index_uuid";
    private static final String SHARD_METADATA_KEY = "opensearch.shard";
    private static final String RESOURCE_METADATA_TYPE_KEY = "opensearch.resource.type";
    private static final String RESOURCE_METADATA_ID_KEY = "opensearch.resource.id";

    private static final String TYPE = "type";
    private static final String REASON = "reason";
    private static final String CAUSED_BY = "caused_by";
    private static final ParseField SUPPRESSED = new ParseField("suppressed");
    public static final String STACK_TRACE = "stack_trace";
    private static final String HEADER = "header";
    private static final String ERROR = "error";
    private static final String ROOT_CAUSE = "root_cause";

    private static final Map<Integer, CheckedFunction<StreamInput, ? extends OpenSearchException, IOException>> ID_TO_SUPPLIER;
    private static final Map<Class<? extends OpenSearchException>, OpenSearchExceptionHandle> CLASS_TO_OPENSEARCH_EXCEPTION_HANDLE;

    private static final Pattern OS_METADATA = Pattern.compile("^opensearch\\.");
    private static final Pattern ES_METADATA = Pattern.compile("^es\\.");

    private final Map<String, List<String>> metadata = new HashMap<>();
    private final Map<String, List<String>> headers = new HashMap<>();

    /**
     * Construct a <code>OpenSearchException</code> with the specified cause exception.
     */
    public OpenSearchException(Throwable cause) {
        super(cause);
    }

    /**
     * Construct a <code>OpenSearchException</code> with the specified detail message.
     *
     * The message can be parameterized using <code>{}</code> as placeholders for the given
     * arguments
     *
     * @param msg  the detail message
     * @param args the arguments for the message
     */
    public OpenSearchException(String msg, Object... args) {
        super(LoggerMessageFormat.format(msg, args));
    }

    /**
     * Construct a <code>OpenSearchException</code> with the specified detail message
     * and nested exception.
     *
     * The message can be parameterized using <code>{}</code> as placeholders for the given
     * arguments
     *
     * @param msg   the detail message
     * @param cause the nested exception
     * @param args  the arguments for the message
     */
    public OpenSearchException(String msg, Throwable cause, Object... args) {
        super(LoggerMessageFormat.format(msg, args), cause);
    }

    public OpenSearchException(StreamInput in) throws IOException {
        super(in.readOptionalString(), in.readException());
        readStackTrace(this, in);
        headers.putAll(in.readMapOfLists(StreamInput::readString, StreamInput::readString));
        metadata.putAll(in.readMapOfLists(OpenSearchException::readAndReplace, StreamInput::readString));
    }

    private static String readAndReplace(StreamInput in) throws IOException {
        String str = in.readString();
        return in.getVersion().onOrBefore(LegacyESVersion.V_7_10_2) ? ES_METADATA.matcher(str).replaceFirst("opensearch.") : str;
    }

    private static void replaceAndWrite(StreamOutput out, String str) throws IOException {
        out.writeString(out.getVersion().onOrBefore(LegacyESVersion.V_7_10_2) ? OS_METADATA.matcher(str).replaceFirst("es.") : str);
    }

    /**
     * Adds a new piece of metadata with the given key.
     * If the provided key is already present, the corresponding metadata will be replaced
     */
    public void addMetadata(String key, String... values) {
        addMetadata(key, Arrays.asList(values));
    }

    /**
     * Adds a new piece of metadata with the given key.
     * If the provided key is already present, the corresponding metadata will be replaced
     */
    public void addMetadata(String key, List<String> values) {
        // we need to enforce this otherwise bw comp doesn't work properly, as "opensearch."
        // was the previous criteria to split headers in two sets
        if (key.startsWith("opensearch.") == false) {
            throw new IllegalArgumentException("exception metadata must start with [opensearch.], found [" + key + "] instead");
        }
        this.metadata.put(key, values);
    }

    /**
     * Returns a set of all metadata keys on this exception
     */
    public Set<String> getMetadataKeys() {
        return metadata.keySet();
    }

    /**
     * Returns the list of metadata values for the given key or {@code null} if no metadata for the
     * given key exists.
     */
    public List<String> getMetadata(String key) {
        return metadata.get(key);
    }

    protected Map<String, List<String>> getMetadata() {
        return metadata;
    }

    /**
     * Adds a new header with the given key.
     * This method will replace existing header if a header with the same key already exists
     */
    public void addHeader(String key, List<String> value) {
        // we need to enforce this otherwise bw comp doesn't work properly, as "opensearch."
        // was the previous criteria to split headers in two sets
        if (key.startsWith("opensearch.")) {
            throw new IllegalArgumentException("exception headers must not start with [opensearch.], found [" + key + "] instead");
        }
        this.headers.put(key, value);
    }

    /**
     * Adds a new header with the given key.
     * This method will replace existing header if a header with the same key already exists
     */
    public void addHeader(String key, String... value) {
        addHeader(key, Arrays.asList(value));
    }

    /**
     * Returns a set of all header keys on this exception
     */
    public Set<String> getHeaderKeys() {
        return headers.keySet();
    }

    /**
     * Returns the list of header values for the given key or {@code null} if no header for the
     * given key exists.
     */
    public List<String> getHeader(String key) {
        return headers.get(key);
    }

    protected Map<String, List<String>> getHeaders() {
        return headers;
    }

    /**
     * Returns the rest status code associated with this exception.
     */
    public RestStatus status() {
        Throwable cause = unwrapCause();
        if (cause == this) {
            return RestStatus.INTERNAL_SERVER_ERROR;
        } else {
            return ExceptionsHelper.status(cause);
        }
    }

    /**
     * Unwraps the actual cause from the exception for cases when the exception is a
     * {@link OpenSearchWrapperException}.
     *
     * @see ExceptionsHelper#unwrapCause(Throwable)
     */
    public Throwable unwrapCause() {
        return ExceptionsHelper.unwrapCause(this);
    }

    /**
     * Return the detail message, including the message from the nested exception
     * if there is one.
     */
    public String getDetailedMessage() {
        if (getCause() != null) {
            StringBuilder sb = new StringBuilder();
            sb.append(toString()).append("; ");
            if (getCause() instanceof OpenSearchException) {
                sb.append(((OpenSearchException) getCause()).getDetailedMessage());
            } else {
                sb.append(getCause());
            }
            return sb.toString();
        } else {
            return super.toString();
        }
    }

    /**
     * Retrieve the innermost cause of this exception, if none, returns the current exception.
     */
    public Throwable getRootCause() {
        Throwable rootCause = this;
        Throwable cause = getCause();
        while (cause != null && cause != rootCause) {
            rootCause = cause;
            cause = cause.getCause();
        }
        return rootCause;
    }

    @Override
    public void writeTo(StreamOutput out) throws IOException {
        out.writeOptionalString(this.getMessage());
        out.writeException(this.getCause());
        writeStackTraces(this, out, StreamOutput::writeException);
        out.writeMapOfLists(headers, StreamOutput::writeString, StreamOutput::writeString);
        out.writeMapOfLists(metadata, OpenSearchException::replaceAndWrite, StreamOutput::writeString);
    }

    public static OpenSearchException readException(StreamInput input, int id) throws IOException {
        CheckedFunction<StreamInput, ? extends OpenSearchException, IOException> opensearchException = ID_TO_SUPPLIER.get(id);
        if (opensearchException == null) {
            if (id == 127 && input.getVersion().before(LegacyESVersion.V_7_5_0)) {
                // was SearchContextException
                return new SearchException(input);
            }
            throw new IllegalStateException("unknown exception for id: " + id);
        }
        return opensearchException.apply(input);
    }

    /**
     * Returns <code>true</code> iff the given class is a registered for an exception to be read.
     */
    public static boolean isRegistered(Class<? extends Throwable> exception, Version version) {
        OpenSearchExceptionHandle openSearchExceptionHandle = CLASS_TO_OPENSEARCH_EXCEPTION_HANDLE.get(exception);
        if (openSearchExceptionHandle != null) {
            return version.onOrAfter(openSearchExceptionHandle.versionAdded);
        }
        return false;
    }

    static Set<Class<? extends OpenSearchException>> getRegisteredKeys() { // for testing
        return CLASS_TO_OPENSEARCH_EXCEPTION_HANDLE.keySet();
    }

    /**
     * Returns the serialization id the given exception.
     */
    public static int getId(Class<? extends OpenSearchException> exception) {
        return CLASS_TO_OPENSEARCH_EXCEPTION_HANDLE.get(exception).id;
    }

    @Override
    public XContentBuilder toXContent(XContentBuilder builder, Params params) throws IOException {
        Throwable ex = ExceptionsHelper.unwrapCause(this);
        if (ex != this) {
            generateThrowableXContent(builder, params, this);
        } else {
            innerToXContent(builder, params, this, getExceptionName(), getMessage(), headers, metadata, getCause());
        }
        return builder;
    }

    protected static void innerToXContent(
        XContentBuilder builder,
        Params params,
        Throwable throwable,
        String type,
        String message,
        Map<String, List<String>> headers,
        Map<String, List<String>> metadata,
        Throwable cause
    ) throws IOException {
        builder.field(TYPE, type);
        builder.field(REASON, message);

        for (Map.Entry<String, List<String>> entry : metadata.entrySet()) {
            headerToXContent(builder, entry.getKey().substring("opensearch.".length()), entry.getValue());
        }

        if (throwable instanceof OpenSearchException) {
            OpenSearchException exception = (OpenSearchException) throwable;
            exception.metadataToXContent(builder, params);
        }

        if (params.paramAsBoolean(REST_EXCEPTION_SKIP_CAUSE, REST_EXCEPTION_SKIP_CAUSE_DEFAULT) == false) {
            if (cause != null) {
                builder.field(CAUSED_BY);
                builder.startObject();
                generateThrowableXContent(builder, params, cause);
                builder.endObject();
            }
        }

        if (headers.isEmpty() == false) {
            builder.startObject(HEADER);
            for (Map.Entry<String, List<String>> entry : headers.entrySet()) {
                headerToXContent(builder, entry.getKey(), entry.getValue());
            }
            builder.endObject();
        }

        if (params.paramAsBoolean(REST_EXCEPTION_SKIP_STACK_TRACE, REST_EXCEPTION_SKIP_STACK_TRACE_DEFAULT) == false) {
            builder.field(STACK_TRACE, ExceptionsHelper.stackTrace(throwable));
        }

        Throwable[] allSuppressed = throwable.getSuppressed();
        if (allSuppressed.length > 0) {
            builder.startArray(SUPPRESSED.getPreferredName());
            for (Throwable suppressed : allSuppressed) {
                builder.startObject();
                generateThrowableXContent(builder, params, suppressed);
                builder.endObject();
            }
            builder.endArray();
        }
    }

    private static void headerToXContent(XContentBuilder builder, String key, List<String> values) throws IOException {
        if (values != null && values.isEmpty() == false) {
            if (values.size() == 1) {
                builder.field(key, values.get(0));
            } else {
                builder.startArray(key);
                for (String value : values) {
                    builder.value(value);
                }
                builder.endArray();
            }
        }
    }

    /**
     * Renders additional per exception information into the XContent
     */
    protected void metadataToXContent(XContentBuilder builder, Params params) throws IOException {}

    /**
     * Generate a {@link OpenSearchException} from a {@link XContentParser}. This does not
     * return the original exception type (ie NodeClosedException for example) but just wraps
     * the type, the reason and the cause of the exception. It also recursively parses the
     * tree structure of the cause, returning it as a tree structure of {@link OpenSearchException}
     * instances.
     */
    public static OpenSearchException fromXContent(XContentParser parser) throws IOException {
        XContentParser.Token token = parser.nextToken();
        ensureExpectedToken(XContentParser.Token.FIELD_NAME, token, parser);
        return innerFromXContent(parser, false);
    }

    public static OpenSearchException innerFromXContent(XContentParser parser, boolean parseRootCauses) throws IOException {
        XContentParser.Token token = parser.currentToken();
        ensureExpectedToken(XContentParser.Token.FIELD_NAME, token, parser);

        String type = null, reason = null, stack = null;
        OpenSearchException cause = null;
        Map<String, List<String>> metadata = new HashMap<>();
        Map<String, List<String>> headers = new HashMap<>();
        List<OpenSearchException> rootCauses = new ArrayList<>();
        List<OpenSearchException> suppressed = new ArrayList<>();

        for (; token == XContentParser.Token.FIELD_NAME; token = parser.nextToken()) {
            String currentFieldName = parser.currentName();
            token = parser.nextToken();

            if (token.isValue()) {
                if (TYPE.equals(currentFieldName)) {
                    type = parser.text();
                } else if (REASON.equals(currentFieldName)) {
                    reason = parser.text();
                } else if (STACK_TRACE.equals(currentFieldName)) {
                    stack = parser.text();
                } else if (token == XContentParser.Token.VALUE_STRING) {
                    metadata.put(currentFieldName, Collections.singletonList(parser.text()));
                }
            } else if (token == XContentParser.Token.START_OBJECT) {
                if (CAUSED_BY.equals(currentFieldName)) {
                    cause = fromXContent(parser);
                } else if (HEADER.equals(currentFieldName)) {
                    while ((token = parser.nextToken()) != XContentParser.Token.END_OBJECT) {
                        if (token == XContentParser.Token.FIELD_NAME) {
                            currentFieldName = parser.currentName();
                        } else {
                            List<String> values = headers.getOrDefault(currentFieldName, new ArrayList<>());
                            if (token == XContentParser.Token.VALUE_STRING) {
                                values.add(parser.text());
                            } else if (token == XContentParser.Token.START_ARRAY) {
                                while ((token = parser.nextToken()) != XContentParser.Token.END_ARRAY) {
                                    if (token == XContentParser.Token.VALUE_STRING) {
                                        values.add(parser.text());
                                    } else {
                                        parser.skipChildren();
                                    }
                                }
                            } else if (token == XContentParser.Token.START_OBJECT) {
                                parser.skipChildren();
                            }
                            headers.put(currentFieldName, values);
                        }
                    }
                } else {
                    // Any additional metadata object added by the metadataToXContent method is ignored
                    // and skipped, so that the parser does not fail on unknown fields. The parser only
                    // support metadata key-pairs and metadata arrays of values.
                    parser.skipChildren();
                }
            } else if (token == XContentParser.Token.START_ARRAY) {
                if (parseRootCauses && ROOT_CAUSE.equals(currentFieldName)) {
                    while ((token = parser.nextToken()) != XContentParser.Token.END_ARRAY) {
                        rootCauses.add(fromXContent(parser));
                    }
                } else if (SUPPRESSED.match(currentFieldName, parser.getDeprecationHandler())) {
                    while ((token = parser.nextToken()) != XContentParser.Token.END_ARRAY) {
                        suppressed.add(fromXContent(parser));
                    }
                } else {
                    // Parse the array and add each item to the corresponding list of metadata.
                    // Arrays of objects are not supported yet and just ignored and skipped.
                    List<String> values = new ArrayList<>();
                    while ((token = parser.nextToken()) != XContentParser.Token.END_ARRAY) {
                        if (token == XContentParser.Token.VALUE_STRING) {
                            values.add(parser.text());
                        } else {
                            parser.skipChildren();
                        }
                    }
                    if (values.size() > 0) {
                        if (metadata.containsKey(currentFieldName)) {
                            values.addAll(metadata.get(currentFieldName));
                        }
                        metadata.put(currentFieldName, values);
                    }
                }
            }
        }

        OpenSearchException e = new OpenSearchException(buildMessage(type, reason, stack), cause);
        for (Map.Entry<String, List<String>> entry : metadata.entrySet()) {
            // subclasses can print out additional metadata through the metadataToXContent method. Simple key-value pairs will be
            // parsed back and become part of this metadata set, while objects and arrays are not supported when parsing back.
            // Those key-value pairs become part of the metadata set and inherit the "opensearch." prefix as that is currently required
            // by addMetadata. The prefix will get stripped out when printing metadata out so it will be effectively invisible.
            // TODO move subclasses that print out simple metadata to using addMetadata directly and support also numbers and booleans.
            // TODO rename metadataToXContent and have only SearchPhaseExecutionException use it, which prints out complex objects
            e.addMetadata("opensearch." + entry.getKey(), entry.getValue());
        }
        for (Map.Entry<String, List<String>> header : headers.entrySet()) {
            e.addHeader(header.getKey(), header.getValue());
        }

        // Adds root causes as suppressed exception. This way they are not lost
        // after parsing and can be retrieved using getSuppressed() method.
        for (OpenSearchException rootCause : rootCauses) {
            e.addSuppressed(rootCause);
        }
        for (OpenSearchException s : suppressed) {
            e.addSuppressed(s);
        }
        return e;
    }

    /**
     * Static toXContent helper method that renders {@link OpenSearchException} or {@link Throwable} instances
     * as XContent, delegating the rendering to {@link #toXContent(XContentBuilder, Params)}
     * or {@link #innerToXContent(XContentBuilder, Params, Throwable, String, String, Map, Map, Throwable)}.
     *
     * This method is usually used when the {@link Throwable} is rendered as a part of another XContent object, and its result can
     * be parsed back using the {@link #fromXContent(XContentParser)} method.
     */
    public static void generateThrowableXContent(XContentBuilder builder, Params params, Throwable t) throws IOException {
        t = ExceptionsHelper.unwrapCause(t);

        if (t instanceof OpenSearchException) {
            ((OpenSearchException) t).toXContent(builder, params);
        } else {
            innerToXContent(builder, params, t, getExceptionName(t), t.getMessage(), emptyMap(), emptyMap(), t.getCause());
        }
    }

    /**
     * Render any exception as a xcontent, encapsulated within a field or object named "error". The level of details that are rendered
     * depends on the value of the "detailed" parameter: when it's false only a simple message based on the type and message of the
     * exception is rendered. When it's true all detail are provided including guesses root causes, cause and potentially stack
     * trace.
     *
     * This method is usually used when the {@link Exception} is rendered as a full XContent object, and its output can be parsed
     * by the {@link #failureFromXContent(XContentParser)} method.
     */
    public static void generateFailureXContent(XContentBuilder builder, Params params, @Nullable Exception e, boolean detailed)
        throws IOException {
        // No exception to render as an error
        if (e == null) {
            builder.field(ERROR, "unknown");
            return;
        }

        // Render the exception with a simple message
        if (detailed == false) {
            String message = "No OpenSearchException found";
            Throwable t = e;
            for (int counter = 0; counter < 10 && t != null; counter++) {
                if (t instanceof OpenSearchException) {
                    message = t.getClass().getSimpleName() + "[" + t.getMessage() + "]";
                    break;
                }
                t = t.getCause();
            }
            builder.field(ERROR, message);
            return;
        }

        // Render the exception with all details
        final OpenSearchException[] rootCauses = OpenSearchException.guessRootCauses(e);
        builder.startObject(ERROR);
        {
            builder.startArray(ROOT_CAUSE);
            for (OpenSearchException rootCause : rootCauses) {
                builder.startObject();
                rootCause.toXContent(builder, new DelegatingMapParams(singletonMap(REST_EXCEPTION_SKIP_CAUSE, "true"), params));
                builder.endObject();
            }
            builder.endArray();
        }
        generateThrowableXContent(builder, params, e);
        builder.endObject();
    }

    /**
     * Parses the output of {@link #generateFailureXContent(XContentBuilder, Params, Exception, boolean)}
     */
    public static OpenSearchException failureFromXContent(XContentParser parser) throws IOException {
        XContentParser.Token token = parser.currentToken();
        ensureFieldName(parser, token, ERROR);

        token = parser.nextToken();
        if (token.isValue()) {
            return new OpenSearchException(buildMessage("exception", parser.text(), null));
        }

        ensureExpectedToken(XContentParser.Token.START_OBJECT, token, parser);
        token = parser.nextToken();

        // Root causes are parsed in the innerFromXContent() and are added as suppressed exceptions.
        return innerFromXContent(parser, true);
    }

    /**
     * Returns the root cause of this exception or multiple if different shards caused different exceptions
     */
    public OpenSearchException[] guessRootCauses() {
        final Throwable cause = getCause();
        if (cause != null && cause instanceof OpenSearchException) {
            return ((OpenSearchException) cause).guessRootCauses();
        }
        return new OpenSearchException[] { this };
    }

    /**
     * Returns the root cause of this exception or multiple if different shards caused different exceptions.
     * If the given exception is not an instance of {@link OpenSearchException} an empty array
     * is returned.
     */
    public static OpenSearchException[] guessRootCauses(Throwable t) {
        Throwable ex = ExceptionsHelper.unwrapCause(t);
        if (ex instanceof OpenSearchException) {
            // OpenSearchException knows how to guess its own root cause
            return ((OpenSearchException) ex).guessRootCauses();
        }
        if (ex instanceof XContentParseException) {
            /*
             * We'd like to unwrap parsing exceptions to the inner-most
             * parsing exception because that is generally the most interesting
             * exception to return to the user. If that exception is caused by
             * an OpenSearchException we'd like to keep unwrapping because
             * ElasticserachExceptions tend to contain useful information for
             * the user.
             */
            Throwable cause = ex.getCause();
            if (cause != null) {
                if (cause instanceof XContentParseException || cause instanceof OpenSearchException) {
                    return guessRootCauses(ex.getCause());
                }
            }
        }
        return new OpenSearchException[] { new OpenSearchException(ex.getMessage(), ex) {
            @Override
            protected String getExceptionName() {
                return getExceptionName(getCause());
            }
        } };
    }

    protected String getExceptionName() {
        return getExceptionName(this);
    }

    /**
     * Returns an underscore case name for the given exception. This method strips {@code OpenSearch} prefixes from exception names.
     */
    public static String getExceptionName(Throwable ex) {
        String simpleName = ex.getClass().getSimpleName();
        if (simpleName.startsWith("OpenSearch")) {
            simpleName = simpleName.substring("OpenSearch".length());
        }
        // TODO: do we really need to make the exception name in underscore casing?
        return toUnderscoreCase(simpleName);
    }

    static String buildMessage(String type, String reason, String stack) {
        StringBuilder message = new StringBuilder("OpenSearch exception [");
        message.append(TYPE).append('=').append(type).append(", ");
        message.append(REASON).append('=').append(reason);
        if (stack != null) {
            message.append(", ").append(STACK_TRACE).append('=').append(stack);
        }
        message.append(']');
        return message.toString();
    }

    @Override
    public String toString() {
        StringBuilder builder = new StringBuilder();
        if (metadata.containsKey(INDEX_METADATA_KEY)) {
            builder.append(getIndex());
            if (metadata.containsKey(SHARD_METADATA_KEY)) {
                builder.append('[').append(getShardId()).append(']');
            }
            builder.append(' ');
        }
        return builder.append(ExceptionsHelper.detailedMessage(this).trim()).toString();
    }

    /**
     * Deserializes stacktrace elements as well as suppressed exceptions from the given output stream and
     * adds it to the given exception.
     */
    public static <T extends Throwable> T readStackTrace(T throwable, StreamInput in) throws IOException {
        throwable.setStackTrace(in.readArray(i -> {
            final String declaringClasss = i.readString();
            final String fileName = i.readOptionalString();
            final String methodName = i.readString();
            final int lineNumber = i.readVInt();
            return new StackTraceElement(declaringClasss, methodName, fileName, lineNumber);
        }, StackTraceElement[]::new));

        int numSuppressed = in.readVInt();
        for (int i = 0; i < numSuppressed; i++) {
            throwable.addSuppressed(in.readException());
        }
        return throwable;
    }

    /**
     * Serializes the given exceptions stacktrace elements as well as it's suppressed exceptions to the given output stream.
     */
    public static <T extends Throwable> T writeStackTraces(T throwable, StreamOutput out, Writer<Throwable> exceptionWriter)
        throws IOException {
        out.writeArray((o, v) -> {
            o.writeString(v.getClassName());
            o.writeOptionalString(v.getFileName());
            o.writeString(v.getMethodName());
            o.writeVInt(v.getLineNumber());
        }, throwable.getStackTrace());
        out.writeArray(exceptionWriter, throwable.getSuppressed());
        return throwable;
    }

    /**
     * This is the list of Exceptions OpenSearch can throw over the wire or save into a corruption marker. Each value in the enum is a
     * single exception tying the Class to an id for use of the encode side and the id back to a constructor for use on the decode side. As
     * such its ok if the exceptions to change names so long as their constructor can still read the exception. Each exception is listed
     * in id order below. If you want to remove an exception leave a tombstone comment and mark the id as null in
     * ExceptionSerializationTests.testIds.ids.
     */
    private enum OpenSearchExceptionHandle {
        INDEX_SHARD_SNAPSHOT_FAILED_EXCEPTION(
            org.opensearch.index.snapshots.IndexShardSnapshotFailedException.class,
            org.opensearch.index.snapshots.IndexShardSnapshotFailedException::new,
            0,
            UNKNOWN_VERSION_ADDED
        ),
        DFS_PHASE_EXECUTION_EXCEPTION(
            org.opensearch.search.dfs.DfsPhaseExecutionException.class,
            org.opensearch.search.dfs.DfsPhaseExecutionException::new,
            1,
            UNKNOWN_VERSION_ADDED
        ),
        EXECUTION_CANCELLED_EXCEPTION(
            org.opensearch.common.util.CancellableThreads.ExecutionCancelledException.class,
            org.opensearch.common.util.CancellableThreads.ExecutionCancelledException::new,
            2,
            UNKNOWN_VERSION_ADDED
        ),
        CLUSTER_MANAGER_NOT_DISCOVERED_EXCEPTION(
            org.opensearch.discovery.ClusterManagerNotDiscoveredException.class,
            org.opensearch.discovery.ClusterManagerNotDiscoveredException::new,
            3,
            UNKNOWN_VERSION_ADDED
        ),
        OPENSEARCH_SECURITY_EXCEPTION(
            org.opensearch.OpenSearchSecurityException.class,
            org.opensearch.OpenSearchSecurityException::new,
            4,
            UNKNOWN_VERSION_ADDED
        ),
        INDEX_SHARD_RESTORE_EXCEPTION(
            org.opensearch.index.snapshots.IndexShardRestoreException.class,
            org.opensearch.index.snapshots.IndexShardRestoreException::new,
            5,
            UNKNOWN_VERSION_ADDED
        ),
        INDEX_CLOSED_EXCEPTION(
            org.opensearch.indices.IndexClosedException.class,
            org.opensearch.indices.IndexClosedException::new,
            6,
            UNKNOWN_VERSION_ADDED
        ),
        BIND_HTTP_EXCEPTION(
            org.opensearch.http.BindHttpException.class,
            org.opensearch.http.BindHttpException::new,
            7,
            UNKNOWN_VERSION_ADDED
        ),
        REDUCE_SEARCH_PHASE_EXCEPTION(
            org.opensearch.action.search.ReduceSearchPhaseException.class,
            org.opensearch.action.search.ReduceSearchPhaseException::new,
            8,
            UNKNOWN_VERSION_ADDED
        ),
        NODE_CLOSED_EXCEPTION(
            org.opensearch.node.NodeClosedException.class,
            org.opensearch.node.NodeClosedException::new,
            9,
            UNKNOWN_VERSION_ADDED
        ),
        SNAPSHOT_FAILED_ENGINE_EXCEPTION(
            org.opensearch.index.engine.SnapshotFailedEngineException.class,
            org.opensearch.index.engine.SnapshotFailedEngineException::new,
            10,
            UNKNOWN_VERSION_ADDED
        ),
        SHARD_NOT_FOUND_EXCEPTION(
            org.opensearch.index.shard.ShardNotFoundException.class,
            org.opensearch.index.shard.ShardNotFoundException::new,
            11,
            UNKNOWN_VERSION_ADDED
        ),
        CONNECT_TRANSPORT_EXCEPTION(
            org.opensearch.transport.ConnectTransportException.class,
            org.opensearch.transport.ConnectTransportException::new,
            12,
            UNKNOWN_VERSION_ADDED
        ),
        NOT_SERIALIZABLE_TRANSPORT_EXCEPTION(
            org.opensearch.transport.NotSerializableTransportException.class,
            org.opensearch.transport.NotSerializableTransportException::new,
            13,
            UNKNOWN_VERSION_ADDED
        ),
        RESPONSE_HANDLER_FAILURE_TRANSPORT_EXCEPTION(
            org.opensearch.transport.ResponseHandlerFailureTransportException.class,
            org.opensearch.transport.ResponseHandlerFailureTransportException::new,
            14,
            UNKNOWN_VERSION_ADDED
        ),
        INDEX_CREATION_EXCEPTION(
            org.opensearch.indices.IndexCreationException.class,
            org.opensearch.indices.IndexCreationException::new,
            15,
            UNKNOWN_VERSION_ADDED
        ),
        INDEX_NOT_FOUND_EXCEPTION(
            org.opensearch.index.IndexNotFoundException.class,
            org.opensearch.index.IndexNotFoundException::new,
            16,
            UNKNOWN_VERSION_ADDED
        ),
        ILLEGAL_SHARD_ROUTING_STATE_EXCEPTION(
            org.opensearch.cluster.routing.IllegalShardRoutingStateException.class,
            org.opensearch.cluster.routing.IllegalShardRoutingStateException::new,
            17,
            UNKNOWN_VERSION_ADDED
        ),
        BROADCAST_SHARD_OPERATION_FAILED_EXCEPTION(
            org.opensearch.action.support.broadcast.BroadcastShardOperationFailedException.class,
            org.opensearch.action.support.broadcast.BroadcastShardOperationFailedException::new,
            18,
            UNKNOWN_VERSION_ADDED
        ),
        RESOURCE_NOT_FOUND_EXCEPTION(
            org.opensearch.ResourceNotFoundException.class,
            org.opensearch.ResourceNotFoundException::new,
            19,
            UNKNOWN_VERSION_ADDED
        ),
        ACTION_TRANSPORT_EXCEPTION(
            org.opensearch.transport.ActionTransportException.class,
            org.opensearch.transport.ActionTransportException::new,
            20,
            UNKNOWN_VERSION_ADDED
        ),
        OPENSEARCH_GENERATION_EXCEPTION(
            org.opensearch.OpenSearchGenerationException.class,
            org.opensearch.OpenSearchGenerationException::new,
            21,
            UNKNOWN_VERSION_ADDED
        ),
        // 22 was CreateFailedEngineException
        INDEX_SHARD_STARTED_EXCEPTION(
            org.opensearch.index.shard.IndexShardStartedException.class,
            org.opensearch.index.shard.IndexShardStartedException::new,
            23,
            UNKNOWN_VERSION_ADDED
        ),
        SEARCH_CONTEXT_MISSING_EXCEPTION(
            org.opensearch.search.SearchContextMissingException.class,
            org.opensearch.search.SearchContextMissingException::new,
            24,
            UNKNOWN_VERSION_ADDED
        ),
        GENERAL_SCRIPT_EXCEPTION(
            org.opensearch.script.GeneralScriptException.class,
            org.opensearch.script.GeneralScriptException::new,
            25,
            UNKNOWN_VERSION_ADDED
        ),
        // 26 was BatchOperationException
        SNAPSHOT_CREATION_EXCEPTION(
            org.opensearch.snapshots.SnapshotCreationException.class,
            org.opensearch.snapshots.SnapshotCreationException::new,
            27,
            UNKNOWN_VERSION_ADDED
        ),
        // 28 was DeleteFailedEngineException, deprecated in 6.0, removed in 7.0
        DOCUMENT_MISSING_EXCEPTION(
            org.opensearch.index.engine.DocumentMissingException.class,
            org.opensearch.index.engine.DocumentMissingException::new,
            29,
            UNKNOWN_VERSION_ADDED
        ),
        SNAPSHOT_EXCEPTION(
            org.opensearch.snapshots.SnapshotException.class,
            org.opensearch.snapshots.SnapshotException::new,
            30,
            UNKNOWN_VERSION_ADDED
        ),
        INVALID_ALIAS_NAME_EXCEPTION(
            org.opensearch.indices.InvalidAliasNameException.class,
            org.opensearch.indices.InvalidAliasNameException::new,
            31,
            UNKNOWN_VERSION_ADDED
        ),
        INVALID_INDEX_NAME_EXCEPTION(
            org.opensearch.indices.InvalidIndexNameException.class,
            org.opensearch.indices.InvalidIndexNameException::new,
            32,
            UNKNOWN_VERSION_ADDED
        ),
        INDEX_PRIMARY_SHARD_NOT_ALLOCATED_EXCEPTION(
            org.opensearch.indices.IndexPrimaryShardNotAllocatedException.class,
            org.opensearch.indices.IndexPrimaryShardNotAllocatedException::new,
            33,
            UNKNOWN_VERSION_ADDED
        ),
        TRANSPORT_EXCEPTION(
            org.opensearch.transport.TransportException.class,
            org.opensearch.transport.TransportException::new,
            34,
            UNKNOWN_VERSION_ADDED
        ),
        OPENSEARCH_PARSE_EXCEPTION(
            org.opensearch.OpenSearchParseException.class,
            org.opensearch.OpenSearchParseException::new,
            35,
            UNKNOWN_VERSION_ADDED
        ),
        SEARCH_EXCEPTION(
            org.opensearch.search.SearchException.class,
            org.opensearch.search.SearchException::new,
            36,
            UNKNOWN_VERSION_ADDED
        ),
        MAPPER_EXCEPTION(
            org.opensearch.index.mapper.MapperException.class,
            org.opensearch.index.mapper.MapperException::new,
            37,
            UNKNOWN_VERSION_ADDED
        ),
        INVALID_TYPE_NAME_EXCEPTION(
            org.opensearch.indices.InvalidTypeNameException.class,
            org.opensearch.indices.InvalidTypeNameException::new,
            38,
            UNKNOWN_VERSION_ADDED
        ),
        SNAPSHOT_RESTORE_EXCEPTION(
            org.opensearch.snapshots.SnapshotRestoreException.class,
            org.opensearch.snapshots.SnapshotRestoreException::new,
            39,
            UNKNOWN_VERSION_ADDED
        ),
        PARSING_EXCEPTION(
            org.opensearch.common.ParsingException.class,
            org.opensearch.common.ParsingException::new,
            40,
            UNKNOWN_VERSION_ADDED
        ),
        INDEX_SHARD_CLOSED_EXCEPTION(
            org.opensearch.index.shard.IndexShardClosedException.class,
            org.opensearch.index.shard.IndexShardClosedException::new,
            41,
            UNKNOWN_VERSION_ADDED
        ),
        RECOVER_FILES_RECOVERY_EXCEPTION(
            org.opensearch.indices.recovery.RecoverFilesRecoveryException.class,
            org.opensearch.indices.recovery.RecoverFilesRecoveryException::new,
            42,
            UNKNOWN_VERSION_ADDED
        ),
        TRUNCATED_TRANSLOG_EXCEPTION(
            org.opensearch.index.translog.TruncatedTranslogException.class,
            org.opensearch.index.translog.TruncatedTranslogException::new,
            43,
            UNKNOWN_VERSION_ADDED
        ),
        RECOVERY_FAILED_EXCEPTION(
            org.opensearch.indices.recovery.RecoveryFailedException.class,
            org.opensearch.indices.recovery.RecoveryFailedException::new,
            44,
            UNKNOWN_VERSION_ADDED
        ),
        INDEX_SHARD_RELOCATED_EXCEPTION(
            org.opensearch.index.shard.IndexShardRelocatedException.class,
            org.opensearch.index.shard.IndexShardRelocatedException::new,
            45,
            UNKNOWN_VERSION_ADDED
        ),
        NODE_SHOULD_NOT_CONNECT_EXCEPTION(
            org.opensearch.transport.NodeShouldNotConnectException.class,
            org.opensearch.transport.NodeShouldNotConnectException::new,
            46,
            UNKNOWN_VERSION_ADDED
        ),
        // 47 used to be for IndexTemplateAlreadyExistsException which was deprecated in 5.1 removed in 6.0
        TRANSLOG_CORRUPTED_EXCEPTION(
            org.opensearch.index.translog.TranslogCorruptedException.class,
            org.opensearch.index.translog.TranslogCorruptedException::new,
            48,
            UNKNOWN_VERSION_ADDED
        ),
        CLUSTER_BLOCK_EXCEPTION(
            org.opensearch.cluster.block.ClusterBlockException.class,
            org.opensearch.cluster.block.ClusterBlockException::new,
            49,
            UNKNOWN_VERSION_ADDED
        ),
        FETCH_PHASE_EXECUTION_EXCEPTION(
            org.opensearch.search.fetch.FetchPhaseExecutionException.class,
            org.opensearch.search.fetch.FetchPhaseExecutionException::new,
            50,
            UNKNOWN_VERSION_ADDED
        ),
        // 51 used to be for IndexShardAlreadyExistsException which was deprecated in 5.1 removed in 6.0
        VERSION_CONFLICT_ENGINE_EXCEPTION(
            org.opensearch.index.engine.VersionConflictEngineException.class,
            org.opensearch.index.engine.VersionConflictEngineException::new,
            52,
            UNKNOWN_VERSION_ADDED
        ),
        ENGINE_EXCEPTION(
            org.opensearch.index.engine.EngineException.class,
            org.opensearch.index.engine.EngineException::new,
            53,
            UNKNOWN_VERSION_ADDED
        ),
        // 54 was DocumentAlreadyExistsException, which is superseded by VersionConflictEngineException
        NO_SUCH_NODE_EXCEPTION(
            org.opensearch.action.NoSuchNodeException.class,
            org.opensearch.action.NoSuchNodeException::new,
            55,
            UNKNOWN_VERSION_ADDED
        ),
        SETTINGS_EXCEPTION(
            org.opensearch.common.settings.SettingsException.class,
            org.opensearch.common.settings.SettingsException::new,
            56,
            UNKNOWN_VERSION_ADDED
        ),
        INDEX_TEMPLATE_MISSING_EXCEPTION(
            org.opensearch.indices.IndexTemplateMissingException.class,
            org.opensearch.indices.IndexTemplateMissingException::new,
            57,
            UNKNOWN_VERSION_ADDED
        ),
        SEND_REQUEST_TRANSPORT_EXCEPTION(
            org.opensearch.transport.SendRequestTransportException.class,
            org.opensearch.transport.SendRequestTransportException::new,
            58,
            UNKNOWN_VERSION_ADDED
        ),
        // 59 used to be OpenSearchRejectedExecutionException
        // 60 used to be for EarlyTerminationException
        // 61 used to be for RoutingValidationException
        NOT_SERIALIZABLE_EXCEPTION_WRAPPER(
            org.opensearch.common.io.stream.NotSerializableExceptionWrapper.class,
            org.opensearch.common.io.stream.NotSerializableExceptionWrapper::new,
            62,
            UNKNOWN_VERSION_ADDED
        ),
        ALIAS_FILTER_PARSING_EXCEPTION(
            org.opensearch.indices.AliasFilterParsingException.class,
            org.opensearch.indices.AliasFilterParsingException::new,
            63,
            UNKNOWN_VERSION_ADDED
        ),
        // 64 was DeleteByQueryFailedEngineException, which was removed in 5.0
        GATEWAY_EXCEPTION(
            org.opensearch.gateway.GatewayException.class,
            org.opensearch.gateway.GatewayException::new,
            65,
            UNKNOWN_VERSION_ADDED
        ),
        INDEX_SHARD_NOT_RECOVERING_EXCEPTION(
            org.opensearch.index.shard.IndexShardNotRecoveringException.class,
            org.opensearch.index.shard.IndexShardNotRecoveringException::new,
            66,
            UNKNOWN_VERSION_ADDED
        ),
        HTTP_EXCEPTION(org.opensearch.http.HttpException.class, org.opensearch.http.HttpException::new, 67, UNKNOWN_VERSION_ADDED),
        OPENSEARCH_EXCEPTION(OpenSearchException.class, OpenSearchException::new, 68, UNKNOWN_VERSION_ADDED),
        SNAPSHOT_MISSING_EXCEPTION(
            org.opensearch.snapshots.SnapshotMissingException.class,
            org.opensearch.snapshots.SnapshotMissingException::new,
            69,
            UNKNOWN_VERSION_ADDED
        ),
        PRIMARY_MISSING_ACTION_EXCEPTION(
            org.opensearch.action.PrimaryMissingActionException.class,
            org.opensearch.action.PrimaryMissingActionException::new,
            70,
            UNKNOWN_VERSION_ADDED
        ),
        FAILED_NODE_EXCEPTION(
            org.opensearch.action.FailedNodeException.class,
            org.opensearch.action.FailedNodeException::new,
            71,
            UNKNOWN_VERSION_ADDED
        ),
        SEARCH_PARSE_EXCEPTION(
            org.opensearch.search.SearchParseException.class,
            org.opensearch.search.SearchParseException::new,
            72,
            UNKNOWN_VERSION_ADDED
        ),
        CONCURRENT_SNAPSHOT_EXECUTION_EXCEPTION(
            org.opensearch.snapshots.ConcurrentSnapshotExecutionException.class,
            org.opensearch.snapshots.ConcurrentSnapshotExecutionException::new,
            73,
            UNKNOWN_VERSION_ADDED
        ),
        BLOB_STORE_EXCEPTION(
            org.opensearch.common.blobstore.BlobStoreException.class,
            org.opensearch.common.blobstore.BlobStoreException::new,
            74,
            UNKNOWN_VERSION_ADDED
        ),
        INCOMPATIBLE_CLUSTER_STATE_VERSION_EXCEPTION(
            org.opensearch.cluster.IncompatibleClusterStateVersionException.class,
            org.opensearch.cluster.IncompatibleClusterStateVersionException::new,
            75,
            UNKNOWN_VERSION_ADDED
        ),
        RECOVERY_ENGINE_EXCEPTION(
            org.opensearch.index.engine.RecoveryEngineException.class,
            org.opensearch.index.engine.RecoveryEngineException::new,
            76,
            UNKNOWN_VERSION_ADDED
        ),
        UNCATEGORIZED_EXECUTION_EXCEPTION(
            org.opensearch.common.util.concurrent.UncategorizedExecutionException.class,
            org.opensearch.common.util.concurrent.UncategorizedExecutionException::new,
            77,
            UNKNOWN_VERSION_ADDED
        ),
        TIMESTAMP_PARSING_EXCEPTION(
            org.opensearch.action.TimestampParsingException.class,
            org.opensearch.action.TimestampParsingException::new,
            78,
            UNKNOWN_VERSION_ADDED
        ),
        ROUTING_MISSING_EXCEPTION(
            org.opensearch.action.RoutingMissingException.class,
            org.opensearch.action.RoutingMissingException::new,
            79,
            UNKNOWN_VERSION_ADDED
        ),
        // 80 was IndexFailedEngineException, deprecated in 6.0, removed in 7.0
        INDEX_SHARD_RESTORE_FAILED_EXCEPTION(
            org.opensearch.index.snapshots.IndexShardRestoreFailedException.class,
            org.opensearch.index.snapshots.IndexShardRestoreFailedException::new,
            81,
            UNKNOWN_VERSION_ADDED
        ),
        REPOSITORY_EXCEPTION(
            org.opensearch.repositories.RepositoryException.class,
            org.opensearch.repositories.RepositoryException::new,
            82,
            UNKNOWN_VERSION_ADDED
        ),
        RECEIVE_TIMEOUT_TRANSPORT_EXCEPTION(
            org.opensearch.transport.ReceiveTimeoutTransportException.class,
            org.opensearch.transport.ReceiveTimeoutTransportException::new,
            83,
            UNKNOWN_VERSION_ADDED
        ),
        NODE_DISCONNECTED_EXCEPTION(
            org.opensearch.transport.NodeDisconnectedException.class,
            org.opensearch.transport.NodeDisconnectedException::new,
            84,
            UNKNOWN_VERSION_ADDED
        ),
        // 85 used to be for AlreadyExpiredException
        AGGREGATION_EXECUTION_EXCEPTION(
            org.opensearch.search.aggregations.AggregationExecutionException.class,
            org.opensearch.search.aggregations.AggregationExecutionException::new,
            86,
            UNKNOWN_VERSION_ADDED
        ),
        // 87 used to be for MergeMappingException
        INVALID_INDEX_TEMPLATE_EXCEPTION(
            org.opensearch.indices.InvalidIndexTemplateException.class,
            org.opensearch.indices.InvalidIndexTemplateException::new,
            88,
            UNKNOWN_VERSION_ADDED
        ),
        REFRESH_FAILED_ENGINE_EXCEPTION(
            org.opensearch.index.engine.RefreshFailedEngineException.class,
            org.opensearch.index.engine.RefreshFailedEngineException::new,
            90,
            UNKNOWN_VERSION_ADDED
        ),
        AGGREGATION_INITIALIZATION_EXCEPTION(
            org.opensearch.search.aggregations.AggregationInitializationException.class,
            org.opensearch.search.aggregations.AggregationInitializationException::new,
            91,
            UNKNOWN_VERSION_ADDED
        ),
        DELAY_RECOVERY_EXCEPTION(
            org.opensearch.indices.recovery.DelayRecoveryException.class,
            org.opensearch.indices.recovery.DelayRecoveryException::new,
            92,
            UNKNOWN_VERSION_ADDED
        ),
        // 93 used to be for IndexWarmerMissingException
        NO_NODE_AVAILABLE_EXCEPTION(
            org.opensearch.client.transport.NoNodeAvailableException.class,
            org.opensearch.client.transport.NoNodeAvailableException::new,
            94,
            UNKNOWN_VERSION_ADDED
        ),
        INVALID_SNAPSHOT_NAME_EXCEPTION(
            org.opensearch.snapshots.InvalidSnapshotNameException.class,
            org.opensearch.snapshots.InvalidSnapshotNameException::new,
            96,
            UNKNOWN_VERSION_ADDED
        ),
        ILLEGAL_INDEX_SHARD_STATE_EXCEPTION(
            org.opensearch.index.shard.IllegalIndexShardStateException.class,
            org.opensearch.index.shard.IllegalIndexShardStateException::new,
            97,
            UNKNOWN_VERSION_ADDED
        ),
        INDEX_SHARD_SNAPSHOT_EXCEPTION(
            org.opensearch.index.snapshots.IndexShardSnapshotException.class,
            org.opensearch.index.snapshots.IndexShardSnapshotException::new,
            98,
            UNKNOWN_VERSION_ADDED
        ),
        INDEX_SHARD_NOT_STARTED_EXCEPTION(
            org.opensearch.index.shard.IndexShardNotStartedException.class,
            org.opensearch.index.shard.IndexShardNotStartedException::new,
            99,
            UNKNOWN_VERSION_ADDED
        ),
        SEARCH_PHASE_EXECUTION_EXCEPTION(
            org.opensearch.action.search.SearchPhaseExecutionException.class,
            org.opensearch.action.search.SearchPhaseExecutionException::new,
            100,
            UNKNOWN_VERSION_ADDED
        ),
        ACTION_NOT_FOUND_TRANSPORT_EXCEPTION(
            org.opensearch.transport.ActionNotFoundTransportException.class,
            org.opensearch.transport.ActionNotFoundTransportException::new,
            101,
            UNKNOWN_VERSION_ADDED
        ),
        TRANSPORT_SERIALIZATION_EXCEPTION(
            org.opensearch.transport.TransportSerializationException.class,
            org.opensearch.transport.TransportSerializationException::new,
            102,
            UNKNOWN_VERSION_ADDED
        ),
        REMOTE_TRANSPORT_EXCEPTION(
            org.opensearch.transport.RemoteTransportException.class,
            org.opensearch.transport.RemoteTransportException::new,
            103,
            UNKNOWN_VERSION_ADDED
        ),
        ENGINE_CREATION_FAILURE_EXCEPTION(
            org.opensearch.index.engine.EngineCreationFailureException.class,
            org.opensearch.index.engine.EngineCreationFailureException::new,
            104,
            UNKNOWN_VERSION_ADDED
        ),
        ROUTING_EXCEPTION(
            org.opensearch.cluster.routing.RoutingException.class,
            org.opensearch.cluster.routing.RoutingException::new,
            105,
            UNKNOWN_VERSION_ADDED
        ),
        INDEX_SHARD_RECOVERY_EXCEPTION(
            org.opensearch.index.shard.IndexShardRecoveryException.class,
            org.opensearch.index.shard.IndexShardRecoveryException::new,
            106,
            UNKNOWN_VERSION_ADDED
        ),
        REPOSITORY_MISSING_EXCEPTION(
            org.opensearch.repositories.RepositoryMissingException.class,
            org.opensearch.repositories.RepositoryMissingException::new,
            107,
            UNKNOWN_VERSION_ADDED
        ),
        DOCUMENT_SOURCE_MISSING_EXCEPTION(
            org.opensearch.index.engine.DocumentSourceMissingException.class,
            org.opensearch.index.engine.DocumentSourceMissingException::new,
            109,
            UNKNOWN_VERSION_ADDED
        ),
        // 110 used to be FlushNotAllowedEngineException
        NO_CLASS_SETTINGS_EXCEPTION(
            org.opensearch.common.settings.NoClassSettingsException.class,
            org.opensearch.common.settings.NoClassSettingsException::new,
            111,
            UNKNOWN_VERSION_ADDED
        ),
        BIND_TRANSPORT_EXCEPTION(
            org.opensearch.transport.BindTransportException.class,
            org.opensearch.transport.BindTransportException::new,
            112,
            UNKNOWN_VERSION_ADDED
        ),
        ALIASES_NOT_FOUND_EXCEPTION(
            org.opensearch.rest.action.admin.indices.AliasesNotFoundException.class,
            org.opensearch.rest.action.admin.indices.AliasesNotFoundException::new,
            113,
            UNKNOWN_VERSION_ADDED
        ),
        INDEX_SHARD_RECOVERING_EXCEPTION(
            org.opensearch.index.shard.IndexShardRecoveringException.class,
            org.opensearch.index.shard.IndexShardRecoveringException::new,
            114,
            UNKNOWN_VERSION_ADDED
        ),
        TRANSLOG_EXCEPTION(
            org.opensearch.index.translog.TranslogException.class,
            org.opensearch.index.translog.TranslogException::new,
            115,
            UNKNOWN_VERSION_ADDED
        ),
        PROCESS_CLUSTER_EVENT_TIMEOUT_EXCEPTION(
            org.opensearch.cluster.metadata.ProcessClusterEventTimeoutException.class,
            org.opensearch.cluster.metadata.ProcessClusterEventTimeoutException::new,
            116,
            UNKNOWN_VERSION_ADDED
        ),
        RETRY_ON_PRIMARY_EXCEPTION(
            ReplicationOperation.RetryOnPrimaryException.class,
            ReplicationOperation.RetryOnPrimaryException::new,
            117,
            UNKNOWN_VERSION_ADDED
        ),
        OPENSEARCH_TIMEOUT_EXCEPTION(
            org.opensearch.OpenSearchTimeoutException.class,
            org.opensearch.OpenSearchTimeoutException::new,
            118,
            UNKNOWN_VERSION_ADDED
        ),
        QUERY_PHASE_EXECUTION_EXCEPTION(
            org.opensearch.search.query.QueryPhaseExecutionException.class,
            org.opensearch.search.query.QueryPhaseExecutionException::new,
            119,
            UNKNOWN_VERSION_ADDED
        ),
        REPOSITORY_VERIFICATION_EXCEPTION(
            org.opensearch.repositories.RepositoryVerificationException.class,
            org.opensearch.repositories.RepositoryVerificationException::new,
            120,
            UNKNOWN_VERSION_ADDED
        ),
        INVALID_AGGREGATION_PATH_EXCEPTION(
            org.opensearch.search.aggregations.InvalidAggregationPathException.class,
            org.opensearch.search.aggregations.InvalidAggregationPathException::new,
            121,
            UNKNOWN_VERSION_ADDED
        ),
        // 123 used to be IndexAlreadyExistsException and was renamed
        RESOURCE_ALREADY_EXISTS_EXCEPTION(
            ResourceAlreadyExistsException.class,
            ResourceAlreadyExistsException::new,
            123,
            UNKNOWN_VERSION_ADDED
        ),
        // 124 used to be Script.ScriptParseException
        HTTP_REQUEST_ON_TRANSPORT_EXCEPTION(
            TcpTransport.HttpRequestOnTransportException.class,
            TcpTransport.HttpRequestOnTransportException::new,
            125,
            UNKNOWN_VERSION_ADDED
        ),
        MAPPER_PARSING_EXCEPTION(
            org.opensearch.index.mapper.MapperParsingException.class,
            org.opensearch.index.mapper.MapperParsingException::new,
            126,
            UNKNOWN_VERSION_ADDED
        ),
        // 127 used to be org.opensearch.search.SearchContextException
        SEARCH_SOURCE_BUILDER_EXCEPTION(
            org.opensearch.search.builder.SearchSourceBuilderException.class,
            org.opensearch.search.builder.SearchSourceBuilderException::new,
            128,
            UNKNOWN_VERSION_ADDED
        ),
        // 129 was EngineClosedException
        NO_SHARD_AVAILABLE_ACTION_EXCEPTION(
            org.opensearch.action.NoShardAvailableActionException.class,
            org.opensearch.action.NoShardAvailableActionException::new,
            130,
            UNKNOWN_VERSION_ADDED
        ),
        UNAVAILABLE_SHARDS_EXCEPTION(
            org.opensearch.action.UnavailableShardsException.class,
            org.opensearch.action.UnavailableShardsException::new,
            131,
            UNKNOWN_VERSION_ADDED
        ),
        FLUSH_FAILED_ENGINE_EXCEPTION(
            org.opensearch.index.engine.FlushFailedEngineException.class,
            org.opensearch.index.engine.FlushFailedEngineException::new,
            132,
            UNKNOWN_VERSION_ADDED
        ),
        CIRCUIT_BREAKING_EXCEPTION(
            org.opensearch.common.breaker.CircuitBreakingException.class,
            org.opensearch.common.breaker.CircuitBreakingException::new,
            133,
            UNKNOWN_VERSION_ADDED
        ),
        NODE_NOT_CONNECTED_EXCEPTION(
            org.opensearch.transport.NodeNotConnectedException.class,
            org.opensearch.transport.NodeNotConnectedException::new,
            134,
            UNKNOWN_VERSION_ADDED
        ),
        STRICT_DYNAMIC_MAPPING_EXCEPTION(
            org.opensearch.index.mapper.StrictDynamicMappingException.class,
            org.opensearch.index.mapper.StrictDynamicMappingException::new,
            135,
            UNKNOWN_VERSION_ADDED
        ),
        RETRY_ON_REPLICA_EXCEPTION(
            org.opensearch.action.support.replication.TransportReplicationAction.RetryOnReplicaException.class,
            org.opensearch.action.support.replication.TransportReplicationAction.RetryOnReplicaException::new,
            136,
            UNKNOWN_VERSION_ADDED
        ),
        TYPE_MISSING_EXCEPTION(
            org.opensearch.indices.TypeMissingException.class,
            org.opensearch.indices.TypeMissingException::new,
            137,
            UNKNOWN_VERSION_ADDED
        ),
        FAILED_TO_COMMIT_CLUSTER_STATE_EXCEPTION(
            org.opensearch.cluster.coordination.FailedToCommitClusterStateException.class,
            org.opensearch.cluster.coordination.FailedToCommitClusterStateException::new,
            140,
            UNKNOWN_VERSION_ADDED
        ),
        QUERY_SHARD_EXCEPTION(
            org.opensearch.index.query.QueryShardException.class,
            org.opensearch.index.query.QueryShardException::new,
            141,
            UNKNOWN_VERSION_ADDED
        ),
        NO_LONGER_PRIMARY_SHARD_EXCEPTION(
            ShardStateAction.NoLongerPrimaryShardException.class,
            ShardStateAction.NoLongerPrimaryShardException::new,
            142,
            UNKNOWN_VERSION_ADDED
        ),
        SCRIPT_EXCEPTION(
            org.opensearch.script.ScriptException.class,
            org.opensearch.script.ScriptException::new,
            143,
            UNKNOWN_VERSION_ADDED
        ),
        NOT_CLUSTER_MANAGER_EXCEPTION(
            org.opensearch.cluster.NotClusterManagerException.class,
            org.opensearch.cluster.NotClusterManagerException::new,
            144,
            UNKNOWN_VERSION_ADDED
        ),
        STATUS_EXCEPTION(
            org.opensearch.OpenSearchStatusException.class,
            org.opensearch.OpenSearchStatusException::new,
            145,
            UNKNOWN_VERSION_ADDED
        ),
        TASK_CANCELLED_EXCEPTION(
            org.opensearch.tasks.TaskCancelledException.class,
            org.opensearch.tasks.TaskCancelledException::new,
            146,
            UNKNOWN_VERSION_ADDED
        ),
        SHARD_LOCK_OBTAIN_FAILED_EXCEPTION(
            org.opensearch.env.ShardLockObtainFailedException.class,
            org.opensearch.env.ShardLockObtainFailedException::new,
            147,
            UNKNOWN_VERSION_ADDED
        ),
        // 148 was UnknownNamedObjectException
        TOO_MANY_BUCKETS_EXCEPTION(
            MultiBucketConsumerService.TooManyBucketsException.class,
            MultiBucketConsumerService.TooManyBucketsException::new,
            149,
            UNKNOWN_VERSION_ADDED
        ),
        COORDINATION_STATE_REJECTED_EXCEPTION(
            org.opensearch.cluster.coordination.CoordinationStateRejectedException.class,
            org.opensearch.cluster.coordination.CoordinationStateRejectedException::new,
            150,
            LegacyESVersion.V_7_0_0
        ),
        SNAPSHOT_IN_PROGRESS_EXCEPTION(
            org.opensearch.snapshots.SnapshotInProgressException.class,
            org.opensearch.snapshots.SnapshotInProgressException::new,
            151,
            UNKNOWN_VERSION_ADDED
        ),
        NO_SUCH_REMOTE_CLUSTER_EXCEPTION(
            org.opensearch.transport.NoSuchRemoteClusterException.class,
            org.opensearch.transport.NoSuchRemoteClusterException::new,
            152,
            UNKNOWN_VERSION_ADDED
        ),
        RETENTION_LEASE_ALREADY_EXISTS_EXCEPTION(
            org.opensearch.index.seqno.RetentionLeaseAlreadyExistsException.class,
            org.opensearch.index.seqno.RetentionLeaseAlreadyExistsException::new,
            153,
            UNKNOWN_VERSION_ADDED
        ),
        RETENTION_LEASE_NOT_FOUND_EXCEPTION(
            org.opensearch.index.seqno.RetentionLeaseNotFoundException.class,
            org.opensearch.index.seqno.RetentionLeaseNotFoundException::new,
            154,
            UNKNOWN_VERSION_ADDED
        ),
        SHARD_NOT_IN_PRIMARY_MODE_EXCEPTION(
            org.opensearch.index.shard.ShardNotInPrimaryModeException.class,
            org.opensearch.index.shard.ShardNotInPrimaryModeException::new,
            155,
            UNKNOWN_VERSION_ADDED
        ),
        RETENTION_LEASE_INVALID_RETAINING_SEQUENCE_NUMBER_EXCEPTION(
            org.opensearch.index.seqno.RetentionLeaseInvalidRetainingSeqNoException.class,
            org.opensearch.index.seqno.RetentionLeaseInvalidRetainingSeqNoException::new,
            156,
            LegacyESVersion.V_7_5_0
        ),
        INGEST_PROCESSOR_EXCEPTION(
            org.opensearch.ingest.IngestProcessorException.class,
            org.opensearch.ingest.IngestProcessorException::new,
            157,
            LegacyESVersion.V_7_5_0
        ),
        PEER_RECOVERY_NOT_FOUND_EXCEPTION(
            org.opensearch.indices.recovery.PeerRecoveryNotFound.class,
            org.opensearch.indices.recovery.PeerRecoveryNotFound::new,
            158,
            LegacyESVersion.V_7_9_0
        ),
        NODE_HEALTH_CHECK_FAILURE_EXCEPTION(
            org.opensearch.cluster.coordination.NodeHealthCheckFailureException.class,
            org.opensearch.cluster.coordination.NodeHealthCheckFailureException::new,
            159,
            LegacyESVersion.V_7_9_0
        ),
        NO_SEED_NODE_LEFT_EXCEPTION(
            org.opensearch.transport.NoSeedNodeLeftException.class,
            org.opensearch.transport.NoSeedNodeLeftException::new,
            160,
            LegacyESVersion.V_7_10_0
        ),
        REPLICATION_FAILED_EXCEPTION(
            org.opensearch.indices.replication.common.ReplicationFailedException.class,
            org.opensearch.indices.replication.common.ReplicationFailedException::new,
            161,
            V_2_1_0
        ),
<<<<<<< HEAD
        /**
         * TODO: Change the version number of check as per version in which this change will be merged.
         */
        MASTER_TASK_THROTTLED_EXCEPTION(
            org.opensearch.cluster.service.MasterTaskThrottlingException.class,
            org.opensearch.cluster.service.MasterTaskThrottlingException::new,
            162,
            Version.V_3_0_0
=======
        PRIMARY_SHARD_CLOSED_EXCEPTION(
            org.opensearch.index.shard.PrimaryShardClosedException.class,
            org.opensearch.index.shard.PrimaryShardClosedException::new,
            162,
            V_3_0_0
>>>>>>> 70d911ca
        );

        final Class<? extends OpenSearchException> exceptionClass;
        final CheckedFunction<StreamInput, ? extends OpenSearchException, IOException> constructor;
        final int id;
        final Version versionAdded;

        <E extends OpenSearchException> OpenSearchExceptionHandle(
            Class<E> exceptionClass,
            CheckedFunction<StreamInput, E, IOException> constructor,
            int id,
            Version versionAdded
        ) {
            // We need the exceptionClass because you can't dig it out of the constructor reliably.
            this.exceptionClass = exceptionClass;
            this.constructor = constructor;
            this.versionAdded = versionAdded;
            this.id = id;
        }
    }

    /**
     * Returns an array of all registered handle IDs. These are the IDs for every registered
     * exception.
     *
     * @return an array of all registered handle IDs
     */
    static int[] ids() {
        return Arrays.stream(OpenSearchExceptionHandle.values()).mapToInt(h -> h.id).toArray();
    }

    /**
     * Returns an array of all registered pairs of handle IDs and exception classes. These pairs are
     * provided for every registered exception.
     *
     * @return an array of all registered pairs of handle IDs and exception classes
     */
    static Tuple<Integer, Class<? extends OpenSearchException>>[] classes() {
        @SuppressWarnings("unchecked")
        final Tuple<Integer, Class<? extends OpenSearchException>>[] ts = Arrays.stream(OpenSearchExceptionHandle.values())
            .map(h -> Tuple.tuple(h.id, h.exceptionClass))
            .toArray(Tuple[]::new);
        return ts;
    }

    static {
        ID_TO_SUPPLIER = unmodifiableMap(
            Arrays.stream(OpenSearchExceptionHandle.values()).collect(Collectors.toMap(e -> e.id, e -> e.constructor))
        );
        CLASS_TO_OPENSEARCH_EXCEPTION_HANDLE = unmodifiableMap(
            Arrays.stream(OpenSearchExceptionHandle.values()).collect(Collectors.toMap(e -> e.exceptionClass, e -> e))
        );
    }

    public Index getIndex() {
        List<String> index = getMetadata(INDEX_METADATA_KEY);
        if (index != null && index.isEmpty() == false) {
            List<String> index_uuid = getMetadata(INDEX_METADATA_KEY_UUID);
            return new Index(index.get(0), index_uuid.get(0));
        }

        return null;
    }

    public ShardId getShardId() {
        List<String> shard = getMetadata(SHARD_METADATA_KEY);
        if (shard != null && shard.isEmpty() == false) {
            return new ShardId(getIndex(), Integer.parseInt(shard.get(0)));
        }
        return null;
    }

    public void setIndex(Index index) {
        if (index != null) {
            addMetadata(INDEX_METADATA_KEY, index.getName());
            addMetadata(INDEX_METADATA_KEY_UUID, index.getUUID());
        }
    }

    public void setIndex(String index) {
        if (index != null) {
            setIndex(new Index(index, INDEX_UUID_NA_VALUE));
        }
    }

    public void setShard(ShardId shardId) {
        if (shardId != null) {
            setIndex(shardId.getIndex());
            addMetadata(SHARD_METADATA_KEY, Integer.toString(shardId.id()));
        }
    }

    public void setResources(String type, String... id) {
        assert type != null;
        addMetadata(RESOURCE_METADATA_ID_KEY, id);
        addMetadata(RESOURCE_METADATA_TYPE_KEY, type);
    }

    public List<String> getResourceId() {
        return getMetadata(RESOURCE_METADATA_ID_KEY);
    }

    public String getResourceType() {
        List<String> header = getMetadata(RESOURCE_METADATA_TYPE_KEY);
        if (header != null && header.isEmpty() == false) {
            assert header.size() == 1;
            return header.get(0);
        }
        return null;
    }

    // lower cases and adds underscores to transitions in a name
    private static String toUnderscoreCase(String value) {
        StringBuilder sb = new StringBuilder();
        boolean changed = false;
        for (int i = 0; i < value.length(); i++) {
            char c = value.charAt(i);
            if (Character.isUpperCase(c)) {
                if (!changed) {
                    // copy it over here
                    for (int j = 0; j < i; j++) {
                        sb.append(value.charAt(j));
                    }
                    changed = true;
                    if (i == 0) {
                        sb.append(Character.toLowerCase(c));
                    } else {
                        sb.append('_');
                        sb.append(Character.toLowerCase(c));
                    }
                } else {
                    sb.append('_');
                    sb.append(Character.toLowerCase(c));
                }
            } else {
                if (changed) {
                    sb.append(c);
                }
            }
        }
        if (!changed) {
            return value;
        }
        return sb.toString();
    }

}<|MERGE_RESOLUTION|>--- conflicted
+++ resolved
@@ -1603,22 +1603,20 @@
             161,
             V_2_1_0
         ),
-<<<<<<< HEAD
+        PRIMARY_SHARD_CLOSED_EXCEPTION(
+            org.opensearch.index.shard.PrimaryShardClosedException.class,
+            org.opensearch.index.shard.PrimaryShardClosedException::new,
+            162,
+            V_3_0_0
+        ),
         /**
          * TODO: Change the version number of check as per version in which this change will be merged.
          */
         MASTER_TASK_THROTTLED_EXCEPTION(
             org.opensearch.cluster.service.MasterTaskThrottlingException.class,
             org.opensearch.cluster.service.MasterTaskThrottlingException::new,
-            162,
+            163,
             Version.V_3_0_0
-=======
-        PRIMARY_SHARD_CLOSED_EXCEPTION(
-            org.opensearch.index.shard.PrimaryShardClosedException.class,
-            org.opensearch.index.shard.PrimaryShardClosedException::new,
-            162,
-            V_3_0_0
->>>>>>> 70d911ca
         );
 
         final Class<? extends OpenSearchException> exceptionClass;
