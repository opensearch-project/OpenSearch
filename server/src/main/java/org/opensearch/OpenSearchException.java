/*
 * SPDX-License-Identifier: Apache-2.0
 *
 * The OpenSearch Contributors require contributions made to
 * this file be licensed under the Apache-2.0 license or a
 * compatible open source license.
 */

/*
 * Licensed to Elasticsearch under one or more contributor
 * license agreements. See the NOTICE file distributed with
 * this work for additional information regarding copyright
 * ownership. Elasticsearch licenses this file to you under
 * the Apache License, Version 2.0 (the "License"); you may
 * not use this file except in compliance with the License.
 * You may obtain a copy of the License at
 *
 *    http://www.apache.org/licenses/LICENSE-2.0
 *
 * Unless required by applicable law or agreed to in writing,
 * software distributed under the License is distributed on an
 * "AS IS" BASIS, WITHOUT WARRANTIES OR CONDITIONS OF ANY
 * KIND, either express or implied.  See the License for the
 * specific language governing permissions and limitations
 * under the License.
 */

/*
 * Modifications Copyright OpenSearch Contributors. See
 * GitHub history for details.
 */

package org.opensearch;

import org.opensearch.action.support.replication.ReplicationOperation;
import org.opensearch.cluster.action.shard.ShardStateAction;
import org.opensearch.common.CheckedFunction;
import org.opensearch.common.Nullable;
import org.opensearch.common.ParseField;
import org.opensearch.common.collect.Tuple;
import org.opensearch.common.io.stream.StreamInput;
import org.opensearch.common.io.stream.StreamOutput;
import org.opensearch.common.io.stream.Writeable;
import org.opensearch.common.logging.LoggerMessageFormat;
import org.opensearch.common.xcontent.ToXContentFragment;
import org.opensearch.common.xcontent.XContentBuilder;
import org.opensearch.common.xcontent.XContentParseException;
import org.opensearch.common.xcontent.XContentParser;
import org.opensearch.index.Index;
import org.opensearch.index.shard.ShardId;
import org.opensearch.rest.RestStatus;
import org.opensearch.search.SearchException;
import org.opensearch.search.aggregations.MultiBucketConsumerService;
import org.opensearch.transport.TcpTransport;

import java.io.IOException;
import java.util.ArrayList;
import java.util.Arrays;
import java.util.Collections;
import java.util.HashMap;
import java.util.List;
import java.util.Map;
import java.util.Set;
import java.util.stream.Collectors;

import static java.util.Collections.emptyMap;
import static java.util.Collections.singletonMap;
import static java.util.Collections.unmodifiableMap;
import static org.opensearch.cluster.metadata.IndexMetadata.INDEX_UUID_NA_VALUE;
import static org.opensearch.common.xcontent.XContentParserUtils.ensureExpectedToken;
import static org.opensearch.common.xcontent.XContentParserUtils.ensureFieldName;

/**
 * A base class for all opensearch exceptions.
 */
public class OpenSearchException extends RuntimeException implements ToXContentFragment, Writeable {

    private static final Version UNKNOWN_VERSION_ADDED = Version.fromId(0);

    /**
     * Passed in the {@link Params} of {@link #generateThrowableXContent(XContentBuilder, Params, Throwable)}
     * to control if the {@code caused_by} element should render. Unlike most parameters to {@code toXContent} methods this parameter is
     * internal only and not available as a URL parameter.
     */
    private static final String REST_EXCEPTION_SKIP_CAUSE = "rest.exception.cause.skip";
    /**
     * Passed in the {@link Params} of {@link #generateThrowableXContent(XContentBuilder, Params, Throwable)}
     * to control if the {@code stack_trace} element should render. Unlike most parameters to {@code toXContent} methods this parameter is
     * internal only and not available as a URL parameter. Use the {@code error_trace} parameter instead.
     */
    public static final String REST_EXCEPTION_SKIP_STACK_TRACE = "rest.exception.stacktrace.skip";
    public static final boolean REST_EXCEPTION_SKIP_STACK_TRACE_DEFAULT = true;
    private static final boolean REST_EXCEPTION_SKIP_CAUSE_DEFAULT = false;
    private static final String INDEX_METADATA_KEY = "opensearch.index";
    private static final String INDEX_METADATA_KEY_UUID = "opensearch.index_uuid";
    private static final String SHARD_METADATA_KEY = "opensearch.shard";
    private static final String RESOURCE_METADATA_TYPE_KEY = "opensearch.resource.type";
    private static final String RESOURCE_METADATA_ID_KEY = "opensearch.resource.id";

    private static final String TYPE = "type";
    private static final String REASON = "reason";
    private static final String CAUSED_BY = "caused_by";
    private static final ParseField SUPPRESSED = new ParseField("suppressed");
    public static final String STACK_TRACE = "stack_trace";
    private static final String HEADER = "header";
    private static final String ERROR = "error";
    private static final String ROOT_CAUSE = "root_cause";

    private static final Map<Integer, CheckedFunction<StreamInput, ? extends OpenSearchException, IOException>> ID_TO_SUPPLIER;
    private static final Map<Class<? extends OpenSearchException>, OpenSearchExceptionHandle> CLASS_TO_OPENSEARCH_EXCEPTION_HANDLE;
    private final Map<String, List<String>> metadata = new HashMap<>();
    private final Map<String, List<String>> headers = new HashMap<>();

    /**
     * Construct a <code>OpenSearchException</code> with the specified cause exception.
     */
    public OpenSearchException(Throwable cause) {
        super(cause);
    }

    /**
     * Construct a <code>OpenSearchException</code> with the specified detail message.
     *
     * The message can be parameterized using <code>{}</code> as placeholders for the given
     * arguments
     *
     * @param msg  the detail message
     * @param args the arguments for the message
     */
    public OpenSearchException(String msg, Object... args) {
        super(LoggerMessageFormat.format(msg, args));
    }

    /**
     * Construct a <code>OpenSearchException</code> with the specified detail message
     * and nested exception.
     *
     * The message can be parameterized using <code>{}</code> as placeholders for the given
     * arguments
     *
     * @param msg   the detail message
     * @param cause the nested exception
     * @param args  the arguments for the message
     */
    public OpenSearchException(String msg, Throwable cause, Object... args) {
        super(LoggerMessageFormat.format(msg, args), cause);
    }

    public OpenSearchException(StreamInput in) throws IOException {
        super(in.readOptionalString(), in.readException());
        readStackTrace(this, in);
        headers.putAll(in.readMapOfLists(StreamInput::readString, StreamInput::readString));
        metadata.putAll(in.readMapOfLists(StreamInput::readString, StreamInput::readString));
    }

    /**
     * Adds a new piece of metadata with the given key.
     * If the provided key is already present, the corresponding metadata will be replaced
     */
    public void addMetadata(String key, String... values) {
        addMetadata(key, Arrays.asList(values));
    }

    /**
     * Adds a new piece of metadata with the given key.
     * If the provided key is already present, the corresponding metadata will be replaced
     */
    public void addMetadata(String key, List<String> values) {
        // we need to enforce this otherwise bw comp doesn't work properly, as "opensearch."
        // was the previous criteria to split headers in two sets
        if (key.startsWith("opensearch.") == false) {
            throw new IllegalArgumentException("exception metadata must start with [opensearch.], found [" + key + "] instead");
        }
        this.metadata.put(key, values);
    }

    /**
     * Returns a set of all metadata keys on this exception
     */
    public Set<String> getMetadataKeys() {
        return metadata.keySet();
    }

    /**
     * Returns the list of metadata values for the given key or {@code null} if no metadata for the
     * given key exists.
     */
    public List<String> getMetadata(String key) {
        return metadata.get(key);
    }

    protected Map<String, List<String>> getMetadata() {
        return metadata;
    }

    /**
     * Adds a new header with the given key.
     * This method will replace existing header if a header with the same key already exists
     */
    public void addHeader(String key, List<String> value) {
        // we need to enforce this otherwise bw comp doesn't work properly, as "opensearch."
        // was the previous criteria to split headers in two sets
        if (key.startsWith("opensearch.")) {
            throw new IllegalArgumentException("exception headers must not start with [opensearch.], found [" + key + "] instead");
        }
        this.headers.put(key, value);
    }

    /**
     * Adds a new header with the given key.
     * This method will replace existing header if a header with the same key already exists
     */
    public void addHeader(String key, String... value) {
        addHeader(key, Arrays.asList(value));
    }

    /**
     * Returns a set of all header keys on this exception
     */
    public Set<String> getHeaderKeys() {
        return headers.keySet();
    }

    /**
     * Returns the list of header values for the given key or {@code null} if no header for the
     * given key exists.
     */
    public List<String> getHeader(String key) {
        return headers.get(key);
    }

    protected Map<String, List<String>> getHeaders() {
        return headers;
    }

    /**
     * Returns the rest status code associated with this exception.
     */
    public RestStatus status() {
        Throwable cause = unwrapCause();
        if (cause == this) {
            return RestStatus.INTERNAL_SERVER_ERROR;
        } else {
            return ExceptionsHelper.status(cause);
        }
    }

    /**
     * Unwraps the actual cause from the exception for cases when the exception is a
     * {@link OpenSearchWrapperException}.
     *
     * @see ExceptionsHelper#unwrapCause(Throwable)
     */
    public Throwable unwrapCause() {
        return ExceptionsHelper.unwrapCause(this);
    }

    /**
     * Return the detail message, including the message from the nested exception
     * if there is one.
     */
    public String getDetailedMessage() {
        if (getCause() != null) {
            StringBuilder sb = new StringBuilder();
            sb.append(toString()).append("; ");
            if (getCause() instanceof OpenSearchException) {
                sb.append(((OpenSearchException) getCause()).getDetailedMessage());
            } else {
                sb.append(getCause());
            }
            return sb.toString();
        } else {
            return super.toString();
        }
    }

    /**
     * Retrieve the innermost cause of this exception, if none, returns the current exception.
     */
    public Throwable getRootCause() {
        Throwable rootCause = this;
        Throwable cause = getCause();
        while (cause != null && cause != rootCause) {
            rootCause = cause;
            cause = cause.getCause();
        }
        return rootCause;
    }

    @Override
    public void writeTo(StreamOutput out) throws IOException {
        out.writeOptionalString(this.getMessage());
        out.writeException(this.getCause());
        writeStackTraces(this, out, StreamOutput::writeException);
        out.writeMapOfLists(headers, StreamOutput::writeString, StreamOutput::writeString);
        out.writeMapOfLists(metadata, StreamOutput::writeString, StreamOutput::writeString);
    }

    public static OpenSearchException readException(StreamInput input, int id) throws IOException {
        CheckedFunction<StreamInput, ? extends OpenSearchException, IOException> opensearchException = ID_TO_SUPPLIER.get(id);
        if (opensearchException == null) {
            if (id == 127 && input.getVersion().before(LegacyESVersion.V_7_5_0)) {
                // was SearchContextException
                return new SearchException(input);
            }
            throw new IllegalStateException("unknown exception for id: " + id);
        }
        return opensearchException.apply(input);
    }

    /**
     * Returns <code>true</code> iff the given class is a registered for an exception to be read.
     */
    public static boolean isRegistered(Class<? extends Throwable> exception, Version version) {
        OpenSearchExceptionHandle openSearchExceptionHandle = CLASS_TO_OPENSEARCH_EXCEPTION_HANDLE.get(exception);
        if (openSearchExceptionHandle != null) {
            return version.onOrAfter(openSearchExceptionHandle.versionAdded);
        }
        return false;
    }

    static Set<Class<? extends OpenSearchException>> getRegisteredKeys() { // for testing
        return CLASS_TO_OPENSEARCH_EXCEPTION_HANDLE.keySet();
    }

    /**
     * Returns the serialization id the given exception.
     */
    public static int getId(Class<? extends OpenSearchException> exception) {
        return CLASS_TO_OPENSEARCH_EXCEPTION_HANDLE.get(exception).id;
    }

    @Override
    public XContentBuilder toXContent(XContentBuilder builder, Params params) throws IOException {
        Throwable ex = ExceptionsHelper.unwrapCause(this);
        if (ex != this) {
            generateThrowableXContent(builder, params, this);
        } else {
            innerToXContent(builder, params, this, getExceptionName(), getMessage(), headers, metadata, getCause());
        }
        return builder;
    }

    protected static void innerToXContent(XContentBuilder builder, Params params,
                                          Throwable throwable, String type, String message, Map<String, List<String>> headers,
                                          Map<String, List<String>> metadata, Throwable cause) throws IOException {
        builder.field(TYPE, type);
        builder.field(REASON, message);

        for (Map.Entry<String, List<String>> entry : metadata.entrySet()) {
            headerToXContent(builder, entry.getKey().substring("opensearch.".length()), entry.getValue());
        }

        if (throwable instanceof OpenSearchException) {
            OpenSearchException exception = (OpenSearchException) throwable;
            exception.metadataToXContent(builder, params);
        }

        if (params.paramAsBoolean(REST_EXCEPTION_SKIP_CAUSE, REST_EXCEPTION_SKIP_CAUSE_DEFAULT) == false) {
            if (cause != null) {
                builder.field(CAUSED_BY);
                builder.startObject();
                generateThrowableXContent(builder, params, cause);
                builder.endObject();
            }
        }

        if (headers.isEmpty() == false) {
            builder.startObject(HEADER);
            for (Map.Entry<String, List<String>> entry : headers.entrySet()) {
                headerToXContent(builder, entry.getKey(), entry.getValue());
            }
            builder.endObject();
        }

        if (params.paramAsBoolean(REST_EXCEPTION_SKIP_STACK_TRACE, REST_EXCEPTION_SKIP_STACK_TRACE_DEFAULT) == false) {
            builder.field(STACK_TRACE, ExceptionsHelper.stackTrace(throwable));
        }

        Throwable[] allSuppressed = throwable.getSuppressed();
        if (allSuppressed.length > 0) {
            builder.startArray(SUPPRESSED.getPreferredName());
            for (Throwable suppressed : allSuppressed) {
                builder.startObject();
                generateThrowableXContent(builder, params, suppressed);
                builder.endObject();
            }
            builder.endArray();
        }
    }

    private static void headerToXContent(XContentBuilder builder, String key, List<String> values) throws IOException {
        if (values != null && values.isEmpty() == false) {
            if (values.size() == 1) {
                builder.field(key, values.get(0));
            } else {
                builder.startArray(key);
                for (String value : values) {
                    builder.value(value);
                }
                builder.endArray();
            }
        }
    }

    /**
     * Renders additional per exception information into the XContent
     */
    protected void metadataToXContent(XContentBuilder builder, Params params) throws IOException {
    }

    /**
     * Generate a {@link OpenSearchException} from a {@link XContentParser}. This does not
     * return the original exception type (ie NodeClosedException for example) but just wraps
     * the type, the reason and the cause of the exception. It also recursively parses the
     * tree structure of the cause, returning it as a tree structure of {@link OpenSearchException}
     * instances.
     */
    public static OpenSearchException fromXContent(XContentParser parser) throws IOException {
        XContentParser.Token token = parser.nextToken();
        ensureExpectedToken(XContentParser.Token.FIELD_NAME, token, parser);
        return innerFromXContent(parser, false);
    }

    public static OpenSearchException innerFromXContent(XContentParser parser, boolean parseRootCauses) throws IOException {
        XContentParser.Token token = parser.currentToken();
        ensureExpectedToken(XContentParser.Token.FIELD_NAME, token, parser);

        String type = null, reason = null, stack = null;
        OpenSearchException cause = null;
        Map<String, List<String>> metadata = new HashMap<>();
        Map<String, List<String>> headers = new HashMap<>();
        List<OpenSearchException> rootCauses = new ArrayList<>();
        List<OpenSearchException> suppressed = new ArrayList<>();

        for (; token == XContentParser.Token.FIELD_NAME; token = parser.nextToken()) {
            String currentFieldName = parser.currentName();
            token = parser.nextToken();

            if (token.isValue()) {
                if (TYPE.equals(currentFieldName)) {
                    type = parser.text();
                } else if (REASON.equals(currentFieldName)) {
                    reason = parser.text();
                } else if (STACK_TRACE.equals(currentFieldName)) {
                    stack = parser.text();
                } else if (token == XContentParser.Token.VALUE_STRING) {
                    metadata.put(currentFieldName, Collections.singletonList(parser.text()));
                }
            } else if (token == XContentParser.Token.START_OBJECT) {
                if (CAUSED_BY.equals(currentFieldName)) {
                    cause = fromXContent(parser);
                } else if (HEADER.equals(currentFieldName)) {
                    while ((token = parser.nextToken()) != XContentParser.Token.END_OBJECT) {
                        if (token == XContentParser.Token.FIELD_NAME) {
                            currentFieldName = parser.currentName();
                        } else {
                            List<String> values = headers.getOrDefault(currentFieldName, new ArrayList<>());
                            if (token == XContentParser.Token.VALUE_STRING) {
                                values.add(parser.text());
                            } else if (token == XContentParser.Token.START_ARRAY) {
                                while ((token = parser.nextToken()) != XContentParser.Token.END_ARRAY) {
                                    if (token == XContentParser.Token.VALUE_STRING) {
                                        values.add(parser.text());
                                    } else {
                                        parser.skipChildren();
                                    }
                                }
                            } else if (token == XContentParser.Token.START_OBJECT) {
                                parser.skipChildren();
                            }
                            headers.put(currentFieldName, values);
                        }
                    }
                } else {
                    // Any additional metadata object added by the metadataToXContent method is ignored
                    // and skipped, so that the parser does not fail on unknown fields. The parser only
                    // support metadata key-pairs and metadata arrays of values.
                    parser.skipChildren();
                }
            } else if (token == XContentParser.Token.START_ARRAY) {
                if (parseRootCauses && ROOT_CAUSE.equals(currentFieldName)) {
                    while ((token = parser.nextToken()) != XContentParser.Token.END_ARRAY) {
                        rootCauses.add(fromXContent(parser));
                    }
                } else if (SUPPRESSED.match(currentFieldName, parser.getDeprecationHandler())) {
                    while ((token = parser.nextToken()) != XContentParser.Token.END_ARRAY) {
                        suppressed.add(fromXContent(parser));
                    }
                } else {
                    // Parse the array and add each item to the corresponding list of metadata.
                    // Arrays of objects are not supported yet and just ignored and skipped.
                    List<String> values = new ArrayList<>();
                    while ((token = parser.nextToken()) != XContentParser.Token.END_ARRAY) {
                        if (token == XContentParser.Token.VALUE_STRING) {
                            values.add(parser.text());
                        } else {
                            parser.skipChildren();
                        }
                    }
                    if (values.size() > 0) {
                        if (metadata.containsKey(currentFieldName)) {
                            values.addAll(metadata.get(currentFieldName));
                        }
                        metadata.put(currentFieldName, values);
                    }
                }
            }
        }

        OpenSearchException e = new OpenSearchException(buildMessage(type, reason, stack), cause);
        for (Map.Entry<String, List<String>> entry : metadata.entrySet()) {
            //subclasses can print out additional metadata through the metadataToXContent method. Simple key-value pairs will be
            //parsed back and become part of this metadata set, while objects and arrays are not supported when parsing back.
            //Those key-value pairs become part of the metadata set and inherit the "opensearch." prefix as that is currently required
            //by addMetadata. The prefix will get stripped out when printing metadata out so it will be effectively invisible.
            //TODO move subclasses that print out simple metadata to using addMetadata directly and support also numbers and booleans.
            //TODO rename metadataToXContent and have only SearchPhaseExecutionException use it, which prints out complex objects
            e.addMetadata("opensearch." + entry.getKey(), entry.getValue());
        }
        for (Map.Entry<String, List<String>> header : headers.entrySet()) {
            e.addHeader(header.getKey(), header.getValue());
        }

        // Adds root causes as suppressed exception. This way they are not lost
        // after parsing and can be retrieved using getSuppressed() method.
        for (OpenSearchException rootCause : rootCauses) {
            e.addSuppressed(rootCause);
        }
        for (OpenSearchException s : suppressed) {
            e.addSuppressed(s);
        }
        return e;
    }

    /**
     * Static toXContent helper method that renders {@link OpenSearchException} or {@link Throwable} instances
     * as XContent, delegating the rendering to {@link #toXContent(XContentBuilder, Params)}
     * or {@link #innerToXContent(XContentBuilder, Params, Throwable, String, String, Map, Map, Throwable)}.
     *
     * This method is usually used when the {@link Throwable} is rendered as a part of another XContent object, and its result can
     * be parsed back using the {@link #fromXContent(XContentParser)} method.
     */
    public static void generateThrowableXContent(XContentBuilder builder, Params params, Throwable t) throws IOException {
        t = ExceptionsHelper.unwrapCause(t);

        if (t instanceof OpenSearchException) {
            ((OpenSearchException) t).toXContent(builder, params);
        } else {
            innerToXContent(builder, params, t, getExceptionName(t), t.getMessage(), emptyMap(), emptyMap(), t.getCause());
        }
    }

    /**
     * Render any exception as a xcontent, encapsulated within a field or object named "error". The level of details that are rendered
     * depends on the value of the "detailed" parameter: when it's false only a simple message based on the type and message of the
     * exception is rendered. When it's true all detail are provided including guesses root causes, cause and potentially stack
     * trace.
     *
     * This method is usually used when the {@link Exception} is rendered as a full XContent object, and its output can be parsed
     * by the {@link #failureFromXContent(XContentParser)} method.
     */
    public static void generateFailureXContent(XContentBuilder builder, Params params, @Nullable Exception e, boolean detailed)
            throws IOException {
        // No exception to render as an error
        if (e == null) {
            builder.field(ERROR, "unknown");
            return;
        }

        // Render the exception with a simple message
        if (detailed == false) {
            String message = "No OpenSearchException found";
            Throwable t = e;
            for (int counter = 0; counter < 10 && t != null; counter++) {
                if (t instanceof OpenSearchException) {
                    message = t.getClass().getSimpleName() + "[" + t.getMessage() + "]";
                    break;
                }
                t = t.getCause();
            }
            builder.field(ERROR, message);
            return;
        }

        // Render the exception with all details
        final OpenSearchException[] rootCauses = OpenSearchException.guessRootCauses(e);
        builder.startObject(ERROR);
        {
            builder.startArray(ROOT_CAUSE);
            for (OpenSearchException rootCause : rootCauses) {
                builder.startObject();
                rootCause.toXContent(builder, new DelegatingMapParams(singletonMap(REST_EXCEPTION_SKIP_CAUSE, "true"), params));
                builder.endObject();
            }
            builder.endArray();
        }
        generateThrowableXContent(builder, params, e);
        builder.endObject();
    }

    /**
     * Parses the output of {@link #generateFailureXContent(XContentBuilder, Params, Exception, boolean)}
     */
    public static OpenSearchException failureFromXContent(XContentParser parser) throws IOException {
        XContentParser.Token token = parser.currentToken();
        ensureFieldName(parser, token, ERROR);

        token = parser.nextToken();
        if (token.isValue()) {
            return new OpenSearchException(buildMessage("exception", parser.text(), null));
        }

        ensureExpectedToken(XContentParser.Token.START_OBJECT, token, parser);
        token = parser.nextToken();

        // Root causes are parsed in the innerFromXContent() and are added as suppressed exceptions.
        return innerFromXContent(parser, true);
    }

    /**
     * Returns the root cause of this exception or multiple if different shards caused different exceptions
     */
    public OpenSearchException[] guessRootCauses() {
        final Throwable cause = getCause();
        if (cause != null && cause instanceof OpenSearchException) {
            return ((OpenSearchException) cause).guessRootCauses();
        }
        return new OpenSearchException[]{this};
    }

    /**
     * Returns the root cause of this exception or multiple if different shards caused different exceptions.
     * If the given exception is not an instance of {@link OpenSearchException} an empty array
     * is returned.
     */
    public static OpenSearchException[] guessRootCauses(Throwable t) {
        Throwable ex = ExceptionsHelper.unwrapCause(t);
        if (ex instanceof OpenSearchException) {
            // OpenSearchException knows how to guess its own root cause
            return ((OpenSearchException) ex).guessRootCauses();
        }
        if (ex instanceof XContentParseException) {
            /*
             * We'd like to unwrap parsing exceptions to the inner-most
             * parsing exception because that is generally the most interesting
             * exception to return to the user. If that exception is caused by
             * an OpenSearchException we'd like to keep unwrapping because
             * ElasticserachExceptions tend to contain useful information for
             * the user.
             */
            Throwable cause = ex.getCause();
            if (cause != null) {
                if (cause instanceof XContentParseException || cause instanceof OpenSearchException) {
                    return guessRootCauses(ex.getCause());
                }
            }
        }
        return new OpenSearchException[]{new OpenSearchException(ex.getMessage(), ex) {
            @Override
            protected String getExceptionName() {
                return getExceptionName(getCause());
            }
        }};
    }

    protected String getExceptionName() {
        return getExceptionName(this);
    }

    /**
     * Returns an underscore case name for the given exception. This method strips {@code OpenSearch} prefixes from exception names.
     */
    public static String getExceptionName(Throwable ex) {
        String simpleName = ex.getClass().getSimpleName();
        if (simpleName.startsWith("OpenSearch")) {
            simpleName = simpleName.substring("OpenSearch".length());
        }
        // TODO: do we really need to make the exception name in underscore casing?
        return toUnderscoreCase(simpleName);
    }

    static String buildMessage(String type, String reason, String stack) {
        StringBuilder message = new StringBuilder("OpenSearch exception [");
        message.append(TYPE).append('=').append(type).append(", ");
        message.append(REASON).append('=').append(reason);
        if (stack != null) {
            message.append(", ").append(STACK_TRACE).append('=').append(stack);
        }
        message.append(']');
        return message.toString();
    }

    @Override
    public String toString() {
        StringBuilder builder = new StringBuilder();
        if (metadata.containsKey(INDEX_METADATA_KEY)) {
            builder.append(getIndex());
            if (metadata.containsKey(SHARD_METADATA_KEY)) {
                builder.append('[').append(getShardId()).append(']');
            }
            builder.append(' ');
        }
        return builder.append(ExceptionsHelper.detailedMessage(this).trim()).toString();
    }

    /**
     * Deserializes stacktrace elements as well as suppressed exceptions from the given output stream and
     * adds it to the given exception.
     */
    public static <T extends Throwable> T readStackTrace(T throwable, StreamInput in) throws IOException {
        throwable.setStackTrace(in.readArray(i -> {
            final String declaringClasss = i.readString();
            final String fileName = i.readOptionalString();
            final String methodName = i.readString();
            final int lineNumber = i.readVInt();
            return new StackTraceElement(declaringClasss, methodName, fileName, lineNumber);
        }, StackTraceElement[]::new));

        int numSuppressed = in.readVInt();
        for (int i = 0; i < numSuppressed; i++) {
            throwable.addSuppressed(in.readException());
        }
        return throwable;
    }

    /**
     * Serializes the given exceptions stacktrace elements as well as it's suppressed exceptions to the given output stream.
     */
    public static <T extends Throwable> T writeStackTraces(T throwable, StreamOutput out,
                                                           Writer<Throwable> exceptionWriter) throws IOException {
        out.writeArray((o, v) -> {
            o.writeString(v.getClassName());
            o.writeOptionalString(v.getFileName());
            o.writeString(v.getMethodName());
            o.writeVInt(v.getLineNumber());
        }, throwable.getStackTrace());
        out.writeArray(exceptionWriter, throwable.getSuppressed());
        return throwable;
    }

    /**
     * This is the list of Exceptions OpenSearch can throw over the wire or save into a corruption marker. Each value in the enum is a
     * single exception tying the Class to an id for use of the encode side and the id back to a constructor for use on the decode side. As
     * such its ok if the exceptions to change names so long as their constructor can still read the exception. Each exception is listed
     * in id order below. If you want to remove an exception leave a tombstone comment and mark the id as null in
     * ExceptionSerializationTests.testIds.ids.
     */
    private enum OpenSearchExceptionHandle {
        INDEX_SHARD_SNAPSHOT_FAILED_EXCEPTION(org.opensearch.index.snapshots.IndexShardSnapshotFailedException.class,
                org.opensearch.index.snapshots.IndexShardSnapshotFailedException::new, 0, UNKNOWN_VERSION_ADDED),
        DFS_PHASE_EXECUTION_EXCEPTION(org.opensearch.search.dfs.DfsPhaseExecutionException.class,
                org.opensearch.search.dfs.DfsPhaseExecutionException::new, 1, UNKNOWN_VERSION_ADDED),
        EXECUTION_CANCELLED_EXCEPTION(org.opensearch.common.util.CancellableThreads.ExecutionCancelledException.class,
                org.opensearch.common.util.CancellableThreads.ExecutionCancelledException::new, 2, UNKNOWN_VERSION_ADDED),
        MASTER_NOT_DISCOVERED_EXCEPTION(org.opensearch.discovery.MasterNotDiscoveredException.class,
                org.opensearch.discovery.MasterNotDiscoveredException::new, 3, UNKNOWN_VERSION_ADDED),
        OPENSEARCH_SECURITY_EXCEPTION(org.opensearch.OpenSearchSecurityException.class,
                org.opensearch.OpenSearchSecurityException::new, 4, UNKNOWN_VERSION_ADDED),
        INDEX_SHARD_RESTORE_EXCEPTION(org.opensearch.index.snapshots.IndexShardRestoreException.class,
                org.opensearch.index.snapshots.IndexShardRestoreException::new, 5, UNKNOWN_VERSION_ADDED),
        INDEX_CLOSED_EXCEPTION(org.opensearch.indices.IndexClosedException.class,
                org.opensearch.indices.IndexClosedException::new, 6, UNKNOWN_VERSION_ADDED),
        BIND_HTTP_EXCEPTION(org.opensearch.http.BindHttpException.class,
                org.opensearch.http.BindHttpException::new, 7, UNKNOWN_VERSION_ADDED),
        REDUCE_SEARCH_PHASE_EXCEPTION(org.opensearch.action.search.ReduceSearchPhaseException.class,
                org.opensearch.action.search.ReduceSearchPhaseException::new, 8, UNKNOWN_VERSION_ADDED),
        NODE_CLOSED_EXCEPTION(org.opensearch.node.NodeClosedException.class,
                org.opensearch.node.NodeClosedException::new, 9, UNKNOWN_VERSION_ADDED),
        SNAPSHOT_FAILED_ENGINE_EXCEPTION(org.opensearch.index.engine.SnapshotFailedEngineException.class,
                org.opensearch.index.engine.SnapshotFailedEngineException::new, 10, UNKNOWN_VERSION_ADDED),
        SHARD_NOT_FOUND_EXCEPTION(org.opensearch.index.shard.ShardNotFoundException.class,
                org.opensearch.index.shard.ShardNotFoundException::new, 11, UNKNOWN_VERSION_ADDED),
        CONNECT_TRANSPORT_EXCEPTION(org.opensearch.transport.ConnectTransportException.class,
                org.opensearch.transport.ConnectTransportException::new, 12, UNKNOWN_VERSION_ADDED),
        NOT_SERIALIZABLE_TRANSPORT_EXCEPTION(org.opensearch.transport.NotSerializableTransportException.class,
                org.opensearch.transport.NotSerializableTransportException::new, 13, UNKNOWN_VERSION_ADDED),
        RESPONSE_HANDLER_FAILURE_TRANSPORT_EXCEPTION(org.opensearch.transport.ResponseHandlerFailureTransportException.class,
                org.opensearch.transport.ResponseHandlerFailureTransportException::new, 14, UNKNOWN_VERSION_ADDED),
        INDEX_CREATION_EXCEPTION(org.opensearch.indices.IndexCreationException.class,
                org.opensearch.indices.IndexCreationException::new, 15, UNKNOWN_VERSION_ADDED),
        INDEX_NOT_FOUND_EXCEPTION(org.opensearch.index.IndexNotFoundException.class,
                org.opensearch.index.IndexNotFoundException::new, 16, UNKNOWN_VERSION_ADDED),
        ILLEGAL_SHARD_ROUTING_STATE_EXCEPTION(org.opensearch.cluster.routing.IllegalShardRoutingStateException.class,
                org.opensearch.cluster.routing.IllegalShardRoutingStateException::new, 17, UNKNOWN_VERSION_ADDED),
        BROADCAST_SHARD_OPERATION_FAILED_EXCEPTION(org.opensearch.action.support.broadcast.BroadcastShardOperationFailedException.class,
                org.opensearch.action.support.broadcast.BroadcastShardOperationFailedException::new, 18, UNKNOWN_VERSION_ADDED),
        RESOURCE_NOT_FOUND_EXCEPTION(org.opensearch.ResourceNotFoundException.class,
                org.opensearch.ResourceNotFoundException::new, 19, UNKNOWN_VERSION_ADDED),
        ACTION_TRANSPORT_EXCEPTION(org.opensearch.transport.ActionTransportException.class,
                org.opensearch.transport.ActionTransportException::new, 20, UNKNOWN_VERSION_ADDED),
        OPENSEARCH_GENERATION_EXCEPTION(org.opensearch.OpenSearchGenerationException.class,
                org.opensearch.OpenSearchGenerationException::new, 21, UNKNOWN_VERSION_ADDED),
        //      22 was CreateFailedEngineException
        INDEX_SHARD_STARTED_EXCEPTION(org.opensearch.index.shard.IndexShardStartedException.class,
                org.opensearch.index.shard.IndexShardStartedException::new, 23, UNKNOWN_VERSION_ADDED),
        SEARCH_CONTEXT_MISSING_EXCEPTION(org.opensearch.search.SearchContextMissingException.class,
                org.opensearch.search.SearchContextMissingException::new, 24, UNKNOWN_VERSION_ADDED),
        GENERAL_SCRIPT_EXCEPTION(org.opensearch.script.GeneralScriptException.class,
                org.opensearch.script.GeneralScriptException::new, 25, UNKNOWN_VERSION_ADDED),
        // 26 was BatchOperationException
        SNAPSHOT_CREATION_EXCEPTION(org.opensearch.snapshots.SnapshotCreationException.class,
                org.opensearch.snapshots.SnapshotCreationException::new, 27, UNKNOWN_VERSION_ADDED),
        // 28 was DeleteFailedEngineException, deprecated in 6.0, removed in 7.0
        DOCUMENT_MISSING_EXCEPTION(org.opensearch.index.engine.DocumentMissingException.class,
                org.opensearch.index.engine.DocumentMissingException::new, 29, UNKNOWN_VERSION_ADDED),
        SNAPSHOT_EXCEPTION(org.opensearch.snapshots.SnapshotException.class,
                org.opensearch.snapshots.SnapshotException::new, 30, UNKNOWN_VERSION_ADDED),
        INVALID_ALIAS_NAME_EXCEPTION(org.opensearch.indices.InvalidAliasNameException.class,
                org.opensearch.indices.InvalidAliasNameException::new, 31, UNKNOWN_VERSION_ADDED),
        INVALID_INDEX_NAME_EXCEPTION(org.opensearch.indices.InvalidIndexNameException.class,
                org.opensearch.indices.InvalidIndexNameException::new, 32, UNKNOWN_VERSION_ADDED),
        INDEX_PRIMARY_SHARD_NOT_ALLOCATED_EXCEPTION(org.opensearch.indices.IndexPrimaryShardNotAllocatedException.class,
                org.opensearch.indices.IndexPrimaryShardNotAllocatedException::new, 33, UNKNOWN_VERSION_ADDED),
        TRANSPORT_EXCEPTION(org.opensearch.transport.TransportException.class,
                org.opensearch.transport.TransportException::new, 34, UNKNOWN_VERSION_ADDED),
        OPENSEARCH_PARSE_EXCEPTION(org.opensearch.OpenSearchParseException.class,
                org.opensearch.OpenSearchParseException::new, 35, UNKNOWN_VERSION_ADDED),
        SEARCH_EXCEPTION(org.opensearch.search.SearchException.class,
                org.opensearch.search.SearchException::new, 36, UNKNOWN_VERSION_ADDED),
        MAPPER_EXCEPTION(org.opensearch.index.mapper.MapperException.class,
                org.opensearch.index.mapper.MapperException::new, 37, UNKNOWN_VERSION_ADDED),
        INVALID_TYPE_NAME_EXCEPTION(org.opensearch.indices.InvalidTypeNameException.class,
                org.opensearch.indices.InvalidTypeNameException::new, 38, UNKNOWN_VERSION_ADDED),
        SNAPSHOT_RESTORE_EXCEPTION(org.opensearch.snapshots.SnapshotRestoreException.class,
                org.opensearch.snapshots.SnapshotRestoreException::new, 39, UNKNOWN_VERSION_ADDED),
        PARSING_EXCEPTION(org.opensearch.common.ParsingException.class, org.opensearch.common.ParsingException::new, 40,
            UNKNOWN_VERSION_ADDED),
        INDEX_SHARD_CLOSED_EXCEPTION(org.opensearch.index.shard.IndexShardClosedException.class,
                org.opensearch.index.shard.IndexShardClosedException::new, 41, UNKNOWN_VERSION_ADDED),
        RECOVER_FILES_RECOVERY_EXCEPTION(org.opensearch.indices.recovery.RecoverFilesRecoveryException.class,
                org.opensearch.indices.recovery.RecoverFilesRecoveryException::new, 42, UNKNOWN_VERSION_ADDED),
        TRUNCATED_TRANSLOG_EXCEPTION(org.opensearch.index.translog.TruncatedTranslogException.class,
                org.opensearch.index.translog.TruncatedTranslogException::new, 43, UNKNOWN_VERSION_ADDED),
        RECOVERY_FAILED_EXCEPTION(org.opensearch.indices.recovery.RecoveryFailedException.class,
                org.opensearch.indices.recovery.RecoveryFailedException::new, 44, UNKNOWN_VERSION_ADDED),
        INDEX_SHARD_RELOCATED_EXCEPTION(org.opensearch.index.shard.IndexShardRelocatedException.class,
                org.opensearch.index.shard.IndexShardRelocatedException::new, 45, UNKNOWN_VERSION_ADDED),
        NODE_SHOULD_NOT_CONNECT_EXCEPTION(org.opensearch.transport.NodeShouldNotConnectException.class,
                org.opensearch.transport.NodeShouldNotConnectException::new, 46, UNKNOWN_VERSION_ADDED),
        // 47 used to be for IndexTemplateAlreadyExistsException which was deprecated in 5.1 removed in 6.0
        TRANSLOG_CORRUPTED_EXCEPTION(org.opensearch.index.translog.TranslogCorruptedException.class,
                org.opensearch.index.translog.TranslogCorruptedException::new, 48, UNKNOWN_VERSION_ADDED),
        CLUSTER_BLOCK_EXCEPTION(org.opensearch.cluster.block.ClusterBlockException.class,
                org.opensearch.cluster.block.ClusterBlockException::new, 49, UNKNOWN_VERSION_ADDED),
        FETCH_PHASE_EXECUTION_EXCEPTION(org.opensearch.search.fetch.FetchPhaseExecutionException.class,
                org.opensearch.search.fetch.FetchPhaseExecutionException::new, 50, UNKNOWN_VERSION_ADDED),
        // 51 used to be for IndexShardAlreadyExistsException which was deprecated in 5.1 removed in 6.0
        VERSION_CONFLICT_ENGINE_EXCEPTION(org.opensearch.index.engine.VersionConflictEngineException.class,
                org.opensearch.index.engine.VersionConflictEngineException::new, 52, UNKNOWN_VERSION_ADDED),
        ENGINE_EXCEPTION(org.opensearch.index.engine.EngineException.class, org.opensearch.index.engine.EngineException::new, 53,
            UNKNOWN_VERSION_ADDED),
        // 54 was DocumentAlreadyExistsException, which is superseded by VersionConflictEngineException
        NO_SUCH_NODE_EXCEPTION(org.opensearch.action.NoSuchNodeException.class, org.opensearch.action.NoSuchNodeException::new, 55,
            UNKNOWN_VERSION_ADDED),
        SETTINGS_EXCEPTION(org.opensearch.common.settings.SettingsException.class,
                org.opensearch.common.settings.SettingsException::new, 56, UNKNOWN_VERSION_ADDED),
        INDEX_TEMPLATE_MISSING_EXCEPTION(org.opensearch.indices.IndexTemplateMissingException.class,
                org.opensearch.indices.IndexTemplateMissingException::new, 57, UNKNOWN_VERSION_ADDED),
        SEND_REQUEST_TRANSPORT_EXCEPTION(org.opensearch.transport.SendRequestTransportException.class,
                org.opensearch.transport.SendRequestTransportException::new, 58, UNKNOWN_VERSION_ADDED),
        // 59 used to be OpenSearchRejectedExecutionException
        // 60 used to be for EarlyTerminationException
        // 61 used to be for RoutingValidationException
        NOT_SERIALIZABLE_EXCEPTION_WRAPPER(org.opensearch.common.io.stream.NotSerializableExceptionWrapper.class,
                org.opensearch.common.io.stream.NotSerializableExceptionWrapper::new, 62, UNKNOWN_VERSION_ADDED),
        ALIAS_FILTER_PARSING_EXCEPTION(org.opensearch.indices.AliasFilterParsingException.class,
                org.opensearch.indices.AliasFilterParsingException::new, 63, UNKNOWN_VERSION_ADDED),
        // 64 was DeleteByQueryFailedEngineException, which was removed in 5.0
        GATEWAY_EXCEPTION(org.opensearch.gateway.GatewayException.class, org.opensearch.gateway.GatewayException::new, 65,
            UNKNOWN_VERSION_ADDED),
        INDEX_SHARD_NOT_RECOVERING_EXCEPTION(org.opensearch.index.shard.IndexShardNotRecoveringException.class,
                org.opensearch.index.shard.IndexShardNotRecoveringException::new, 66, UNKNOWN_VERSION_ADDED),
        HTTP_EXCEPTION(org.opensearch.http.HttpException.class, org.opensearch.http.HttpException::new, 67, UNKNOWN_VERSION_ADDED),
        OPENSEARCH_EXCEPTION(OpenSearchException.class,
                OpenSearchException::new, 68, UNKNOWN_VERSION_ADDED),
        SNAPSHOT_MISSING_EXCEPTION(org.opensearch.snapshots.SnapshotMissingException.class,
                org.opensearch.snapshots.SnapshotMissingException::new, 69, UNKNOWN_VERSION_ADDED),
        PRIMARY_MISSING_ACTION_EXCEPTION(org.opensearch.action.PrimaryMissingActionException.class,
                org.opensearch.action.PrimaryMissingActionException::new, 70, UNKNOWN_VERSION_ADDED),
        FAILED_NODE_EXCEPTION(org.opensearch.action.FailedNodeException.class, org.opensearch.action.FailedNodeException::new, 71,
            UNKNOWN_VERSION_ADDED),
        SEARCH_PARSE_EXCEPTION(org.opensearch.search.SearchParseException.class, org.opensearch.search.SearchParseException::new, 72,
            UNKNOWN_VERSION_ADDED),
        CONCURRENT_SNAPSHOT_EXECUTION_EXCEPTION(org.opensearch.snapshots.ConcurrentSnapshotExecutionException.class,
                org.opensearch.snapshots.ConcurrentSnapshotExecutionException::new, 73, UNKNOWN_VERSION_ADDED),
        BLOB_STORE_EXCEPTION(org.opensearch.common.blobstore.BlobStoreException.class,
                org.opensearch.common.blobstore.BlobStoreException::new, 74, UNKNOWN_VERSION_ADDED),
        INCOMPATIBLE_CLUSTER_STATE_VERSION_EXCEPTION(org.opensearch.cluster.IncompatibleClusterStateVersionException.class,
                org.opensearch.cluster.IncompatibleClusterStateVersionException::new, 75, UNKNOWN_VERSION_ADDED),
        RECOVERY_ENGINE_EXCEPTION(org.opensearch.index.engine.RecoveryEngineException.class,
                org.opensearch.index.engine.RecoveryEngineException::new, 76, UNKNOWN_VERSION_ADDED),
        UNCATEGORIZED_EXECUTION_EXCEPTION(org.opensearch.common.util.concurrent.UncategorizedExecutionException.class,
                org.opensearch.common.util.concurrent.UncategorizedExecutionException::new, 77, UNKNOWN_VERSION_ADDED),
        TIMESTAMP_PARSING_EXCEPTION(org.opensearch.action.TimestampParsingException.class,
                org.opensearch.action.TimestampParsingException::new, 78, UNKNOWN_VERSION_ADDED),
        ROUTING_MISSING_EXCEPTION(org.opensearch.action.RoutingMissingException.class,
                org.opensearch.action.RoutingMissingException::new, 79, UNKNOWN_VERSION_ADDED),
        // 80 was IndexFailedEngineException, deprecated in 6.0, removed in 7.0
        INDEX_SHARD_RESTORE_FAILED_EXCEPTION(org.opensearch.index.snapshots.IndexShardRestoreFailedException.class,
                org.opensearch.index.snapshots.IndexShardRestoreFailedException::new, 81, UNKNOWN_VERSION_ADDED),
        REPOSITORY_EXCEPTION(org.opensearch.repositories.RepositoryException.class,
                org.opensearch.repositories.RepositoryException::new, 82, UNKNOWN_VERSION_ADDED),
        RECEIVE_TIMEOUT_TRANSPORT_EXCEPTION(org.opensearch.transport.ReceiveTimeoutTransportException.class,
                org.opensearch.transport.ReceiveTimeoutTransportException::new, 83, UNKNOWN_VERSION_ADDED),
        NODE_DISCONNECTED_EXCEPTION(org.opensearch.transport.NodeDisconnectedException.class,
                org.opensearch.transport.NodeDisconnectedException::new, 84, UNKNOWN_VERSION_ADDED),
        // 85 used to be for AlreadyExpiredException
        AGGREGATION_EXECUTION_EXCEPTION(org.opensearch.search.aggregations.AggregationExecutionException.class,
                org.opensearch.search.aggregations.AggregationExecutionException::new, 86, UNKNOWN_VERSION_ADDED),
        // 87 used to be for MergeMappingException
        INVALID_INDEX_TEMPLATE_EXCEPTION(org.opensearch.indices.InvalidIndexTemplateException.class,
                org.opensearch.indices.InvalidIndexTemplateException::new, 88, UNKNOWN_VERSION_ADDED),
        REFRESH_FAILED_ENGINE_EXCEPTION(org.opensearch.index.engine.RefreshFailedEngineException.class,
                org.opensearch.index.engine.RefreshFailedEngineException::new, 90, UNKNOWN_VERSION_ADDED),
        AGGREGATION_INITIALIZATION_EXCEPTION(org.opensearch.search.aggregations.AggregationInitializationException.class,
                org.opensearch.search.aggregations.AggregationInitializationException::new, 91, UNKNOWN_VERSION_ADDED),
        DELAY_RECOVERY_EXCEPTION(org.opensearch.indices.recovery.DelayRecoveryException.class,
                org.opensearch.indices.recovery.DelayRecoveryException::new, 92, UNKNOWN_VERSION_ADDED),
        // 93 used to be for IndexWarmerMissingException
        NO_NODE_AVAILABLE_EXCEPTION(org.opensearch.client.transport.NoNodeAvailableException.class,
                org.opensearch.client.transport.NoNodeAvailableException::new, 94, UNKNOWN_VERSION_ADDED),
        INVALID_SNAPSHOT_NAME_EXCEPTION(org.opensearch.snapshots.InvalidSnapshotNameException.class,
                org.opensearch.snapshots.InvalidSnapshotNameException::new, 96, UNKNOWN_VERSION_ADDED),
        ILLEGAL_INDEX_SHARD_STATE_EXCEPTION(org.opensearch.index.shard.IllegalIndexShardStateException.class,
                org.opensearch.index.shard.IllegalIndexShardStateException::new, 97, UNKNOWN_VERSION_ADDED),
        INDEX_SHARD_SNAPSHOT_EXCEPTION(org.opensearch.index.snapshots.IndexShardSnapshotException.class,
                org.opensearch.index.snapshots.IndexShardSnapshotException::new, 98, UNKNOWN_VERSION_ADDED),
        INDEX_SHARD_NOT_STARTED_EXCEPTION(org.opensearch.index.shard.IndexShardNotStartedException.class,
                org.opensearch.index.shard.IndexShardNotStartedException::new, 99, UNKNOWN_VERSION_ADDED),
        SEARCH_PHASE_EXECUTION_EXCEPTION(org.opensearch.action.search.SearchPhaseExecutionException.class,
                org.opensearch.action.search.SearchPhaseExecutionException::new, 100, UNKNOWN_VERSION_ADDED),
        ACTION_NOT_FOUND_TRANSPORT_EXCEPTION(org.opensearch.transport.ActionNotFoundTransportException.class,
                org.opensearch.transport.ActionNotFoundTransportException::new, 101, UNKNOWN_VERSION_ADDED),
        TRANSPORT_SERIALIZATION_EXCEPTION(org.opensearch.transport.TransportSerializationException.class,
                org.opensearch.transport.TransportSerializationException::new, 102, UNKNOWN_VERSION_ADDED),
        REMOTE_TRANSPORT_EXCEPTION(org.opensearch.transport.RemoteTransportException.class,
                org.opensearch.transport.RemoteTransportException::new, 103, UNKNOWN_VERSION_ADDED),
        ENGINE_CREATION_FAILURE_EXCEPTION(org.opensearch.index.engine.EngineCreationFailureException.class,
                org.opensearch.index.engine.EngineCreationFailureException::new, 104, UNKNOWN_VERSION_ADDED),
        ROUTING_EXCEPTION(org.opensearch.cluster.routing.RoutingException.class,
                org.opensearch.cluster.routing.RoutingException::new, 105, UNKNOWN_VERSION_ADDED),
        INDEX_SHARD_RECOVERY_EXCEPTION(org.opensearch.index.shard.IndexShardRecoveryException.class,
                org.opensearch.index.shard.IndexShardRecoveryException::new, 106, UNKNOWN_VERSION_ADDED),
        REPOSITORY_MISSING_EXCEPTION(org.opensearch.repositories.RepositoryMissingException.class,
                org.opensearch.repositories.RepositoryMissingException::new, 107, UNKNOWN_VERSION_ADDED),
        DOCUMENT_SOURCE_MISSING_EXCEPTION(org.opensearch.index.engine.DocumentSourceMissingException.class,
                org.opensearch.index.engine.DocumentSourceMissingException::new, 109, UNKNOWN_VERSION_ADDED),
        // 110 used to be FlushNotAllowedEngineException
        NO_CLASS_SETTINGS_EXCEPTION(org.opensearch.common.settings.NoClassSettingsException.class,
                org.opensearch.common.settings.NoClassSettingsException::new, 111, UNKNOWN_VERSION_ADDED),
        BIND_TRANSPORT_EXCEPTION(org.opensearch.transport.BindTransportException.class,
                org.opensearch.transport.BindTransportException::new, 112, UNKNOWN_VERSION_ADDED),
        ALIASES_NOT_FOUND_EXCEPTION(org.opensearch.rest.action.admin.indices.AliasesNotFoundException.class,
                org.opensearch.rest.action.admin.indices.AliasesNotFoundException::new, 113, UNKNOWN_VERSION_ADDED),
        INDEX_SHARD_RECOVERING_EXCEPTION(org.opensearch.index.shard.IndexShardRecoveringException.class,
                org.opensearch.index.shard.IndexShardRecoveringException::new, 114, UNKNOWN_VERSION_ADDED),
        TRANSLOG_EXCEPTION(org.opensearch.index.translog.TranslogException.class,
                org.opensearch.index.translog.TranslogException::new, 115, UNKNOWN_VERSION_ADDED),
        PROCESS_CLUSTER_EVENT_TIMEOUT_EXCEPTION(org.opensearch.cluster.metadata.ProcessClusterEventTimeoutException.class,
                org.opensearch.cluster.metadata.ProcessClusterEventTimeoutException::new, 116, UNKNOWN_VERSION_ADDED),
        RETRY_ON_PRIMARY_EXCEPTION(ReplicationOperation.RetryOnPrimaryException.class,
                ReplicationOperation.RetryOnPrimaryException::new, 117, UNKNOWN_VERSION_ADDED),
        OPENSEARCH_TIMEOUT_EXCEPTION(org.opensearch.OpenSearchTimeoutException.class,
                org.opensearch.OpenSearchTimeoutException::new, 118, UNKNOWN_VERSION_ADDED),
        QUERY_PHASE_EXECUTION_EXCEPTION(org.opensearch.search.query.QueryPhaseExecutionException.class,
                org.opensearch.search.query.QueryPhaseExecutionException::new, 119, UNKNOWN_VERSION_ADDED),
        REPOSITORY_VERIFICATION_EXCEPTION(org.opensearch.repositories.RepositoryVerificationException.class,
                org.opensearch.repositories.RepositoryVerificationException::new, 120, UNKNOWN_VERSION_ADDED),
        INVALID_AGGREGATION_PATH_EXCEPTION(org.opensearch.search.aggregations.InvalidAggregationPathException.class,
                org.opensearch.search.aggregations.InvalidAggregationPathException::new, 121, UNKNOWN_VERSION_ADDED),
        // 123 used to be IndexAlreadyExistsException and was renamed
        RESOURCE_ALREADY_EXISTS_EXCEPTION(ResourceAlreadyExistsException.class,
            ResourceAlreadyExistsException::new, 123, UNKNOWN_VERSION_ADDED),
        // 124 used to be Script.ScriptParseException
        HTTP_REQUEST_ON_TRANSPORT_EXCEPTION(TcpTransport.HttpRequestOnTransportException.class,
                TcpTransport.HttpRequestOnTransportException::new, 125, UNKNOWN_VERSION_ADDED),
        MAPPER_PARSING_EXCEPTION(org.opensearch.index.mapper.MapperParsingException.class,
                org.opensearch.index.mapper.MapperParsingException::new, 126, UNKNOWN_VERSION_ADDED),
        // 127 used to be org.opensearch.search.SearchContextException
        SEARCH_SOURCE_BUILDER_EXCEPTION(org.opensearch.search.builder.SearchSourceBuilderException.class,
                org.opensearch.search.builder.SearchSourceBuilderException::new, 128, UNKNOWN_VERSION_ADDED),
        // 129 was EngineClosedException
        NO_SHARD_AVAILABLE_ACTION_EXCEPTION(org.opensearch.action.NoShardAvailableActionException.class,
                org.opensearch.action.NoShardAvailableActionException::new, 130, UNKNOWN_VERSION_ADDED),
        UNAVAILABLE_SHARDS_EXCEPTION(org.opensearch.action.UnavailableShardsException.class,
                org.opensearch.action.UnavailableShardsException::new, 131, UNKNOWN_VERSION_ADDED),
        FLUSH_FAILED_ENGINE_EXCEPTION(org.opensearch.index.engine.FlushFailedEngineException.class,
                org.opensearch.index.engine.FlushFailedEngineException::new, 132, UNKNOWN_VERSION_ADDED),
        CIRCUIT_BREAKING_EXCEPTION(org.opensearch.common.breaker.CircuitBreakingException.class,
                org.opensearch.common.breaker.CircuitBreakingException::new, 133, UNKNOWN_VERSION_ADDED),
        NODE_NOT_CONNECTED_EXCEPTION(org.opensearch.transport.NodeNotConnectedException.class,
                org.opensearch.transport.NodeNotConnectedException::new, 134, UNKNOWN_VERSION_ADDED),
        STRICT_DYNAMIC_MAPPING_EXCEPTION(org.opensearch.index.mapper.StrictDynamicMappingException.class,
                org.opensearch.index.mapper.StrictDynamicMappingException::new, 135, UNKNOWN_VERSION_ADDED),
        RETRY_ON_REPLICA_EXCEPTION(org.opensearch.action.support.replication.TransportReplicationAction.RetryOnReplicaException.class,
                org.opensearch.action.support.replication.TransportReplicationAction.RetryOnReplicaException::new, 136,
            UNKNOWN_VERSION_ADDED),
        TYPE_MISSING_EXCEPTION(org.opensearch.indices.TypeMissingException.class,
                org.opensearch.indices.TypeMissingException::new, 137, UNKNOWN_VERSION_ADDED),
        FAILED_TO_COMMIT_CLUSTER_STATE_EXCEPTION(org.opensearch.cluster.coordination.FailedToCommitClusterStateException.class,
                org.opensearch.cluster.coordination.FailedToCommitClusterStateException::new, 140, UNKNOWN_VERSION_ADDED),
        QUERY_SHARD_EXCEPTION(org.opensearch.index.query.QueryShardException.class,
                org.opensearch.index.query.QueryShardException::new, 141, UNKNOWN_VERSION_ADDED),
        NO_LONGER_PRIMARY_SHARD_EXCEPTION(ShardStateAction.NoLongerPrimaryShardException.class,
                ShardStateAction.NoLongerPrimaryShardException::new, 142, UNKNOWN_VERSION_ADDED),
        SCRIPT_EXCEPTION(org.opensearch.script.ScriptException.class, org.opensearch.script.ScriptException::new, 143,
            UNKNOWN_VERSION_ADDED),
        NOT_MASTER_EXCEPTION(org.opensearch.cluster.NotMasterException.class, org.opensearch.cluster.NotMasterException::new, 144,
            UNKNOWN_VERSION_ADDED),
        STATUS_EXCEPTION(org.opensearch.OpenSearchStatusException.class, org.opensearch.OpenSearchStatusException::new, 145,
            UNKNOWN_VERSION_ADDED),
        TASK_CANCELLED_EXCEPTION(org.opensearch.tasks.TaskCancelledException.class,
            org.opensearch.tasks.TaskCancelledException::new, 146, UNKNOWN_VERSION_ADDED),
        SHARD_LOCK_OBTAIN_FAILED_EXCEPTION(org.opensearch.env.ShardLockObtainFailedException.class,
                                           org.opensearch.env.ShardLockObtainFailedException::new, 147, UNKNOWN_VERSION_ADDED),
        // 148 was UnknownNamedObjectException
        TOO_MANY_BUCKETS_EXCEPTION(MultiBucketConsumerService.TooManyBucketsException.class,
            MultiBucketConsumerService.TooManyBucketsException::new, 149, LegacyESVersion.V_6_2_0),
        COORDINATION_STATE_REJECTED_EXCEPTION(org.opensearch.cluster.coordination.CoordinationStateRejectedException.class,
            org.opensearch.cluster.coordination.CoordinationStateRejectedException::new, 150, LegacyESVersion.V_7_0_0),
        SNAPSHOT_IN_PROGRESS_EXCEPTION(org.opensearch.snapshots.SnapshotInProgressException.class,
            org.opensearch.snapshots.SnapshotInProgressException::new, 151, LegacyESVersion.V_6_7_0),
        NO_SUCH_REMOTE_CLUSTER_EXCEPTION(org.opensearch.transport.NoSuchRemoteClusterException.class,
            org.opensearch.transport.NoSuchRemoteClusterException::new, 152, LegacyESVersion.V_6_7_0),
        RETENTION_LEASE_ALREADY_EXISTS_EXCEPTION(
                org.opensearch.index.seqno.RetentionLeaseAlreadyExistsException.class,
                org.opensearch.index.seqno.RetentionLeaseAlreadyExistsException::new,
                153,
                LegacyESVersion.V_6_7_0),
        RETENTION_LEASE_NOT_FOUND_EXCEPTION(
                org.opensearch.index.seqno.RetentionLeaseNotFoundException.class,
                org.opensearch.index.seqno.RetentionLeaseNotFoundException::new,
                154,
                LegacyESVersion.V_6_7_0),
        SHARD_NOT_IN_PRIMARY_MODE_EXCEPTION(
                org.opensearch.index.shard.ShardNotInPrimaryModeException.class,
                org.opensearch.index.shard.ShardNotInPrimaryModeException::new,
                155,
                LegacyESVersion.V_6_8_1),
        RETENTION_LEASE_INVALID_RETAINING_SEQUENCE_NUMBER_EXCEPTION(
                org.opensearch.index.seqno.RetentionLeaseInvalidRetainingSeqNoException.class,
                org.opensearch.index.seqno.RetentionLeaseInvalidRetainingSeqNoException::new,
                156,
                LegacyESVersion.V_7_5_0),
        INGEST_PROCESSOR_EXCEPTION(
                org.opensearch.ingest.IngestProcessorException.class,
                org.opensearch.ingest.IngestProcessorException::new,
                157,
                LegacyESVersion.V_7_5_0),
        PEER_RECOVERY_NOT_FOUND_EXCEPTION(
                org.opensearch.indices.recovery.PeerRecoveryNotFound.class,
                org.opensearch.indices.recovery.PeerRecoveryNotFound::new,
                158,
                LegacyESVersion.V_7_9_0),
        NODE_HEALTH_CHECK_FAILURE_EXCEPTION(
                org.opensearch.cluster.coordination.NodeHealthCheckFailureException.class,
                org.opensearch.cluster.coordination.NodeHealthCheckFailureException::new,
                159,
                LegacyESVersion.V_7_9_0),
        NO_SEED_NODE_LEFT_EXCEPTION(
                org.opensearch.transport.NoSeedNodeLeftException.class,
                org.opensearch.transport.NoSeedNodeLeftException::new,
                160,
<<<<<<< HEAD
                Version.V_7_10_0),
        /**
         * TODO: Change the version number of check as per version in which this change will be merged.
         */
        MASTER_TASK_THROTTLED_EXCEPTION(
            org.opensearch.cluster.service.MasterTaskThrottlingException.class,
            org.opensearch.cluster.service.MasterTaskThrottlingException::new,
            161,
            Version.V_7_10_3);
=======
                LegacyESVersion.V_7_10_0);
>>>>>>> 2cf40be8

        final Class<? extends OpenSearchException> exceptionClass;
        final CheckedFunction<StreamInput, ? extends OpenSearchException, IOException> constructor;
        final int id;
        final Version versionAdded;

        <E extends OpenSearchException> OpenSearchExceptionHandle(Class<E> exceptionClass,
                                                                  CheckedFunction<StreamInput, E, IOException> constructor, int id,
                                                                  Version versionAdded) {
            // We need the exceptionClass because you can't dig it out of the constructor reliably.
            this.exceptionClass = exceptionClass;
            this.constructor = constructor;
            this.versionAdded = versionAdded;
            this.id = id;
        }
    }

    /**
     * Returns an array of all registered handle IDs. These are the IDs for every registered
     * exception.
     *
     * @return an array of all registered handle IDs
     */
    static int[] ids() {
        return Arrays.stream(OpenSearchExceptionHandle.values()).mapToInt(h -> h.id).toArray();
    }

    /**
     * Returns an array of all registered pairs of handle IDs and exception classes. These pairs are
     * provided for every registered exception.
     *
     * @return an array of all registered pairs of handle IDs and exception classes
     */
    static Tuple<Integer, Class<? extends OpenSearchException>>[] classes() {
        @SuppressWarnings("unchecked")
        final Tuple<Integer, Class<? extends OpenSearchException>>[] ts =
                Arrays.stream(OpenSearchExceptionHandle.values())
                        .map(h -> Tuple.tuple(h.id, h.exceptionClass)).toArray(Tuple[]::new);
        return ts;
    }

    static {
        ID_TO_SUPPLIER = unmodifiableMap(Arrays
                .stream(OpenSearchExceptionHandle.values()).collect(Collectors.toMap(e -> e.id, e -> e.constructor)));
        CLASS_TO_OPENSEARCH_EXCEPTION_HANDLE = unmodifiableMap(Arrays
                .stream(OpenSearchExceptionHandle.values()).collect(Collectors.toMap(e -> e.exceptionClass, e -> e)));
    }

    public Index getIndex() {
        List<String> index = getMetadata(INDEX_METADATA_KEY);
        if (index != null && index.isEmpty() == false) {
            List<String> index_uuid = getMetadata(INDEX_METADATA_KEY_UUID);
            return new Index(index.get(0), index_uuid.get(0));
        }

        return null;
    }

    public ShardId getShardId() {
        List<String> shard = getMetadata(SHARD_METADATA_KEY);
        if (shard != null && shard.isEmpty() == false) {
            return new ShardId(getIndex(), Integer.parseInt(shard.get(0)));
        }
        return null;
    }

    public void setIndex(Index index) {
        if (index != null) {
            addMetadata(INDEX_METADATA_KEY, index.getName());
            addMetadata(INDEX_METADATA_KEY_UUID, index.getUUID());
        }
    }

    public void setIndex(String index) {
        if (index != null) {
            setIndex(new Index(index, INDEX_UUID_NA_VALUE));
        }
    }

    public void setShard(ShardId shardId) {
        if (shardId != null) {
            setIndex(shardId.getIndex());
            addMetadata(SHARD_METADATA_KEY, Integer.toString(shardId.id()));
        }
    }

    public void setResources(String type, String... id) {
        assert type != null;
        addMetadata(RESOURCE_METADATA_ID_KEY, id);
        addMetadata(RESOURCE_METADATA_TYPE_KEY, type);
    }

    public List<String> getResourceId() {
        return getMetadata(RESOURCE_METADATA_ID_KEY);
    }

    public String getResourceType() {
        List<String> header = getMetadata(RESOURCE_METADATA_TYPE_KEY);
        if (header != null && header.isEmpty() == false) {
            assert header.size() == 1;
            return header.get(0);
        }
        return null;
    }

    // lower cases and adds underscores to transitions in a name
    private static String toUnderscoreCase(String value) {
        StringBuilder sb = new StringBuilder();
        boolean changed = false;
        for (int i = 0; i < value.length(); i++) {
            char c = value.charAt(i);
            if (Character.isUpperCase(c)) {
                if (!changed) {
                    // copy it over here
                    for (int j = 0; j < i; j++) {
                        sb.append(value.charAt(j));
                    }
                    changed = true;
                    if (i == 0) {
                        sb.append(Character.toLowerCase(c));
                    } else {
                        sb.append('_');
                        sb.append(Character.toLowerCase(c));
                    }
                } else {
                    sb.append('_');
                    sb.append(Character.toLowerCase(c));
                }
            } else {
                if (changed) {
                    sb.append(c);
                }
            }
        }
        if (!changed) {
            return value;
        }
        return sb.toString();
    }

}<|MERGE_RESOLUTION|>--- conflicted
+++ resolved
@@ -1062,19 +1062,15 @@
                 org.opensearch.transport.NoSeedNodeLeftException.class,
                 org.opensearch.transport.NoSeedNodeLeftException::new,
                 160,
-<<<<<<< HEAD
-                Version.V_7_10_0),
+                LegacyESVersion.V_7_10_0),
         /**
          * TODO: Change the version number of check as per version in which this change will be merged.
          */
         MASTER_TASK_THROTTLED_EXCEPTION(
-            org.opensearch.cluster.service.MasterTaskThrottlingException.class,
-            org.opensearch.cluster.service.MasterTaskThrottlingException::new,
-            161,
-            Version.V_7_10_3);
-=======
-                LegacyESVersion.V_7_10_0);
->>>>>>> 2cf40be8
+                org.opensearch.cluster.service.MasterTaskThrottlingException.class,
+                org.opensearch.cluster.service.MasterTaskThrottlingException::new,
+                161,
+                LegacyESVersion.V_7_10_3);
 
         final Class<? extends OpenSearchException> exceptionClass;
         final CheckedFunction<StreamInput, ? extends OpenSearchException, IOException> constructor;
