/*
 * SPDX-License-Identifier: Apache-2.0
 *
 * The OpenSearch Contributors require contributions made to
 * this file be licensed under the Apache-2.0 license or a
 * compatible open source license.
 */

/*
 * Licensed to Elasticsearch under one or more contributor
 * license agreements. See the NOTICE file distributed with
 * this work for additional information regarding copyright
 * ownership. Elasticsearch licenses this file to you under
 * the Apache License, Version 2.0 (the "License"); you may
 * not use this file except in compliance with the License.
 * You may obtain a copy of the License at
 *
 *    http://www.apache.org/licenses/LICENSE-2.0
 *
 * Unless required by applicable law or agreed to in writing,
 * software distributed under the License is distributed on an
 * "AS IS" BASIS, WITHOUT WARRANTIES OR CONDITIONS OF ANY
 * KIND, either express or implied.  See the License for the
 * specific language governing permissions and limitations
 * under the License.
 */

/*
 * Modifications Copyright OpenSearch Contributors. See
 * GitHub history for details.
 */

package org.opensearch;

import org.opensearch.action.support.replication.ReplicationOperation;
import org.opensearch.cluster.action.shard.ShardStateAction;
import org.opensearch.cluster.service.ClusterManagerThrottlingException;
import org.opensearch.common.CheckedFunction;
import org.opensearch.common.Nullable;
import org.opensearch.common.ParseField;
import org.opensearch.common.collect.Tuple;
import org.opensearch.common.io.stream.StreamInput;
import org.opensearch.common.io.stream.StreamOutput;
import org.opensearch.common.io.stream.Writeable;
import org.opensearch.common.logging.LoggerMessageFormat;
import org.opensearch.common.xcontent.ToXContentFragment;
import org.opensearch.common.xcontent.XContentBuilder;
import org.opensearch.common.xcontent.XContentParseException;
import org.opensearch.common.xcontent.XContentParser;
import org.opensearch.index.Index;
import org.opensearch.index.shard.ShardId;
import org.opensearch.rest.RestStatus;
import org.opensearch.search.SearchException;
import org.opensearch.search.aggregations.MultiBucketConsumerService;
import org.opensearch.transport.TcpTransport;

import java.io.IOException;
import java.util.ArrayList;
import java.util.Arrays;
import java.util.Collections;
import java.util.HashMap;
import java.util.List;
import java.util.Map;
import java.util.Set;
import java.util.regex.Pattern;
import java.util.stream.Collectors;

import static java.util.Collections.emptyMap;
import static java.util.Collections.singletonMap;
import static java.util.Collections.unmodifiableMap;
import static org.opensearch.Version.V_2_1_0;
import static org.opensearch.Version.V_3_0_0;
import static org.opensearch.cluster.metadata.IndexMetadata.INDEX_UUID_NA_VALUE;
import static org.opensearch.common.xcontent.XContentParserUtils.ensureExpectedToken;
import static org.opensearch.common.xcontent.XContentParserUtils.ensureFieldName;

/**
 * A base class for all opensearch exceptions.
 *
 * @opensearch.internal
 */
public class OpenSearchException extends RuntimeException implements ToXContentFragment, Writeable {

    private static final Version UNKNOWN_VERSION_ADDED = Version.fromId(0);

    /**
     * Passed in the {@link Params} of {@link #generateThrowableXContent(XContentBuilder, Params, Throwable)}
     * to control if the {@code caused_by} element should render. Unlike most parameters to {@code toXContent} methods this parameter is
     * internal only and not available as a URL parameter.
     */
    private static final String REST_EXCEPTION_SKIP_CAUSE = "rest.exception.cause.skip";
    /**
     * Passed in the {@link Params} of {@link #generateThrowableXContent(XContentBuilder, Params, Throwable)}
     * to control if the {@code stack_trace} element should render. Unlike most parameters to {@code toXContent} methods this parameter is
     * internal only and not available as a URL parameter. Use the {@code error_trace} parameter instead.
     */
    public static final String REST_EXCEPTION_SKIP_STACK_TRACE = "rest.exception.stacktrace.skip";
    public static final boolean REST_EXCEPTION_SKIP_STACK_TRACE_DEFAULT = true;
    private static final boolean REST_EXCEPTION_SKIP_CAUSE_DEFAULT = false;
    private static final String INDEX_METADATA_KEY = "opensearch.index";
    private static final String INDEX_METADATA_KEY_UUID = "opensearch.index_uuid";
    private static final String SHARD_METADATA_KEY = "opensearch.shard";
    private static final String RESOURCE_METADATA_TYPE_KEY = "opensearch.resource.type";
    private static final String RESOURCE_METADATA_ID_KEY = "opensearch.resource.id";

    private static final String TYPE = "type";
    private static final String REASON = "reason";
    private static final String CAUSED_BY = "caused_by";
    private static final ParseField SUPPRESSED = new ParseField("suppressed");
    public static final String STACK_TRACE = "stack_trace";
    private static final String HEADER = "header";
    private static final String ERROR = "error";
    private static final String ROOT_CAUSE = "root_cause";

    private static final Map<Integer, CheckedFunction<StreamInput, ? extends OpenSearchException, IOException>> ID_TO_SUPPLIER;
    private static final Map<Class<? extends OpenSearchException>, OpenSearchExceptionHandle> CLASS_TO_OPENSEARCH_EXCEPTION_HANDLE;

    private static final Pattern OS_METADATA = Pattern.compile("^opensearch\\.");
    private static final Pattern ES_METADATA = Pattern.compile("^es\\.");

    private final Map<String, List<String>> metadata = new HashMap<>();
    private final Map<String, List<String>> headers = new HashMap<>();

    /**
     * Construct a <code>OpenSearchException</code> with the specified cause exception.
     */
    public OpenSearchException(Throwable cause) {
        super(cause);
    }

    /**
     * Construct a <code>OpenSearchException</code> with the specified detail message.
     *
     * The message can be parameterized using <code>{}</code> as placeholders for the given
     * arguments
     *
     * @param msg  the detail message
     * @param args the arguments for the message
     */
    public OpenSearchException(String msg, Object... args) {
        super(LoggerMessageFormat.format(msg, args));
    }

    /**
     * Construct a <code>OpenSearchException</code> with the specified detail message
     * and nested exception.
     *
     * The message can be parameterized using <code>{}</code> as placeholders for the given
     * arguments
     *
     * @param msg   the detail message
     * @param cause the nested exception
     * @param args  the arguments for the message
     */
    public OpenSearchException(String msg, Throwable cause, Object... args) {
        super(LoggerMessageFormat.format(msg, args), cause);
    }

    public OpenSearchException(StreamInput in) throws IOException {
        super(in.readOptionalString(), in.readException());
        readStackTrace(this, in);
        headers.putAll(in.readMapOfLists(StreamInput::readString, StreamInput::readString));
        metadata.putAll(in.readMapOfLists(OpenSearchException::readAndReplace, StreamInput::readString));
    }

    private static String readAndReplace(StreamInput in) throws IOException {
        String str = in.readString();
        return in.getVersion().onOrBefore(LegacyESVersion.V_7_10_2) ? ES_METADATA.matcher(str).replaceFirst("opensearch.") : str;
    }

    private static void replaceAndWrite(StreamOutput out, String str) throws IOException {
        out.writeString(out.getVersion().onOrBefore(LegacyESVersion.V_7_10_2) ? OS_METADATA.matcher(str).replaceFirst("es.") : str);
    }

    /**
     * Adds a new piece of metadata with the given key.
     * If the provided key is already present, the corresponding metadata will be replaced
     */
    public void addMetadata(String key, String... values) {
        addMetadata(key, Arrays.asList(values));
    }

    /**
     * Adds a new piece of metadata with the given key.
     * If the provided key is already present, the corresponding metadata will be replaced
     */
    public void addMetadata(String key, List<String> values) {
        // we need to enforce this otherwise bw comp doesn't work properly, as "opensearch."
        // was the previous criteria to split headers in two sets
        if (key.startsWith("opensearch.") == false) {
            throw new IllegalArgumentException("exception metadata must start with [opensearch.], found [" + key + "] instead");
        }
        this.metadata.put(key, values);
    }

    /**
     * Returns a set of all metadata keys on this exception
     */
    public Set<String> getMetadataKeys() {
        return metadata.keySet();
    }

    /**
     * Returns the list of metadata values for the given key or {@code null} if no metadata for the
     * given key exists.
     */
    public List<String> getMetadata(String key) {
        return metadata.get(key);
    }

    protected Map<String, List<String>> getMetadata() {
        return metadata;
    }

    /**
     * Adds a new header with the given key.
     * This method will replace existing header if a header with the same key already exists
     */
    public void addHeader(String key, List<String> value) {
        // we need to enforce this otherwise bw comp doesn't work properly, as "opensearch."
        // was the previous criteria to split headers in two sets
        if (key.startsWith("opensearch.")) {
            throw new IllegalArgumentException("exception headers must not start with [opensearch.], found [" + key + "] instead");
        }
        this.headers.put(key, value);
    }

    /**
     * Adds a new header with the given key.
     * This method will replace existing header if a header with the same key already exists
     */
    public void addHeader(String key, String... value) {
        addHeader(key, Arrays.asList(value));
    }

    /**
     * Returns a set of all header keys on this exception
     */
    public Set<String> getHeaderKeys() {
        return headers.keySet();
    }

    /**
     * Returns the list of header values for the given key or {@code null} if no header for the
     * given key exists.
     */
    public List<String> getHeader(String key) {
        return headers.get(key);
    }

    protected Map<String, List<String>> getHeaders() {
        return headers;
    }

    /**
     * Returns the rest status code associated with this exception.
     */
    public RestStatus status() {
        Throwable cause = unwrapCause();
        if (cause == this) {
            return RestStatus.INTERNAL_SERVER_ERROR;
        } else {
            return ExceptionsHelper.status(cause);
        }
    }

    /**
     * Unwraps the actual cause from the exception for cases when the exception is a
     * {@link OpenSearchWrapperException}.
     *
     * @see ExceptionsHelper#unwrapCause(Throwable)
     */
    public Throwable unwrapCause() {
        return ExceptionsHelper.unwrapCause(this);
    }

    /**
     * Return the detail message, including the message from the nested exception
     * if there is one.
     */
    public String getDetailedMessage() {
        if (getCause() != null) {
            StringBuilder sb = new StringBuilder();
            sb.append(toString()).append("; ");
            if (getCause() instanceof OpenSearchException) {
                sb.append(((OpenSearchException) getCause()).getDetailedMessage());
            } else {
                sb.append(getCause());
            }
            return sb.toString();
        } else {
            return super.toString();
        }
    }

    /**
     * Retrieve the innermost cause of this exception, if none, returns the current exception.
     */
    public Throwable getRootCause() {
        Throwable rootCause = this;
        Throwable cause = getCause();
        while (cause != null && cause != rootCause) {
            rootCause = cause;
            cause = cause.getCause();
        }
        return rootCause;
    }

    @Override
    public void writeTo(StreamOutput out) throws IOException {
        out.writeOptionalString(this.getMessage());
        out.writeException(this.getCause());
        writeStackTraces(this, out, StreamOutput::writeException);
        out.writeMapOfLists(headers, StreamOutput::writeString, StreamOutput::writeString);
        out.writeMapOfLists(metadata, OpenSearchException::replaceAndWrite, StreamOutput::writeString);
    }

    public static OpenSearchException readException(StreamInput input, int id) throws IOException {
        CheckedFunction<StreamInput, ? extends OpenSearchException, IOException> opensearchException = ID_TO_SUPPLIER.get(id);
        if (opensearchException == null) {
            if (id == 127 && input.getVersion().before(LegacyESVersion.V_7_5_0)) {
                // was SearchContextException
                return new SearchException(input);
            }
            throw new IllegalStateException("unknown exception for id: " + id);
        }
        return opensearchException.apply(input);
    }

    /**
     * Returns <code>true</code> iff the given class is a registered for an exception to be read.
     */
    public static boolean isRegistered(Class<? extends Throwable> exception, Version version) {
        OpenSearchExceptionHandle openSearchExceptionHandle = CLASS_TO_OPENSEARCH_EXCEPTION_HANDLE.get(exception);
        if (openSearchExceptionHandle != null) {
            return version.onOrAfter(openSearchExceptionHandle.versionAdded);
        }
        return false;
    }

    static Set<Class<? extends OpenSearchException>> getRegisteredKeys() { // for testing
        return CLASS_TO_OPENSEARCH_EXCEPTION_HANDLE.keySet();
    }

    /**
     * Returns the serialization id the given exception.
     */
    public static int getId(Class<? extends OpenSearchException> exception) {
        return CLASS_TO_OPENSEARCH_EXCEPTION_HANDLE.get(exception).id;
    }

    @Override
    public XContentBuilder toXContent(XContentBuilder builder, Params params) throws IOException {
        Throwable ex = ExceptionsHelper.unwrapCause(this);
        if (ex != this) {
            generateThrowableXContent(builder, params, this);
        } else {
            innerToXContent(builder, params, this, getExceptionName(), getMessage(), headers, metadata, getCause());
        }
        return builder;
    }

    protected static void innerToXContent(
        XContentBuilder builder,
        Params params,
        Throwable throwable,
        String type,
        String message,
        Map<String, List<String>> headers,
        Map<String, List<String>> metadata,
        Throwable cause
    ) throws IOException {
        builder.field(TYPE, type);
        builder.field(REASON, message);

        for (Map.Entry<String, List<String>> entry : metadata.entrySet()) {
            headerToXContent(builder, entry.getKey().substring("opensearch.".length()), entry.getValue());
        }

        if (throwable instanceof OpenSearchException) {
            OpenSearchException exception = (OpenSearchException) throwable;
            exception.metadataToXContent(builder, params);
        }

        if (params.paramAsBoolean(REST_EXCEPTION_SKIP_CAUSE, REST_EXCEPTION_SKIP_CAUSE_DEFAULT) == false) {
            if (cause != null) {
                builder.field(CAUSED_BY);
                builder.startObject();
                generateThrowableXContent(builder, params, cause);
                builder.endObject();
            }
        }

        if (headers.isEmpty() == false) {
            builder.startObject(HEADER);
            for (Map.Entry<String, List<String>> entry : headers.entrySet()) {
                headerToXContent(builder, entry.getKey(), entry.getValue());
            }
            builder.endObject();
        }

        if (params.paramAsBoolean(REST_EXCEPTION_SKIP_STACK_TRACE, REST_EXCEPTION_SKIP_STACK_TRACE_DEFAULT) == false) {
            builder.field(STACK_TRACE, ExceptionsHelper.stackTrace(throwable));
        }

        Throwable[] allSuppressed = throwable.getSuppressed();
        if (allSuppressed.length > 0) {
            builder.startArray(SUPPRESSED.getPreferredName());
            for (Throwable suppressed : allSuppressed) {
                builder.startObject();
                generateThrowableXContent(builder, params, suppressed);
                builder.endObject();
            }
            builder.endArray();
        }
    }

    private static void headerToXContent(XContentBuilder builder, String key, List<String> values) throws IOException {
        if (values != null && values.isEmpty() == false) {
            if (values.size() == 1) {
                builder.field(key, values.get(0));
            } else {
                builder.startArray(key);
                for (String value : values) {
                    builder.value(value);
                }
                builder.endArray();
            }
        }
    }

    /**
     * Renders additional per exception information into the XContent
     */
    protected void metadataToXContent(XContentBuilder builder, Params params) throws IOException {}

    /**
     * Generate a {@link OpenSearchException} from a {@link XContentParser}. This does not
     * return the original exception type (ie NodeClosedException for example) but just wraps
     * the type, the reason and the cause of the exception. It also recursively parses the
     * tree structure of the cause, returning it as a tree structure of {@link OpenSearchException}
     * instances.
     */
    public static OpenSearchException fromXContent(XContentParser parser) throws IOException {
        XContentParser.Token token = parser.nextToken();
        ensureExpectedToken(XContentParser.Token.FIELD_NAME, token, parser);
        return innerFromXContent(parser, false);
    }

    public static OpenSearchException innerFromXContent(XContentParser parser, boolean parseRootCauses) throws IOException {
        XContentParser.Token token = parser.currentToken();
        ensureExpectedToken(XContentParser.Token.FIELD_NAME, token, parser);

        String type = null, reason = null, stack = null;
        OpenSearchException cause = null;
        Map<String, List<String>> metadata = new HashMap<>();
        Map<String, List<String>> headers = new HashMap<>();
        List<OpenSearchException> rootCauses = new ArrayList<>();
        List<OpenSearchException> suppressed = new ArrayList<>();

        for (; token == XContentParser.Token.FIELD_NAME; token = parser.nextToken()) {
            String currentFieldName = parser.currentName();
            token = parser.nextToken();

            if (token.isValue()) {
                if (TYPE.equals(currentFieldName)) {
                    type = parser.text();
                } else if (REASON.equals(currentFieldName)) {
                    reason = parser.text();
                } else if (STACK_TRACE.equals(currentFieldName)) {
                    stack = parser.text();
                } else if (token == XContentParser.Token.VALUE_STRING) {
                    metadata.put(currentFieldName, Collections.singletonList(parser.text()));
                }
            } else if (token == XContentParser.Token.START_OBJECT) {
                if (CAUSED_BY.equals(currentFieldName)) {
                    cause = fromXContent(parser);
                } else if (HEADER.equals(currentFieldName)) {
                    while ((token = parser.nextToken()) != XContentParser.Token.END_OBJECT) {
                        if (token == XContentParser.Token.FIELD_NAME) {
                            currentFieldName = parser.currentName();
                        } else {
                            List<String> values = headers.getOrDefault(currentFieldName, new ArrayList<>());
                            if (token == XContentParser.Token.VALUE_STRING) {
                                values.add(parser.text());
                            } else if (token == XContentParser.Token.START_ARRAY) {
                                while ((token = parser.nextToken()) != XContentParser.Token.END_ARRAY) {
                                    if (token == XContentParser.Token.VALUE_STRING) {
                                        values.add(parser.text());
                                    } else {
                                        parser.skipChildren();
                                    }
                                }
                            } else if (token == XContentParser.Token.START_OBJECT) {
                                parser.skipChildren();
                            }
                            headers.put(currentFieldName, values);
                        }
                    }
                } else {
                    // Any additional metadata object added by the metadataToXContent method is ignored
                    // and skipped, so that the parser does not fail on unknown fields. The parser only
                    // support metadata key-pairs and metadata arrays of values.
                    parser.skipChildren();
                }
            } else if (token == XContentParser.Token.START_ARRAY) {
                if (parseRootCauses && ROOT_CAUSE.equals(currentFieldName)) {
                    while ((token = parser.nextToken()) != XContentParser.Token.END_ARRAY) {
                        rootCauses.add(fromXContent(parser));
                    }
                } else if (SUPPRESSED.match(currentFieldName, parser.getDeprecationHandler())) {
                    while ((token = parser.nextToken()) != XContentParser.Token.END_ARRAY) {
                        suppressed.add(fromXContent(parser));
                    }
                } else {
                    // Parse the array and add each item to the corresponding list of metadata.
                    // Arrays of objects are not supported yet and just ignored and skipped.
                    List<String> values = new ArrayList<>();
                    while ((token = parser.nextToken()) != XContentParser.Token.END_ARRAY) {
                        if (token == XContentParser.Token.VALUE_STRING) {
                            values.add(parser.text());
                        } else {
                            parser.skipChildren();
                        }
                    }
                    if (values.size() > 0) {
                        if (metadata.containsKey(currentFieldName)) {
                            values.addAll(metadata.get(currentFieldName));
                        }
                        metadata.put(currentFieldName, values);
                    }
                }
            }
        }

        OpenSearchException e = new OpenSearchException(buildMessage(type, reason, stack), cause);
        for (Map.Entry<String, List<String>> entry : metadata.entrySet()) {
            // subclasses can print out additional metadata through the metadataToXContent method. Simple key-value pairs will be
            // parsed back and become part of this metadata set, while objects and arrays are not supported when parsing back.
            // Those key-value pairs become part of the metadata set and inherit the "opensearch." prefix as that is currently required
            // by addMetadata. The prefix will get stripped out when printing metadata out so it will be effectively invisible.
            // TODO move subclasses that print out simple metadata to using addMetadata directly and support also numbers and booleans.
            // TODO rename metadataToXContent and have only SearchPhaseExecutionException use it, which prints out complex objects
            e.addMetadata("opensearch." + entry.getKey(), entry.getValue());
        }
        for (Map.Entry<String, List<String>> header : headers.entrySet()) {
            e.addHeader(header.getKey(), header.getValue());
        }

        // Adds root causes as suppressed exception. This way they are not lost
        // after parsing and can be retrieved using getSuppressed() method.
        for (OpenSearchException rootCause : rootCauses) {
            e.addSuppressed(rootCause);
        }
        for (OpenSearchException s : suppressed) {
            e.addSuppressed(s);
        }
        return e;
    }

    /**
     * Static toXContent helper method that renders {@link OpenSearchException} or {@link Throwable} instances
     * as XContent, delegating the rendering to {@link #toXContent(XContentBuilder, Params)}
     * or {@link #innerToXContent(XContentBuilder, Params, Throwable, String, String, Map, Map, Throwable)}.
     *
     * This method is usually used when the {@link Throwable} is rendered as a part of another XContent object, and its result can
     * be parsed back using the {@link #fromXContent(XContentParser)} method.
     */
    public static void generateThrowableXContent(XContentBuilder builder, Params params, Throwable t) throws IOException {
        t = ExceptionsHelper.unwrapCause(t);

        if (t instanceof OpenSearchException) {
            ((OpenSearchException) t).toXContent(builder, params);
        } else {
            innerToXContent(builder, params, t, getExceptionName(t), t.getMessage(), emptyMap(), emptyMap(), t.getCause());
        }
    }

    /**
     * Render any exception as a xcontent, encapsulated within a field or object named "error". The level of details that are rendered
     * depends on the value of the "detailed" parameter: when it's false only a simple message based on the type and message of the
     * exception is rendered. When it's true all detail are provided including guesses root causes, cause and potentially stack
     * trace.
     *
     * This method is usually used when the {@link Exception} is rendered as a full XContent object, and its output can be parsed
     * by the {@link #failureFromXContent(XContentParser)} method.
     */
    public static void generateFailureXContent(XContentBuilder builder, Params params, @Nullable Exception e, boolean detailed)
        throws IOException {
        // No exception to render as an error
        if (e == null) {
            builder.field(ERROR, "unknown");
            return;
        }

        // Render the exception with a simple message
        if (detailed == false) {
            String message = "No OpenSearchException found";
            Throwable t = e;
            for (int counter = 0; counter < 10 && t != null; counter++) {
                if (t instanceof OpenSearchException) {
                    message = t.getClass().getSimpleName() + "[" + t.getMessage() + "]";
                    break;
                }
                t = t.getCause();
            }
            builder.field(ERROR, message);
            return;
        }

        // Render the exception with all details
        final OpenSearchException[] rootCauses = OpenSearchException.guessRootCauses(e);
        builder.startObject(ERROR);
        {
            builder.startArray(ROOT_CAUSE);
            for (OpenSearchException rootCause : rootCauses) {
                builder.startObject();
                rootCause.toXContent(builder, new DelegatingMapParams(singletonMap(REST_EXCEPTION_SKIP_CAUSE, "true"), params));
                builder.endObject();
            }
            builder.endArray();
        }
        generateThrowableXContent(builder, params, e);
        builder.endObject();
    }

    /**
     * Parses the output of {@link #generateFailureXContent(XContentBuilder, Params, Exception, boolean)}
     */
    public static OpenSearchException failureFromXContent(XContentParser parser) throws IOException {
        XContentParser.Token token = parser.currentToken();
        ensureFieldName(parser, token, ERROR);

        token = parser.nextToken();
        if (token.isValue()) {
            return new OpenSearchException(buildMessage("exception", parser.text(), null));
        }

        ensureExpectedToken(XContentParser.Token.START_OBJECT, token, parser);
        token = parser.nextToken();

        // Root causes are parsed in the innerFromXContent() and are added as suppressed exceptions.
        return innerFromXContent(parser, true);
    }

    /**
     * Returns the root cause of this exception or multiple if different shards caused different exceptions
     */
    public OpenSearchException[] guessRootCauses() {
        final Throwable cause = getCause();
        if (cause != null && cause instanceof OpenSearchException) {
            return ((OpenSearchException) cause).guessRootCauses();
        }
        return new OpenSearchException[] { this };
    }

    /**
     * Returns the root cause of this exception or multiple if different shards caused different exceptions.
     * If the given exception is not an instance of {@link OpenSearchException} an empty array
     * is returned.
     */
    public static OpenSearchException[] guessRootCauses(Throwable t) {
        Throwable ex = ExceptionsHelper.unwrapCause(t);
        if (ex instanceof OpenSearchException) {
            // OpenSearchException knows how to guess its own root cause
            return ((OpenSearchException) ex).guessRootCauses();
        }
        if (ex instanceof XContentParseException) {
            /*
             * We'd like to unwrap parsing exceptions to the inner-most
             * parsing exception because that is generally the most interesting
             * exception to return to the user. If that exception is caused by
             * an OpenSearchException we'd like to keep unwrapping because
             * ElasticserachExceptions tend to contain useful information for
             * the user.
             */
            Throwable cause = ex.getCause();
            if (cause != null) {
                if (cause instanceof XContentParseException || cause instanceof OpenSearchException) {
                    return guessRootCauses(ex.getCause());
                }
            }
        }
        return new OpenSearchException[] { new OpenSearchException(ex.getMessage(), ex) {
            @Override
            protected String getExceptionName() {
                return getExceptionName(getCause());
            }
        } };
    }

    protected String getExceptionName() {
        return getExceptionName(this);
    }

    /**
     * Returns an underscore case name for the given exception. This method strips {@code OpenSearch} prefixes from exception names.
     */
    public static String getExceptionName(Throwable ex) {
        String simpleName = ex.getClass().getSimpleName();
        if (simpleName.startsWith("OpenSearch")) {
            simpleName = simpleName.substring("OpenSearch".length());
        }
        // TODO: do we really need to make the exception name in underscore casing?
        return toUnderscoreCase(simpleName);
    }

    static String buildMessage(String type, String reason, String stack) {
        StringBuilder message = new StringBuilder("OpenSearch exception [");
        message.append(TYPE).append('=').append(type).append(", ");
        message.append(REASON).append('=').append(reason);
        if (stack != null) {
            message.append(", ").append(STACK_TRACE).append('=').append(stack);
        }
        message.append(']');
        return message.toString();
    }

    @Override
    public String toString() {
        StringBuilder builder = new StringBuilder();
        if (metadata.containsKey(INDEX_METADATA_KEY)) {
            builder.append(getIndex());
            if (metadata.containsKey(SHARD_METADATA_KEY)) {
                builder.append('[').append(getShardId()).append(']');
            }
            builder.append(' ');
        }
        return builder.append(ExceptionsHelper.detailedMessage(this).trim()).toString();
    }

    /**
     * Deserializes stacktrace elements as well as suppressed exceptions from the given output stream and
     * adds it to the given exception.
     */
    public static <T extends Throwable> T readStackTrace(T throwable, StreamInput in) throws IOException {
        throwable.setStackTrace(in.readArray(i -> {
            final String declaringClasss = i.readString();
            final String fileName = i.readOptionalString();
            final String methodName = i.readString();
            final int lineNumber = i.readVInt();
            return new StackTraceElement(declaringClasss, methodName, fileName, lineNumber);
        }, StackTraceElement[]::new));

        int numSuppressed = in.readVInt();
        for (int i = 0; i < numSuppressed; i++) {
            throwable.addSuppressed(in.readException());
        }
        return throwable;
    }

    /**
     * Serializes the given exceptions stacktrace elements as well as it's suppressed exceptions to the given output stream.
     */
    public static <T extends Throwable> T writeStackTraces(T throwable, StreamOutput out, Writer<Throwable> exceptionWriter)
        throws IOException {
        out.writeArray((o, v) -> {
            o.writeString(v.getClassName());
            o.writeOptionalString(v.getFileName());
            o.writeString(v.getMethodName());
            o.writeVInt(v.getLineNumber());
        }, throwable.getStackTrace());
        out.writeArray(exceptionWriter, throwable.getSuppressed());
        return throwable;
    }

    /**
     * This is the list of Exceptions OpenSearch can throw over the wire or save into a corruption marker. Each value in the enum is a
     * single exception tying the Class to an id for use of the encode side and the id back to a constructor for use on the decode side. As
     * such its ok if the exceptions to change names so long as their constructor can still read the exception. Each exception is listed
     * in id order below. If you want to remove an exception leave a tombstone comment and mark the id as null in
     * ExceptionSerializationTests.testIds.ids.
     */
    private enum OpenSearchExceptionHandle {
        INDEX_SHARD_SNAPSHOT_FAILED_EXCEPTION(
            org.opensearch.index.snapshots.IndexShardSnapshotFailedException.class,
            org.opensearch.index.snapshots.IndexShardSnapshotFailedException::new,
            0,
            UNKNOWN_VERSION_ADDED
        ),
        DFS_PHASE_EXECUTION_EXCEPTION(
            org.opensearch.search.dfs.DfsPhaseExecutionException.class,
            org.opensearch.search.dfs.DfsPhaseExecutionException::new,
            1,
            UNKNOWN_VERSION_ADDED
        ),
        EXECUTION_CANCELLED_EXCEPTION(
            org.opensearch.common.util.CancellableThreads.ExecutionCancelledException.class,
            org.opensearch.common.util.CancellableThreads.ExecutionCancelledException::new,
            2,
            UNKNOWN_VERSION_ADDED
        ),
        CLUSTER_MANAGER_NOT_DISCOVERED_EXCEPTION(
            org.opensearch.discovery.ClusterManagerNotDiscoveredException.class,
            org.opensearch.discovery.ClusterManagerNotDiscoveredException::new,
            3,
            UNKNOWN_VERSION_ADDED
        ),
        OPENSEARCH_SECURITY_EXCEPTION(
            org.opensearch.OpenSearchSecurityException.class,
            org.opensearch.OpenSearchSecurityException::new,
            4,
            UNKNOWN_VERSION_ADDED
        ),
        INDEX_SHARD_RESTORE_EXCEPTION(
            org.opensearch.index.snapshots.IndexShardRestoreException.class,
            org.opensearch.index.snapshots.IndexShardRestoreException::new,
            5,
            UNKNOWN_VERSION_ADDED
        ),
        INDEX_CLOSED_EXCEPTION(
            org.opensearch.indices.IndexClosedException.class,
            org.opensearch.indices.IndexClosedException::new,
            6,
            UNKNOWN_VERSION_ADDED
        ),
        BIND_HTTP_EXCEPTION(
            org.opensearch.http.BindHttpException.class,
            org.opensearch.http.BindHttpException::new,
            7,
            UNKNOWN_VERSION_ADDED
        ),
        REDUCE_SEARCH_PHASE_EXCEPTION(
            org.opensearch.action.search.ReduceSearchPhaseException.class,
            org.opensearch.action.search.ReduceSearchPhaseException::new,
            8,
            UNKNOWN_VERSION_ADDED
        ),
        NODE_CLOSED_EXCEPTION(
            org.opensearch.node.NodeClosedException.class,
            org.opensearch.node.NodeClosedException::new,
            9,
            UNKNOWN_VERSION_ADDED
        ),
        SNAPSHOT_FAILED_ENGINE_EXCEPTION(
            org.opensearch.index.engine.SnapshotFailedEngineException.class,
            org.opensearch.index.engine.SnapshotFailedEngineException::new,
            10,
            UNKNOWN_VERSION_ADDED
        ),
        SHARD_NOT_FOUND_EXCEPTION(
            org.opensearch.index.shard.ShardNotFoundException.class,
            org.opensearch.index.shard.ShardNotFoundException::new,
            11,
            UNKNOWN_VERSION_ADDED
        ),
        CONNECT_TRANSPORT_EXCEPTION(
            org.opensearch.transport.ConnectTransportException.class,
            org.opensearch.transport.ConnectTransportException::new,
            12,
            UNKNOWN_VERSION_ADDED
        ),
        NOT_SERIALIZABLE_TRANSPORT_EXCEPTION(
            org.opensearch.transport.NotSerializableTransportException.class,
            org.opensearch.transport.NotSerializableTransportException::new,
            13,
            UNKNOWN_VERSION_ADDED
        ),
        RESPONSE_HANDLER_FAILURE_TRANSPORT_EXCEPTION(
            org.opensearch.transport.ResponseHandlerFailureTransportException.class,
            org.opensearch.transport.ResponseHandlerFailureTransportException::new,
            14,
            UNKNOWN_VERSION_ADDED
        ),
        INDEX_CREATION_EXCEPTION(
            org.opensearch.indices.IndexCreationException.class,
            org.opensearch.indices.IndexCreationException::new,
            15,
            UNKNOWN_VERSION_ADDED
        ),
        INDEX_NOT_FOUND_EXCEPTION(
            org.opensearch.index.IndexNotFoundException.class,
            org.opensearch.index.IndexNotFoundException::new,
            16,
            UNKNOWN_VERSION_ADDED
        ),
        ILLEGAL_SHARD_ROUTING_STATE_EXCEPTION(
            org.opensearch.cluster.routing.IllegalShardRoutingStateException.class,
            org.opensearch.cluster.routing.IllegalShardRoutingStateException::new,
            17,
            UNKNOWN_VERSION_ADDED
        ),
        BROADCAST_SHARD_OPERATION_FAILED_EXCEPTION(
            org.opensearch.action.support.broadcast.BroadcastShardOperationFailedException.class,
            org.opensearch.action.support.broadcast.BroadcastShardOperationFailedException::new,
            18,
            UNKNOWN_VERSION_ADDED
        ),
        RESOURCE_NOT_FOUND_EXCEPTION(
            org.opensearch.ResourceNotFoundException.class,
            org.opensearch.ResourceNotFoundException::new,
            19,
            UNKNOWN_VERSION_ADDED
        ),
        ACTION_TRANSPORT_EXCEPTION(
            org.opensearch.transport.ActionTransportException.class,
            org.opensearch.transport.ActionTransportException::new,
            20,
            UNKNOWN_VERSION_ADDED
        ),
        OPENSEARCH_GENERATION_EXCEPTION(
            org.opensearch.OpenSearchGenerationException.class,
            org.opensearch.OpenSearchGenerationException::new,
            21,
            UNKNOWN_VERSION_ADDED
        ),
        // 22 was CreateFailedEngineException
        INDEX_SHARD_STARTED_EXCEPTION(
            org.opensearch.index.shard.IndexShardStartedException.class,
            org.opensearch.index.shard.IndexShardStartedException::new,
            23,
            UNKNOWN_VERSION_ADDED
        ),
        SEARCH_CONTEXT_MISSING_EXCEPTION(
            org.opensearch.search.SearchContextMissingException.class,
            org.opensearch.search.SearchContextMissingException::new,
            24,
            UNKNOWN_VERSION_ADDED
        ),
        GENERAL_SCRIPT_EXCEPTION(
            org.opensearch.script.GeneralScriptException.class,
            org.opensearch.script.GeneralScriptException::new,
            25,
            UNKNOWN_VERSION_ADDED
        ),
        // 26 was BatchOperationException
        SNAPSHOT_CREATION_EXCEPTION(
            org.opensearch.snapshots.SnapshotCreationException.class,
            org.opensearch.snapshots.SnapshotCreationException::new,
            27,
            UNKNOWN_VERSION_ADDED
        ),
        // 28 was DeleteFailedEngineException, deprecated in 6.0, removed in 7.0
        DOCUMENT_MISSING_EXCEPTION(
            org.opensearch.index.engine.DocumentMissingException.class,
            org.opensearch.index.engine.DocumentMissingException::new,
            29,
            UNKNOWN_VERSION_ADDED
        ),
        SNAPSHOT_EXCEPTION(
            org.opensearch.snapshots.SnapshotException.class,
            org.opensearch.snapshots.SnapshotException::new,
            30,
            UNKNOWN_VERSION_ADDED
        ),
        INVALID_ALIAS_NAME_EXCEPTION(
            org.opensearch.indices.InvalidAliasNameException.class,
            org.opensearch.indices.InvalidAliasNameException::new,
            31,
            UNKNOWN_VERSION_ADDED
        ),
        INVALID_INDEX_NAME_EXCEPTION(
            org.opensearch.indices.InvalidIndexNameException.class,
            org.opensearch.indices.InvalidIndexNameException::new,
            32,
            UNKNOWN_VERSION_ADDED
        ),
        INDEX_PRIMARY_SHARD_NOT_ALLOCATED_EXCEPTION(
            org.opensearch.indices.IndexPrimaryShardNotAllocatedException.class,
            org.opensearch.indices.IndexPrimaryShardNotAllocatedException::new,
            33,
            UNKNOWN_VERSION_ADDED
        ),
        TRANSPORT_EXCEPTION(
            org.opensearch.transport.TransportException.class,
            org.opensearch.transport.TransportException::new,
            34,
            UNKNOWN_VERSION_ADDED
        ),
        OPENSEARCH_PARSE_EXCEPTION(
            org.opensearch.OpenSearchParseException.class,
            org.opensearch.OpenSearchParseException::new,
            35,
            UNKNOWN_VERSION_ADDED
        ),
        SEARCH_EXCEPTION(
            org.opensearch.search.SearchException.class,
            org.opensearch.search.SearchException::new,
            36,
            UNKNOWN_VERSION_ADDED
        ),
        MAPPER_EXCEPTION(
            org.opensearch.index.mapper.MapperException.class,
            org.opensearch.index.mapper.MapperException::new,
            37,
            UNKNOWN_VERSION_ADDED
        ),
        INVALID_TYPE_NAME_EXCEPTION(
            org.opensearch.indices.InvalidTypeNameException.class,
            org.opensearch.indices.InvalidTypeNameException::new,
            38,
            UNKNOWN_VERSION_ADDED
        ),
        SNAPSHOT_RESTORE_EXCEPTION(
            org.opensearch.snapshots.SnapshotRestoreException.class,
            org.opensearch.snapshots.SnapshotRestoreException::new,
            39,
            UNKNOWN_VERSION_ADDED
        ),
        PARSING_EXCEPTION(
            org.opensearch.common.ParsingException.class,
            org.opensearch.common.ParsingException::new,
            40,
            UNKNOWN_VERSION_ADDED
        ),
        INDEX_SHARD_CLOSED_EXCEPTION(
            org.opensearch.index.shard.IndexShardClosedException.class,
            org.opensearch.index.shard.IndexShardClosedException::new,
            41,
            UNKNOWN_VERSION_ADDED
        ),
        RECOVER_FILES_RECOVERY_EXCEPTION(
            org.opensearch.indices.recovery.RecoverFilesRecoveryException.class,
            org.opensearch.indices.recovery.RecoverFilesRecoveryException::new,
            42,
            UNKNOWN_VERSION_ADDED
        ),
        TRUNCATED_TRANSLOG_EXCEPTION(
            org.opensearch.index.translog.TruncatedTranslogException.class,
            org.opensearch.index.translog.TruncatedTranslogException::new,
            43,
            UNKNOWN_VERSION_ADDED
        ),
        RECOVERY_FAILED_EXCEPTION(
            org.opensearch.indices.recovery.RecoveryFailedException.class,
            org.opensearch.indices.recovery.RecoveryFailedException::new,
            44,
            UNKNOWN_VERSION_ADDED
        ),
        INDEX_SHARD_RELOCATED_EXCEPTION(
            org.opensearch.index.shard.IndexShardRelocatedException.class,
            org.opensearch.index.shard.IndexShardRelocatedException::new,
            45,
            UNKNOWN_VERSION_ADDED
        ),
        NODE_SHOULD_NOT_CONNECT_EXCEPTION(
            org.opensearch.transport.NodeShouldNotConnectException.class,
            org.opensearch.transport.NodeShouldNotConnectException::new,
            46,
            UNKNOWN_VERSION_ADDED
        ),
        // 47 used to be for IndexTemplateAlreadyExistsException which was deprecated in 5.1 removed in 6.0
        TRANSLOG_CORRUPTED_EXCEPTION(
            org.opensearch.index.translog.TranslogCorruptedException.class,
            org.opensearch.index.translog.TranslogCorruptedException::new,
            48,
            UNKNOWN_VERSION_ADDED
        ),
        CLUSTER_BLOCK_EXCEPTION(
            org.opensearch.cluster.block.ClusterBlockException.class,
            org.opensearch.cluster.block.ClusterBlockException::new,
            49,
            UNKNOWN_VERSION_ADDED
        ),
        FETCH_PHASE_EXECUTION_EXCEPTION(
            org.opensearch.search.fetch.FetchPhaseExecutionException.class,
            org.opensearch.search.fetch.FetchPhaseExecutionException::new,
            50,
            UNKNOWN_VERSION_ADDED
        ),
        // 51 used to be for IndexShardAlreadyExistsException which was deprecated in 5.1 removed in 6.0
        VERSION_CONFLICT_ENGINE_EXCEPTION(
            org.opensearch.index.engine.VersionConflictEngineException.class,
            org.opensearch.index.engine.VersionConflictEngineException::new,
            52,
            UNKNOWN_VERSION_ADDED
        ),
        ENGINE_EXCEPTION(
            org.opensearch.index.engine.EngineException.class,
            org.opensearch.index.engine.EngineException::new,
            53,
            UNKNOWN_VERSION_ADDED
        ),
        // 54 was DocumentAlreadyExistsException, which is superseded by VersionConflictEngineException
        NO_SUCH_NODE_EXCEPTION(
            org.opensearch.action.NoSuchNodeException.class,
            org.opensearch.action.NoSuchNodeException::new,
            55,
            UNKNOWN_VERSION_ADDED
        ),
        SETTINGS_EXCEPTION(
            org.opensearch.common.settings.SettingsException.class,
            org.opensearch.common.settings.SettingsException::new,
            56,
            UNKNOWN_VERSION_ADDED
        ),
        INDEX_TEMPLATE_MISSING_EXCEPTION(
            org.opensearch.indices.IndexTemplateMissingException.class,
            org.opensearch.indices.IndexTemplateMissingException::new,
            57,
            UNKNOWN_VERSION_ADDED
        ),
        SEND_REQUEST_TRANSPORT_EXCEPTION(
            org.opensearch.transport.SendRequestTransportException.class,
            org.opensearch.transport.SendRequestTransportException::new,
            58,
            UNKNOWN_VERSION_ADDED
        ),
        // 59 used to be OpenSearchRejectedExecutionException
        // 60 used to be for EarlyTerminationException
        // 61 used to be for RoutingValidationException
        NOT_SERIALIZABLE_EXCEPTION_WRAPPER(
            org.opensearch.common.io.stream.NotSerializableExceptionWrapper.class,
            org.opensearch.common.io.stream.NotSerializableExceptionWrapper::new,
            62,
            UNKNOWN_VERSION_ADDED
        ),
        ALIAS_FILTER_PARSING_EXCEPTION(
            org.opensearch.indices.AliasFilterParsingException.class,
            org.opensearch.indices.AliasFilterParsingException::new,
            63,
            UNKNOWN_VERSION_ADDED
        ),
        // 64 was DeleteByQueryFailedEngineException, which was removed in 5.0
        GATEWAY_EXCEPTION(
            org.opensearch.gateway.GatewayException.class,
            org.opensearch.gateway.GatewayException::new,
            65,
            UNKNOWN_VERSION_ADDED
        ),
        INDEX_SHARD_NOT_RECOVERING_EXCEPTION(
            org.opensearch.index.shard.IndexShardNotRecoveringException.class,
            org.opensearch.index.shard.IndexShardNotRecoveringException::new,
            66,
            UNKNOWN_VERSION_ADDED
        ),
        HTTP_EXCEPTION(org.opensearch.http.HttpException.class, org.opensearch.http.HttpException::new, 67, UNKNOWN_VERSION_ADDED),
        OPENSEARCH_EXCEPTION(OpenSearchException.class, OpenSearchException::new, 68, UNKNOWN_VERSION_ADDED),
        SNAPSHOT_MISSING_EXCEPTION(
            org.opensearch.snapshots.SnapshotMissingException.class,
            org.opensearch.snapshots.SnapshotMissingException::new,
            69,
            UNKNOWN_VERSION_ADDED
        ),
        PRIMARY_MISSING_ACTION_EXCEPTION(
            org.opensearch.action.PrimaryMissingActionException.class,
            org.opensearch.action.PrimaryMissingActionException::new,
            70,
            UNKNOWN_VERSION_ADDED
        ),
        FAILED_NODE_EXCEPTION(
            org.opensearch.action.FailedNodeException.class,
            org.opensearch.action.FailedNodeException::new,
            71,
            UNKNOWN_VERSION_ADDED
        ),
        SEARCH_PARSE_EXCEPTION(
            org.opensearch.search.SearchParseException.class,
            org.opensearch.search.SearchParseException::new,
            72,
            UNKNOWN_VERSION_ADDED
        ),
        CONCURRENT_SNAPSHOT_EXECUTION_EXCEPTION(
            org.opensearch.snapshots.ConcurrentSnapshotExecutionException.class,
            org.opensearch.snapshots.ConcurrentSnapshotExecutionException::new,
            73,
            UNKNOWN_VERSION_ADDED
        ),
        BLOB_STORE_EXCEPTION(
            org.opensearch.common.blobstore.BlobStoreException.class,
            org.opensearch.common.blobstore.BlobStoreException::new,
            74,
            UNKNOWN_VERSION_ADDED
        ),
        INCOMPATIBLE_CLUSTER_STATE_VERSION_EXCEPTION(
            org.opensearch.cluster.IncompatibleClusterStateVersionException.class,
            org.opensearch.cluster.IncompatibleClusterStateVersionException::new,
            75,
            UNKNOWN_VERSION_ADDED
        ),
        RECOVERY_ENGINE_EXCEPTION(
            org.opensearch.index.engine.RecoveryEngineException.class,
            org.opensearch.index.engine.RecoveryEngineException::new,
            76,
            UNKNOWN_VERSION_ADDED
        ),
        UNCATEGORIZED_EXECUTION_EXCEPTION(
            org.opensearch.common.util.concurrent.UncategorizedExecutionException.class,
            org.opensearch.common.util.concurrent.UncategorizedExecutionException::new,
            77,
            UNKNOWN_VERSION_ADDED
        ),
        TIMESTAMP_PARSING_EXCEPTION(
            org.opensearch.action.TimestampParsingException.class,
            org.opensearch.action.TimestampParsingException::new,
            78,
            UNKNOWN_VERSION_ADDED
        ),
        ROUTING_MISSING_EXCEPTION(
            org.opensearch.action.RoutingMissingException.class,
            org.opensearch.action.RoutingMissingException::new,
            79,
            UNKNOWN_VERSION_ADDED
        ),
        // 80 was IndexFailedEngineException, deprecated in 6.0, removed in 7.0
        INDEX_SHARD_RESTORE_FAILED_EXCEPTION(
            org.opensearch.index.snapshots.IndexShardRestoreFailedException.class,
            org.opensearch.index.snapshots.IndexShardRestoreFailedException::new,
            81,
            UNKNOWN_VERSION_ADDED
        ),
        REPOSITORY_EXCEPTION(
            org.opensearch.repositories.RepositoryException.class,
            org.opensearch.repositories.RepositoryException::new,
            82,
            UNKNOWN_VERSION_ADDED
        ),
        RECEIVE_TIMEOUT_TRANSPORT_EXCEPTION(
            org.opensearch.transport.ReceiveTimeoutTransportException.class,
            org.opensearch.transport.ReceiveTimeoutTransportException::new,
            83,
            UNKNOWN_VERSION_ADDED
        ),
        NODE_DISCONNECTED_EXCEPTION(
            org.opensearch.transport.NodeDisconnectedException.class,
            org.opensearch.transport.NodeDisconnectedException::new,
            84,
            UNKNOWN_VERSION_ADDED
        ),
        // 85 used to be for AlreadyExpiredException
        AGGREGATION_EXECUTION_EXCEPTION(
            org.opensearch.search.aggregations.AggregationExecutionException.class,
            org.opensearch.search.aggregations.AggregationExecutionException::new,
            86,
            UNKNOWN_VERSION_ADDED
        ),
        // 87 used to be for MergeMappingException
        INVALID_INDEX_TEMPLATE_EXCEPTION(
            org.opensearch.indices.InvalidIndexTemplateException.class,
            org.opensearch.indices.InvalidIndexTemplateException::new,
            88,
            UNKNOWN_VERSION_ADDED
        ),
        REFRESH_FAILED_ENGINE_EXCEPTION(
            org.opensearch.index.engine.RefreshFailedEngineException.class,
            org.opensearch.index.engine.RefreshFailedEngineException::new,
            90,
            UNKNOWN_VERSION_ADDED
        ),
        AGGREGATION_INITIALIZATION_EXCEPTION(
            org.opensearch.search.aggregations.AggregationInitializationException.class,
            org.opensearch.search.aggregations.AggregationInitializationException::new,
            91,
            UNKNOWN_VERSION_ADDED
        ),
        DELAY_RECOVERY_EXCEPTION(
            org.opensearch.indices.recovery.DelayRecoveryException.class,
            org.opensearch.indices.recovery.DelayRecoveryException::new,
            92,
            UNKNOWN_VERSION_ADDED
        ),
        // 93 used to be for IndexWarmerMissingException
        NO_NODE_AVAILABLE_EXCEPTION(
            org.opensearch.client.transport.NoNodeAvailableException.class,
            org.opensearch.client.transport.NoNodeAvailableException::new,
            94,
            UNKNOWN_VERSION_ADDED
        ),
        INVALID_SNAPSHOT_NAME_EXCEPTION(
            org.opensearch.snapshots.InvalidSnapshotNameException.class,
            org.opensearch.snapshots.InvalidSnapshotNameException::new,
            96,
            UNKNOWN_VERSION_ADDED
        ),
        ILLEGAL_INDEX_SHARD_STATE_EXCEPTION(
            org.opensearch.index.shard.IllegalIndexShardStateException.class,
            org.opensearch.index.shard.IllegalIndexShardStateException::new,
            97,
            UNKNOWN_VERSION_ADDED
        ),
        INDEX_SHARD_SNAPSHOT_EXCEPTION(
            org.opensearch.index.snapshots.IndexShardSnapshotException.class,
            org.opensearch.index.snapshots.IndexShardSnapshotException::new,
            98,
            UNKNOWN_VERSION_ADDED
        ),
        INDEX_SHARD_NOT_STARTED_EXCEPTION(
            org.opensearch.index.shard.IndexShardNotStartedException.class,
            org.opensearch.index.shard.IndexShardNotStartedException::new,
            99,
            UNKNOWN_VERSION_ADDED
        ),
        SEARCH_PHASE_EXECUTION_EXCEPTION(
            org.opensearch.action.search.SearchPhaseExecutionException.class,
            org.opensearch.action.search.SearchPhaseExecutionException::new,
            100,
            UNKNOWN_VERSION_ADDED
        ),
        ACTION_NOT_FOUND_TRANSPORT_EXCEPTION(
            org.opensearch.transport.ActionNotFoundTransportException.class,
            org.opensearch.transport.ActionNotFoundTransportException::new,
            101,
            UNKNOWN_VERSION_ADDED
        ),
        TRANSPORT_SERIALIZATION_EXCEPTION(
            org.opensearch.transport.TransportSerializationException.class,
            org.opensearch.transport.TransportSerializationException::new,
            102,
            UNKNOWN_VERSION_ADDED
        ),
        REMOTE_TRANSPORT_EXCEPTION(
            org.opensearch.transport.RemoteTransportException.class,
            org.opensearch.transport.RemoteTransportException::new,
            103,
            UNKNOWN_VERSION_ADDED
        ),
        ENGINE_CREATION_FAILURE_EXCEPTION(
            org.opensearch.index.engine.EngineCreationFailureException.class,
            org.opensearch.index.engine.EngineCreationFailureException::new,
            104,
            UNKNOWN_VERSION_ADDED
        ),
        ROUTING_EXCEPTION(
            org.opensearch.cluster.routing.RoutingException.class,
            org.opensearch.cluster.routing.RoutingException::new,
            105,
            UNKNOWN_VERSION_ADDED
        ),
        INDEX_SHARD_RECOVERY_EXCEPTION(
            org.opensearch.index.shard.IndexShardRecoveryException.class,
            org.opensearch.index.shard.IndexShardRecoveryException::new,
            106,
            UNKNOWN_VERSION_ADDED
        ),
        REPOSITORY_MISSING_EXCEPTION(
            org.opensearch.repositories.RepositoryMissingException.class,
            org.opensearch.repositories.RepositoryMissingException::new,
            107,
            UNKNOWN_VERSION_ADDED
        ),
        DOCUMENT_SOURCE_MISSING_EXCEPTION(
            org.opensearch.index.engine.DocumentSourceMissingException.class,
            org.opensearch.index.engine.DocumentSourceMissingException::new,
            109,
            UNKNOWN_VERSION_ADDED
        ),
        // 110 used to be FlushNotAllowedEngineException
        NO_CLASS_SETTINGS_EXCEPTION(
            org.opensearch.common.settings.NoClassSettingsException.class,
            org.opensearch.common.settings.NoClassSettingsException::new,
            111,
            UNKNOWN_VERSION_ADDED
        ),
        BIND_TRANSPORT_EXCEPTION(
            org.opensearch.transport.BindTransportException.class,
            org.opensearch.transport.BindTransportException::new,
            112,
            UNKNOWN_VERSION_ADDED
        ),
        ALIASES_NOT_FOUND_EXCEPTION(
            org.opensearch.rest.action.admin.indices.AliasesNotFoundException.class,
            org.opensearch.rest.action.admin.indices.AliasesNotFoundException::new,
            113,
            UNKNOWN_VERSION_ADDED
        ),
        INDEX_SHARD_RECOVERING_EXCEPTION(
            org.opensearch.index.shard.IndexShardRecoveringException.class,
            org.opensearch.index.shard.IndexShardRecoveringException::new,
            114,
            UNKNOWN_VERSION_ADDED
        ),
        TRANSLOG_EXCEPTION(
            org.opensearch.index.translog.TranslogException.class,
            org.opensearch.index.translog.TranslogException::new,
            115,
            UNKNOWN_VERSION_ADDED
        ),
        PROCESS_CLUSTER_EVENT_TIMEOUT_EXCEPTION(
            org.opensearch.cluster.metadata.ProcessClusterEventTimeoutException.class,
            org.opensearch.cluster.metadata.ProcessClusterEventTimeoutException::new,
            116,
            UNKNOWN_VERSION_ADDED
        ),
        RETRY_ON_PRIMARY_EXCEPTION(
            ReplicationOperation.RetryOnPrimaryException.class,
            ReplicationOperation.RetryOnPrimaryException::new,
            117,
            UNKNOWN_VERSION_ADDED
        ),
        OPENSEARCH_TIMEOUT_EXCEPTION(
            org.opensearch.OpenSearchTimeoutException.class,
            org.opensearch.OpenSearchTimeoutException::new,
            118,
            UNKNOWN_VERSION_ADDED
        ),
        QUERY_PHASE_EXECUTION_EXCEPTION(
            org.opensearch.search.query.QueryPhaseExecutionException.class,
            org.opensearch.search.query.QueryPhaseExecutionException::new,
            119,
            UNKNOWN_VERSION_ADDED
        ),
        REPOSITORY_VERIFICATION_EXCEPTION(
            org.opensearch.repositories.RepositoryVerificationException.class,
            org.opensearch.repositories.RepositoryVerificationException::new,
            120,
            UNKNOWN_VERSION_ADDED
        ),
        INVALID_AGGREGATION_PATH_EXCEPTION(
            org.opensearch.search.aggregations.InvalidAggregationPathException.class,
            org.opensearch.search.aggregations.InvalidAggregationPathException::new,
            121,
            UNKNOWN_VERSION_ADDED
        ),
        // 123 used to be IndexAlreadyExistsException and was renamed
        RESOURCE_ALREADY_EXISTS_EXCEPTION(
            ResourceAlreadyExistsException.class,
            ResourceAlreadyExistsException::new,
            123,
            UNKNOWN_VERSION_ADDED
        ),
        // 124 used to be Script.ScriptParseException
        HTTP_REQUEST_ON_TRANSPORT_EXCEPTION(
            TcpTransport.HttpRequestOnTransportException.class,
            TcpTransport.HttpRequestOnTransportException::new,
            125,
            UNKNOWN_VERSION_ADDED
        ),
        MAPPER_PARSING_EXCEPTION(
            org.opensearch.index.mapper.MapperParsingException.class,
            org.opensearch.index.mapper.MapperParsingException::new,
            126,
            UNKNOWN_VERSION_ADDED
        ),
        // 127 used to be org.opensearch.search.SearchContextException
        SEARCH_SOURCE_BUILDER_EXCEPTION(
            org.opensearch.search.builder.SearchSourceBuilderException.class,
            org.opensearch.search.builder.SearchSourceBuilderException::new,
            128,
            UNKNOWN_VERSION_ADDED
        ),
        // 129 was EngineClosedException
        NO_SHARD_AVAILABLE_ACTION_EXCEPTION(
            org.opensearch.action.NoShardAvailableActionException.class,
            org.opensearch.action.NoShardAvailableActionException::new,
            130,
            UNKNOWN_VERSION_ADDED
        ),
        UNAVAILABLE_SHARDS_EXCEPTION(
            org.opensearch.action.UnavailableShardsException.class,
            org.opensearch.action.UnavailableShardsException::new,
            131,
            UNKNOWN_VERSION_ADDED
        ),
        FLUSH_FAILED_ENGINE_EXCEPTION(
            org.opensearch.index.engine.FlushFailedEngineException.class,
            org.opensearch.index.engine.FlushFailedEngineException::new,
            132,
            UNKNOWN_VERSION_ADDED
        ),
        CIRCUIT_BREAKING_EXCEPTION(
            org.opensearch.common.breaker.CircuitBreakingException.class,
            org.opensearch.common.breaker.CircuitBreakingException::new,
            133,
            UNKNOWN_VERSION_ADDED
        ),
        NODE_NOT_CONNECTED_EXCEPTION(
            org.opensearch.transport.NodeNotConnectedException.class,
            org.opensearch.transport.NodeNotConnectedException::new,
            134,
            UNKNOWN_VERSION_ADDED
        ),
        STRICT_DYNAMIC_MAPPING_EXCEPTION(
            org.opensearch.index.mapper.StrictDynamicMappingException.class,
            org.opensearch.index.mapper.StrictDynamicMappingException::new,
            135,
            UNKNOWN_VERSION_ADDED
        ),
        RETRY_ON_REPLICA_EXCEPTION(
            org.opensearch.action.support.replication.TransportReplicationAction.RetryOnReplicaException.class,
            org.opensearch.action.support.replication.TransportReplicationAction.RetryOnReplicaException::new,
            136,
            UNKNOWN_VERSION_ADDED
        ),
        TYPE_MISSING_EXCEPTION(
            org.opensearch.indices.TypeMissingException.class,
            org.opensearch.indices.TypeMissingException::new,
            137,
            UNKNOWN_VERSION_ADDED
        ),
        FAILED_TO_COMMIT_CLUSTER_STATE_EXCEPTION(
            org.opensearch.cluster.coordination.FailedToCommitClusterStateException.class,
            org.opensearch.cluster.coordination.FailedToCommitClusterStateException::new,
            140,
            UNKNOWN_VERSION_ADDED
        ),
        QUERY_SHARD_EXCEPTION(
            org.opensearch.index.query.QueryShardException.class,
            org.opensearch.index.query.QueryShardException::new,
            141,
            UNKNOWN_VERSION_ADDED
        ),
        NO_LONGER_PRIMARY_SHARD_EXCEPTION(
            ShardStateAction.NoLongerPrimaryShardException.class,
            ShardStateAction.NoLongerPrimaryShardException::new,
            142,
            UNKNOWN_VERSION_ADDED
        ),
        SCRIPT_EXCEPTION(
            org.opensearch.script.ScriptException.class,
            org.opensearch.script.ScriptException::new,
            143,
            UNKNOWN_VERSION_ADDED
        ),
        NOT_CLUSTER_MANAGER_EXCEPTION(
            org.opensearch.cluster.NotClusterManagerException.class,
            org.opensearch.cluster.NotClusterManagerException::new,
            144,
            UNKNOWN_VERSION_ADDED
        ),
        STATUS_EXCEPTION(
            org.opensearch.OpenSearchStatusException.class,
            org.opensearch.OpenSearchStatusException::new,
            145,
            UNKNOWN_VERSION_ADDED
        ),
        TASK_CANCELLED_EXCEPTION(
            org.opensearch.tasks.TaskCancelledException.class,
            org.opensearch.tasks.TaskCancelledException::new,
            146,
            UNKNOWN_VERSION_ADDED
        ),
        SHARD_LOCK_OBTAIN_FAILED_EXCEPTION(
            org.opensearch.env.ShardLockObtainFailedException.class,
            org.opensearch.env.ShardLockObtainFailedException::new,
            147,
            UNKNOWN_VERSION_ADDED
        ),
        // 148 was UnknownNamedObjectException
        TOO_MANY_BUCKETS_EXCEPTION(
            MultiBucketConsumerService.TooManyBucketsException.class,
            MultiBucketConsumerService.TooManyBucketsException::new,
            149,
            UNKNOWN_VERSION_ADDED
        ),
        COORDINATION_STATE_REJECTED_EXCEPTION(
            org.opensearch.cluster.coordination.CoordinationStateRejectedException.class,
            org.opensearch.cluster.coordination.CoordinationStateRejectedException::new,
            150,
            LegacyESVersion.V_7_0_0
        ),
        SNAPSHOT_IN_PROGRESS_EXCEPTION(
            org.opensearch.snapshots.SnapshotInProgressException.class,
            org.opensearch.snapshots.SnapshotInProgressException::new,
            151,
            UNKNOWN_VERSION_ADDED
        ),
        NO_SUCH_REMOTE_CLUSTER_EXCEPTION(
            org.opensearch.transport.NoSuchRemoteClusterException.class,
            org.opensearch.transport.NoSuchRemoteClusterException::new,
            152,
            UNKNOWN_VERSION_ADDED
        ),
        RETENTION_LEASE_ALREADY_EXISTS_EXCEPTION(
            org.opensearch.index.seqno.RetentionLeaseAlreadyExistsException.class,
            org.opensearch.index.seqno.RetentionLeaseAlreadyExistsException::new,
            153,
            UNKNOWN_VERSION_ADDED
        ),
        RETENTION_LEASE_NOT_FOUND_EXCEPTION(
            org.opensearch.index.seqno.RetentionLeaseNotFoundException.class,
            org.opensearch.index.seqno.RetentionLeaseNotFoundException::new,
            154,
            UNKNOWN_VERSION_ADDED
        ),
        SHARD_NOT_IN_PRIMARY_MODE_EXCEPTION(
            org.opensearch.index.shard.ShardNotInPrimaryModeException.class,
            org.opensearch.index.shard.ShardNotInPrimaryModeException::new,
            155,
            UNKNOWN_VERSION_ADDED
        ),
        RETENTION_LEASE_INVALID_RETAINING_SEQUENCE_NUMBER_EXCEPTION(
            org.opensearch.index.seqno.RetentionLeaseInvalidRetainingSeqNoException.class,
            org.opensearch.index.seqno.RetentionLeaseInvalidRetainingSeqNoException::new,
            156,
            LegacyESVersion.V_7_5_0
        ),
        INGEST_PROCESSOR_EXCEPTION(
            org.opensearch.ingest.IngestProcessorException.class,
            org.opensearch.ingest.IngestProcessorException::new,
            157,
            LegacyESVersion.V_7_5_0
        ),
        PEER_RECOVERY_NOT_FOUND_EXCEPTION(
            org.opensearch.indices.recovery.PeerRecoveryNotFound.class,
            org.opensearch.indices.recovery.PeerRecoveryNotFound::new,
            158,
            LegacyESVersion.V_7_9_0
        ),
        NODE_HEALTH_CHECK_FAILURE_EXCEPTION(
            org.opensearch.cluster.coordination.NodeHealthCheckFailureException.class,
            org.opensearch.cluster.coordination.NodeHealthCheckFailureException::new,
            159,
            LegacyESVersion.V_7_9_0
        ),
        NO_SEED_NODE_LEFT_EXCEPTION(
            org.opensearch.transport.NoSeedNodeLeftException.class,
            org.opensearch.transport.NoSeedNodeLeftException::new,
            160,
            LegacyESVersion.V_7_10_0
        ),
        REPLICATION_FAILED_EXCEPTION(
            org.opensearch.indices.replication.common.ReplicationFailedException.class,
            org.opensearch.indices.replication.common.ReplicationFailedException::new,
            161,
            V_2_1_0
        ),
        PRIMARY_SHARD_CLOSED_EXCEPTION(
            org.opensearch.index.shard.PrimaryShardClosedException.class,
            org.opensearch.index.shard.PrimaryShardClosedException::new,
            162,
            V_3_0_0
        ),
        /**
         * TODO: Change the version number of check as per version in which this change will be merged.
         */
        MASTER_TASK_THROTTLED_EXCEPTION(
<<<<<<< HEAD
            ClusterManagerThrottlingException.class,
            ClusterManagerThrottlingException::new,
            162,
=======
            org.opensearch.cluster.service.MasterTaskThrottlingException.class,
            org.opensearch.cluster.service.MasterTaskThrottlingException::new,
            163,
>>>>>>> 1ccbeacf
            Version.V_3_0_0
        );

        final Class<? extends OpenSearchException> exceptionClass;
        final CheckedFunction<StreamInput, ? extends OpenSearchException, IOException> constructor;
        final int id;
        final Version versionAdded;

        <E extends OpenSearchException> OpenSearchExceptionHandle(
            Class<E> exceptionClass,
            CheckedFunction<StreamInput, E, IOException> constructor,
            int id,
            Version versionAdded
        ) {
            // We need the exceptionClass because you can't dig it out of the constructor reliably.
            this.exceptionClass = exceptionClass;
            this.constructor = constructor;
            this.versionAdded = versionAdded;
            this.id = id;
        }
    }

    /**
     * Returns an array of all registered handle IDs. These are the IDs for every registered
     * exception.
     *
     * @return an array of all registered handle IDs
     */
    static int[] ids() {
        return Arrays.stream(OpenSearchExceptionHandle.values()).mapToInt(h -> h.id).toArray();
    }

    /**
     * Returns an array of all registered pairs of handle IDs and exception classes. These pairs are
     * provided for every registered exception.
     *
     * @return an array of all registered pairs of handle IDs and exception classes
     */
    static Tuple<Integer, Class<? extends OpenSearchException>>[] classes() {
        @SuppressWarnings("unchecked")
        final Tuple<Integer, Class<? extends OpenSearchException>>[] ts = Arrays.stream(OpenSearchExceptionHandle.values())
            .map(h -> Tuple.tuple(h.id, h.exceptionClass))
            .toArray(Tuple[]::new);
        return ts;
    }

    static {
        ID_TO_SUPPLIER = unmodifiableMap(
            Arrays.stream(OpenSearchExceptionHandle.values()).collect(Collectors.toMap(e -> e.id, e -> e.constructor))
        );
        CLASS_TO_OPENSEARCH_EXCEPTION_HANDLE = unmodifiableMap(
            Arrays.stream(OpenSearchExceptionHandle.values()).collect(Collectors.toMap(e -> e.exceptionClass, e -> e))
        );
    }

    public Index getIndex() {
        List<String> index = getMetadata(INDEX_METADATA_KEY);
        if (index != null && index.isEmpty() == false) {
            List<String> index_uuid = getMetadata(INDEX_METADATA_KEY_UUID);
            return new Index(index.get(0), index_uuid.get(0));
        }

        return null;
    }

    public ShardId getShardId() {
        List<String> shard = getMetadata(SHARD_METADATA_KEY);
        if (shard != null && shard.isEmpty() == false) {
            return new ShardId(getIndex(), Integer.parseInt(shard.get(0)));
        }
        return null;
    }

    public void setIndex(Index index) {
        if (index != null) {
            addMetadata(INDEX_METADATA_KEY, index.getName());
            addMetadata(INDEX_METADATA_KEY_UUID, index.getUUID());
        }
    }

    public void setIndex(String index) {
        if (index != null) {
            setIndex(new Index(index, INDEX_UUID_NA_VALUE));
        }
    }

    public void setShard(ShardId shardId) {
        if (shardId != null) {
            setIndex(shardId.getIndex());
            addMetadata(SHARD_METADATA_KEY, Integer.toString(shardId.id()));
        }
    }

    public void setResources(String type, String... id) {
        assert type != null;
        addMetadata(RESOURCE_METADATA_ID_KEY, id);
        addMetadata(RESOURCE_METADATA_TYPE_KEY, type);
    }

    public List<String> getResourceId() {
        return getMetadata(RESOURCE_METADATA_ID_KEY);
    }

    public String getResourceType() {
        List<String> header = getMetadata(RESOURCE_METADATA_TYPE_KEY);
        if (header != null && header.isEmpty() == false) {
            assert header.size() == 1;
            return header.get(0);
        }
        return null;
    }

    // lower cases and adds underscores to transitions in a name
    private static String toUnderscoreCase(String value) {
        StringBuilder sb = new StringBuilder();
        boolean changed = false;
        for (int i = 0; i < value.length(); i++) {
            char c = value.charAt(i);
            if (Character.isUpperCase(c)) {
                if (!changed) {
                    // copy it over here
                    for (int j = 0; j < i; j++) {
                        sb.append(value.charAt(j));
                    }
                    changed = true;
                    if (i == 0) {
                        sb.append(Character.toLowerCase(c));
                    } else {
                        sb.append('_');
                        sb.append(Character.toLowerCase(c));
                    }
                } else {
                    sb.append('_');
                    sb.append(Character.toLowerCase(c));
                }
            } else {
                if (changed) {
                    sb.append(c);
                }
            }
        }
        if (!changed) {
            return value;
        }
        return sb.toString();
    }

}<|MERGE_RESOLUTION|>--- conflicted
+++ resolved
@@ -1614,15 +1614,9 @@
          * TODO: Change the version number of check as per version in which this change will be merged.
          */
         MASTER_TASK_THROTTLED_EXCEPTION(
-<<<<<<< HEAD
             ClusterManagerThrottlingException.class,
             ClusterManagerThrottlingException::new,
-            162,
-=======
-            org.opensearch.cluster.service.MasterTaskThrottlingException.class,
-            org.opensearch.cluster.service.MasterTaskThrottlingException::new,
             163,
->>>>>>> 1ccbeacf
             Version.V_3_0_0
         );
 
