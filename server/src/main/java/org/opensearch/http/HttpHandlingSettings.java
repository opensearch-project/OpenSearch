/*
 * SPDX-License-Identifier: Apache-2.0
 *
 * The OpenSearch Contributors require contributions made to
 * this file be licensed under the Apache-2.0 license or a
 * compatible open source license.
 */

/*
 * Licensed to Elasticsearch under one or more contributor
 * license agreements. See the NOTICE file distributed with
 * this work for additional information regarding copyright
 * ownership. Elasticsearch licenses this file to you under
 * the Apache License, Version 2.0 (the "License"); you may
 * not use this file except in compliance with the License.
 * You may obtain a copy of the License at
 *
 *    http://www.apache.org/licenses/LICENSE-2.0
 *
 * Unless required by applicable law or agreed to in writing,
 * software distributed under the License is distributed on an
 * "AS IS" BASIS, WITHOUT WARRANTIES OR CONDITIONS OF ANY
 * KIND, either express or implied.  See the License for the
 * specific language governing permissions and limitations
 * under the License.
 */

/*
 * Modifications Copyright OpenSearch Contributors. See
 * GitHub history for details.
 */

package org.opensearch.http;

import org.opensearch.common.settings.Settings;

import static org.opensearch.http.HttpTransportSettings.SETTING_CORS_ENABLED;
import static org.opensearch.http.HttpTransportSettings.SETTING_HTTP_COMPRESSION;
import static org.opensearch.http.HttpTransportSettings.SETTING_HTTP_COMPRESSION_LEVEL;
import static org.opensearch.http.HttpTransportSettings.SETTING_HTTP_DETAILED_ERRORS_ENABLED;
import static org.opensearch.http.HttpTransportSettings.SETTING_HTTP_MAX_CHUNK_SIZE;
import static org.opensearch.http.HttpTransportSettings.SETTING_HTTP_MAX_CONTENT_LENGTH;
import static org.opensearch.http.HttpTransportSettings.SETTING_HTTP_MAX_HEADER_SIZE;
import static org.opensearch.http.HttpTransportSettings.SETTING_HTTP_MAX_INITIAL_LINE_LENGTH;
import static org.opensearch.http.HttpTransportSettings.SETTING_HTTP_READ_TIMEOUT;
import static org.opensearch.http.HttpTransportSettings.SETTING_HTTP_RESET_COOKIES;
import static org.opensearch.http.HttpTransportSettings.SETTING_PIPELINING_MAX_EVENTS;

public class HttpHandlingSettings {

    private final int maxContentLength;
    private final int maxChunkSize;
    private final int maxHeaderSize;
    private final int maxInitialLineLength;
    private final boolean resetCookies;
    private final boolean compression;
    private final int compressionLevel;
    private final boolean detailedErrorsEnabled;
    private final int pipeliningMaxEvents;
    private final long readTimeoutMillis;
    private boolean corsEnabled;

    //start: added by asfoorial
    List<String> customHeaders;
    public List<String> getCustomHeaders() {
		return customHeaders;
	}

	public void setCustomHeaders(List<String> customHeaders) {
		this.customHeaders = customHeaders;
	}
    //end: added by asfoorial

    public HttpHandlingSettings(int maxContentLength, int maxChunkSize, int maxHeaderSize, int maxInitialLineLength,
                                boolean resetCookies, boolean compression, int compressionLevel, boolean detailedErrorsEnabled,
                                int pipeliningMaxEvents, long readTimeoutMillis, boolean corsEnabled) {
        this.maxContentLength = maxContentLength;
        this.maxChunkSize = maxChunkSize;
        this.maxHeaderSize = maxHeaderSize;
        this.maxInitialLineLength = maxInitialLineLength;
        this.resetCookies = resetCookies;
        this.compression = compression;
        this.compressionLevel = compressionLevel;
        this.detailedErrorsEnabled = detailedErrorsEnabled;
        this.pipeliningMaxEvents = pipeliningMaxEvents;
        this.readTimeoutMillis = readTimeoutMillis;
        this.corsEnabled = corsEnabled;
    }

    /*
    public static HttpHandlingSettings fromSettings(Settings settings) {
        return new HttpHandlingSettings(Math.toIntExact(SETTING_HTTP_MAX_CONTENT_LENGTH.get(settings).getBytes()),
            Math.toIntExact(SETTING_HTTP_MAX_CHUNK_SIZE.get(settings).getBytes()),
            Math.toIntExact(SETTING_HTTP_MAX_HEADER_SIZE.get(settings).getBytes()),
            Math.toIntExact(SETTING_HTTP_MAX_INITIAL_LINE_LENGTH.get(settings).getBytes()),
            SETTING_HTTP_RESET_COOKIES.get(settings),
            SETTING_HTTP_COMPRESSION.get(settings),
            SETTING_HTTP_COMPRESSION_LEVEL.get(settings),
            SETTING_HTTP_DETAILED_ERRORS_ENABLED.get(settings),
            SETTING_PIPELINING_MAX_EVENTS.get(settings),
            SETTING_HTTP_READ_TIMEOUT.get(settings).getMillis(),
            SETTING_CORS_ENABLED.get(settings));
    }*/
    //start: added by asfoorial
    public static HttpHandlingSettings fromSettings(Settings settings) {
    	HttpHandlingSettings handler = new HttpHandlingSettings(Math.toIntExact(SETTING_HTTP_MAX_CONTENT_LENGTH.get(settings).getBytes()),
                Math.toIntExact(SETTING_HTTP_MAX_CHUNK_SIZE.get(settings).getBytes()),
                Math.toIntExact(SETTING_HTTP_MAX_HEADER_SIZE.get(settings).getBytes()),
                Math.toIntExact(SETTING_HTTP_MAX_INITIAL_LINE_LENGTH.get(settings).getBytes()),
                SETTING_HTTP_RESET_COOKIES.get(settings),
                SETTING_HTTP_COMPRESSION.get(settings),
                SETTING_HTTP_COMPRESSION_LEVEL.get(settings),
                SETTING_HTTP_DETAILED_ERRORS_ENABLED.get(settings),
                SETTING_PIPELINING_MAX_EVENTS.get(settings),
                SETTING_HTTP_READ_TIMEOUT.get(settings).getMillis(),
                SETTING_CORS_ENABLED.get(settings));
<<<<<<< HEAD
    	List<String> headers = org.opensearch.http.HttpTransportSettings.SETTING_HTTP_CUSTOM_HEADERS.get(settings);
=======
    	List<String> headers = org.elasticsearch.http.HttpTransportSettings.SETTING_HTTP_CUSTOM_HEADERS.get(settings);
>>>>>>> 8902533c
    	handler.setCustomHeaders(headers);
        return handler;
    }
    //end: added by asfoorial
    
    public int getMaxContentLength() {
        return maxContentLength;
    }

    public int getMaxChunkSize() {
        return maxChunkSize;
    }

    public int getMaxHeaderSize() {
        return maxHeaderSize;
    }

    public int getMaxInitialLineLength() {
        return maxInitialLineLength;
    }

    public boolean isResetCookies() {
        return resetCookies;
    }

    public boolean isCompression() {
        return compression;
    }

    public int getCompressionLevel() {
        return compressionLevel;
    }

    public boolean getDetailedErrorsEnabled() {
        return detailedErrorsEnabled;
    }

    public int getPipeliningMaxEvents() {
        return pipeliningMaxEvents;
    }

    public long getReadTimeoutMillis() {
        return readTimeoutMillis;
    }

    public boolean isCorsEnabled() {
        return corsEnabled;
    }
}<|MERGE_RESOLUTION|>--- conflicted
+++ resolved
@@ -114,11 +114,7 @@
                 SETTING_PIPELINING_MAX_EVENTS.get(settings),
                 SETTING_HTTP_READ_TIMEOUT.get(settings).getMillis(),
                 SETTING_CORS_ENABLED.get(settings));
-<<<<<<< HEAD
-    	List<String> headers = org.opensearch.http.HttpTransportSettings.SETTING_HTTP_CUSTOM_HEADERS.get(settings);
-=======
     	List<String> headers = org.elasticsearch.http.HttpTransportSettings.SETTING_HTTP_CUSTOM_HEADERS.get(settings);
->>>>>>> 8902533c
     	handler.setCustomHeaders(headers);
         return handler;
     }
