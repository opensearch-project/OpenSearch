--- conflicted
+++ resolved
@@ -69,10 +69,8 @@
 import org.opensearch.search.fetch.FetchSubPhase;
 import org.opensearch.search.fetch.subphase.highlight.Highlighter;
 import org.opensearch.search.profile.AbstractProfileBreakdown;
-<<<<<<< HEAD
-=======
 import org.opensearch.search.profile.AbstractProfiler;
->>>>>>> 2f5b1f4b
+import org.opensearch.search.profile.AbstractTimingProfileBreakdown;
 import org.opensearch.search.query.QueryPhaseSearcher;
 import org.opensearch.search.rescore.Rescorer;
 import org.opensearch.search.rescore.RescorerBuilder;
@@ -101,20 +99,14 @@
  * @opensearch.api
  */
 public interface SearchPlugin {
-<<<<<<< HEAD
-    default List<AbstractProfileBreakdown<?>> getProfileBreakdowns() {
-        return emptyList();
-    }
-=======
 
     /**
      * The plugin provider to be used to get the profilers from plugins.
      */
-    default ProfilerProvider getProfilerProvider() {
+    default ProfileBreakdownProvider getProfileBreakdownProvider() {
         return null;
     }
 
->>>>>>> 2f5b1f4b
     /**
      * The new {@link ScoreFunction}s defined by this plugin.
      */
@@ -249,13 +241,13 @@
     /**
      * Plugin Profiler provider
      */
-    interface ProfilerProvider {
+    interface ProfileBreakdownProvider {
         /**
          * Provides a profiler instance
          * @param isConcurrentSearchEnabled concurrent enabled
          * @return profiler instance
          */
-        AbstractProfiler<?,?,?> getProfiler(boolean isConcurrentSearchEnabled);
+        Map<Class<? extends Query>,Class<? extends AbstractTimingProfileBreakdown>> getProfileBreakdown(boolean isConcurrentSearchEnabled);
     }
 
     /**
