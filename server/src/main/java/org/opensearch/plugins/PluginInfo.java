/*
 * SPDX-License-Identifier: Apache-2.0
 *
 * The OpenSearch Contributors require contributions made to
 * this file be licensed under the Apache-2.0 license or a
 * compatible open source license.
 */

/*
 * Licensed to Elasticsearch under one or more contributor
 * license agreements. See the NOTICE file distributed with
 * this work for additional information regarding copyright
 * ownership. Elasticsearch licenses this file to you under
 * the Apache License, Version 2.0 (the "License"); you may
 * not use this file except in compliance with the License.
 * You may obtain a copy of the License at
 *
 *    http://www.apache.org/licenses/LICENSE-2.0
 *
 * Unless required by applicable law or agreed to in writing,
 * software distributed under the License is distributed on an
 * "AS IS" BASIS, WITHOUT WARRANTIES OR CONDITIONS OF ANY
 * KIND, either express or implied.  See the License for the
 * specific language governing permissions and limitations
 * under the License.
 */

/*
 * Modifications Copyright OpenSearch Contributors. See
 * GitHub history for details.
 */

package org.opensearch.plugins;

import com.fasterxml.jackson.core.JsonFactory;
import com.fasterxml.jackson.core.json.JsonReadFeature;

import org.opensearch.Version;
import org.opensearch.common.annotation.PublicApi;
<<<<<<< HEAD
import org.opensearch.common.settings.Setting;
import org.opensearch.common.settings.Settings;
=======
import org.opensearch.common.bootstrap.JarHell;
>>>>>>> ee7fbbd2
import org.opensearch.common.xcontent.json.JsonXContentParser;
import org.opensearch.core.common.Strings;
import org.opensearch.core.common.io.stream.StreamInput;
import org.opensearch.core.common.io.stream.StreamOutput;
import org.opensearch.core.common.io.stream.Writeable;
import org.opensearch.core.xcontent.DeprecationHandler;
import org.opensearch.core.xcontent.NamedXContentRegistry;
import org.opensearch.core.xcontent.ToXContentObject;
import org.opensearch.core.xcontent.XContentBuilder;
import org.opensearch.semver.SemverRange;

import java.io.IOException;
import java.io.InputStream;
import java.nio.file.Files;
import java.nio.file.Path;
import java.util.ArrayList;
import java.util.Arrays;
import java.util.Collections;
import java.util.HashMap;
import java.util.List;
import java.util.Locale;
import java.util.Map;
import java.util.Properties;
import java.util.function.Function;
import java.util.stream.Collectors;

/**
 * An in-memory representation of the plugin descriptor.
 *
 * @opensearch.api
 */
@PublicApi(since = "1.0.0")
public class PluginInfo implements Writeable, ToXContentObject {

    public static final String OPENSEARCH_PLUGIN_PROPERTIES = "plugin-descriptor.properties";
    public static final String OPENSEARCH_PLUGIN_POLICY = "plugin-security.policy";
    public static final String OPENSEARCH_PLUGIN_ACTIONS = "plugin-permissions.yml";
    private static final JsonFactory jsonFactory = new JsonFactory().configure(
        JsonReadFeature.ALLOW_UNQUOTED_FIELD_NAMES.mappedFeature(),
        true
    );

    public static final Setting<List<String>> CLUSTER_ACTIONS_SETTING = Setting.listSetting(
        "cluster.actions",
        Collections.emptyList(),
        Function.identity()
    );

    public static final Setting<Settings> INDEX_ACTIONS_SETTING = Setting.groupSetting("index.actions.");

    public static final Setting<String> DESCRIPTION_SETTING = Setting.simpleString("description");

    private final String name;
    private final String description;
    private final String version;
    private final List<SemverRange> opensearchVersionRanges;
    private final String javaVersion;
    private final String classname;
    private final String customFolderName;
    private final List<String> extendedPlugins;
    // Optional extended plugins are a subset of extendedPlugins that only contains the optional extended plugins
    private final List<String> optionalExtendedPlugins;
    private final boolean hasNativeController;
    private final Settings requestedActions;

    /**
     * Construct plugin info.
     *
     * @param name                  the name of the plugin
     * @param description           a description of the plugin
     * @param version               an opaque version identifier for the plugin
     * @param opensearchVersion     the version of OpenSearch the plugin was built for
     * @param javaVersion           the version of Java the plugin was built with
     * @param classname             the entry point to the plugin
     * @param customFolderName      the custom folder name for the plugin
     * @param extendedPlugins       other plugins this plugin extends through SPI
     * @param hasNativeController   whether or not the plugin has a native controller
     */
    public PluginInfo(
        String name,
        String description,
        String version,
        Version opensearchVersion,
        String javaVersion,
        String classname,
        String customFolderName,
        List<String> extendedPlugins,
        boolean hasNativeController,
        Settings requestedActions
    ) {
        this(
            name,
            description,
            version,
            List.of(SemverRange.fromString(opensearchVersion.toString())),
            javaVersion,
            classname,
            customFolderName,
            extendedPlugins,
            hasNativeController,
            requestedActions
        );
    }

    public PluginInfo(
        String name,
        String description,
        String version,
        List<SemverRange> opensearchVersionRanges,
        String javaVersion,
        String classname,
        String customFolderName,
        List<String> extendedPlugins,
        boolean hasNativeController,
        Settings requestedActions
    ) {
        this.name = name;
        this.description = description;
        this.version = version;
        // Ensure only one range is specified (for now)
        if (opensearchVersionRanges.size() != 1) {
            throw new IllegalArgumentException(
                "Exactly one range is allowed to be specified in dependencies for the plugin [" + name + "]"
            );
        }
        this.opensearchVersionRanges = opensearchVersionRanges;
        this.javaVersion = javaVersion;
        this.classname = classname;
        this.customFolderName = customFolderName;
        this.extendedPlugins = extendedPlugins.stream().map(s -> s.split(";")[0]).collect(Collectors.toUnmodifiableList());
        this.optionalExtendedPlugins = extendedPlugins.stream()
            .filter(PluginInfo::isOptionalExtension)
            .map(s -> s.split(";")[0])
            .collect(Collectors.toUnmodifiableList());
        this.hasNativeController = hasNativeController;
        this.requestedActions = requestedActions;
    }

    /**
     * Construct plugin info.
     *
     * @param name                  the name of the plugin
     * @param description           a description of the plugin
     * @param version               an opaque version identifier for the plugin
     * @param opensearchVersion     the version of OpenSearch the plugin was built for
     * @param javaVersion           the version of Java the plugin was built with
     * @param classname             the entry point to the plugin
     * @param extendedPlugins       other plugins this plugin extends through SPI
     * @param hasNativeController   whether or not the plugin has a native controller
     */
    public PluginInfo(
        String name,
        String description,
        String version,
        Version opensearchVersion,
        String javaVersion,
        String classname,
        List<String> extendedPlugins,
        boolean hasNativeController
    ) {
        this(
            name,
            description,
            version,
            opensearchVersion,
            javaVersion,
            classname,
            null /* customFolderName */,
            extendedPlugins,
            hasNativeController,
            Settings.EMPTY /* requestedActions */
        );
    }

    /**
     * Construct plugin info from a stream.
     *
     * @param in the stream
     * @throws IOException if an I/O exception occurred reading the plugin info from the stream
     */
    @SuppressWarnings("unchecked")
    public PluginInfo(final StreamInput in) throws IOException {
        this.name = in.readString();
        this.description = in.readString();
        this.version = in.readString();
        if (in.getVersion().onOrAfter(Version.V_2_13_0)) {
            this.opensearchVersionRanges = (List<SemverRange>) in.readGenericValue();
        } else {
            this.opensearchVersionRanges = List.of(new SemverRange(in.readVersion(), SemverRange.RangeOperator.DEFAULT));
        }
        this.javaVersion = in.readString();
        this.classname = in.readString();
        this.customFolderName = in.readString();
        this.extendedPlugins = in.readStringList();
        this.hasNativeController = in.readBoolean();
<<<<<<< HEAD
        if (in.getVersion().onOrAfter(Version.CURRENT)) {
            this.requestedActions = Settings.readSettingsFromStream(in);
        } else {
            this.requestedActions = Settings.EMPTY;
        }
=======
        if (in.getVersion().onOrAfter(Version.V_2_19_0)) {
            this.optionalExtendedPlugins = in.readStringList();
        } else {
            this.optionalExtendedPlugins = new ArrayList<>();
        }
    }

    static boolean isOptionalExtension(String extendedPlugin) {
        String[] dependency = extendedPlugin.split(";");
        return dependency.length > 1 && "optional=true".equals(dependency[1]);
>>>>>>> ee7fbbd2
    }

    @Override
    public void writeTo(final StreamOutput out) throws IOException {
        out.writeString(name);
        out.writeString(description);
        out.writeString(version);
        if (out.getVersion().onOrAfter(Version.V_2_13_0)) {
            out.writeGenericValue(opensearchVersionRanges);
        } else {
            /*
            This works for currently supported range notations (=,~)
            As more notations get added, then a suitable version must be picked.
             */
            out.writeVersion(opensearchVersionRanges.get(0).getRangeVersion());
        }
        out.writeString(javaVersion);
        out.writeString(classname);
        if (customFolderName != null) {
            out.writeString(customFolderName);
        } else {
            out.writeString(name);
        }
        out.writeStringCollection(extendedPlugins);
        out.writeBoolean(hasNativeController);
<<<<<<< HEAD
        if (out.getVersion().onOrAfter(Version.CURRENT)) {
            Settings.writeSettingsToStream(requestedActions, out);
=======
        if (out.getVersion().onOrAfter(Version.V_2_19_0)) {
            out.writeStringCollection(optionalExtendedPlugins);
>>>>>>> ee7fbbd2
        }
    }

    /**
     * Reads the plugin descriptor file.
     *
     * @param path           the path to the root directory for the plugin
     * @return the plugin info
     * @throws IOException if an I/O exception occurred reading the plugin descriptor
     */
    public static PluginInfo readFromProperties(final Path path) throws IOException {
        final Path descriptor = path.resolve(OPENSEARCH_PLUGIN_PROPERTIES);

        final Map<String, String> propsMap;
        {
            final Properties props = new Properties();
            try (InputStream stream = Files.newInputStream(descriptor)) {
                props.load(stream);
            }
            propsMap = props.stringPropertyNames().stream().collect(Collectors.toMap(Function.identity(), props::getProperty));
        }

        final String name = propsMap.remove("name");
        if (name == null || name.isEmpty()) {
            throw new IllegalArgumentException("property [name] is missing in [" + descriptor + "]");
        }
        final String description = propsMap.remove("description");
        if (description == null) {
            throw new IllegalArgumentException("property [description] is missing for plugin [" + name + "]");
        }
        final String version = propsMap.remove("version");
        if (version == null) {
            throw new IllegalArgumentException("property [version] is missing for plugin [" + name + "]");
        }

        final String opensearchVersionString = propsMap.remove("opensearch.version");
        final String dependenciesValue = propsMap.remove("dependencies");
        if (opensearchVersionString == null && dependenciesValue == null) {
            throw new IllegalArgumentException(
                "Either [opensearch.version] or [dependencies] property must be specified for the plugin [" + name + "]"
            );
        }
        if (opensearchVersionString != null && dependenciesValue != null) {
            throw new IllegalArgumentException(
                "Only one of [opensearch.version] or [dependencies] property can be specified for the plugin [" + name + "]"
            );
        }

        final List<SemverRange> opensearchVersionRanges = new ArrayList<>();
        if (opensearchVersionString != null) {
            opensearchVersionRanges.add(SemverRange.fromString(opensearchVersionString));
        } else {
            Map<String, String> dependenciesMap;
            try (
                final JsonXContentParser parser = new JsonXContentParser(
                    NamedXContentRegistry.EMPTY,
                    DeprecationHandler.IGNORE_DEPRECATIONS,
                    jsonFactory.createParser(dependenciesValue)
                )
            ) {
                dependenciesMap = parser.mapStrings();
            }
            if (dependenciesMap.size() != 1) {
                throw new IllegalArgumentException(
                    "Exactly one dependency is allowed to be specified in plugin descriptor properties: " + dependenciesMap
                );
            }
            if (dependenciesMap.keySet().stream().noneMatch(s -> s.equals("opensearch"))) {
                throw new IllegalArgumentException("Only opensearch is allowed to be specified as a plugin dependency: " + dependenciesMap);
            }
            String[] ranges = dependenciesMap.get("opensearch").split(",");
            if (ranges.length != 1) {
                throw new IllegalArgumentException(
                    "Exactly one range is allowed to be specified in dependencies for the plugin [\" + name + \"]"
                );
            }
            opensearchVersionRanges.add(SemverRange.fromString(ranges[0].trim()));
        }

        final String javaVersionString = propsMap.remove("java.version");
        if (javaVersionString == null) {
            throw new IllegalArgumentException("property [java.version] is missing for plugin [" + name + "]");
        }
        JarHell.checkVersionFormat(javaVersionString);
        final String classname = propsMap.remove("classname");
        if (classname == null) {
            throw new IllegalArgumentException("property [classname] is missing for plugin [" + name + "]");
        }

        final String customFolderNameValue = propsMap.remove("custom.foldername");
        final String customFolderName;
        customFolderName = customFolderNameValue;

        final String extendedString = propsMap.remove("extended.plugins");
        final List<String> extendedPlugins;
        if (extendedString == null) {
            extendedPlugins = Collections.emptyList();
        } else {
            extendedPlugins = Arrays.asList(Strings.delimitedListToStringArray(extendedString, ","));
        }

        final String hasNativeControllerValue = propsMap.remove("has.native.controller");
        final boolean hasNativeController;
        if (hasNativeControllerValue == null) {
            hasNativeController = false;
        } else {
            switch (hasNativeControllerValue) {
                case "true":
                    hasNativeController = true;
                    break;
                case "false":
                    hasNativeController = false;
                    break;
                default:
                    final String message = String.format(
                        Locale.ROOT,
                        "property [%s] must be [%s], [%s], or unspecified but was [%s]",
                        "has_native_controller",
                        "true",
                        "false",
                        hasNativeControllerValue
                    );
                    throw new IllegalArgumentException(message);
            }
        }

        if (propsMap.isEmpty() == false) {
            throw new IllegalArgumentException("Unknown properties in plugin descriptor: " + propsMap.keySet());
        }

        Settings requestedActions = Settings.EMPTY;
        Path actions = path.resolve(PluginInfo.OPENSEARCH_PLUGIN_ACTIONS);

        if (Files.exists(actions)) {
            try {
                requestedActions = PluginSecurity.parseRequestedActions(actions);
            } catch (IOException e) {
                throw new RuntimeException(e);
            }
        }

        return new PluginInfo(
            name,
            description,
            version,
            opensearchVersionRanges,
            javaVersionString,
            classname,
            customFolderName,
            extendedPlugins,
            hasNativeController,
            requestedActions
        );
    }

    /**
     * The name of the plugin.
     *
     * @return the plugin name
     */
    public String getName() {
        return name;
    }

    /**
     * The description of the plugin.
     *
     * @return the plugin description
     */
    public String getDescription() {
        return description;
    }

    /**
     * The entry point to the plugin.
     *
     * @return the entry point to the plugin
     */
    public String getClassname() {
        return classname;
    }

    /**
     * The custom folder name for the plugin.
     *
     * @return the custom folder name for the plugin
     */
    public String getFolderName() {
        return customFolderName;
    }

    /**
     * Other plugins this plugin extends through SPI.
     *
     * @return the names of the plugins extended
     */
    public boolean isExtendedPluginOptional(String extendedPlugin) {
        return optionalExtendedPlugins.contains(extendedPlugin);
    }

    /**
     * Other plugins this plugin extends through SPI
     *
     * @return the names of the plugins extended
     */
    public List<String> getExtendedPlugins() {
        return extendedPlugins.stream().map(s -> s.split(";")[0]).collect(Collectors.toUnmodifiableList());
    }

    /**
     * The version of the plugin
     *
     * @return the version
     */
    public String getVersion() {
        return version;
    }

    /**
     * The list of OpenSearch version ranges the plugin is compatible with.
     *
     * @return a list of OpenSearch version ranges
     */
    public List<SemverRange> getOpenSearchVersionRanges() {
        return opensearchVersionRanges;
    }

    /**
     * Pretty print the semver ranges and return the string.
     * @return semver ranges string
     */
    public String getOpenSearchVersionRangesString() {
        if (opensearchVersionRanges == null || opensearchVersionRanges.isEmpty()) {
            throw new IllegalStateException("Opensearch version ranges list cannot be empty");
        }
        if (opensearchVersionRanges.size() == 1) {
            return opensearchVersionRanges.get(0).toString();
        }
        return opensearchVersionRanges.stream().map(Object::toString).collect(Collectors.joining(",", "[", "]"));
    }

    /**
     * The version of Java the plugin was built with.
     *
     * @return a java version string
     */
    public String getJavaVersion() {
        return javaVersion;
    }

    /**
     * Whether or not the plugin has a native controller.
     *
     * @return {@code true} if the plugin has a native controller
     */
    public boolean hasNativeController() {
        return hasNativeController;
    }

    /**
     * The target folder name for the plugin.
     *
     * @return the custom folder name for the plugin if the folder name is specified, else return the id with kebab-case.
     */
    public String getTargetFolderName() {
        return (this.customFolderName == null || this.customFolderName.isEmpty()) ? this.name : this.customFolderName;
    }

    /**
     * Returns cluster actions requested by this plugin in the plugin-permissions.yml file
     *
     * @return A list of cluster actions contained within the plugin-permissions.yml file
     */
    public List<String> getClusterActions() {
        return CLUSTER_ACTIONS_SETTING.get(requestedActions);
    }

    /**
     * Returns index actions requested by this plugin in the plugin-permissions.yml file
     *
     * @return A list of index actions contained within the plugin-permissions.yml file. This method returns a map
     * of index pattern -> list of actions that apply on the index pattern
     */
    public Map<String, List<String>> getIndexActions() {
        final Map<String, List<String>> indexActions = new HashMap<>();
        final Settings requestedIndexActionsGroup = INDEX_ACTIONS_SETTING.get(requestedActions);
        if (!requestedIndexActionsGroup.keySet().isEmpty()) {
            for (String indexPattern : requestedIndexActionsGroup.keySet()) {
                List<String> indexActionsForPattern = requestedIndexActionsGroup.getAsList(indexPattern);
                indexActions.put(indexPattern, indexActionsForPattern);
            }
        }
        return indexActions;
    }

    @Override
    public XContentBuilder toXContent(XContentBuilder builder, Params params) throws IOException {
        builder.startObject();
        {
            builder.field("name", name);
            builder.field("version", version);
            builder.field("opensearch_version", getOpenSearchVersionRangesString());
            builder.field("java_version", javaVersion);
            builder.field("description", description);
            builder.field("classname", classname);
            builder.field("custom_foldername", customFolderName);
            builder.field("extended_plugins", extendedPlugins);
            builder.field("has_native_controller", hasNativeController);
<<<<<<< HEAD
            if (!Settings.EMPTY.equals(requestedActions)) {
                builder.field("cluster.actions", getClusterActions());
                builder.field("index.actions", getIndexActions());
            }
=======
            builder.field("optional_extended_plugins", optionalExtendedPlugins);
>>>>>>> ee7fbbd2
        }
        builder.endObject();

        return builder;
    }

    @Override
    public boolean equals(Object o) {
        if (this == o) return true;
        if (o == null || getClass() != o.getClass()) return false;

        PluginInfo that = (PluginInfo) o;

        if (!name.equals(that.name)) return false;
        // TODO: since the plugins are unique by their directory name, this should only be a name check, version should not matter?
        if (version != null ? !version.equals(that.version) : that.version != null) return false;

        return true;
    }

    @Override
    public int hashCode() {
        return name.hashCode();
    }

    @Override
    public String toString() {
        return toString("");
    }

    public String toString(String prefix) {
        final StringBuilder information = new StringBuilder().append(prefix)
            .append("- Plugin information:\n")
            .append(prefix)
            .append("Name: ")
            .append(name)
            .append("\n")
            .append(prefix)
            .append("Description: ")
            .append(description)
            .append("\n")
            .append(prefix)
            .append("Version: ")
            .append(version)
            .append("\n")
            .append(prefix)
            .append("OpenSearch Version: ")
            .append(getOpenSearchVersionRangesString())
            .append("\n")
            .append(prefix)
            .append("Java Version: ")
            .append(javaVersion)
            .append("\n")
            .append(prefix)
            .append("Native Controller: ")
            .append(hasNativeController)
            .append("\n")
            .append(prefix)
            .append("Extended Plugins: ")
            .append(extendedPlugins)
            .append("\n")
            .append(prefix)
            .append(" * Classname: ")
            .append(classname)
            .append("\n")
            .append(prefix)
            .append("Folder name: ")
            .append(customFolderName);
        return information.toString();
    }
}<|MERGE_RESOLUTION|>--- conflicted
+++ resolved
@@ -37,12 +37,9 @@
 
 import org.opensearch.Version;
 import org.opensearch.common.annotation.PublicApi;
-<<<<<<< HEAD
 import org.opensearch.common.settings.Setting;
 import org.opensearch.common.settings.Settings;
-=======
 import org.opensearch.common.bootstrap.JarHell;
->>>>>>> ee7fbbd2
 import org.opensearch.common.xcontent.json.JsonXContentParser;
 import org.opensearch.core.common.Strings;
 import org.opensearch.core.common.io.stream.StreamInput;
@@ -238,24 +235,21 @@
         this.customFolderName = in.readString();
         this.extendedPlugins = in.readStringList();
         this.hasNativeController = in.readBoolean();
-<<<<<<< HEAD
+        if (in.getVersion().onOrAfter(Version.V_2_19_0)) {
+            this.optionalExtendedPlugins = in.readStringList();
+        } else {
+            this.optionalExtendedPlugins = new ArrayList<>();
+        }
         if (in.getVersion().onOrAfter(Version.CURRENT)) {
             this.requestedActions = Settings.readSettingsFromStream(in);
         } else {
             this.requestedActions = Settings.EMPTY;
-        }
-=======
-        if (in.getVersion().onOrAfter(Version.V_2_19_0)) {
-            this.optionalExtendedPlugins = in.readStringList();
-        } else {
-            this.optionalExtendedPlugins = new ArrayList<>();
         }
     }
 
     static boolean isOptionalExtension(String extendedPlugin) {
         String[] dependency = extendedPlugin.split(";");
         return dependency.length > 1 && "optional=true".equals(dependency[1]);
->>>>>>> ee7fbbd2
     }
 
     @Override
@@ -281,13 +275,11 @@
         }
         out.writeStringCollection(extendedPlugins);
         out.writeBoolean(hasNativeController);
-<<<<<<< HEAD
+        if (out.getVersion().onOrAfter(Version.V_2_19_0)) {
+            out.writeStringCollection(optionalExtendedPlugins);
+        }
         if (out.getVersion().onOrAfter(Version.CURRENT)) {
             Settings.writeSettingsToStream(requestedActions, out);
-=======
-        if (out.getVersion().onOrAfter(Version.V_2_19_0)) {
-            out.writeStringCollection(optionalExtendedPlugins);
->>>>>>> ee7fbbd2
         }
     }
 
@@ -596,14 +588,11 @@
             builder.field("custom_foldername", customFolderName);
             builder.field("extended_plugins", extendedPlugins);
             builder.field("has_native_controller", hasNativeController);
-<<<<<<< HEAD
+            builder.field("optional_extended_plugins", optionalExtendedPlugins);
             if (!Settings.EMPTY.equals(requestedActions)) {
                 builder.field("cluster.actions", getClusterActions());
                 builder.field("index.actions", getIndexActions());
             }
-=======
-            builder.field("optional_extended_plugins", optionalExtendedPlugins);
->>>>>>> ee7fbbd2
         }
         builder.endObject();
 
