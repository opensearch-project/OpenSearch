--- conflicted
+++ resolved
@@ -18,15 +18,9 @@
 /**
  * Basic (Base64 encoded) Authentication Token in a http request header
  */
-<<<<<<< HEAD
 public final class BasicAuthToken extends AuthToken {
     public static final String NAME = "basic_auth_token";
-    public final static String TOKEN_IDENIFIER = "Basic";
-=======
-public final class BasicAuthToken implements AuthToken {
-
     public final static String TOKEN_IDENTIFIER = "Basic";
->>>>>>> c81668c9
 
     private String user;
     private String password;
@@ -61,7 +55,6 @@
     }
 
     @Override
-<<<<<<< HEAD
     public TokenType getTokenType() {
         return TokenType.BASIC;
     }
@@ -81,7 +74,8 @@
     public void writeTo(StreamOutput out) throws IOException {
         out.writeString(this.user);
         out.writeString(this.password);
-=======
+    }
+
     public String toString() {
         return "Basic auth token with user=" + user + ", password=" + password;
     }
@@ -89,6 +83,5 @@
     public void revoke() {
         this.password = "";
         this.user = "";
->>>>>>> c81668c9
     }
 }