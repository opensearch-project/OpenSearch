--- conflicted
+++ resolved
@@ -51,16 +51,16 @@
     }
 
     /**
-<<<<<<< HEAD
      * Gets the scheduled job identity manager
      */
     public ScheduledJobIdentityManager getScheduledJobIdentityManager() {
         return identityPlugin.getScheduledJobIdentityManager();
-=======
+    }
+
+    /**
      * Gets the token manager
      */
     public TokenManager getTokenManager() {
         return identityPlugin.getTokenManager();
->>>>>>> c81668c9
     }
 }