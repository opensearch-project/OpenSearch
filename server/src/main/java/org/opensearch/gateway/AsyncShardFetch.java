/*
 * SPDX-License-Identifier: Apache-2.0
 *
 * The OpenSearch Contributors require contributions made to
 * this file be licensed under the Apache-2.0 license or a
 * compatible open source license.
 */

/*
 * Licensed to Elasticsearch under one or more contributor
 * license agreements. See the NOTICE file distributed with
 * this work for additional information regarding copyright
 * ownership. Elasticsearch licenses this file to you under
 * the Apache License, Version 2.0 (the "License"); you may
 * not use this file except in compliance with the License.
 * You may obtain a copy of the License at
 *
 *    http://www.apache.org/licenses/LICENSE-2.0
 *
 * Unless required by applicable law or agreed to in writing,
 * software distributed under the License is distributed on an
 * "AS IS" BASIS, WITHOUT WARRANTIES OR CONDITIONS OF ANY
 * KIND, either express or implied.  See the License for the
 * specific language governing permissions and limitations
 * under the License.
 */
/*
 * Modifications Copyright OpenSearch Contributors. See
 * GitHub history for details.
 */

package org.opensearch.gateway;

import org.apache.logging.log4j.Logger;
import org.opensearch.action.FailedNodeException;
import org.opensearch.action.support.nodes.BaseNodeResponse;
import org.opensearch.action.support.nodes.BaseNodesResponse;
import org.opensearch.cluster.node.DiscoveryNode;
import org.opensearch.cluster.node.DiscoveryNodes;
import org.opensearch.cluster.routing.allocation.RoutingAllocation;
import org.opensearch.common.Nullable;
import org.opensearch.common.lease.Releasable;
import org.opensearch.common.logging.Loggers;
import org.opensearch.core.action.ActionListener;
import org.opensearch.core.index.shard.ShardId;
import org.opensearch.indices.store.ShardAttributes;
import org.opensearch.indices.store.TransportNodesListShardStoreMetadata;

import java.util.ArrayList;
import java.util.HashMap;
import java.util.HashSet;
import java.util.List;
import java.util.Map;
import java.util.Set;
import java.util.concurrent.atomic.AtomicLong;

import reactor.util.annotation.NonNull;

import static java.util.Collections.emptyMap;
import static java.util.Collections.unmodifiableMap;

/**
 * Allows to asynchronously fetch shard related data from other nodes for allocation, without blocking
 * the cluster update thread.
 * <p>
 * The async fetch logic maintains a cache {@link AsyncShardFetchCache} which is filled in async manner when nodes respond back.
 * It also schedules a reroute to make sure those results will be taken into account.
 *
 * @opensearch.internal
 */
public abstract class AsyncShardFetch<T extends BaseNodeResponse> implements Releasable {

    /**
     * An action that lists the relevant shard data that needs to be fetched.
     */
    public interface Lister<NodesResponse extends BaseNodesResponse<NodeResponse>, NodeResponse extends BaseNodeResponse> {
        void list(Map<ShardId, ShardAttributes> shardAttributesMap, DiscoveryNode[] nodes, ActionListener<NodesResponse> listener);

    }

    protected final Logger logger;
    protected final String type;
    protected final Map<ShardId, ShardAttributes> shardAttributesMap;
    private final Lister<BaseNodesResponse<T>, T> action;
<<<<<<< HEAD
    protected AsyncShardFetchCache<T> cache;
=======
    private final AsyncShardFetchCache<T> cache;
>>>>>>> da5b2053
    private final AtomicLong round = new AtomicLong();
    private boolean closed;
    final String reroutingKey;
    private final Map<ShardId, Set<String>> shardToIgnoreNodes = new HashMap<>();

    @SuppressWarnings("unchecked")
    protected AsyncShardFetch(
        Logger logger,
        String type,
        ShardId shardId,
        String customDataPath,
        Lister<? extends BaseNodesResponse<T>, T> action
    ) {
        this.logger = logger;
        this.type = type;
        shardAttributesMap = new HashMap<>();
        shardAttributesMap.put(shardId, new ShardAttributes(customDataPath));
        this.action = (Lister<BaseNodesResponse<T>, T>) action;
        this.reroutingKey = "ShardId=[" + shardId.toString() + "]";
        cache = new ShardCache<>(logger, reroutingKey, type);
    }

    /**
     * Added to fetch a batch of shards from nodes
     *
     * @param logger             Logger
     * @param type               type of action
     * @param shardAttributesMap Map of {@link ShardId} to {@link ShardAttributes} to perform fetching on them a
     * @param action             Transport Action
     * @param batchId            For the given ShardAttributesMap, we expect them to tie with a single batch id for logging and later identification
     */
    @SuppressWarnings("unchecked")
    protected AsyncShardFetch(
        Logger logger,
        String type,
        Map<ShardId, ShardAttributes> shardAttributesMap,
        Lister<? extends BaseNodesResponse<T>, T> action,
        String batchId
    ) {
        this.logger = logger;
        this.type = type;
        this.shardAttributesMap = shardAttributesMap;
        this.action = (Lister<BaseNodesResponse<T>, T>) action;
        this.reroutingKey = "BatchID=[" + batchId + "]";
        cache = new ShardCache<>(logger, reroutingKey, type);
    }

    @Override
    public synchronized void close() {
        this.closed = true;
    }

    /**
     * Fetches the data for the relevant shard. If there any ongoing async fetches going on, or new ones have
     * been initiated by this call, the result will have no data.
     * <p>
     * The ignoreNodes are nodes that are supposed to be ignored for this round, since fetching is async, we need
     * to keep them around and make sure we add them back when all the responses are fetched and returned.
     */
    public synchronized FetchResult<T> fetchData(DiscoveryNodes nodes, Map<ShardId, Set<String>> ignoreNodes) {
        if (closed) {
            throw new IllegalStateException(reroutingKey + ": can't fetch data on closed async fetch");
        }

        if (shardAttributesMap.size() == 1) {
            // we will do assertions here on ignoreNodes
            if (ignoreNodes.size() > 1) {
                throw new IllegalStateException(
                    "Fetching Shard Data, " + reroutingKey + "Can only have atmost one shard" + "for non-batch mode"
                );
            }
            if (ignoreNodes.size() == 1) {
                if (shardAttributesMap.containsKey(ignoreNodes.keySet().iterator().next()) == false) {
                    throw new IllegalStateException("Shard Id must be same as initialized in AsyncShardFetch. Expecting = " + reroutingKey);
                }
            }
        }

        // add the nodes to ignore to the list of nodes to ignore for each shard
        for (Map.Entry<ShardId, Set<String>> ignoreNodesEntry : ignoreNodes.entrySet()) {
            Set<String> ignoreNodesSet = shardToIgnoreNodes.getOrDefault(ignoreNodesEntry.getKey(), new HashSet<>());
            ignoreNodesSet.addAll(ignoreNodesEntry.getValue());
            shardToIgnoreNodes.put(ignoreNodesEntry.getKey(), ignoreNodesSet);
        }

        cache.fillShardCacheWithDataNodes(nodes);
        List<String> nodeIds = cache.findNodesToFetch();
        if (nodeIds.isEmpty() == false) {
            // mark all node as fetching and go ahead and async fetch them
            // use a unique round id to detect stale responses in processAsyncFetch
            final long fetchingRound = round.incrementAndGet();
            cache.markAsFetching(nodeIds, fetchingRound);
            DiscoveryNode[] discoNodesToFetch = nodeIds.stream().map(nodes::get).toArray(DiscoveryNode[]::new);
            asyncFetch(discoNodesToFetch, fetchingRound);
        }

        // if we are still fetching, return null to indicate it
        if (cache.hasAnyNodeFetching()) {
            return new FetchResult<>(null, emptyMap());
        } else {
            // nothing to fetch, yay, build the return value
            Set<String> failedNodes = new HashSet<>();
            Map<DiscoveryNode, T> fetchData = cache.getCacheData(nodes, failedNodes);

            Map<ShardId, Set<String>> allIgnoreNodesMap = unmodifiableMap(new HashMap<>(shardToIgnoreNodes));
            // clear the nodes to ignore, we had a successful run in fetching everything we can
            // we need to try them if another full run is needed
            shardToIgnoreNodes.clear();
            // if at least one node failed, make sure to have a protective reroute
            // here, just case this round won't find anything, and we need to retry fetching data

            if (failedNodes.isEmpty() == false
                || allIgnoreNodesMap.values().stream().anyMatch(ignoreNodeSet -> ignoreNodeSet.isEmpty() == false)) {
                reroute(
                    reroutingKey,
                    "nodes failed ["
                        + failedNodes.size()
                        + "], ignored ["
                        + allIgnoreNodesMap.values().stream().mapToInt(Set::size).sum()
                        + "]"
                );
            }

            return new FetchResult<>(fetchData, allIgnoreNodesMap);
        }
    }

    /**
     * Called by the response handler of the async action to fetch data. Verifies that its still working
     * on the same cache generation, otherwise the results are discarded. It then goes and fills the relevant data for
     * the shard (response + failures), issuing a reroute at the end of it to make sure there will be another round
     * of allocations taking this new data into account.
     */
    protected synchronized void processAsyncFetch(List<T> responses, List<FailedNodeException> failures, long fetchingRound) {
        if (closed) {
            // we are closed, no need to process this async fetch at all
            logger.trace("{} ignoring fetched [{}] results, already closed", reroutingKey, type);
            return;
        }
        logger.trace("{} processing fetched [{}] results", reroutingKey, type);

        if (responses != null) {
            cache.processResponses(responses, fetchingRound);
        }
        if (failures != null) {
            cache.processFailures(failures, fetchingRound);
        }
        reroute(reroutingKey, "post_response");
    }

    public synchronized int getNumberOfInFlightFetches() {
        return cache.getInflightFetches();
    }

    /**
     * Implement this in order to scheduled another round that causes a call to fetch data.
     */
    protected abstract void reroute(String reroutingKey, String reason);

    /**
     * Clear cache for node, ensuring next fetch will fetch a fresh copy.
     */
    synchronized void clearCacheForNode(String nodeId) {
        cache.remove(nodeId);
    }

    /**
     * Async fetches data for the provided shard with the set of nodes that need to be fetched from.
     */
    // visible for testing
    void asyncFetch(final DiscoveryNode[] nodes, long fetchingRound) {
        logger.trace("{} fetching [{}] from {}", reroutingKey, type, nodes);
        action.list(shardAttributesMap, nodes, new ActionListener<BaseNodesResponse<T>>() {
            @Override
            public void onResponse(BaseNodesResponse<T> response) {
                processAsyncFetch(response.getNodes(), response.failures(), fetchingRound);
            }

            @Override
            public void onFailure(Exception e) {
                List<FailedNodeException> failures = new ArrayList<>(nodes.length);
                for (final DiscoveryNode node : nodes) {
                    failures.add(new FailedNodeException(node.getId(), "total failure in fetching", e));
                }
                processAsyncFetch(null, failures, fetchingRound);
            }
        });
    }

    /**
     * Cache implementation of transport actions returning single shard related data in the response.
     * Store node level responses of transport actions like {@link TransportNodesListGatewayStartedShards} or
     * {@link TransportNodesListShardStoreMetadata}.
     *
     * @param <K> Response type of transport action.
     */
    static class ShardCache<K extends BaseNodeResponse> extends AsyncShardFetchCache<K> {

        private final Map<String, NodeEntry<K>> cache;

        public ShardCache(Logger logger, String logKey, String type) {
            super(Loggers.getLogger(logger, "_" + logKey), type);
            cache = new HashMap<>();
        }

        @Override
        public void initData(DiscoveryNode node) {
            cache.put(node.getId(), new NodeEntry<>(node.getId()));
        }

        @Override
        public void putData(DiscoveryNode node, K response) {
            cache.get(node.getId()).doneFetching(response);
        }

        @Override
        public K getData(DiscoveryNode node) {
            return cache.get(node.getId()).getValue();
        }

<<<<<<< HEAD
=======
        @NonNull
>>>>>>> da5b2053
        @Override
        public Map<String, ? extends BaseNodeEntry> getCache() {
            return cache;
        }

        @Override
        public void deleteShard(ShardId shardId) {
            cache.clear(); // single shard cache can clear the full map
        }

        /**
         * A node entry, holding the state of the fetched data for a specific shard
         * for a giving node.
         */
        static class NodeEntry<U extends BaseNodeResponse> extends AsyncShardFetchCache.BaseNodeEntry {
            @Nullable
            private U value;

            void doneFetching(U value) {
                super.doneFetching();
                this.value = value;
            }

            NodeEntry(String nodeId) {
                super(nodeId);
            }

            U getValue() {
                return value;
            }

        }
    }

    /**
     * The result of a fetch operation. Make sure to first check {@link #hasData()} before
     * fetching the actual data.
     */
    public static class FetchResult<T extends BaseNodeResponse> {

        private final Map<DiscoveryNode, T> data;
        private final Map<ShardId, Set<String>> ignoredShardToNodes;

        public FetchResult(Map<DiscoveryNode, T> data, Map<ShardId, Set<String>> ignoreNodes) {
            this.data = data;
            this.ignoredShardToNodes = ignoreNodes;
        }

        /**
         * Does the result actually contain data? If not, then there are on going fetch
         * operations happening, and it should wait for it.
         */
        public boolean hasData() {
            return data != null;
        }

        /**
         * Returns the actual data, note, make sure to check {@link #hasData()} first and
         * only use this when there is an actual data.
         */
        public Map<DiscoveryNode, T> getData() {
            assert data != null : "getData should only be called if there is data to be fetched, please check hasData first";
            return this.data;
        }

        /**
         * Process any changes needed to the allocation based on this fetch result.
         */
        public void processAllocation(RoutingAllocation allocation) {
            for (Map.Entry<ShardId, Set<String>> entry : ignoredShardToNodes.entrySet()) {
                ShardId shardId = entry.getKey();
                Set<String> ignoreNodes = entry.getValue();
                if (ignoreNodes.isEmpty() == false) {
                    ignoreNodes.forEach(nodeId -> allocation.addIgnoreShardForNode(shardId, nodeId));
                }
            }

        }
    }
}<|MERGE_RESOLUTION|>--- conflicted
+++ resolved
@@ -82,11 +82,7 @@
     protected final String type;
     protected final Map<ShardId, ShardAttributes> shardAttributesMap;
     private final Lister<BaseNodesResponse<T>, T> action;
-<<<<<<< HEAD
     protected AsyncShardFetchCache<T> cache;
-=======
-    private final AsyncShardFetchCache<T> cache;
->>>>>>> da5b2053
     private final AtomicLong round = new AtomicLong();
     private boolean closed;
     final String reroutingKey;
@@ -307,10 +303,7 @@
             return cache.get(node.getId()).getValue();
         }
 
-<<<<<<< HEAD
-=======
         @NonNull
->>>>>>> da5b2053
         @Override
         public Map<String, ? extends BaseNodeEntry> getCache() {
             return cache;
