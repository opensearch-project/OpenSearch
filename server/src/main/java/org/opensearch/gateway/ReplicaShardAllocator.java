/*
 * SPDX-License-Identifier: Apache-2.0
 *
 * The OpenSearch Contributors require contributions made to
 * this file be licensed under the Apache-2.0 license or a
 * compatible open source license.
 */

/*
 * Licensed to Elasticsearch under one or more contributor
 * license agreements. See the NOTICE file distributed with
 * this work for additional information regarding copyright
 * ownership. Elasticsearch licenses this file to you under
 * the Apache License, Version 2.0 (the "License"); you may
 * not use this file except in compliance with the License.
 * You may obtain a copy of the License at
 *
 *    http://www.apache.org/licenses/LICENSE-2.0
 *
 * Unless required by applicable law or agreed to in writing,
 * software distributed under the License is distributed on an
 * "AS IS" BASIS, WITHOUT WARRANTIES OR CONDITIONS OF ANY
 * KIND, either express or implied.  See the License for the
 * specific language governing permissions and limitations
 * under the License.
 */

/*
 * Modifications Copyright OpenSearch Contributors. See
 * GitHub history for details.
 */

package org.opensearch.gateway;

import org.apache.logging.log4j.Logger;
import org.opensearch.cluster.metadata.IndexMetadata;
import org.opensearch.cluster.metadata.Metadata;
import org.opensearch.cluster.node.DiscoveryNode;
import org.opensearch.cluster.routing.RoutingNode;
import org.opensearch.cluster.routing.RoutingNodes;
import org.opensearch.cluster.routing.ShardRouting;
import org.opensearch.cluster.routing.UnassignedInfo;
import org.opensearch.cluster.routing.UnassignedInfo.AllocationStatus;
import org.opensearch.cluster.routing.allocation.AllocateUnassignedDecision;
import org.opensearch.cluster.routing.allocation.NodeAllocationResult;
import org.opensearch.cluster.routing.allocation.NodeAllocationResult.ShardStoreInfo;
import org.opensearch.cluster.routing.allocation.RoutingAllocation;
import org.opensearch.cluster.routing.allocation.decider.Decision;
import org.opensearch.common.Nullable;
import org.opensearch.common.collect.Tuple;
import org.opensearch.common.unit.TimeValue;
import org.opensearch.core.common.unit.ByteSizeValue;
import org.opensearch.index.store.StoreFileMetadata;
<<<<<<< HEAD
import org.opensearch.indices.store.StoreFilesMetadata;
=======
>>>>>>> 12115d1a
import org.opensearch.indices.store.TransportNodesListShardStoreMetadata.NodeStoreFilesMetadata;
import org.opensearch.indices.store.TransportNodesListShardStoreMetadataHelper.StoreFilesMetadata;

import java.util.ArrayList;
import java.util.Collections;
import java.util.Comparator;
import java.util.HashMap;
import java.util.List;
import java.util.Map;
import java.util.Set;
import java.util.stream.Collectors;

import static org.opensearch.cluster.routing.UnassignedInfo.INDEX_DELAYED_NODE_LEFT_TIMEOUT_SETTING;

/**
 * Allocates replica shards
 *
 * @opensearch.internal
 */
public abstract class ReplicaShardAllocator extends BaseGatewayShardAllocator {
    protected boolean shouldSkipFetchForRecovery(ShardRouting shard) {
        if (shard.primary()) {
            return true;
        }
        if (shard.initializing() == false) {
            return true;
        }
        if (shard.relocatingNodeId() != null) {
            return true;
        }
        if (shard.unassignedInfo() != null && shard.unassignedInfo().getReason() == UnassignedInfo.Reason.INDEX_CREATED) {
            // if we are allocating a replica because of index creation, no need to go and find a copy, there isn't one...
            return true;
        }
        return false;
    }

    protected Runnable cancelExistingRecoveryForBetterMatch(
        ShardRouting shard,
        RoutingAllocation allocation,
        Map<DiscoveryNode, StoreFilesMetadata> nodeShardStores
    ) {
        if (nodeShardStores == null) {
            logger.trace("{}: fetching new stores for initializing shard", shard);
            return null;
        }
        Metadata metadata = allocation.metadata();
        RoutingNodes routingNodes = allocation.routingNodes();
        ShardRouting primaryShard = allocation.routingNodes().activePrimary(shard.shardId());
        assert primaryShard != null : "the replica shard can be allocated on at least one node, so there must be an active primary";
        assert primaryShard.currentNodeId() != null;
        final DiscoveryNode primaryNode = allocation.nodes().get(primaryShard.currentNodeId());

        final StoreFilesMetadata primaryStore = findStore(primaryNode, nodeShardStores);
        if (primaryStore == null) {
            // if we can't find the primary data, it is probably because the primary shard is corrupted (and listing failed)
            // just let the recovery find it out, no need to do anything about it for the initializing shard
            logger.trace("{}: no primary shard store found or allocated, letting actual allocation figure it out", shard);
            return null;
        }

        MatchingNodes matchingNodes = findMatchingNodes(shard, allocation, true, primaryNode, primaryStore, nodeShardStores, false);
        if (matchingNodes.getNodeWithHighestMatch() != null) {
            DiscoveryNode currentNode = allocation.nodes().get(shard.currentNodeId());
            DiscoveryNode nodeWithHighestMatch = matchingNodes.getNodeWithHighestMatch();
            // current node will not be in matchingNodes as it is filtered away by SameShardAllocationDecider
            if (currentNode.equals(nodeWithHighestMatch) == false
                && matchingNodes.canPerformNoopRecovery(nodeWithHighestMatch)
                && canPerformOperationBasedRecovery(primaryStore, nodeShardStores, currentNode) == false) {
                // we found a better match that can perform noop recovery, cancel the existing allocation.
                logger.debug(
                    "cancelling allocation of replica on [{}], can perform a noop recovery on node [{}]",
                    currentNode,
                    nodeWithHighestMatch
                );
                final Set<String> failedNodeIds = shard.unassignedInfo() == null
                    ? Collections.emptySet()
                    : shard.unassignedInfo().getFailedNodeIds();
                UnassignedInfo unassignedInfo = new UnassignedInfo(
                    UnassignedInfo.Reason.REALLOCATED_REPLICA,
                    "existing allocation of replica to ["
                        + currentNode
                        + "] cancelled, can perform a noop recovery on ["
                        + nodeWithHighestMatch
                        + "]",
                    null,
                    0,
                    allocation.getCurrentNanoTime(),
                    System.currentTimeMillis(),
                    false,
                    UnassignedInfo.AllocationStatus.NO_ATTEMPT,
                    failedNodeIds
                );
                // don't cancel shard in the loop as it will cause a ConcurrentModificationException
                return () -> routingNodes.failShard(
                    logger,
                    shard,
                    unassignedInfo,
                    metadata.getIndexSafe(shard.index()),
                    allocation.changes()
                );
            }
        }
        return null;
    }

    /**
     * Process existing recoveries of replicas and see if we need to cancel them if we find a better
     * match. Today, a better match is one that can perform a no-op recovery while the previous recovery
     * has to copy segment files.
     */
    public void processExistingRecoveries(RoutingAllocation allocation) {
        RoutingNodes routingNodes = allocation.routingNodes();
        List<Runnable> shardCancellationActions = new ArrayList<>();
        for (RoutingNode routingNode : routingNodes) {
            for (ShardRouting shard : routingNode) {
                if (shouldSkipFetchForRecovery(shard)) {
                    continue;
                }

                AsyncShardFetch.FetchResult<NodeStoreFilesMetadata> shardStores = fetchData(shard, allocation);
                Map<DiscoveryNode, StoreFilesMetadata> nodeShardStores = convertToNodeStoreFilesMetadataMap(shardStores);

<<<<<<< HEAD
                Runnable cancellationAction = cancelExistingRecoveryForBetterMatch(shard, allocation, nodeShardStores);
                if (cancellationAction != null) {
                    shardCancellationActions.add(cancellationAction);
=======
                ShardRouting primaryShard = allocation.routingNodes().activePrimary(shard.shardId());
                assert primaryShard != null : "the replica shard can be allocated on at least one node, so there must be an active primary";
                assert primaryShard.currentNodeId() != null;
                final DiscoveryNode primaryNode = allocation.nodes().get(primaryShard.currentNodeId());
                final StoreFilesMetadata primaryStore = findStore(primaryNode, shardStores);
                if (primaryStore == null) {
                    // if we can't find the primary data, it is probably because the primary shard is corrupted (and listing failed)
                    // just let the recovery find it out, no need to do anything about it for the initializing shard
                    logger.trace("{}: no primary shard store found or allocated, letting actual allocation figure it out", shard);
                    continue;
                }

                MatchingNodes matchingNodes = findMatchingNodes(shard, allocation, true, primaryNode, primaryStore, shardStores, false);
                if (matchingNodes.getNodeWithHighestMatch() != null) {
                    DiscoveryNode currentNode = allocation.nodes().get(shard.currentNodeId());
                    DiscoveryNode nodeWithHighestMatch = matchingNodes.getNodeWithHighestMatch();
                    // current node will not be in matchingNodes as it is filtered away by SameShardAllocationDecider
                    if (currentNode.equals(nodeWithHighestMatch) == false
                        && matchingNodes.canPerformNoopRecovery(nodeWithHighestMatch)
                        && canPerformOperationBasedRecovery(primaryStore, shardStores, currentNode) == false) {
                        // we found a better match that can perform noop recovery, cancel the existing allocation.
                        logger.debug(
                            "cancelling allocation of replica on [{}], can perform a noop recovery on node [{}]",
                            currentNode,
                            nodeWithHighestMatch
                        );
                        final Set<String> failedNodeIds = shard.unassignedInfo() == null
                            ? Collections.emptySet()
                            : shard.unassignedInfo().getFailedNodeIds();
                        UnassignedInfo unassignedInfo = new UnassignedInfo(
                            UnassignedInfo.Reason.REALLOCATED_REPLICA,
                            "existing allocation of replica to ["
                                + currentNode
                                + "] cancelled, can perform a noop recovery on ["
                                + nodeWithHighestMatch
                                + "]",
                            null,
                            0,
                            allocation.getCurrentNanoTime(),
                            System.currentTimeMillis(),
                            false,
                            UnassignedInfo.AllocationStatus.NO_ATTEMPT,
                            failedNodeIds
                        );
                        // don't cancel shard in the loop as it will cause a ConcurrentModificationException
                        shardCancellationActions.add(
                            () -> routingNodes.failShard(
                                logger,
                                shard,
                                unassignedInfo,
                                metadata.getIndexSafe(shard.index()),
                                allocation.changes()
                            )
                        );
                    }
>>>>>>> 12115d1a
                }
            }
        }
        for (Runnable action : shardCancellationActions) {
            action.run();
        }
    }

    /**
     * Is the allocator responsible for allocating the given {@link ShardRouting}?
     */
    protected static boolean isResponsibleFor(final ShardRouting shard) {
        return shard.primary() == false // must be a replica
            && shard.unassigned() // must be unassigned
            // if we are allocating a replica because of index creation, no need to go and find a copy, there isn't one...
            && shard.unassignedInfo().getReason() != UnassignedInfo.Reason.INDEX_CREATED;
    }

    @Override
    public AllocateUnassignedDecision makeAllocationDecision(
        final ShardRouting unassignedShard,
        final RoutingAllocation allocation,
        final Logger logger
    ) {
        if (isResponsibleFor(unassignedShard) == false) {
            // this allocator is not responsible for deciding on this shard
            return AllocateUnassignedDecision.NOT_TAKEN;
        }

        // pre-check if it can be allocated to any node that currently exists, so we won't list the store for it for nothing
        Tuple<Decision, Map<String, NodeAllocationResult>> result = canBeAllocatedToAtLeastOneNode(unassignedShard, allocation);
        Decision allocateDecision = result.v1();
        if (allocateDecision.type() != Decision.Type.YES
            && (allocation.debugDecision() == false || hasInitiatedFetching(unassignedShard) == false)) {
            // only return early if we are not in explain mode, or we are in explain mode but we have not
            // yet attempted to fetch any shard data
            logger.trace("{}: ignoring allocation, can't be allocated on any node", unassignedShard);
            return AllocateUnassignedDecision.no(
                UnassignedInfo.AllocationStatus.fromDecision(allocateDecision.type()),
                result.v2() != null ? new ArrayList<>(result.v2().values()) : null
            );
        }

        AsyncShardFetch.FetchResult<NodeStoreFilesMetadata> shardStores = fetchData(unassignedShard, allocation);
        Map<DiscoveryNode, StoreFilesMetadata> nodeShardStores = convertToNodeStoreFilesMetadataMap(shardStores);
        return getAllocationDecision(unassignedShard, allocation, nodeShardStores, result, logger);
    }

    protected AllocateUnassignedDecision getAllocationDecision(
        ShardRouting unassignedShard,
        RoutingAllocation allocation,
        Map<DiscoveryNode, StoreFilesMetadata> nodeShardStores,
        Tuple<Decision, Map<String, NodeAllocationResult>> allocationDecision,
        Logger logger
    ) {
        if (nodeShardStores == null) {
            // node shard stores is null when we don't have data yet and still fetching the shard stores
            logger.trace("{}: ignoring allocation, still fetching shard stores", unassignedShard);
            allocation.setHasPendingAsyncFetch();
            List<NodeAllocationResult> nodeDecisions = null;
            if (allocation.debugDecision()) {
                nodeDecisions = buildDecisionsForAllNodes(unassignedShard, allocation);
            }
            return AllocateUnassignedDecision.no(AllocationStatus.FETCHING_SHARD_DATA, nodeDecisions);
        }
        final RoutingNodes routingNodes = allocation.routingNodes();
        final boolean explain = allocation.debugDecision();
        ShardRouting primaryShard = routingNodes.activePrimary(unassignedShard.shardId());
        if (primaryShard == null) {
            assert explain : "primary should only be null here if we are in explain mode, so we didn't "
                + "exit early when canBeAllocatedToAtLeastOneNode didn't return a YES decision";
            return AllocateUnassignedDecision.no(
                UnassignedInfo.AllocationStatus.fromDecision(allocationDecision.v1().type()),
                new ArrayList<>(allocationDecision.v2().values())
            );
        }
        assert primaryShard.currentNodeId() != null;
        final DiscoveryNode primaryNode = allocation.nodes().get(primaryShard.currentNodeId());
<<<<<<< HEAD
        final StoreFilesMetadata primaryStore = findStore(primaryNode, nodeShardStores);
=======
        final StoreFilesMetadata primaryStore = findStore(primaryNode, shardStores);
>>>>>>> 12115d1a
        if (primaryStore == null) {
            // if we can't find the primary data, it is probably because the primary shard is corrupted (and listing failed)
            // we want to let the replica be allocated in order to expose the actual problem with the primary that the replica
            // will try and recover from
            // Note, this is the existing behavior, as exposed in running CorruptFileTest#testNoPrimaryData
            logger.trace("{}: no primary shard store found or allocated, letting actual allocation figure it out", unassignedShard);
            return AllocateUnassignedDecision.NOT_TAKEN;
        }

        MatchingNodes matchingNodes = findMatchingNodes(
            unassignedShard,
            allocation,
            false,
            primaryNode,
            primaryStore,
            nodeShardStores,
            explain
        );
        assert explain == false || matchingNodes.nodeDecisions != null : "in explain mode, we must have individual node decisions";

        List<NodeAllocationResult> nodeDecisions = augmentExplanationsWithStoreInfo(allocationDecision.v2(), matchingNodes.nodeDecisions);
        if (allocationDecision.v1().type() != Decision.Type.YES) {
            return AllocateUnassignedDecision.no(
                UnassignedInfo.AllocationStatus.fromDecision(allocationDecision.v1().type()),
                nodeDecisions
            );
        } else if (matchingNodes.getNodeWithHighestMatch() != null) {
            RoutingNode nodeWithHighestMatch = allocation.routingNodes().node(matchingNodes.getNodeWithHighestMatch().getId());
            // we only check on THROTTLE since we checked before on NO
            Decision decision = allocation.deciders().canAllocate(unassignedShard, nodeWithHighestMatch, allocation);
            if (decision.type() == Decision.Type.THROTTLE) {
                logger.debug(
                    "[{}][{}]: throttling allocation [{}] to [{}] in order to reuse its unallocated persistent store",
                    unassignedShard.index(),
                    unassignedShard.id(),
                    unassignedShard,
                    nodeWithHighestMatch.node()
                );
                // we are throttling this, as we have enough other shards to allocate to this node, so ignore it for now
                return AllocateUnassignedDecision.throttle(nodeDecisions);
            } else {
                logger.debug(
                    "[{}][{}]: allocating [{}] to [{}] in order to reuse its unallocated persistent store",
                    unassignedShard.index(),
                    unassignedShard.id(),
                    unassignedShard,
                    nodeWithHighestMatch.node()
                );
                // we found a match
                return AllocateUnassignedDecision.yes(nodeWithHighestMatch.node(), null, nodeDecisions, true);
            }
        } else if (matchingNodes.hasAnyData() == false && unassignedShard.unassignedInfo().isDelayed()) {
            // if we didn't manage to find *any* data (regardless of matching sizes), and the replica is
            // unassigned due to a node leaving, so we delay allocation of this replica to see if the
            // node with the shard copy will rejoin so we can re-use the copy it has
            logger.debug("{}: allocation of [{}] is delayed", unassignedShard.shardId(), unassignedShard);
            long remainingDelayMillis = 0L;
            long totalDelayMillis = 0L;
            if (explain) {
                UnassignedInfo unassignedInfo = unassignedShard.unassignedInfo();
                Metadata metadata = allocation.metadata();
                IndexMetadata indexMetadata = metadata.index(unassignedShard.index());
                totalDelayMillis = INDEX_DELAYED_NODE_LEFT_TIMEOUT_SETTING.get(indexMetadata.getSettings()).getMillis();
                long remainingDelayNanos = unassignedInfo.getRemainingDelay(System.nanoTime(), indexMetadata.getSettings());
                remainingDelayMillis = TimeValue.timeValueNanos(remainingDelayNanos).millis();
            }
            return AllocateUnassignedDecision.delayed(remainingDelayMillis, totalDelayMillis, nodeDecisions);
        }

        return AllocateUnassignedDecision.NOT_TAKEN;
    }

    /**
     * Determines if the shard can be allocated on at least one node based on the allocation deciders.
     * <p>
     * Returns the best allocation decision for allocating the shard on any node (i.e. YES if at least one
     * node decided YES, THROTTLE if at least one node decided THROTTLE, and NO if none of the nodes decided
     * YES or THROTTLE).  If in explain mode, also returns the node-level explanations as the second element
     * in the returned tuple.
     */
    protected static Tuple<Decision, Map<String, NodeAllocationResult>> canBeAllocatedToAtLeastOneNode(
        ShardRouting shard,
        RoutingAllocation allocation
    ) {
        Decision madeDecision = Decision.NO;
        final boolean explain = allocation.debugDecision();
        Map<String, NodeAllocationResult> nodeDecisions = explain ? new HashMap<>() : null;
        for (final DiscoveryNode cursor : allocation.nodes().getDataNodes().values()) {
            RoutingNode node = allocation.routingNodes().node(cursor.getId());
            if (node == null) {
                continue;
            }
            // if we can't allocate it on a node, ignore it, for example, this handles
            // cases for only allocating a replica after a primary
            Decision decision = allocation.deciders().canAllocate(shard, node, allocation);
            if (decision.type() == Decision.Type.YES && madeDecision.type() != Decision.Type.YES) {
                if (explain) {
                    madeDecision = decision;
                } else {
                    return Tuple.tuple(decision, null);
                }
            } else if (madeDecision.type() == Decision.Type.NO && decision.type() == Decision.Type.THROTTLE) {
                madeDecision = decision;
            }
            if (explain) {
                nodeDecisions.put(node.nodeId(), new NodeAllocationResult(node.node(), null, decision));
            }
        }
        return Tuple.tuple(madeDecision, nodeDecisions);
    }

    /**
     * Takes the store info for nodes that have a shard store and adds them to the node decisions,
     * leaving the node explanations untouched for those nodes that do not have any store information.
     */
    private static List<NodeAllocationResult> augmentExplanationsWithStoreInfo(
        Map<String, NodeAllocationResult> nodeDecisions,
        Map<String, NodeAllocationResult> withShardStores
    ) {
        if (nodeDecisions == null || withShardStores == null) {
            return null;
        }
        List<NodeAllocationResult> augmented = new ArrayList<>();
        for (Map.Entry<String, NodeAllocationResult> entry : nodeDecisions.entrySet()) {
            if (withShardStores.containsKey(entry.getKey())) {
                augmented.add(withShardStores.get(entry.getKey()));
            } else {
                augmented.add(entry.getValue());
            }
        }
        return augmented;
    }

    /**
     * Finds the store for the assigned shard in the fetched data, returns null if none is found.
     */
<<<<<<< HEAD
    private static StoreFilesMetadata findStore(DiscoveryNode node, Map<DiscoveryNode, StoreFilesMetadata> data) {
        if (!data.containsKey(node)) {
=======
    private static StoreFilesMetadata findStore(DiscoveryNode node, AsyncShardFetch.FetchResult<NodeStoreFilesMetadata> data) {
        NodeStoreFilesMetadata nodeFilesStore = data.getData().get(node);
        if (nodeFilesStore == null) {
>>>>>>> 12115d1a
            return null;
        }
        return data.get(node);
    }

    private MatchingNodes findMatchingNodes(
        ShardRouting shard,
        RoutingAllocation allocation,
        boolean noMatchFailedNodes,
        DiscoveryNode primaryNode,
        StoreFilesMetadata primaryStore,
<<<<<<< HEAD
        Map<DiscoveryNode, StoreFilesMetadata> data,
=======
        AsyncShardFetch.FetchResult<NodeStoreFilesMetadata> data,
>>>>>>> 12115d1a
        boolean explain
    ) {
        Map<DiscoveryNode, MatchingNode> matchingNodes = new HashMap<>();
        Map<String, NodeAllocationResult> nodeDecisions = explain ? new HashMap<>() : null;
        for (Map.Entry<DiscoveryNode, StoreFilesMetadata> nodeStoreEntry : data.entrySet()) {
            DiscoveryNode discoNode = nodeStoreEntry.getKey();
            if (noMatchFailedNodes
                && shard.unassignedInfo() != null
                && shard.unassignedInfo().getFailedNodeIds().contains(discoNode.getId())) {
                continue;
            }
<<<<<<< HEAD
            StoreFilesMetadata storeFilesMetadata = nodeStoreEntry.getValue();
=======
            StoreFilesMetadata storeFilesMetadata = nodeStoreEntry.getValue().storeFilesMetadata();
>>>>>>> 12115d1a
            // we don't have any files at all, it is an empty index
            if (storeFilesMetadata.isEmpty()) {
                continue;
            }

            RoutingNode node = allocation.routingNodes().node(discoNode.getId());
            if (node == null) {
                continue;
            }

            // check if we can allocate on that node...
            // we only check for NO, since if this node is THROTTLING and it has enough "same data"
            // then we will try and assign it next time
            Decision decision = allocation.deciders().canAllocate(shard, node, allocation);
            MatchingNode matchingNode = null;
            if (explain) {
                matchingNode = computeMatchingNode(primaryNode, primaryStore, discoNode, storeFilesMetadata);
                ShardStoreInfo shardStoreInfo = new ShardStoreInfo(matchingNode.matchingBytes);
                nodeDecisions.put(node.nodeId(), new NodeAllocationResult(discoNode, shardStoreInfo, decision));
            }

            if (decision.type() == Decision.Type.NO) {
                continue;
            }

            if (matchingNode == null) {
                matchingNode = computeMatchingNode(primaryNode, primaryStore, discoNode, storeFilesMetadata);
            }
            matchingNodes.put(discoNode, matchingNode);
            if (logger.isTraceEnabled()) {
                if (matchingNode.isNoopRecovery) {
                    logger.trace("{}: node [{}] can perform a noop recovery", shard, discoNode.getName());
                } else if (matchingNode.retainingSeqNo >= 0) {
                    logger.trace(
                        "{}: node [{}] can perform operation-based recovery with retaining sequence number [{}]",
                        shard,
                        discoNode.getName(),
                        matchingNode.retainingSeqNo
                    );
                } else {
                    logger.trace(
                        "{}: node [{}] has [{}/{}] bytes of re-usable data",
                        shard,
                        discoNode.getName(),
                        new ByteSizeValue(matchingNode.matchingBytes),
                        matchingNode.matchingBytes
                    );
                }
            }
        }

        return new MatchingNodes(matchingNodes, nodeDecisions);
    }

<<<<<<< HEAD
    private Map<DiscoveryNode, StoreFilesMetadata> convertToNodeStoreFilesMetadataMap(AsyncShardFetch.FetchResult<NodeStoreFilesMetadata> data) {
        if (data.hasData() == false) {
            // if we don't have data yet return null
            return null;
        }
        return data.getData()
            .entrySet()
            .stream()
            .collect(Collectors.toMap(Map.Entry::getKey, entry -> entry.getValue().storeFilesMetadata()));
    }

=======
>>>>>>> 12115d1a
    private static long computeMatchingBytes(StoreFilesMetadata primaryStore, StoreFilesMetadata storeFilesMetadata) {
        long sizeMatched = 0;
        for (StoreFileMetadata storeFileMetadata : storeFilesMetadata) {
            String metadataFileName = storeFileMetadata.name();
            if (primaryStore.fileExists(metadataFileName) && primaryStore.file(metadataFileName).isSame(storeFileMetadata)) {
                sizeMatched += storeFileMetadata.length();
            }
        }
        return sizeMatched;
    }

    private static boolean hasMatchingSyncId(StoreFilesMetadata primaryStore, StoreFilesMetadata replicaStore) {
        String primarySyncId = primaryStore.syncId();
        return primarySyncId != null && primarySyncId.equals(replicaStore.syncId());
    }

    private static MatchingNode computeMatchingNode(
        DiscoveryNode primaryNode,
        StoreFilesMetadata primaryStore,
        DiscoveryNode replicaNode,
        StoreFilesMetadata replicaStore
    ) {
        final long retainingSeqNoForPrimary = primaryStore.getPeerRecoveryRetentionLeaseRetainingSeqNo(primaryNode);
        final long retainingSeqNoForReplica = primaryStore.getPeerRecoveryRetentionLeaseRetainingSeqNo(replicaNode);
        final boolean isNoopRecovery = (retainingSeqNoForReplica >= retainingSeqNoForPrimary && retainingSeqNoForPrimary >= 0)
            || hasMatchingSyncId(primaryStore, replicaStore);
        final long matchingBytes = computeMatchingBytes(primaryStore, replicaStore);
        return new MatchingNode(matchingBytes, retainingSeqNoForReplica, isNoopRecovery);
    }

    private static boolean canPerformOperationBasedRecovery(
        StoreFilesMetadata primaryStore,
<<<<<<< HEAD
        Map<DiscoveryNode, StoreFilesMetadata> shardStores,
=======
        AsyncShardFetch.FetchResult<NodeStoreFilesMetadata> shardStores,
>>>>>>> 12115d1a
        DiscoveryNode targetNode
    ) {
        final StoreFilesMetadata targetNodeStore = shardStores.get(targetNode);
        if (targetNodeStore == null || targetNodeStore.isEmpty()) {
            return false;
        }
        if (hasMatchingSyncId(primaryStore, targetNodeStore)) {
            return true;
        }
        return primaryStore.getPeerRecoveryRetentionLeaseRetainingSeqNo(targetNode) >= 0;
    }

    protected abstract AsyncShardFetch.FetchResult<NodeStoreFilesMetadata> fetchData(ShardRouting shard, RoutingAllocation allocation);

    /**
     * Returns a boolean indicating whether fetching shard data has been triggered at any point for the given shard.
     */
    protected abstract boolean hasInitiatedFetching(ShardRouting shard);

    /**
     * A class to enacapsulate the details regarding the a MatchNode for shard assignment
     */
    protected static class MatchingNode {
        static final Comparator<MatchingNode> COMPARATOR = Comparator.<MatchingNode, Boolean>comparing(m -> m.isNoopRecovery)
            .thenComparing(m -> m.retainingSeqNo)
            .thenComparing(m -> m.matchingBytes);

        final long matchingBytes;
        final long retainingSeqNo;
        final boolean isNoopRecovery;

        MatchingNode(long matchingBytes, long retainingSeqNo, boolean isNoopRecovery) {
            this.matchingBytes = matchingBytes;
            this.retainingSeqNo = retainingSeqNo;
            this.isNoopRecovery = isNoopRecovery;
        }

        boolean anyMatch() {
            return isNoopRecovery || retainingSeqNo >= 0 || matchingBytes > 0;
        }
    }

    static class MatchingNodes {
        private final Map<DiscoveryNode, MatchingNode> matchingNodes;
        private final DiscoveryNode nodeWithHighestMatch;
        @Nullable
        private final Map<String, NodeAllocationResult> nodeDecisions;

        MatchingNodes(Map<DiscoveryNode, MatchingNode> matchingNodes, @Nullable Map<String, NodeAllocationResult> nodeDecisions) {
            this.matchingNodes = matchingNodes;
            this.nodeDecisions = nodeDecisions;
            this.nodeWithHighestMatch = matchingNodes.entrySet()
                .stream()
                .filter(e -> e.getValue().anyMatch())
                .max(Comparator.comparing(Map.Entry::getValue, MatchingNode.COMPARATOR))
                .map(Map.Entry::getKey)
                .orElse(null);
        }

        /**
         * Returns the node with the highest "non zero byte" match compared to
         * the primary.
         */
        @Nullable
        public DiscoveryNode getNodeWithHighestMatch() {
            return this.nodeWithHighestMatch;
        }

        boolean canPerformNoopRecovery(DiscoveryNode node) {
            final MatchingNode matchingNode = matchingNodes.get(node);
            return matchingNode.isNoopRecovery;
        }

        /**
         * Did we manage to find any data, regardless how well they matched or not.
         */
        public boolean hasAnyData() {
            return matchingNodes.isEmpty() == false;
        }
    }
}<|MERGE_RESOLUTION|>--- conflicted
+++ resolved
@@ -51,10 +51,6 @@
 import org.opensearch.common.unit.TimeValue;
 import org.opensearch.core.common.unit.ByteSizeValue;
 import org.opensearch.index.store.StoreFileMetadata;
-<<<<<<< HEAD
-import org.opensearch.indices.store.StoreFilesMetadata;
-=======
->>>>>>> 12115d1a
 import org.opensearch.indices.store.TransportNodesListShardStoreMetadata.NodeStoreFilesMetadata;
 import org.opensearch.indices.store.TransportNodesListShardStoreMetadataHelper.StoreFilesMetadata;
 
@@ -178,67 +174,9 @@
                 AsyncShardFetch.FetchResult<NodeStoreFilesMetadata> shardStores = fetchData(shard, allocation);
                 Map<DiscoveryNode, StoreFilesMetadata> nodeShardStores = convertToNodeStoreFilesMetadataMap(shardStores);
 
-<<<<<<< HEAD
                 Runnable cancellationAction = cancelExistingRecoveryForBetterMatch(shard, allocation, nodeShardStores);
                 if (cancellationAction != null) {
                     shardCancellationActions.add(cancellationAction);
-=======
-                ShardRouting primaryShard = allocation.routingNodes().activePrimary(shard.shardId());
-                assert primaryShard != null : "the replica shard can be allocated on at least one node, so there must be an active primary";
-                assert primaryShard.currentNodeId() != null;
-                final DiscoveryNode primaryNode = allocation.nodes().get(primaryShard.currentNodeId());
-                final StoreFilesMetadata primaryStore = findStore(primaryNode, shardStores);
-                if (primaryStore == null) {
-                    // if we can't find the primary data, it is probably because the primary shard is corrupted (and listing failed)
-                    // just let the recovery find it out, no need to do anything about it for the initializing shard
-                    logger.trace("{}: no primary shard store found or allocated, letting actual allocation figure it out", shard);
-                    continue;
-                }
-
-                MatchingNodes matchingNodes = findMatchingNodes(shard, allocation, true, primaryNode, primaryStore, shardStores, false);
-                if (matchingNodes.getNodeWithHighestMatch() != null) {
-                    DiscoveryNode currentNode = allocation.nodes().get(shard.currentNodeId());
-                    DiscoveryNode nodeWithHighestMatch = matchingNodes.getNodeWithHighestMatch();
-                    // current node will not be in matchingNodes as it is filtered away by SameShardAllocationDecider
-                    if (currentNode.equals(nodeWithHighestMatch) == false
-                        && matchingNodes.canPerformNoopRecovery(nodeWithHighestMatch)
-                        && canPerformOperationBasedRecovery(primaryStore, shardStores, currentNode) == false) {
-                        // we found a better match that can perform noop recovery, cancel the existing allocation.
-                        logger.debug(
-                            "cancelling allocation of replica on [{}], can perform a noop recovery on node [{}]",
-                            currentNode,
-                            nodeWithHighestMatch
-                        );
-                        final Set<String> failedNodeIds = shard.unassignedInfo() == null
-                            ? Collections.emptySet()
-                            : shard.unassignedInfo().getFailedNodeIds();
-                        UnassignedInfo unassignedInfo = new UnassignedInfo(
-                            UnassignedInfo.Reason.REALLOCATED_REPLICA,
-                            "existing allocation of replica to ["
-                                + currentNode
-                                + "] cancelled, can perform a noop recovery on ["
-                                + nodeWithHighestMatch
-                                + "]",
-                            null,
-                            0,
-                            allocation.getCurrentNanoTime(),
-                            System.currentTimeMillis(),
-                            false,
-                            UnassignedInfo.AllocationStatus.NO_ATTEMPT,
-                            failedNodeIds
-                        );
-                        // don't cancel shard in the loop as it will cause a ConcurrentModificationException
-                        shardCancellationActions.add(
-                            () -> routingNodes.failShard(
-                                logger,
-                                shard,
-                                unassignedInfo,
-                                metadata.getIndexSafe(shard.index()),
-                                allocation.changes()
-                            )
-                        );
-                    }
->>>>>>> 12115d1a
                 }
             }
         }
@@ -317,11 +255,7 @@
         }
         assert primaryShard.currentNodeId() != null;
         final DiscoveryNode primaryNode = allocation.nodes().get(primaryShard.currentNodeId());
-<<<<<<< HEAD
         final StoreFilesMetadata primaryStore = findStore(primaryNode, nodeShardStores);
-=======
-        final StoreFilesMetadata primaryStore = findStore(primaryNode, shardStores);
->>>>>>> 12115d1a
         if (primaryStore == null) {
             // if we can't find the primary data, it is probably because the primary shard is corrupted (and listing failed)
             // we want to let the replica be allocated in order to expose the actual problem with the primary that the replica
@@ -396,7 +330,7 @@
 
     /**
      * Determines if the shard can be allocated on at least one node based on the allocation deciders.
-     * <p>
+     *
      * Returns the best allocation decision for allocating the shard on any node (i.e. YES if at least one
      * node decided YES, THROTTLE if at least one node decided THROTTLE, and NO if none of the nodes decided
      * YES or THROTTLE).  If in explain mode, also returns the node-level explanations as the second element
@@ -458,14 +392,8 @@
     /**
      * Finds the store for the assigned shard in the fetched data, returns null if none is found.
      */
-<<<<<<< HEAD
     private static StoreFilesMetadata findStore(DiscoveryNode node, Map<DiscoveryNode, StoreFilesMetadata> data) {
         if (!data.containsKey(node)) {
-=======
-    private static StoreFilesMetadata findStore(DiscoveryNode node, AsyncShardFetch.FetchResult<NodeStoreFilesMetadata> data) {
-        NodeStoreFilesMetadata nodeFilesStore = data.getData().get(node);
-        if (nodeFilesStore == null) {
->>>>>>> 12115d1a
             return null;
         }
         return data.get(node);
@@ -477,11 +405,7 @@
         boolean noMatchFailedNodes,
         DiscoveryNode primaryNode,
         StoreFilesMetadata primaryStore,
-<<<<<<< HEAD
         Map<DiscoveryNode, StoreFilesMetadata> data,
-=======
-        AsyncShardFetch.FetchResult<NodeStoreFilesMetadata> data,
->>>>>>> 12115d1a
         boolean explain
     ) {
         Map<DiscoveryNode, MatchingNode> matchingNodes = new HashMap<>();
@@ -493,11 +417,7 @@
                 && shard.unassignedInfo().getFailedNodeIds().contains(discoNode.getId())) {
                 continue;
             }
-<<<<<<< HEAD
             StoreFilesMetadata storeFilesMetadata = nodeStoreEntry.getValue();
-=======
-            StoreFilesMetadata storeFilesMetadata = nodeStoreEntry.getValue().storeFilesMetadata();
->>>>>>> 12115d1a
             // we don't have any files at all, it is an empty index
             if (storeFilesMetadata.isEmpty()) {
                 continue;
@@ -552,7 +472,6 @@
         return new MatchingNodes(matchingNodes, nodeDecisions);
     }
 
-<<<<<<< HEAD
     private Map<DiscoveryNode, StoreFilesMetadata> convertToNodeStoreFilesMetadataMap(AsyncShardFetch.FetchResult<NodeStoreFilesMetadata> data) {
         if (data.hasData() == false) {
             // if we don't have data yet return null
@@ -564,8 +483,6 @@
             .collect(Collectors.toMap(Map.Entry::getKey, entry -> entry.getValue().storeFilesMetadata()));
     }
 
-=======
->>>>>>> 12115d1a
     private static long computeMatchingBytes(StoreFilesMetadata primaryStore, StoreFilesMetadata storeFilesMetadata) {
         long sizeMatched = 0;
         for (StoreFileMetadata storeFileMetadata : storeFilesMetadata) {
@@ -598,11 +515,7 @@
 
     private static boolean canPerformOperationBasedRecovery(
         StoreFilesMetadata primaryStore,
-<<<<<<< HEAD
         Map<DiscoveryNode, StoreFilesMetadata> shardStores,
-=======
-        AsyncShardFetch.FetchResult<NodeStoreFilesMetadata> shardStores,
->>>>>>> 12115d1a
         DiscoveryNode targetNode
     ) {
         final StoreFilesMetadata targetNodeStore = shardStores.get(targetNode);
