/*
 * SPDX-License-Identifier: Apache-2.0
 *
 * The OpenSearch Contributors require contributions made to
 * this file be licensed under the Apache-2.0 license or a
 * compatible open source license.
 */

package org.opensearch.gateway.remote;

import org.opensearch.Version;
import org.opensearch.core.ParseField;
import org.opensearch.core.common.Strings;
import org.opensearch.core.common.io.stream.StreamInput;
import org.opensearch.core.common.io.stream.StreamOutput;
import org.opensearch.core.common.io.stream.Writeable;
import org.opensearch.core.xcontent.ConstructingObjectParser;
import org.opensearch.core.xcontent.MediaTypeRegistry;
import org.opensearch.core.xcontent.ObjectParser;
import org.opensearch.core.xcontent.ToXContentFragment;
import org.opensearch.core.xcontent.XContentBuilder;
import org.opensearch.core.xcontent.XContentParser;

import java.io.IOException;
import java.util.ArrayList;
import java.util.Arrays;
import java.util.Collections;
import java.util.HashMap;
import java.util.List;
import java.util.Map;
import java.util.Objects;
import java.util.function.Function;
import java.util.stream.Collectors;

/**
 * Manifest file which contains the details of the uploaded entity metadata
 *
 * @opensearch.internal
 */
public class ClusterMetadataManifest implements Writeable, ToXContentFragment {

    public static final int CODEC_V0 = 0; // Older codec version, where we haven't introduced codec versions for manifest.
    public static final int CODEC_V1 = 1; // In Codec V1 we have introduced global-metadata and codec version in Manifest file.
    public static final int CODEC_V2 = 2; // In Codec V2, there are separate metadata files rather than a single global metadata file,
    // also we introduce index routing-metadata, diff and other attributes as part of manifest
    // required for state publication
    public static final int CODEC_V3 = 3; // In Codec V3, we have introduced new diff field in diff-manifest's routing_table_diff
    public static final int CODEC_V4 = 4; // In Codec V4, we are adding checksum of cluster state.

    public static final int[] CODEC_VERSIONS = { CODEC_V0, CODEC_V1, CODEC_V2, CODEC_V3 };

    private static final ParseField CLUSTER_TERM_FIELD = new ParseField("cluster_term");
    private static final ParseField STATE_VERSION_FIELD = new ParseField("state_version");
    private static final ParseField CLUSTER_UUID_FIELD = new ParseField("cluster_uuid");
    private static final ParseField STATE_UUID_FIELD = new ParseField("state_uuid");
    private static final ParseField OPENSEARCH_VERSION_FIELD = new ParseField("opensearch_version");
    private static final ParseField NODE_ID_FIELD = new ParseField("node_id");
    private static final ParseField COMMITTED_FIELD = new ParseField("committed");
    private static final ParseField CODEC_VERSION_FIELD = new ParseField("codec_version");
    private static final ParseField GLOBAL_METADATA_FIELD = new ParseField("global_metadata");
    private static final ParseField INDICES_FIELD = new ParseField("indices");
    private static final ParseField PREVIOUS_CLUSTER_UUID = new ParseField("previous_cluster_uuid");
    private static final ParseField CLUSTER_UUID_COMMITTED = new ParseField("cluster_uuid_committed");
    private static final ParseField UPLOADED_COORDINATOR_METADATA = new ParseField("uploaded_coordinator_metadata");
    private static final ParseField UPLOADED_SETTINGS_METADATA = new ParseField("uploaded_settings_metadata");
    private static final ParseField UPLOADED_TEMPLATES_METADATA = new ParseField("uploaded_templates_metadata");
    private static final ParseField UPLOADED_CUSTOM_METADATA = new ParseField("uploaded_custom_metadata");
    private static final ParseField ROUTING_TABLE_VERSION_FIELD = new ParseField("routing_table_version");
    private static final ParseField INDICES_ROUTING_FIELD = new ParseField("indices_routing");
    private static final ParseField METADATA_VERSION = new ParseField("metadata_version");
    private static final ParseField UPLOADED_TRANSIENT_SETTINGS_METADATA = new ParseField("uploaded_transient_settings_metadata");
    private static final ParseField UPLOADED_DISCOVERY_NODES_METADATA = new ParseField("uploaded_discovery_nodes_metadata");
    private static final ParseField UPLOADED_CLUSTER_BLOCKS_METADATA = new ParseField("uploaded_cluster_blocks_metadata");
    private static final ParseField UPLOADED_HASHES_OF_CONSISTENT_SETTINGS_METADATA = new ParseField(
        "uploaded_hashes_of_consistent_settings_metadata"
    );
    private static final ParseField UPLOADED_CLUSTER_STATE_CUSTOM_METADATA = new ParseField("uploaded_cluster_state_custom_metadata");
    private static final ParseField DIFF_MANIFEST = new ParseField("diff_manifest");
    private static final ParseField CHECKSUM = new ParseField("checksum");

    private static ClusterMetadataManifest.Builder manifestV0Builder(Object[] fields) {
        return ClusterMetadataManifest.builder()
            .clusterTerm(term(fields))
            .stateVersion(version(fields))
            .clusterUUID(clusterUUID(fields))
            .stateUUID(stateUUID(fields))
            .opensearchVersion(opensearchVersion(fields))
            .nodeId(nodeId(fields))
            .committed(committed(fields))
            .codecVersion(CODEC_V0)
            .indices(indices(fields))
            .previousClusterUUID(previousClusterUUID(fields))
            .clusterUUIDCommitted(clusterUUIDCommitted(fields));
    }

    private static ClusterMetadataManifest.Builder manifestV1Builder(Object[] fields) {
        return manifestV0Builder(fields).codecVersion(codecVersion(fields)).globalMetadataFileName(globalMetadataFileName(fields));
    }

    private static ClusterMetadataManifest.Builder manifestV2Builder(Object[] fields) {
        return manifestV0Builder(fields).codecVersion(codecVersion(fields))
            .coordinationMetadata(coordinationMetadata(fields))
            .settingMetadata(settingsMetadata(fields))
            .templatesMetadata(templatesMetadata(fields))
            .customMetadataMap(customMetadata(fields))
            .routingTableVersion(routingTableVersion(fields))
            .indicesRouting(indicesRouting(fields))
            .discoveryNodesMetadata(discoveryNodesMetadata(fields))
            .clusterBlocksMetadata(clusterBlocksMetadata(fields))
            .diffManifest(diffManifest(fields))
            .metadataVersion(metadataVersion(fields))
            .transientSettingsMetadata(transientSettingsMetadata(fields))
            .hashesOfConsistentSettings(hashesOfConsistentSettings(fields))
            .clusterStateCustomMetadataMap(clusterStateCustomMetadata(fields));
    }

    private static ClusterMetadataManifest.Builder manifestV3Builder(Object[] fields) {
        return manifestV2Builder(fields);
    }

    private static ClusterMetadataManifest.Builder manifestV4Builder(Object[] fields) {
        return manifestV3Builder(fields).checksum(checksum(fields));
    }

    private static long term(Object[] fields) {
        return (long) fields[0];
    }

    private static long version(Object[] fields) {
        return (long) fields[1];
    }

    private static String clusterUUID(Object[] fields) {
        return (String) fields[2];
    }

    private static String stateUUID(Object[] fields) {
        return (String) fields[3];
    }

    private static Version opensearchVersion(Object[] fields) {
        return Version.fromId((int) fields[4]);
    }

    private static String nodeId(Object[] fields) {
        return (String) fields[5];
    }

    private static boolean committed(Object[] fields) {
        return (boolean) fields[6];
    }

    private static List<UploadedIndexMetadata> indices(Object[] fields) {
        return (List<UploadedIndexMetadata>) fields[7];
    }

    private static String previousClusterUUID(Object[] fields) {
        return (String) fields[8];
    }

    private static boolean clusterUUIDCommitted(Object[] fields) {
        return (boolean) fields[9];
    }

    private static int codecVersion(Object[] fields) {
        return (int) fields[10];
    }

    private static String globalMetadataFileName(Object[] fields) {
        return (String) fields[11];
    }

    private static UploadedMetadataAttribute coordinationMetadata(Object[] fields) {
        return (UploadedMetadataAttribute) fields[11];
    }

    private static UploadedMetadataAttribute settingsMetadata(Object[] fields) {
        return (UploadedMetadataAttribute) fields[12];
    }

    private static UploadedMetadataAttribute templatesMetadata(Object[] fields) {
        return (UploadedMetadataAttribute) fields[13];
    }

    private static Map<String, UploadedMetadataAttribute> customMetadata(Object[] fields) {
        List<UploadedMetadataAttribute> customs = (List<UploadedMetadataAttribute>) fields[14];
        return customs.stream().collect(Collectors.toMap(UploadedMetadataAttribute::getAttributeName, Function.identity()));
    }

    private static long routingTableVersion(Object[] fields) {
        return (long) fields[15];
    }

    private static List<UploadedIndexMetadata> indicesRouting(Object[] fields) {
        return (List<UploadedIndexMetadata>) fields[16];
    }

    private static UploadedMetadataAttribute discoveryNodesMetadata(Object[] fields) {
        return (UploadedMetadataAttribute) fields[17];
    }

    private static UploadedMetadataAttribute clusterBlocksMetadata(Object[] fields) {
        return (UploadedMetadataAttribute) fields[18];
    }

    private static long metadataVersion(Object[] fields) {
        return (long) fields[19];
    }

    private static UploadedMetadataAttribute transientSettingsMetadata(Object[] fields) {
        return (UploadedMetadataAttribute) fields[20];
    }

    private static UploadedMetadataAttribute hashesOfConsistentSettings(Object[] fields) {
        return (UploadedMetadataAttribute) fields[21];
    }

    private static Map<String, UploadedMetadataAttribute> clusterStateCustomMetadata(Object[] fields) {
        List<UploadedMetadataAttribute> customs = (List<UploadedMetadataAttribute>) fields[22];
        return customs.stream().collect(Collectors.toMap(UploadedMetadataAttribute::getAttributeName, Function.identity()));
    }

    private static ClusterStateDiffManifest diffManifest(Object[] fields) {
        return (ClusterStateDiffManifest) fields[23];
    }

    private static ClusterStateChecksum checksum(Object[] fields) {
        return (ClusterStateChecksum) fields[24];
    }

    private static final ConstructingObjectParser<ClusterMetadataManifest, Void> PARSER_V0 = new ConstructingObjectParser<>(
        "cluster_metadata_manifest",
        fields -> manifestV0Builder(fields).build()
    );

    private static final ConstructingObjectParser<ClusterMetadataManifest, Void> PARSER_V1 = new ConstructingObjectParser<>(
        "cluster_metadata_manifest",
        fields -> manifestV1Builder(fields).build()
    );

    private static final ConstructingObjectParser<ClusterMetadataManifest, Void> PARSER_V2 = new ConstructingObjectParser<>(
        "cluster_metadata_manifest",
        fields -> manifestV2Builder(fields).build()
    );

    private static final ConstructingObjectParser<ClusterMetadataManifest, Void> PARSER_V3 = new ConstructingObjectParser<>(
        "cluster_metadata_manifest",
        fields -> manifestV3Builder(fields).build()
    );

<<<<<<< HEAD
    private static final ConstructingObjectParser<ClusterMetadataManifest, Void> PARSER_V4 = new ConstructingObjectParser<>(
        "cluster_metadata_manifest",
        fields -> manifestV4Builder(fields).build()
    );

    private static final ConstructingObjectParser<ClusterMetadataManifest, Void> CURRENT_PARSER = PARSER_V4;
=======
    private static final ConstructingObjectParser<ClusterMetadataManifest, Void> CURRENT_PARSER = PARSER_V3;
    public static final int MANIFEST_CURRENT_CODEC_VERSION = CODEC_V3;

    private static final Map<Version, Integer> VERSION_TO_CODEC_MAPPING;
>>>>>>> 6bae7045

    static {
        declareParser(PARSER_V0, CODEC_V0);
        declareParser(PARSER_V1, CODEC_V1);
        declareParser(PARSER_V2, CODEC_V2);
        declareParser(PARSER_V3, CODEC_V3);
<<<<<<< HEAD
        declareParser(PARSER_V4, CODEC_V4);

=======

        assert Arrays.stream(CODEC_VERSIONS).max().getAsInt() == MANIFEST_CURRENT_CODEC_VERSION;
        Map<Version, Integer> versionToCodecMapping = new HashMap<>();
        for (Version version : Version.getDeclaredVersions(Version.class)) {
            if (version.onOrAfter(Version.V_2_10_0) && version.before(Version.V_2_12_0)) {
                versionToCodecMapping.put(version, ClusterMetadataManifest.CODEC_V0);
            } else if (version.onOrAfter(Version.V_2_12_0) && version.before(Version.V_2_15_0)) {
                versionToCodecMapping.put(version, ClusterMetadataManifest.CODEC_V1);
            } else if (version.onOrAfter(Version.V_2_15_0) && version.before(Version.V_2_16_0)) {
                versionToCodecMapping.put(version, ClusterMetadataManifest.CODEC_V2);
            } else if (version.onOrAfter(Version.V_2_16_0)) {
                versionToCodecMapping.put(version, ClusterMetadataManifest.CODEC_V3);
            }
        }
        VERSION_TO_CODEC_MAPPING = Collections.unmodifiableMap(versionToCodecMapping);
    }

    public static int getCodecForVersion(Version version) {
        return VERSION_TO_CODEC_MAPPING.getOrDefault(version, -1);
>>>>>>> 6bae7045
    }

    private static void declareParser(ConstructingObjectParser<ClusterMetadataManifest, Void> parser, long codec_version) {
        parser.declareLong(ConstructingObjectParser.constructorArg(), CLUSTER_TERM_FIELD);
        parser.declareLong(ConstructingObjectParser.constructorArg(), STATE_VERSION_FIELD);
        parser.declareString(ConstructingObjectParser.constructorArg(), CLUSTER_UUID_FIELD);
        parser.declareString(ConstructingObjectParser.constructorArg(), STATE_UUID_FIELD);
        parser.declareInt(ConstructingObjectParser.constructorArg(), OPENSEARCH_VERSION_FIELD);
        parser.declareString(ConstructingObjectParser.constructorArg(), NODE_ID_FIELD);
        parser.declareBoolean(ConstructingObjectParser.constructorArg(), COMMITTED_FIELD);
        parser.declareObjectArray(
            ConstructingObjectParser.constructorArg(),
            (p, c) -> UploadedIndexMetadata.fromXContent(p, codec_version),
            INDICES_FIELD
        );
        parser.declareString(ConstructingObjectParser.constructorArg(), PREVIOUS_CLUSTER_UUID);
        parser.declareBoolean(ConstructingObjectParser.constructorArg(), CLUSTER_UUID_COMMITTED);

        if (codec_version == CODEC_V1) {
            parser.declareInt(ConstructingObjectParser.constructorArg(), CODEC_VERSION_FIELD);
            parser.declareString(ConstructingObjectParser.constructorArg(), GLOBAL_METADATA_FIELD);
        } else if (codec_version >= CODEC_V2) {
            parser.declareInt(ConstructingObjectParser.constructorArg(), CODEC_VERSION_FIELD);
            parser.declareNamedObject(
                ConstructingObjectParser.optionalConstructorArg(),
                UploadedMetadataAttribute.PARSER,
                UPLOADED_COORDINATOR_METADATA
            );
            parser.declareNamedObject(
                ConstructingObjectParser.optionalConstructorArg(),
                UploadedMetadataAttribute.PARSER,
                UPLOADED_SETTINGS_METADATA
            );
            parser.declareNamedObject(
                ConstructingObjectParser.optionalConstructorArg(),
                UploadedMetadataAttribute.PARSER,
                UPLOADED_TEMPLATES_METADATA
            );
            parser.declareNamedObjects(
                ConstructingObjectParser.optionalConstructorArg(),
                UploadedMetadataAttribute.PARSER,
                UPLOADED_CUSTOM_METADATA
            );
            parser.declareLong(ConstructingObjectParser.constructorArg(), ROUTING_TABLE_VERSION_FIELD);
            parser.declareObjectArray(
                ConstructingObjectParser.constructorArg(),
                (p, c) -> UploadedIndexMetadata.fromXContent(p, codec_version),
                INDICES_ROUTING_FIELD
            );
            parser.declareNamedObject(
                ConstructingObjectParser.optionalConstructorArg(),
                UploadedMetadataAttribute.PARSER,
                UPLOADED_DISCOVERY_NODES_METADATA
            );
            parser.declareNamedObject(
                ConstructingObjectParser.optionalConstructorArg(),
                UploadedMetadataAttribute.PARSER,
                UPLOADED_CLUSTER_BLOCKS_METADATA
            );
            parser.declareLong(ConstructingObjectParser.constructorArg(), METADATA_VERSION);
            parser.declareNamedObject(
                ConstructingObjectParser.optionalConstructorArg(),
                UploadedMetadataAttribute.PARSER,
                UPLOADED_TRANSIENT_SETTINGS_METADATA
            );
            parser.declareNamedObject(
                ConstructingObjectParser.optionalConstructorArg(),
                UploadedMetadataAttribute.PARSER,
                UPLOADED_HASHES_OF_CONSISTENT_SETTINGS_METADATA
            );
            parser.declareNamedObjects(
                ConstructingObjectParser.optionalConstructorArg(),
                UploadedMetadataAttribute.PARSER,
                UPLOADED_CLUSTER_STATE_CUSTOM_METADATA
            );
            parser.declareObject(
                ConstructingObjectParser.optionalConstructorArg(),
                (p, c) -> ClusterStateDiffManifest.fromXContent(p, codec_version),
                DIFF_MANIFEST
            );
        }
        if (codec_version >= CODEC_V4) {
            parser.declareObject(
                ConstructingObjectParser.optionalConstructorArg(),
                (p, c) -> ClusterStateChecksum.fromXContent(p),
                CHECKSUM
            );
        }
    }

    private final int codecVersion;
    private final String globalMetadataFileName;
    private final UploadedMetadataAttribute uploadedCoordinationMetadata;
    private final UploadedMetadataAttribute uploadedSettingsMetadata;
    private final UploadedMetadataAttribute uploadedTemplatesMetadata;
    private final Map<String, UploadedMetadataAttribute> uploadedCustomMetadataMap;
    private final List<UploadedIndexMetadata> indices;
    private final long clusterTerm;
    private final long stateVersion;
    private final String clusterUUID;
    private final String stateUUID;
    private final Version opensearchVersion;
    private final String nodeId;
    private final boolean committed;
    private final String previousClusterUUID;
    private final boolean clusterUUIDCommitted;
    private final long routingTableVersion;
    private final List<UploadedIndexMetadata> indicesRouting;
    private final long metadataVersion;
    private final UploadedMetadataAttribute uploadedTransientSettingsMetadata;
    private final UploadedMetadataAttribute uploadedDiscoveryNodesMetadata;
    private final UploadedMetadataAttribute uploadedClusterBlocksMetadata;
    private final UploadedMetadataAttribute uploadedHashesOfConsistentSettings;
    private final Map<String, UploadedMetadataAttribute> uploadedClusterStateCustomMap;
    private final ClusterStateDiffManifest diffManifest;
    private ClusterStateChecksum clusterStateChecksum;

    public List<UploadedIndexMetadata> getIndices() {
        return indices;
    }

    public long getClusterTerm() {
        return clusterTerm;
    }

    public long getStateVersion() {
        return stateVersion;
    }

    public String getClusterUUID() {
        return clusterUUID;
    }

    public String getStateUUID() {
        return stateUUID;
    }

    public Version getOpensearchVersion() {
        return opensearchVersion;
    }

    public String getNodeId() {
        return nodeId;
    }

    public boolean isCommitted() {
        return committed;
    }

    public String getPreviousClusterUUID() {
        return previousClusterUUID;
    }

    public boolean isClusterUUIDCommitted() {
        return clusterUUIDCommitted;
    }

    public int getCodecVersion() {
        return codecVersion;
    }

    public String getGlobalMetadataFileName() {
        return globalMetadataFileName;
    }

    public UploadedMetadataAttribute getCoordinationMetadata() {
        return uploadedCoordinationMetadata;
    }

    public UploadedMetadataAttribute getSettingsMetadata() {
        return uploadedSettingsMetadata;
    }

    public UploadedMetadataAttribute getTemplatesMetadata() {
        return uploadedTemplatesMetadata;
    }

    public Map<String, UploadedMetadataAttribute> getCustomMetadataMap() {
        return uploadedCustomMetadataMap;
    }

    public long getMetadataVersion() {
        return metadataVersion;
    }

    public UploadedMetadataAttribute getTransientSettingsMetadata() {
        return uploadedTransientSettingsMetadata;
    }

    public UploadedMetadataAttribute getDiscoveryNodesMetadata() {
        return uploadedDiscoveryNodesMetadata;
    }

    public UploadedMetadataAttribute getClusterBlocksMetadata() {
        return uploadedClusterBlocksMetadata;
    }

    public ClusterStateDiffManifest getDiffManifest() {
        return diffManifest;
    }

    public Map<String, UploadedMetadataAttribute> getClusterStateCustomMap() {
        return uploadedClusterStateCustomMap;
    }

    public UploadedMetadataAttribute getHashesOfConsistentSettings() {
        return uploadedHashesOfConsistentSettings;
    }

    public boolean hasMetadataAttributesFiles() {
        return uploadedCoordinationMetadata != null
            || uploadedSettingsMetadata != null
            || uploadedTemplatesMetadata != null
            || !uploadedCustomMetadataMap.isEmpty();
    }

    public long getRoutingTableVersion() {
        return routingTableVersion;
    }

    public List<UploadedIndexMetadata> getIndicesRouting() {
        return indicesRouting;
    }

    public ClusterStateChecksum getClusterStateChecksum() {
        return clusterStateChecksum;
    }

    public ClusterMetadataManifest(
        long clusterTerm,
        long version,
        String clusterUUID,
        String stateUUID,
        Version opensearchVersion,
        String nodeId,
        boolean committed,
        int codecVersion,
        String globalMetadataFileName,
        List<UploadedIndexMetadata> indices,
        String previousClusterUUID,
        boolean clusterUUIDCommitted,
        UploadedMetadataAttribute uploadedCoordinationMetadata,
        UploadedMetadataAttribute uploadedSettingsMetadata,
        UploadedMetadataAttribute uploadedTemplatesMetadata,
        Map<String, UploadedMetadataAttribute> uploadedCustomMetadataMap,
        long routingTableVersion,
        List<UploadedIndexMetadata> indicesRouting,
        long metadataVersion,
        UploadedMetadataAttribute discoveryNodesMetadata,
        UploadedMetadataAttribute clusterBlocksMetadata,
        UploadedMetadataAttribute uploadedTransientSettingsMetadata,
        UploadedMetadataAttribute uploadedHashesOfConsistentSettings,
        Map<String, UploadedMetadataAttribute> uploadedClusterStateCustomMap,
        ClusterStateDiffManifest diffManifest,
        ClusterStateChecksum clusterStateChecksum
    ) {
        this.clusterTerm = clusterTerm;
        this.stateVersion = version;
        this.clusterUUID = clusterUUID;
        this.stateUUID = stateUUID;
        this.opensearchVersion = opensearchVersion;
        this.nodeId = nodeId;
        this.committed = committed;
        this.codecVersion = codecVersion;
        this.globalMetadataFileName = globalMetadataFileName;
        this.indices = Collections.unmodifiableList(indices);
        this.previousClusterUUID = previousClusterUUID;
        this.clusterUUIDCommitted = clusterUUIDCommitted;
        this.routingTableVersion = routingTableVersion;
        this.indicesRouting = Collections.unmodifiableList(indicesRouting);
        this.uploadedCoordinationMetadata = uploadedCoordinationMetadata;
        this.uploadedSettingsMetadata = uploadedSettingsMetadata;
        this.uploadedTemplatesMetadata = uploadedTemplatesMetadata;
        this.uploadedCustomMetadataMap = Collections.unmodifiableMap(
            uploadedCustomMetadataMap != null ? uploadedCustomMetadataMap : new HashMap<>()
        );
        this.uploadedDiscoveryNodesMetadata = discoveryNodesMetadata;
        this.uploadedClusterBlocksMetadata = clusterBlocksMetadata;
        this.diffManifest = diffManifest;
        this.metadataVersion = metadataVersion;
        this.uploadedTransientSettingsMetadata = uploadedTransientSettingsMetadata;
        this.uploadedHashesOfConsistentSettings = uploadedHashesOfConsistentSettings;
        this.uploadedClusterStateCustomMap = Collections.unmodifiableMap(
            uploadedClusterStateCustomMap != null ? uploadedClusterStateCustomMap : new HashMap<>()
        );
        this.clusterStateChecksum = clusterStateChecksum;
    }

    public ClusterMetadataManifest(StreamInput in) throws IOException {
        this.clusterTerm = in.readVLong();
        this.stateVersion = in.readVLong();
        this.clusterUUID = in.readString();
        this.stateUUID = in.readString();
        this.opensearchVersion = Version.fromId(in.readInt());
        this.nodeId = in.readString();
        this.committed = in.readBoolean();
        this.indices = Collections.unmodifiableList(in.readList(UploadedIndexMetadata::new));
        this.previousClusterUUID = in.readString();
        this.clusterUUIDCommitted = in.readBoolean();
        clusterStateChecksum = null;
        if (in.getVersion().onOrAfter(Version.V_2_15_0)) {
            this.codecVersion = in.readInt();
            this.uploadedCoordinationMetadata = new UploadedMetadataAttribute(in);
            this.uploadedSettingsMetadata = new UploadedMetadataAttribute(in);
            this.uploadedTemplatesMetadata = new UploadedMetadataAttribute(in);
            this.uploadedCustomMetadataMap = Collections.unmodifiableMap(
                in.readMap(StreamInput::readString, UploadedMetadataAttribute::new)
            );
            this.globalMetadataFileName = null;
            this.routingTableVersion = in.readLong();
            this.indicesRouting = Collections.unmodifiableList(in.readList(UploadedIndexMetadata::new));
            this.metadataVersion = in.readLong();
            if (in.readBoolean()) {
                this.uploadedDiscoveryNodesMetadata = new UploadedMetadataAttribute(in);
            } else {
                this.uploadedDiscoveryNodesMetadata = null;
            }
            if (in.readBoolean()) {
                this.uploadedClusterBlocksMetadata = new UploadedMetadataAttribute(in);
            } else {
                this.uploadedClusterBlocksMetadata = null;
            }
            if (in.readBoolean()) {
                this.uploadedTransientSettingsMetadata = new UploadedMetadataAttribute(in);
            } else {
                this.uploadedTransientSettingsMetadata = null;
            }
            if (in.readBoolean()) {
                this.uploadedHashesOfConsistentSettings = new UploadedMetadataAttribute(in);
            } else {
                this.uploadedHashesOfConsistentSettings = null;
            }
            this.uploadedClusterStateCustomMap = Collections.unmodifiableMap(
                in.readMap(StreamInput::readString, UploadedMetadataAttribute::new)
            );
            if (in.readBoolean()) {
                this.diffManifest = new ClusterStateDiffManifest(in);
            } else {
                this.diffManifest = null;
            }
        } else {
            if (in.getVersion().onOrAfter(Version.V_2_12_0)) {
                this.codecVersion = in.readInt();
                this.globalMetadataFileName = in.readString();
            } else {
                this.codecVersion = CODEC_V0; // Default codec
                this.globalMetadataFileName = null;
            }
            this.uploadedCoordinationMetadata = null;
            this.uploadedSettingsMetadata = null;
            this.uploadedTemplatesMetadata = null;
            this.uploadedCustomMetadataMap = null;
            this.routingTableVersion = -1;
            this.indicesRouting = null;
            this.uploadedDiscoveryNodesMetadata = null;
            this.uploadedClusterBlocksMetadata = null;
            this.diffManifest = null;
            this.metadataVersion = -1;
            this.uploadedTransientSettingsMetadata = null;
            this.uploadedHashesOfConsistentSettings = null;
            this.uploadedClusterStateCustomMap = null;
        }
        if (in.getVersion().onOrAfter(Version.V_2_17_0) && in.readBoolean()) {
            clusterStateChecksum = new ClusterStateChecksum(in);
        }
    }

    public static Builder builder() {
        return new Builder();
    }

    public static Builder builder(ClusterMetadataManifest manifest) {
        return new Builder(manifest);
    }

    @Override
    public XContentBuilder toXContent(XContentBuilder builder, Params params) throws IOException {
        builder.field(CLUSTER_TERM_FIELD.getPreferredName(), getClusterTerm())
            .field(STATE_VERSION_FIELD.getPreferredName(), getStateVersion())
            .field(CLUSTER_UUID_FIELD.getPreferredName(), getClusterUUID())
            .field(STATE_UUID_FIELD.getPreferredName(), getStateUUID())
            .field(OPENSEARCH_VERSION_FIELD.getPreferredName(), getOpensearchVersion().id)
            .field(NODE_ID_FIELD.getPreferredName(), getNodeId())
            .field(COMMITTED_FIELD.getPreferredName(), isCommitted());
        builder.startArray(INDICES_FIELD.getPreferredName());
        {
            for (UploadedIndexMetadata uploadedIndexMetadata : indices) {
                builder.startObject();
                uploadedIndexMetadata.toXContent(builder, params);
                builder.endObject();
            }
        }
        builder.endArray();
        builder.field(PREVIOUS_CLUSTER_UUID.getPreferredName(), getPreviousClusterUUID());
        builder.field(CLUSTER_UUID_COMMITTED.getPreferredName(), isClusterUUIDCommitted());
        if (onOrAfterCodecVersion(CODEC_V2)) {
            builder.field(CODEC_VERSION_FIELD.getPreferredName(), getCodecVersion());
            if (getCoordinationMetadata() != null) {
                builder.startObject(UPLOADED_COORDINATOR_METADATA.getPreferredName());
                getCoordinationMetadata().toXContent(builder, params);
                builder.endObject();
            }
            if (getSettingsMetadata() != null) {
                builder.startObject(UPLOADED_SETTINGS_METADATA.getPreferredName());
                getSettingsMetadata().toXContent(builder, params);
                builder.endObject();
            }
            if (getTemplatesMetadata() != null) {
                builder.startObject(UPLOADED_TEMPLATES_METADATA.getPreferredName());
                getTemplatesMetadata().toXContent(builder, params);
                builder.endObject();
            }
            builder.startObject(UPLOADED_CUSTOM_METADATA.getPreferredName());
            for (UploadedMetadataAttribute attribute : getCustomMetadataMap().values()) {
                attribute.toXContent(builder, params);
            }
            builder.endObject();
            builder.field(ROUTING_TABLE_VERSION_FIELD.getPreferredName(), getRoutingTableVersion());
            builder.startArray(INDICES_ROUTING_FIELD.getPreferredName());
            {
                for (UploadedIndexMetadata uploadedIndexMetadata : indicesRouting) {
                    builder.startObject();
                    uploadedIndexMetadata.toXContent(builder, params);
                    builder.endObject();
                }
            }
            builder.endArray();
            if (getDiscoveryNodesMetadata() != null) {
                builder.startObject(UPLOADED_DISCOVERY_NODES_METADATA.getPreferredName());
                getDiscoveryNodesMetadata().toXContent(builder, params);
                builder.endObject();
            }
            if (getClusterBlocksMetadata() != null) {
                builder.startObject(UPLOADED_CLUSTER_BLOCKS_METADATA.getPreferredName());
                getClusterBlocksMetadata().toXContent(builder, params);
                builder.endObject();
            }
            if (getTransientSettingsMetadata() != null) {
                builder.startObject(UPLOADED_TRANSIENT_SETTINGS_METADATA.getPreferredName());
                getTransientSettingsMetadata().toXContent(builder, params);
                builder.endObject();
            }
            if (getDiffManifest() != null) {
                builder.startObject(DIFF_MANIFEST.getPreferredName());
                getDiffManifest().toXContent(builder, params);
                builder.endObject();
            }
            builder.field(METADATA_VERSION.getPreferredName(), getMetadataVersion());
            if (getHashesOfConsistentSettings() != null) {
                builder.startObject(UPLOADED_HASHES_OF_CONSISTENT_SETTINGS_METADATA.getPreferredName());
                getHashesOfConsistentSettings().toXContent(builder, params);
                builder.endObject();
            }
            builder.startObject(UPLOADED_CLUSTER_STATE_CUSTOM_METADATA.getPreferredName());
            for (UploadedMetadataAttribute attribute : getClusterStateCustomMap().values()) {
                attribute.toXContent(builder, params);
            }
            builder.endObject();
        } else if (onOrAfterCodecVersion(CODEC_V1)) {
            builder.field(CODEC_VERSION_FIELD.getPreferredName(), getCodecVersion());
            builder.field(GLOBAL_METADATA_FIELD.getPreferredName(), getGlobalMetadataFileName());
        }
        if (onOrAfterCodecVersion(CODEC_V4)) {
            if (getClusterStateChecksum() != null) {
                builder.startObject(CHECKSUM.getPreferredName());
                getClusterStateChecksum().toXContent(builder, params);
                builder.endObject();
            }
        }
        return builder;
    }

    @Override
    public void writeTo(StreamOutput out) throws IOException {
        out.writeVLong(clusterTerm);
        out.writeVLong(stateVersion);
        out.writeString(clusterUUID);
        out.writeString(stateUUID);
        out.writeInt(opensearchVersion.id);
        out.writeString(nodeId);
        out.writeBoolean(committed);
        out.writeCollection(indices);
        out.writeString(previousClusterUUID);
        out.writeBoolean(clusterUUIDCommitted);
        if (out.getVersion().onOrAfter(Version.V_2_15_0)) {
            out.writeInt(codecVersion);
            uploadedCoordinationMetadata.writeTo(out);
            uploadedSettingsMetadata.writeTo(out);
            uploadedTemplatesMetadata.writeTo(out);
            out.writeMap(uploadedCustomMetadataMap, StreamOutput::writeString, (o, v) -> v.writeTo(o));
            out.writeLong(routingTableVersion);
            out.writeCollection(indicesRouting);
            out.writeLong(metadataVersion);
            if (uploadedDiscoveryNodesMetadata != null) {
                out.writeBoolean(true);
                uploadedDiscoveryNodesMetadata.writeTo(out);
            } else {
                out.writeBoolean(false);
            }
            if (uploadedClusterBlocksMetadata != null) {
                out.writeBoolean(true);
                uploadedClusterBlocksMetadata.writeTo(out);
            } else {
                out.writeBoolean(false);
            }
            if (uploadedTransientSettingsMetadata != null) {
                out.writeBoolean(true);
                uploadedTransientSettingsMetadata.writeTo(out);
            } else {
                out.writeBoolean(false);
            }
            if (uploadedHashesOfConsistentSettings != null) {
                out.writeBoolean(true);
                uploadedHashesOfConsistentSettings.writeTo(out);
            } else {
                out.writeBoolean(false);
            }
            out.writeMap(uploadedClusterStateCustomMap, StreamOutput::writeString, (o, v) -> v.writeTo(o));
            if (diffManifest != null) {
                out.writeBoolean(true);
                diffManifest.writeTo(out);
            } else {
                out.writeBoolean(false);
            }
        } else if (out.getVersion().onOrAfter(Version.V_2_12_0)) {
            out.writeInt(codecVersion);
            out.writeString(globalMetadataFileName);
        }
        if (out.getVersion().onOrAfter(Version.V_2_17_0)) {
            if (clusterStateChecksum != null) {
                out.writeBoolean(true);
                clusterStateChecksum.writeTo(out);
            } else {
                out.writeBoolean(false);
            }
        }
    }

    @Override
    public boolean equals(Object o) {
        if (this == o) {
            return true;
        }
        if (o == null || getClass() != o.getClass()) {
            return false;
        }
        final ClusterMetadataManifest that = (ClusterMetadataManifest) o;
        return Objects.equals(indices, that.indices)
            && clusterTerm == that.clusterTerm
            && stateVersion == that.stateVersion
            && Objects.equals(clusterUUID, that.clusterUUID)
            && Objects.equals(stateUUID, that.stateUUID)
            && Objects.equals(opensearchVersion, that.opensearchVersion)
            && Objects.equals(nodeId, that.nodeId)
            && Objects.equals(committed, that.committed)
            && Objects.equals(previousClusterUUID, that.previousClusterUUID)
            && Objects.equals(clusterUUIDCommitted, that.clusterUUIDCommitted)
            && Objects.equals(globalMetadataFileName, that.globalMetadataFileName)
            && Objects.equals(codecVersion, that.codecVersion)
            && Objects.equals(routingTableVersion, that.routingTableVersion)
            && Objects.equals(indicesRouting, that.indicesRouting)
            && Objects.equals(uploadedCoordinationMetadata, that.uploadedCoordinationMetadata)
            && Objects.equals(uploadedSettingsMetadata, that.uploadedSettingsMetadata)
            && Objects.equals(uploadedTemplatesMetadata, that.uploadedTemplatesMetadata)
            && Objects.equals(uploadedCustomMetadataMap, that.uploadedCustomMetadataMap)
            && Objects.equals(metadataVersion, that.metadataVersion)
            && Objects.equals(uploadedDiscoveryNodesMetadata, that.uploadedDiscoveryNodesMetadata)
            && Objects.equals(uploadedClusterBlocksMetadata, that.uploadedClusterBlocksMetadata)
            && Objects.equals(uploadedTransientSettingsMetadata, that.uploadedTransientSettingsMetadata)
            && Objects.equals(uploadedHashesOfConsistentSettings, that.uploadedHashesOfConsistentSettings)
            && Objects.equals(uploadedClusterStateCustomMap, that.uploadedClusterStateCustomMap)
            && Objects.equals(diffManifest, that.diffManifest)
            && Objects.equals(clusterStateChecksum, that.clusterStateChecksum);
    }

    @Override
    public int hashCode() {
        return Objects.hash(
            codecVersion,
            globalMetadataFileName,
            indices,
            clusterTerm,
            stateVersion,
            clusterUUID,
            stateUUID,
            opensearchVersion,
            nodeId,
            committed,
            previousClusterUUID,
            clusterUUIDCommitted,
            routingTableVersion,
            indicesRouting,
            uploadedCoordinationMetadata,
            uploadedSettingsMetadata,
            uploadedTemplatesMetadata,
            uploadedCustomMetadataMap,
            metadataVersion,
            uploadedDiscoveryNodesMetadata,
            uploadedClusterBlocksMetadata,
            uploadedTransientSettingsMetadata,
            uploadedHashesOfConsistentSettings,
            uploadedClusterStateCustomMap,
            diffManifest,
            clusterStateChecksum
        );
    }

    @Override
    public String toString() {
        return Strings.toString(MediaTypeRegistry.JSON, this);
    }

    public boolean onOrAfterCodecVersion(int codecVersion) {
        return this.codecVersion >= codecVersion;
    }

    public static ClusterMetadataManifest fromXContentV0(XContentParser parser) throws IOException {
        return PARSER_V0.parse(parser, null);
    }

    public static ClusterMetadataManifest fromXContentV1(XContentParser parser) throws IOException {
        return PARSER_V1.parse(parser, null);
    }

    public static ClusterMetadataManifest fromXContentV2(XContentParser parser) throws IOException {
        return PARSER_V2.parse(parser, null);
    }

    public static ClusterMetadataManifest fromXContentV3(XContentParser parser) throws IOException {
        return PARSER_V3.parse(parser, null);
    }

    public static ClusterMetadataManifest fromXContent(XContentParser parser) throws IOException {
        return CURRENT_PARSER.parse(parser, null);
    }

    /**
     * Builder for ClusterMetadataManifest
     *
     * @opensearch.internal
     */
    public static class Builder {

        private String globalMetadataFileName;
        private UploadedMetadataAttribute coordinationMetadata;
        private UploadedMetadataAttribute settingsMetadata;
        private UploadedMetadataAttribute templatesMetadata;
        private Map<String, UploadedMetadataAttribute> customMetadataMap;
        private int codecVersion;
        private List<UploadedIndexMetadata> indices;
        private long clusterTerm;
        private long stateVersion;
        private String clusterUUID;
        private String stateUUID;
        private Version opensearchVersion;
        private String nodeId;
        private String previousClusterUUID;
        private boolean committed;
        private boolean clusterUUIDCommitted;
        private long routingTableVersion;
        private List<UploadedIndexMetadata> indicesRouting;
        private long metadataVersion;
        private UploadedMetadataAttribute discoveryNodesMetadata;
        private UploadedMetadataAttribute clusterBlocksMetadata;
        private UploadedMetadataAttribute transientSettingsMetadata;
        private UploadedMetadataAttribute hashesOfConsistentSettings;
        private Map<String, UploadedMetadataAttribute> clusterStateCustomMetadataMap;
        private ClusterStateDiffManifest diffManifest;
        private ClusterStateChecksum checksum;

        public Builder indices(List<UploadedIndexMetadata> indices) {
            this.indices = indices;
            return this;
        }

        public Builder routingTableVersion(long routingTableVersion) {
            this.routingTableVersion = routingTableVersion;
            return this;
        }

        public Builder indicesRouting(List<UploadedIndexMetadata> indicesRouting) {
            this.indicesRouting = indicesRouting;
            return this;
        }

        public Builder codecVersion(int codecVersion) {
            this.codecVersion = codecVersion;
            return this;
        }

        public Builder globalMetadataFileName(String globalMetadataFileName) {
            this.globalMetadataFileName = globalMetadataFileName;
            return this;
        }

        public Builder coordinationMetadata(UploadedMetadataAttribute coordinationMetadata) {
            this.coordinationMetadata = coordinationMetadata;
            return this;
        }

        public Builder settingMetadata(UploadedMetadataAttribute settingsMetadata) {
            this.settingsMetadata = settingsMetadata;
            return this;
        }

        public Builder templatesMetadata(UploadedMetadataAttribute templatesMetadata) {
            this.templatesMetadata = templatesMetadata;
            return this;
        }

        public Builder customMetadataMap(Map<String, UploadedMetadataAttribute> customMetadataMap) {
            this.customMetadataMap = customMetadataMap;
            return this;
        }

        public Builder put(String custom, UploadedMetadataAttribute customMetadata) {
            this.customMetadataMap.put(custom, customMetadata);
            return this;
        }

        public Builder clusterTerm(long clusterTerm) {
            this.clusterTerm = clusterTerm;
            return this;
        }

        public Builder stateVersion(long stateVersion) {
            this.stateVersion = stateVersion;
            return this;
        }

        public Builder clusterUUID(String clusterUUID) {
            this.clusterUUID = clusterUUID;
            return this;
        }

        public Builder stateUUID(String stateUUID) {
            this.stateUUID = stateUUID;
            return this;
        }

        public Builder opensearchVersion(Version opensearchVersion) {
            this.opensearchVersion = opensearchVersion;
            return this;
        }

        public Builder nodeId(String nodeId) {
            this.nodeId = nodeId;
            return this;
        }

        public Builder committed(boolean committed) {
            this.committed = committed;
            return this;
        }

        public List<UploadedIndexMetadata> getIndices() {
            return indices;
        }

        public List<UploadedIndexMetadata> getIndicesRouting() {
            return indicesRouting;
        }

        public Builder previousClusterUUID(String previousClusterUUID) {
            this.previousClusterUUID = previousClusterUUID;
            return this;
        }

        public Builder clusterUUIDCommitted(boolean clusterUUIDCommitted) {
            this.clusterUUIDCommitted = clusterUUIDCommitted;
            return this;
        }

        public Builder metadataVersion(long metadataVersion) {
            this.metadataVersion = metadataVersion;
            return this;
        }

        public Builder discoveryNodesMetadata(UploadedMetadataAttribute discoveryNodesMetadata) {
            this.discoveryNodesMetadata = discoveryNodesMetadata;
            return this;
        }

        public Builder clusterBlocksMetadata(UploadedMetadataAttribute clusterBlocksMetadata) {
            this.clusterBlocksMetadata = clusterBlocksMetadata;
            return this;
        }

        public Builder transientSettingsMetadata(UploadedMetadataAttribute settingsMetadata) {
            this.transientSettingsMetadata = settingsMetadata;
            return this;
        }

        public Builder hashesOfConsistentSettings(UploadedMetadataAttribute hashesOfConsistentSettings) {
            this.hashesOfConsistentSettings = hashesOfConsistentSettings;
            return this;
        }

        public Builder clusterStateCustomMetadataMap(Map<String, UploadedMetadataAttribute> clusterStateCustomMetadataMap) {
            this.clusterStateCustomMetadataMap = clusterStateCustomMetadataMap;
            return this;
        }

        public Builder diffManifest(ClusterStateDiffManifest diffManifest) {
            this.diffManifest = diffManifest;
            return this;
        }

        public Builder checksum(ClusterStateChecksum checksum) {
            this.checksum = checksum;
            return this;
        }

        public Builder() {
            indices = new ArrayList<>();
            customMetadataMap = new HashMap<>();
            indicesRouting = new ArrayList<>();
            clusterStateCustomMetadataMap = new HashMap<>();
        }

        public Builder(ClusterMetadataManifest manifest) {
            this.clusterTerm = manifest.clusterTerm;
            this.stateVersion = manifest.stateVersion;
            this.clusterUUID = manifest.clusterUUID;
            this.stateUUID = manifest.stateUUID;
            this.opensearchVersion = manifest.opensearchVersion;
            this.nodeId = manifest.nodeId;
            this.committed = manifest.committed;
            this.globalMetadataFileName = manifest.globalMetadataFileName;
            this.coordinationMetadata = manifest.uploadedCoordinationMetadata;
            this.settingsMetadata = manifest.uploadedSettingsMetadata;
            this.templatesMetadata = manifest.uploadedTemplatesMetadata;
            this.customMetadataMap = manifest.uploadedCustomMetadataMap;
            this.codecVersion = manifest.codecVersion;
            this.indices = new ArrayList<>(manifest.indices);
            this.previousClusterUUID = manifest.previousClusterUUID;
            this.clusterUUIDCommitted = manifest.clusterUUIDCommitted;
            this.routingTableVersion = manifest.routingTableVersion;
            this.indicesRouting = new ArrayList<>(manifest.indicesRouting);
            this.discoveryNodesMetadata = manifest.uploadedDiscoveryNodesMetadata;
            this.clusterBlocksMetadata = manifest.uploadedClusterBlocksMetadata;
            this.transientSettingsMetadata = manifest.uploadedTransientSettingsMetadata;
            this.diffManifest = manifest.diffManifest;
            this.hashesOfConsistentSettings = manifest.uploadedHashesOfConsistentSettings;
            this.clusterStateCustomMetadataMap = manifest.uploadedClusterStateCustomMap;
            this.checksum = manifest.clusterStateChecksum;
        }

        public ClusterMetadataManifest build() {
            return new ClusterMetadataManifest(
                clusterTerm,
                stateVersion,
                clusterUUID,
                stateUUID,
                opensearchVersion,
                nodeId,
                committed,
                codecVersion,
                globalMetadataFileName,
                indices,
                previousClusterUUID,
                clusterUUIDCommitted,
                coordinationMetadata,
                settingsMetadata,
                templatesMetadata,
                customMetadataMap,
                routingTableVersion,
                indicesRouting,
                metadataVersion,
                discoveryNodesMetadata,
                clusterBlocksMetadata,
                transientSettingsMetadata,
                hashesOfConsistentSettings,
                clusterStateCustomMetadataMap,
                diffManifest,
                checksum
            );
        }

    }

    /**
     * Interface representing uploaded metadata
     */
    public interface UploadedMetadata {
        /**
         * Gets the component or part of the system this upload belongs to.
         *
         * @return A string identifying the component
         */
        String getComponent();

        /**
         * Gets the name of the file that was uploaded
         *
         * @return The name of the uploaded file as a string
         */
        String getUploadedFilename();
    }

    /**
     * Metadata for uploaded index metadata
     *
     * @opensearch.internal
     */
    public static class UploadedIndexMetadata implements UploadedMetadata, Writeable, ToXContentFragment {

        private static final ParseField INDEX_NAME_FIELD = new ParseField("index_name");
        private static final ParseField INDEX_UUID_FIELD = new ParseField("index_uuid");
        private static final ParseField UPLOADED_FILENAME_FIELD = new ParseField("uploaded_filename");
        private static final ParseField COMPONENT_PREFIX_FIELD = new ParseField("component_prefix");

        private static String indexName(Object[] fields) {
            return (String) fields[0];
        }

        private static String indexUUID(Object[] fields) {
            return (String) fields[1];
        }

        private static String uploadedFilename(Object[] fields) {
            return (String) fields[2];
        }

        private static String componentPrefix(Object[] fields) {
            return (String) fields[3];
        }

        private static final ConstructingObjectParser<UploadedIndexMetadata, Void> PARSER_V0 = new ConstructingObjectParser<>(
            "uploaded_index_metadata",
            fields -> new UploadedIndexMetadata(indexName(fields), indexUUID(fields), uploadedFilename(fields))
        );

        private static final ConstructingObjectParser<UploadedIndexMetadata, Void> PARSER_V2 = new ConstructingObjectParser<>(
            "uploaded_index_metadata",
            fields -> new UploadedIndexMetadata(indexName(fields), indexUUID(fields), uploadedFilename(fields), componentPrefix(fields))
        );

        private static final ConstructingObjectParser<UploadedIndexMetadata, Void> CURRENT_PARSER = PARSER_V2;

        static {
            declareParser(PARSER_V0, CODEC_V0);
            declareParser(PARSER_V2, CODEC_V2);
        }

        private static void declareParser(ConstructingObjectParser<UploadedIndexMetadata, Void> parser, long codec_version) {
            parser.declareString(ConstructingObjectParser.constructorArg(), INDEX_NAME_FIELD);
            parser.declareString(ConstructingObjectParser.constructorArg(), INDEX_UUID_FIELD);
            parser.declareString(ConstructingObjectParser.constructorArg(), UPLOADED_FILENAME_FIELD);
            if (codec_version >= CODEC_V2) {
                parser.declareString(ConstructingObjectParser.constructorArg(), COMPONENT_PREFIX_FIELD);
            }
        }

        static final String COMPONENT_PREFIX = "index--";
        private final String componentPrefix;
        private final String indexName;
        private final String indexUUID;
        private final String uploadedFilename;

        private long codecVersion = CODEC_V2;

        public UploadedIndexMetadata(String indexName, String indexUUID, String uploadedFileName) {
            this(indexName, indexUUID, uploadedFileName, CODEC_V2);
        }

        public UploadedIndexMetadata(String indexName, String indexUUID, String uploadedFileName, long codecVersion) {
            this(indexName, indexUUID, uploadedFileName, COMPONENT_PREFIX, codecVersion);
        }

        public UploadedIndexMetadata(String indexName, String indexUUID, String uploadedFileName, String componentPrefix) {
            this(indexName, indexUUID, uploadedFileName, componentPrefix, CODEC_V2);
        }

        public UploadedIndexMetadata(
            String indexName,
            String indexUUID,
            String uploadedFileName,
            String componentPrefix,
            long codecVersion
        ) {
            this.componentPrefix = componentPrefix;
            this.indexName = indexName;
            this.indexUUID = indexUUID;
            this.uploadedFilename = uploadedFileName;
            this.codecVersion = codecVersion;
        }

        public UploadedIndexMetadata(StreamInput in) throws IOException {
            this.indexName = in.readString();
            this.indexUUID = in.readString();
            this.uploadedFilename = in.readString();
            this.componentPrefix = in.readString();
        }

        public String getUploadedFilePath() {
            return uploadedFilename;
        }

        @Override
        public String getComponent() {
            return componentPrefix + getIndexName();
        }

        public String getUploadedFilename() {
            return uploadedFilename;
        }

        public String getIndexName() {
            return indexName;
        }

        public String getIndexUUID() {
            return indexUUID;
        }

        public String getComponentPrefix() {
            return componentPrefix;
        }

        @Override
        public XContentBuilder toXContent(XContentBuilder builder, Params params) throws IOException {
            builder.field(INDEX_NAME_FIELD.getPreferredName(), getIndexName())
                .field(INDEX_UUID_FIELD.getPreferredName(), getIndexUUID())
                .field(UPLOADED_FILENAME_FIELD.getPreferredName(), getUploadedFilePath());
            if (codecVersion >= CODEC_V2) {
                builder.field(COMPONENT_PREFIX_FIELD.getPreferredName(), getComponentPrefix());
            }
            return builder;
        }

        @Override
        public void writeTo(StreamOutput out) throws IOException {
            out.writeString(indexName);
            out.writeString(indexUUID);
            out.writeString(uploadedFilename);
            out.writeString(componentPrefix);
        }

        @Override
        public boolean equals(Object o) {
            if (this == o) {
                return true;
            }
            if (o == null || getClass() != o.getClass()) {
                return false;
            }
            final UploadedIndexMetadata that = (UploadedIndexMetadata) o;
            return Objects.equals(indexName, that.indexName)
                && Objects.equals(indexUUID, that.indexUUID)
                && Objects.equals(uploadedFilename, that.uploadedFilename)
                && Objects.equals(componentPrefix, that.componentPrefix);
        }

        @Override
        public int hashCode() {
            return Objects.hash(indexName, indexUUID, uploadedFilename, componentPrefix);
        }

        @Override
        public String toString() {
            return Strings.toString(MediaTypeRegistry.JSON, this);
        }

        public static UploadedIndexMetadata fromXContent(XContentParser parser, long codecVersion) throws IOException {
            if (codecVersion >= CODEC_V2) {
                return CURRENT_PARSER.parse(parser, null);
            }
            return PARSER_V0.parse(parser, null);
        }

    }

    /**
     * Metadata for uploaded metadata attribute
     *
     * @opensearch.internal
     */
    public static class UploadedMetadataAttribute implements UploadedMetadata, Writeable, ToXContentFragment {
        private static final ParseField UPLOADED_FILENAME_FIELD = new ParseField("uploaded_filename");

        private static final ObjectParser.NamedObjectParser<UploadedMetadataAttribute, Void> PARSER;

        static {
            ConstructingObjectParser<UploadedMetadataAttribute, String> innerParser = new ConstructingObjectParser<>(
                "uploaded_metadata_attribute",
                true,
                (Object[] parsedObject, String name) -> {
                    String uploadedFilename = (String) parsedObject[0];
                    return new UploadedMetadataAttribute(name, uploadedFilename);
                }
            );
            innerParser.declareString(ConstructingObjectParser.constructorArg(), UPLOADED_FILENAME_FIELD);
            PARSER = ((p, c, name) -> innerParser.parse(p, name));
        }

        private final String attributeName;
        private final String uploadedFilename;

        public UploadedMetadataAttribute(String attributeName, String uploadedFilename) {
            this.attributeName = attributeName;
            this.uploadedFilename = uploadedFilename;
        }

        public UploadedMetadataAttribute(StreamInput in) throws IOException {
            this.attributeName = in.readString();
            this.uploadedFilename = in.readString();
        }

        public String getAttributeName() {
            return attributeName;
        }

        @Override
        public String getComponent() {
            return getAttributeName();
        }

        public String getUploadedFilename() {
            return uploadedFilename;
        }

        @Override
        public void writeTo(StreamOutput out) throws IOException {
            out.writeString(attributeName);
            out.writeString(uploadedFilename);
        }

        @Override
        public XContentBuilder toXContent(XContentBuilder builder, Params params) throws IOException {
            return builder.startObject(getAttributeName())
                .field(UPLOADED_FILENAME_FIELD.getPreferredName(), getUploadedFilename())
                .endObject();
        }

        public static UploadedMetadataAttribute fromXContent(XContentParser parser) throws IOException {
            return PARSER.parse(parser, null, parser.currentName());
        }

        @Override
        public boolean equals(Object o) {
            if (this == o) return true;
            if (o == null || getClass() != o.getClass()) return false;
            UploadedMetadataAttribute that = (UploadedMetadataAttribute) o;
            return Objects.equals(attributeName, that.attributeName) && Objects.equals(uploadedFilename, that.uploadedFilename);
        }

        @Override
        public int hashCode() {
            return Objects.hash(attributeName, uploadedFilename);
        }

        @Override
        public String toString() {
            return "UploadedMetadataAttribute{"
                + "attributeName='"
                + attributeName
                + '\''
                + ", uploadedFilename='"
                + uploadedFilename
                + '\''
                + '}';
        }
    }
}<|MERGE_RESOLUTION|>--- conflicted
+++ resolved
@@ -47,7 +47,7 @@
     public static final int CODEC_V3 = 3; // In Codec V3, we have introduced new diff field in diff-manifest's routing_table_diff
     public static final int CODEC_V4 = 4; // In Codec V4, we are adding checksum of cluster state.
 
-    public static final int[] CODEC_VERSIONS = { CODEC_V0, CODEC_V1, CODEC_V2, CODEC_V3 };
+    public static final int[] CODEC_VERSIONS = { CODEC_V0, CODEC_V1, CODEC_V2, CODEC_V3, CODEC_V4 };
 
     private static final ParseField CLUSTER_TERM_FIELD = new ParseField("cluster_term");
     private static final ParseField STATE_VERSION_FIELD = new ParseField("state_version");
@@ -248,29 +248,23 @@
         fields -> manifestV3Builder(fields).build()
     );
 
-<<<<<<< HEAD
     private static final ConstructingObjectParser<ClusterMetadataManifest, Void> PARSER_V4 = new ConstructingObjectParser<>(
         "cluster_metadata_manifest",
         fields -> manifestV4Builder(fields).build()
     );
 
     private static final ConstructingObjectParser<ClusterMetadataManifest, Void> CURRENT_PARSER = PARSER_V4;
-=======
-    private static final ConstructingObjectParser<ClusterMetadataManifest, Void> CURRENT_PARSER = PARSER_V3;
+
     public static final int MANIFEST_CURRENT_CODEC_VERSION = CODEC_V3;
 
     private static final Map<Version, Integer> VERSION_TO_CODEC_MAPPING;
->>>>>>> 6bae7045
 
     static {
         declareParser(PARSER_V0, CODEC_V0);
         declareParser(PARSER_V1, CODEC_V1);
         declareParser(PARSER_V2, CODEC_V2);
         declareParser(PARSER_V3, CODEC_V3);
-<<<<<<< HEAD
         declareParser(PARSER_V4, CODEC_V4);
-
-=======
 
         assert Arrays.stream(CODEC_VERSIONS).max().getAsInt() == MANIFEST_CURRENT_CODEC_VERSION;
         Map<Version, Integer> versionToCodecMapping = new HashMap<>();
@@ -283,14 +277,14 @@
                 versionToCodecMapping.put(version, ClusterMetadataManifest.CODEC_V2);
             } else if (version.onOrAfter(Version.V_2_16_0)) {
                 versionToCodecMapping.put(version, ClusterMetadataManifest.CODEC_V3);
-            }
+            } else if (version.onOrAfter(Version.V_2_17_0)) {
+                versionToCodecMapping.put(version, ClusterMetadataManifest.CODEC_V4);
         }
         VERSION_TO_CODEC_MAPPING = Collections.unmodifiableMap(versionToCodecMapping);
     }
 
     public static int getCodecForVersion(Version version) {
         return VERSION_TO_CODEC_MAPPING.getOrDefault(version, -1);
->>>>>>> 6bae7045
     }
 
     private static void declareParser(ConstructingObjectParser<ClusterMetadataManifest, Void> parser, long codec_version) {
