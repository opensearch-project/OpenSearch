--- conflicted
+++ resolved
@@ -269,13 +269,9 @@
             uploadedMetadataResults,
             previousClusterUUID,
             clusterStateDiffManifest,
-<<<<<<< HEAD
             checksumValidationEnabled ? new ClusterStateChecksum(clusterState) : null,
-            false
-=======
             false,
             codecVersion
->>>>>>> 6bae7045
         );
 
         final long durationMillis = TimeValue.nsecToMSec(relativeTimeNanosSupplier.getAsLong() - startTimeNanos);
@@ -466,13 +462,9 @@
             uploadedMetadataResults,
             previousManifest.getPreviousClusterUUID(),
             clusterStateDiffManifest,
-<<<<<<< HEAD
             checksumValidationEnabled ? new ClusterStateChecksum(clusterState) : null,
-            false
-=======
             false,
             previousManifest.getCodecVersion()
->>>>>>> 6bae7045
         );
 
         final long durationMillis = TimeValue.nsecToMSec(relativeTimeNanosSupplier.getAsLong() - startTimeNanos);
@@ -907,13 +899,9 @@
             uploadedMetadataResults,
             previousManifest.getPreviousClusterUUID(),
             previousManifest.getDiffManifest(),
-<<<<<<< HEAD
             checksumValidationEnabled ? previousManifest.getClusterStateChecksum() : null,
-            true
-=======
             true,
             previousManifest.getCodecVersion()
->>>>>>> 6bae7045
         );
         if (!previousManifest.isClusterUUIDCommitted() && committedManifestDetails.getClusterMetadataManifest().isClusterUUIDCommitted()) {
             remoteClusterStateCleanupManager.deleteStaleClusterUUIDs(clusterState, committedManifestDetails.getClusterMetadataManifest());
@@ -1353,11 +1341,7 @@
         final ClusterState clusterState;
         final long startTimeNanos = relativeTimeNanosSupplier.getAsLong();
         if (manifest.onOrAfterCodecVersion(CODEC_V2)) {
-<<<<<<< HEAD
-            ClusterState clusterState = readClusterStateInParallel(
-=======
             clusterState = readClusterStateInParallel(
->>>>>>> 6bae7045
                 ClusterState.builder(new ClusterName(clusterName)).build(),
                 manifest,
                 manifest.getClusterUUID(),
@@ -1498,10 +1482,14 @@
             .routingTable(new RoutingTable(manifest.getRoutingTableVersion(), indexRoutingTables))
             .build();
 
-<<<<<<< HEAD
         if (checksumValidationEnabled && manifest.getClusterStateChecksum() != null) {
             validateClusterStateFromChecksum(manifest, clusterState, previousState.getClusterName().value(), localNodeId, false);
         }
+        final long durationMillis = TimeValue.nsecToMSec(relativeTimeNanosSupplier.getAsLong() - startTimeNanos);
+        remoteStateStats.stateDiffDownloadSucceeded();
+        remoteStateStats.stateDiffDownloadTook(durationMillis);
+
+        return clusterState;
         return clusterState;
     }
 
@@ -1664,13 +1652,6 @@
                 "Cluster state checksums do not match during diff read. Validation failed for " + failedValidation
             );
         }
-=======
-        final long durationMillis = TimeValue.nsecToMSec(relativeTimeNanosSupplier.getAsLong() - startTimeNanos);
-        remoteStateStats.stateDiffDownloadSucceeded();
-        remoteStateStats.stateDiffDownloadTook(durationMillis);
-
-        return clusterState;
->>>>>>> 6bae7045
     }
 
     /**
