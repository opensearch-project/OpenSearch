/*
 * SPDX-License-Identifier: Apache-2.0
 *
 * The OpenSearch Contributors require contributions made to
 * this file be licensed under the Apache-2.0 license or a
 * compatible open source license.
 */

package org.opensearch.gateway.remote;

import org.apache.logging.log4j.LogManager;
import org.apache.logging.log4j.Logger;
import org.apache.logging.log4j.message.ParameterizedMessage;
import org.opensearch.Version;
import org.opensearch.action.LatchedActionListener;
import org.opensearch.cluster.ClusterState;
import org.opensearch.cluster.metadata.IndexMetadata;
import org.opensearch.common.Nullable;
import org.opensearch.common.blobstore.BlobContainer;
import org.opensearch.common.blobstore.BlobMetadata;
import org.opensearch.common.blobstore.BlobPath;
import org.opensearch.common.settings.ClusterSettings;
import org.opensearch.common.settings.Setting;
import org.opensearch.common.settings.Setting.Property;
import org.opensearch.common.settings.Settings;
import org.opensearch.common.unit.TimeValue;
import org.opensearch.common.util.io.IOUtils;
import org.opensearch.core.action.ActionListener;
import org.opensearch.core.index.Index;
import org.opensearch.gateway.remote.ClusterMetadataManifest.UploadedIndexMetadata;
import org.opensearch.index.remote.RemoteStoreUtils;
import org.opensearch.index.translog.transfer.BlobStoreTransferService;
import org.opensearch.node.Node;
import org.opensearch.node.remotestore.RemoteStoreNodeAttribute;
import org.opensearch.repositories.RepositoriesService;
import org.opensearch.repositories.Repository;
import org.opensearch.repositories.blobstore.BlobStoreRepository;
import org.opensearch.repositories.blobstore.ChecksumBlobStoreFormat;
import org.opensearch.threadpool.ThreadPool;

import java.io.Closeable;
import java.io.IOException;
import java.nio.charset.StandardCharsets;
import java.util.ArrayList;
import java.util.Base64;
import java.util.Collections;
import java.util.HashMap;
import java.util.HashSet;
import java.util.List;
import java.util.Locale;
import java.util.Map;
import java.util.Objects;
import java.util.Optional;
import java.util.Set;
import java.util.concurrent.CountDownLatch;
import java.util.concurrent.TimeUnit;
import java.util.concurrent.atomic.AtomicBoolean;
import java.util.function.Function;
import java.util.function.LongSupplier;
import java.util.function.Supplier;
import java.util.stream.Collectors;

import static org.opensearch.gateway.PersistedClusterStateService.SLOW_WRITE_LOGGING_THRESHOLD;
import static org.opensearch.node.remotestore.RemoteStoreNodeAttribute.isRemoteStoreClusterStateEnabled;

/**
 * A Service which provides APIs to upload and download cluster metadata from remote store.
 *
 * @opensearch.internal
 */
public class RemoteClusterStateService implements Closeable {

    public static final String METADATA_NAME_FORMAT = "%s.dat";

    public static final String METADATA_MANIFEST_NAME_FORMAT = "%s";

    public static final int RETAINED_MANIFESTS = 10;

    public static final String DELIMITER = "__";

    private static final Logger logger = LogManager.getLogger(RemoteClusterStateService.class);

    public static final int INDEX_METADATA_UPLOAD_WAIT_MILLIS = 20000;

    public static final ChecksumBlobStoreFormat<IndexMetadata> INDEX_METADATA_FORMAT = new ChecksumBlobStoreFormat<>(
        "index-metadata",
        METADATA_NAME_FORMAT,
        IndexMetadata::fromXContent
    );

    public static final ChecksumBlobStoreFormat<ClusterMetadataManifest> CLUSTER_METADATA_MANIFEST_FORMAT = new ChecksumBlobStoreFormat<>(
        "cluster-metadata-manifest",
        METADATA_MANIFEST_NAME_FORMAT,
        ClusterMetadataManifest::fromXContent
    );
    /**
     * Used to specify if cluster state metadata should be published to remote store
     */
    public static final Setting<Boolean> REMOTE_CLUSTER_STATE_ENABLED_SETTING = Setting.boolSetting(
        "cluster.remote_store.state.enabled",
        false,
        Property.NodeScope,
        Property.Final
    );

    public static final String CLUSTER_STATE_PATH_TOKEN = "cluster-state";
    public static final String INDEX_PATH_TOKEN = "index";
    public static final String MANIFEST_PATH_TOKEN = "manifest";
    public static final String MANIFEST_FILE_PREFIX = "manifest";
    public static final String INDEX_METADATA_FILE_PREFIX = "metadata";

    private final String nodeId;
    private final Supplier<RepositoriesService> repositoriesService;
    private final Settings settings;
    private final LongSupplier relativeTimeNanosSupplier;
    private final ThreadPool threadpool;
    private BlobStoreRepository blobStoreRepository;
    private BlobStoreTransferService blobStoreTransferService;
    private volatile TimeValue slowWriteLoggingThreshold;

    private final AtomicBoolean deleteStaleMetadataRunning = new AtomicBoolean(false);

    public RemoteClusterStateService(
        String nodeId,
        Supplier<RepositoriesService> repositoriesService,
        Settings settings,
        ClusterSettings clusterSettings,
        LongSupplier relativeTimeNanosSupplier,
        ThreadPool threadPool
    ) {
        assert isRemoteStoreClusterStateEnabled(settings) : "Remote cluster state is not enabled";
        this.nodeId = nodeId;
        this.repositoriesService = repositoriesService;
        this.settings = settings;
        this.relativeTimeNanosSupplier = relativeTimeNanosSupplier;
        this.threadpool = threadPool;
        this.slowWriteLoggingThreshold = clusterSettings.get(SLOW_WRITE_LOGGING_THRESHOLD);
        clusterSettings.addSettingsUpdateConsumer(SLOW_WRITE_LOGGING_THRESHOLD, this::setSlowWriteLoggingThreshold);
    }

    private BlobStoreTransferService getBlobStoreTransferService() {
        if (blobStoreTransferService == null) {
            blobStoreTransferService = new BlobStoreTransferService(blobStoreRepository.blobStore(), threadpool);
        }
        return blobStoreTransferService;
    }

    /**
     * This method uploads entire cluster state metadata to the configured blob store. For now only index metadata upload is supported. This method should be
     * invoked by the elected cluster manager when the remote cluster state is enabled.
     *
     * @return A manifest object which contains the details of uploaded entity metadata.
     */
    @Nullable
    public ClusterMetadataManifest writeFullMetadata(ClusterState clusterState, String previousClusterUUID) throws IOException {
        final long startTimeNanos = relativeTimeNanosSupplier.getAsLong();
        if (clusterState.nodes().isLocalNodeElectedClusterManager() == false) {
            logger.error("Local node is not elected cluster manager. Exiting");
            return null;
        }

        // any validations before/after upload ?
        final List<UploadedIndexMetadata> allUploadedIndexMetadata = writeIndexMetadataParallel(
            clusterState,
            new ArrayList<>(clusterState.metadata().indices().values())
        );
        final ClusterMetadataManifest manifest = uploadManifest(clusterState, allUploadedIndexMetadata, previousClusterUUID, false);
        final long durationMillis = TimeValue.nsecToMSec(relativeTimeNanosSupplier.getAsLong() - startTimeNanos);
        if (durationMillis >= slowWriteLoggingThreshold.getMillis()) {
            logger.warn(
                "writing cluster state took [{}ms] which is above the warn threshold of [{}]; " + "wrote full state with [{}] indices",
                durationMillis,
                slowWriteLoggingThreshold,
                allUploadedIndexMetadata.size()
            );
        } else {
            // todo change to debug
            logger.info(
                "writing cluster state took [{}ms]; " + "wrote full state with [{}] indices",
                durationMillis,
                allUploadedIndexMetadata.size()
            );
        }
        return manifest;
    }

    /**
     * This method uploads the diff between the previous cluster state and the current cluster state. The previous manifest file is needed to create the new
     * manifest. The new manifest file is created by using the unchanged metadata from the previous manifest and the new metadata changes from the current
     * cluster state.
     *
     * @return The uploaded ClusterMetadataManifest file
     */
    @Nullable
    public ClusterMetadataManifest writeIncrementalMetadata(
        ClusterState previousClusterState,
        ClusterState clusterState,
        ClusterMetadataManifest previousManifest
    ) throws IOException {
        final long startTimeNanos = relativeTimeNanosSupplier.getAsLong();
        if (clusterState.nodes().isLocalNodeElectedClusterManager() == false) {
            logger.error("Local node is not elected cluster manager. Exiting");
            return null;
        }
        assert previousClusterState.metadata().coordinationMetadata().term() == clusterState.metadata().coordinationMetadata().term();
        final Map<String, Long> previousStateIndexMetadataVersionByName = new HashMap<>();
        for (final IndexMetadata indexMetadata : previousClusterState.metadata().indices().values()) {
            previousStateIndexMetadataVersionByName.put(indexMetadata.getIndex().getName(), indexMetadata.getVersion());
        }

        int numIndicesUpdated = 0;
        int numIndicesUnchanged = 0;
        final Map<String, ClusterMetadataManifest.UploadedIndexMetadata> allUploadedIndexMetadata = previousManifest.getIndices()
            .stream()
            .collect(Collectors.toMap(UploadedIndexMetadata::getIndexName, Function.identity()));

        List<IndexMetadata> toUpload = new ArrayList<>();

        for (final IndexMetadata indexMetadata : clusterState.metadata().indices().values()) {
            final Long previousVersion = previousStateIndexMetadataVersionByName.get(indexMetadata.getIndex().getName());
            if (previousVersion == null || indexMetadata.getVersion() != previousVersion) {
                logger.trace(
                    "updating metadata for [{}], changing version from [{}] to [{}]",
                    indexMetadata.getIndex(),
                    previousVersion,
                    indexMetadata.getVersion()
                );
                numIndicesUpdated++;
                toUpload.add(indexMetadata);
            } else {
                numIndicesUnchanged++;
            }
            previousStateIndexMetadataVersionByName.remove(indexMetadata.getIndex().getName());
        }

        List<UploadedIndexMetadata> uploadedIndexMetadataList = writeIndexMetadataParallel(clusterState, toUpload);
        uploadedIndexMetadataList.forEach(
            uploadedIndexMetadata -> allUploadedIndexMetadata.put(uploadedIndexMetadata.getIndexName(), uploadedIndexMetadata)
        );

        for (String removedIndexName : previousStateIndexMetadataVersionByName.keySet()) {
            allUploadedIndexMetadata.remove(removedIndexName);
        }
        final ClusterMetadataManifest manifest = uploadManifest(
            clusterState,
            new ArrayList<>(allUploadedIndexMetadata.values()),
            previousManifest.getPreviousClusterUUID(),
            false
        );
        deleteStaleClusterMetadata(clusterState.getClusterName().value(), clusterState.metadata().clusterUUID(), RETAINED_MANIFESTS);

        final long durationMillis = TimeValue.nsecToMSec(relativeTimeNanosSupplier.getAsLong() - startTimeNanos);
        if (durationMillis >= slowWriteLoggingThreshold.getMillis()) {
            logger.warn(
                "writing cluster state took [{}ms] which is above the warn threshold of [{}]; "
                    + "wrote  metadata for [{}] indices and skipped [{}] unchanged indices",
                durationMillis,
                slowWriteLoggingThreshold,
                numIndicesUpdated,
                numIndicesUnchanged
            );
        } else {
            logger.trace(
                "writing cluster state took [{}ms]; " + "wrote metadata for [{}] indices and skipped [{}] unchanged indices",
                durationMillis,
                numIndicesUpdated,
                numIndicesUnchanged
            );
        }
        return manifest;
    }

    /**
     * Uploads provided IndexMetadata's to remote store in parallel. The call is blocking so the method waits for upload to finish and then return.
     *
     * @param clusterState current ClusterState
     * @param toUpload list of IndexMetadata to upload
     * @return {@code List<UploadedIndexMetadata>} list of IndexMetadata uploaded to remote
     */
    private List<UploadedIndexMetadata> writeIndexMetadataParallel(ClusterState clusterState, List<IndexMetadata> toUpload)
        throws IOException {
        List<Exception> exceptionList = Collections.synchronizedList(new ArrayList<>(toUpload.size()));
        final CountDownLatch latch = new CountDownLatch(toUpload.size());
        List<UploadedIndexMetadata> result = new ArrayList<>(toUpload.size());

        LatchedActionListener<UploadedIndexMetadata> latchedActionListener = new LatchedActionListener<>(
            ActionListener.wrap((UploadedIndexMetadata uploadedIndexMetadata) -> {
                logger.trace(
                    String.format(Locale.ROOT, "IndexMetadata uploaded successfully for %s", uploadedIndexMetadata.getIndexName())
                );
                result.add(uploadedIndexMetadata);
            }, ex -> {
                assert ex instanceof IndexMetadataTransferException;
                logger.error(
                    () -> new ParameterizedMessage("Exception during transfer of IndexMetadata to Remote {}", ex.getMessage()),
                    ex
                );
                exceptionList.add(ex);
            }),
            latch
        );

        for (IndexMetadata indexMetadata : toUpload) {
            // 123456789012_test-cluster/cluster-state/dsgYj10Nkso7/index/ftqsCnn9TgOX/metadata_4_1690947200
            writeIndexMetadataAsync(clusterState, indexMetadata, latchedActionListener);
        }

        try {
            if (latch.await(INDEX_METADATA_UPLOAD_WAIT_MILLIS, TimeUnit.MILLISECONDS) == false) {
                IndexMetadataTransferException ex = new IndexMetadataTransferException(
                    String.format(
                        Locale.ROOT,
                        "Timed out waiting for transfer of index metadata to complete - %s",
                        toUpload.stream().map(IndexMetadata::getIndex).map(Index::toString).collect(Collectors.joining(""))
                    )
                );
                exceptionList.forEach(ex::addSuppressed);
                throw ex;
            }
        } catch (InterruptedException ex) {
            exceptionList.forEach(ex::addSuppressed);
            IndexMetadataTransferException exception = new IndexMetadataTransferException(
                String.format(
                    Locale.ROOT,
                    "Timed out waiting for transfer of index metadata to complete - %s",
                    toUpload.stream().map(IndexMetadata::getIndex).map(Index::toString).collect(Collectors.joining(""))
                ),
                ex
            );
            Thread.currentThread().interrupt();
            throw exception;
        }
        if (exceptionList.size() > 0) {
            IndexMetadataTransferException exception = new IndexMetadataTransferException(
                String.format(
                    Locale.ROOT,
                    "Exception during transfer of IndexMetadata to Remote %s",
                    toUpload.stream().map(IndexMetadata::getIndex).map(Index::toString).collect(Collectors.joining(""))
                )
            );
            exceptionList.forEach(exception::addSuppressed);
            throw exception;
        }
        return result;
    }

    /**
     * Allows async Upload of IndexMetadata to remote
     *
     * @param clusterState current ClusterState
     * @param indexMetadata {@link IndexMetadata} to upload
     * @param latchedActionListener listener to respond back on after upload finishes
     */
    private void writeIndexMetadataAsync(
        ClusterState clusterState,
        IndexMetadata indexMetadata,
        LatchedActionListener<UploadedIndexMetadata> latchedActionListener
    ) throws IOException {
        final BlobContainer indexMetadataContainer = indexMetadataContainer(
            clusterState.getClusterName().value(),
            clusterState.metadata().clusterUUID(),
            indexMetadata.getIndexUUID()
        );
        final String indexMetadataFilename = indexMetadataFileName(indexMetadata);
        ActionListener<Void> completionListener = ActionListener.wrap(
            resp -> latchedActionListener.onResponse(
                new UploadedIndexMetadata(
                    indexMetadata.getIndex().getName(),
                    indexMetadata.getIndexUUID(),
                    indexMetadataContainer.path().buildAsString() + indexMetadataFilename
                )
            ),
            ex -> latchedActionListener.onFailure(new IndexMetadataTransferException(indexMetadata.getIndex().toString(), ex))
        );

        INDEX_METADATA_FORMAT.writeAsync(
            indexMetadata,
            indexMetadataContainer,
            indexMetadataFilename,
            blobStoreRepository.getCompressor(),
            completionListener
        );
    }

    @Nullable
    public ClusterMetadataManifest markLastStateAsCommitted(ClusterState clusterState, ClusterMetadataManifest previousManifest)
        throws IOException {
        assert clusterState != null : "Last accepted cluster state is not set";
        if (clusterState.nodes().isLocalNodeElectedClusterManager() == false) {
            logger.error("Local node is not elected cluster manager. Exiting");
            return null;
        }
        assert previousManifest != null : "Last cluster metadata manifest is not set";
        ClusterMetadataManifest committedManifest = uploadManifest(
            clusterState,
            previousManifest.getIndices(),
            previousManifest.getPreviousClusterUUID(),
            true
        );
        deleteStaleClusterUUIDs(clusterState, committedManifest);
        return committedManifest;
    }

    @Override
    public void close() throws IOException {
        if (blobStoreRepository != null) {
            IOUtils.close(blobStoreRepository);
        }
    }

    public void start() {
        assert isRemoteStoreClusterStateEnabled(settings) == true : "Remote cluster state is not enabled";
        final String remoteStoreRepo = settings.get(
            Node.NODE_ATTRIBUTES.getKey() + RemoteStoreNodeAttribute.REMOTE_STORE_CLUSTER_STATE_REPOSITORY_NAME_ATTRIBUTE_KEY
        );
        assert remoteStoreRepo != null : "Remote Cluster State repository is not configured";
        final Repository repository = repositoriesService.get().repository(remoteStoreRepo);
        assert repository instanceof BlobStoreRepository : "Repository should be instance of BlobStoreRepository";
        blobStoreRepository = (BlobStoreRepository) repository;
    }

    private ClusterMetadataManifest uploadManifest(
        ClusterState clusterState,
        List<UploadedIndexMetadata> uploadedIndexMetadata,
        String previousClusterUUID,
        boolean committed
    ) throws IOException {
        synchronized (this) {
            final String manifestFileName = getManifestFileName(clusterState.term(), clusterState.version());
            final ClusterMetadataManifest manifest = new ClusterMetadataManifest(
                clusterState.term(),
                clusterState.getVersion(),
                clusterState.metadata().clusterUUID(),
                clusterState.stateUUID(),
                Version.CURRENT,
                nodeId,
                committed,
                uploadedIndexMetadata,
                previousClusterUUID,
                clusterState.metadata().clusterUUIDCommitted()
            );
            writeMetadataManifest(clusterState.getClusterName().value(), clusterState.metadata().clusterUUID(), manifest, manifestFileName);
            return manifest;
        }
    }

    private void writeMetadataManifest(String clusterName, String clusterUUID, ClusterMetadataManifest uploadManifest, String fileName)
        throws IOException {
        final BlobContainer metadataManifestContainer = manifestContainer(clusterName, clusterUUID);
        CLUSTER_METADATA_MANIFEST_FORMAT.write(uploadManifest, metadataManifestContainer, fileName, blobStoreRepository.getCompressor());
    }

    private String fetchPreviousClusterUUID(String clusterName, String clusterUUID) {
        final Optional<ClusterMetadataManifest> latestManifest = getLatestClusterMetadataManifest(clusterName, clusterUUID);
        if (!latestManifest.isPresent()) {
            final String previousClusterUUID = getLastKnownUUIDFromRemote(clusterName);
            assert !clusterUUID.equals(previousClusterUUID) : "Last cluster UUID is same current cluster UUID";
            return previousClusterUUID;
        }
        return latestManifest.get().getPreviousClusterUUID();
    }

    private BlobContainer indexMetadataContainer(String clusterName, String clusterUUID, String indexUUID) {
        // 123456789012_test-cluster/cluster-state/dsgYj10Nkso7/index/ftqsCnn9TgOX
        return blobStoreRepository.blobStore()
            .blobContainer(getCusterMetadataBasePath(clusterName, clusterUUID).add(INDEX_PATH_TOKEN).add(indexUUID));
    }

    private BlobContainer manifestContainer(String clusterName, String clusterUUID) {
        // 123456789012_test-cluster/cluster-state/dsgYj10Nkso7/manifest
        return blobStoreRepository.blobStore().blobContainer(getManifestFolderPath(clusterName, clusterUUID));
    }

    private BlobPath getCusterMetadataBasePath(String clusterName, String clusterUUID) {
        return blobStoreRepository.basePath().add(encodeString(clusterName)).add(CLUSTER_STATE_PATH_TOKEN).add(clusterUUID);
    }

    private BlobContainer clusterUUIDContainer(String clusterName) {
        return blobStoreRepository.blobStore()
            .blobContainer(
                blobStoreRepository.basePath()
                    .add(Base64.getUrlEncoder().withoutPadding().encodeToString(clusterName.getBytes(StandardCharsets.UTF_8)))
                    .add(CLUSTER_STATE_PATH_TOKEN)
            );
    }

    private void setSlowWriteLoggingThreshold(TimeValue slowWriteLoggingThreshold) {
        this.slowWriteLoggingThreshold = slowWriteLoggingThreshold;
    }

    private static String getManifestFileName(long term, long version) {
        // 123456789012_test-cluster/cluster-state/dsgYj10Nkso7/manifest/manifest_2147483642_2147483637_456536447
        return String.join(DELIMITER, getManifestFileNamePrefix(term, version), RemoteStoreUtils.invertLong(System.currentTimeMillis()));
    }

    private static String getManifestFileNamePrefix(long term, long version) {
        // 123456789012_test-cluster/cluster-state/dsgYj10Nkso7/manifest/manifest_2147483642_2147483637
        return String.join(DELIMITER, MANIFEST_PATH_TOKEN, RemoteStoreUtils.invertLong(term), RemoteStoreUtils.invertLong(version));
    }

    private static String indexMetadataFileName(IndexMetadata indexMetadata) {
        return String.join(
            DELIMITER,
            INDEX_METADATA_FILE_PREFIX,
            String.valueOf(indexMetadata.getVersion()),
            String.valueOf(System.currentTimeMillis())
        );
    }

    private BlobPath getManifestFolderPath(String clusterName, String clusterUUID) {
        return getCusterMetadataBasePath(clusterName, clusterUUID).add(MANIFEST_PATH_TOKEN);
    }

    /**
     * Fetch latest index metadata from remote cluster state
     *
     * @param clusterUUID uuid of cluster state to refer to in remote
     * @param clusterName name of the cluster
     * @return {@code Map<String, IndexMetadata>} latest IndexUUID to IndexMetadata map
     */
    public Map<String, IndexMetadata> getLatestIndexMetadata(String clusterName, String clusterUUID) throws IOException {
        start();
        Map<String, IndexMetadata> remoteIndexMetadata = new HashMap<>();
        Optional<ClusterMetadataManifest> clusterMetadataManifest = getLatestClusterMetadataManifest(clusterName, clusterUUID);
        if (!clusterMetadataManifest.isPresent()) {
            throw new IllegalStateException("Latest index metadata is not present for the provided clusterUUID");
        }
        assert Objects.equals(clusterUUID, clusterMetadataManifest.get().getClusterUUID())
            : "Corrupt ClusterMetadataManifest found. Cluster UUID mismatch.";
        for (UploadedIndexMetadata uploadedIndexMetadata : clusterMetadataManifest.get().getIndices()) {
            IndexMetadata indexMetadata = getIndexMetadata(clusterName, clusterUUID, uploadedIndexMetadata);
            remoteIndexMetadata.put(uploadedIndexMetadata.getIndexUUID(), indexMetadata);
        }
        return remoteIndexMetadata;
    }

    /**
     * Fetch index metadata from remote cluster state
     *
     * @param clusterUUID uuid of cluster state to refer to in remote
     * @param clusterName name of the cluster
     * @param uploadedIndexMetadata {@link UploadedIndexMetadata} contains details about remote location of index metadata
     * @return {@link IndexMetadata}
     */
    private IndexMetadata getIndexMetadata(String clusterName, String clusterUUID, UploadedIndexMetadata uploadedIndexMetadata) {
        try {
            String[] splitPath = uploadedIndexMetadata.getUploadedFilename().split("/");
            return INDEX_METADATA_FORMAT.read(
                indexMetadataContainer(clusterName, clusterUUID, uploadedIndexMetadata.getIndexUUID()),
                splitPath[splitPath.length - 1],
                blobStoreRepository.getNamedXContentRegistry()
            );
        } catch (IOException e) {
            throw new IllegalStateException(
                String.format(Locale.ROOT, "Error while downloading IndexMetadata - %s", uploadedIndexMetadata.getUploadedFilename()),
                e
            );
        }
    }

    /**
     * Fetch latest ClusterMetadataManifest from remote state store
     *
     * @param clusterUUID uuid of cluster state to refer to in remote
     * @param clusterName name of the cluster
     * @return ClusterMetadataManifest
     */
    public Optional<ClusterMetadataManifest> getLatestClusterMetadataManifest(String clusterName, String clusterUUID) {
        Optional<String> latestManifestFileName = getLatestManifestFileName(clusterName, clusterUUID);
        if (latestManifestFileName.isPresent()) {
            return Optional.of(fetchRemoteClusterMetadataManifest(clusterName, clusterUUID, latestManifestFileName.get()));
        }
        return Optional.empty();
    }

    /**
     * Fetch the previous cluster UUIDs from remote state store and return the most recent valid cluster UUID
     *
     * @param clusterName The cluster name for which previous cluster UUID is to be fetched
     * @return Last valid cluster UUID
     */
    public String getLastKnownUUIDFromRemote(String clusterName) {
        try {
            Set<String> clusterUUIDs = getAllClusterUUIDs(clusterName);
            Map<String, ClusterMetadataManifest> latestManifests = getLatestManifestForAllClusterUUIDs(clusterName, clusterUUIDs);
            List<String> validChain = createClusterChain(latestManifests, clusterName);
            if (validChain.isEmpty()) {
                return ClusterState.UNKNOWN_UUID;
            }
            return validChain.get(0);
        } catch (IOException e) {
            throw new IllegalStateException(
                String.format(Locale.ROOT, "Error while fetching previous UUIDs from remote store for cluster name: %s", clusterName)
            );
        }
    }

    private Set<String> getAllClusterUUIDs(String clusterName) throws IOException {
        Map<String, BlobContainer> clusterUUIDMetadata = clusterUUIDContainer(clusterName).children();
        if (clusterUUIDMetadata == null) {
            return Collections.emptySet();
        }
        return Collections.unmodifiableSet(clusterUUIDMetadata.keySet());
    }

    private Map<String, ClusterMetadataManifest> getLatestManifestForAllClusterUUIDs(String clusterName, Set<String> clusterUUIDs) {
        Map<String, ClusterMetadataManifest> manifestsByClusterUUID = new HashMap<>();
        for (String clusterUUID : clusterUUIDs) {
            try {
                Optional<ClusterMetadataManifest> manifest = getLatestClusterMetadataManifest(clusterName, clusterUUID);
                manifest.ifPresent(clusterMetadataManifest -> manifestsByClusterUUID.put(clusterUUID, clusterMetadataManifest));
            } catch (Exception e) {
                throw new IllegalStateException(
                    String.format(Locale.ROOT, "Exception in fetching manifest for clusterUUID: %s", clusterUUID)
                );
            }
        }
        return manifestsByClusterUUID;
    }

    /**
     * This method creates a valid cluster UUID chain.
     *
     * @param manifestsByClusterUUID Map of latest ClusterMetadataManifest for every cluster UUID
     * @return List of cluster UUIDs. The first element is the most recent cluster UUID in the chain
     */
    private List<String> createClusterChain(final Map<String, ClusterMetadataManifest> manifestsByClusterUUID, final String clusterName) {
        final Map<String, String> clusterUUIDGraph = manifestsByClusterUUID.values()
            .stream()
            .collect(Collectors.toMap(ClusterMetadataManifest::getClusterUUID, ClusterMetadataManifest::getPreviousClusterUUID));
        final List<String> validClusterUUIDs = manifestsByClusterUUID.values()
            .stream()
            .filter(m -> !isInvalidClusterUUID(m) && !clusterUUIDGraph.containsValue(m.getClusterUUID()))
            .map(ClusterMetadataManifest::getClusterUUID)
            .collect(Collectors.toList());
        if (validClusterUUIDs.isEmpty()) {
            logger.info("There is no valid previous cluster UUID");
            return Collections.emptyList();
        }
        if (validClusterUUIDs.size() > 1) {
            // If the valid cluster UUIDs are more that 1, it means there was some race condition where
            // more then 2 cluster manager nodes tried to become active cluster manager and published
            // 2 cluster UUIDs which followed the same previous UUID.
            final Map<String, ClusterMetadataManifest> manifestsByClusterUUIDTrimmed = trimClusterUUIDs(
                manifestsByClusterUUID,
                validClusterUUIDs,
                clusterName
            );
            if (manifestsByClusterUUID.size() == manifestsByClusterUUIDTrimmed.size()) {
                throw new IllegalStateException(
                    String.format(
                        Locale.ROOT,
                        "The system has ended into multiple valid cluster states in the remote store. "
                            + "Please check their latest manifest to decide which one you want to keep. Valid Cluster UUIDs: - %s",
                        validClusterUUIDs
                    )
                );
            }
            return createClusterChain(manifestsByClusterUUIDTrimmed, clusterName);
        }
        final List<String> validChain = new ArrayList<>();
        String currentUUID = validClusterUUIDs.get(0);
        while (currentUUID != null && !ClusterState.UNKNOWN_UUID.equals(currentUUID)) {
            validChain.add(currentUUID);
            // Getting the previous cluster UUID of a cluster UUID from the clusterUUID Graph
            currentUUID = clusterUUIDGraph.get(currentUUID);
        }
        return validChain;
    }

    /**
     * This method take a map of manifests for different cluster UUIDs and removes the
     * manifest of a cluster UUID if the latest metadata for that cluster UUID is equivalent
     * to the latest metadata of its previous UUID.
     * @return Trimmed map of manifests
     */
    private Map<String, ClusterMetadataManifest> trimClusterUUIDs(
        final Map<String, ClusterMetadataManifest> latestManifestsByClusterUUID,
        final List<String> validClusterUUIDs,
        final String clusterName
    ) {
        final Map<String, ClusterMetadataManifest> trimmedUUIDs = new HashMap<>(latestManifestsByClusterUUID);
        for (String clusterUUID : validClusterUUIDs) {
            ClusterMetadataManifest currentManifest = trimmedUUIDs.get(clusterUUID);
            // Here we compare the manifest of current UUID to that of previous UUID
            // In case currentUUID's latest manifest is same as previous UUIDs latest manifest,
            // that means it was restored from previousUUID and no IndexMetadata update was performed on it.
            if (ClusterState.UNKNOWN_UUID.equals(currentManifest.getPreviousClusterUUID())) {
                if (currentManifest.getIndices().isEmpty()) {
                    trimmedUUIDs.remove(clusterUUID);
                }
            } else {
                ClusterMetadataManifest previousManifest = trimmedUUIDs.get(currentManifest.getPreviousClusterUUID());
                if (isMetadataEqual(currentManifest, previousManifest, clusterName)) {
                    trimmedUUIDs.remove(clusterUUID);
                }
            }
        }
        return trimmedUUIDs;
    }

    private boolean isMetadataEqual(ClusterMetadataManifest first, ClusterMetadataManifest second, String clusterName) {
        // todo clusterName can be set as final in the constructor
        if (first.getIndices().size() != second.getIndices().size()) {
            return false;
        }
        final Map<String, UploadedIndexMetadata> secondIndices = second.getIndices()
            .stream()
            .collect(Collectors.toMap(md -> md.getIndexName(), Function.identity()));
        for (UploadedIndexMetadata uploadedIndexMetadata : first.getIndices()) {
            final IndexMetadata firstIndexMetadata = getIndexMetadata(clusterName, first.getClusterUUID(), uploadedIndexMetadata);
            final UploadedIndexMetadata secondUploadedIndexMetadata = secondIndices.get(uploadedIndexMetadata.getIndexName());
            if (secondUploadedIndexMetadata == null) {
                return false;
            }
            final IndexMetadata secondIndexMetadata = getIndexMetadata(clusterName, second.getClusterUUID(), secondUploadedIndexMetadata);
            if (firstIndexMetadata.equals(secondIndexMetadata) == false) {
                return false;
            }
        }
        return true;
    }

    private boolean isInvalidClusterUUID(ClusterMetadataManifest manifest) {
        return !manifest.isClusterUUIDCommitted();
    }

    /**
     * Fetch ClusterMetadataManifest files from remote state store in order
     *
     * @param clusterUUID uuid of cluster state to refer to in remote
     * @param clusterName name of the cluster
     * @param limit max no of files to fetch
     * @return all manifest file names
     */
    private List<BlobMetadata> getManifestFileNames(String clusterName, String clusterUUID, int limit) throws IllegalStateException {
        try {
<<<<<<< HEAD
            /*
              {@link BlobContainer#listBlobsByPrefixInSortedOrder} will get the latest manifest file
              as the manifest file name generated via {@link RemoteClusterStateService#getManifestFileName} ensures
              when sorted in LEXICOGRAPHIC order the latest uploaded manifest file comes on top.
=======
            /**
             * {@link BlobContainer#listBlobsByPrefixInSortedOrder} will list the latest manifest file first
             * as the manifest file name generated via {@link RemoteClusterStateService#getManifestFileName} ensures
             * when sorted in LEXICOGRAPHIC order the latest uploaded manifest file comes on top.
>>>>>>> 1eec0f10
             */
            return manifestContainer(clusterName, clusterUUID).listBlobsByPrefixInSortedOrder(
                MANIFEST_FILE_PREFIX + DELIMITER,
                limit,
                BlobContainer.BlobNameSortOrder.LEXICOGRAPHIC
            );
        } catch (IOException e) {
            throw new IllegalStateException("Error while fetching latest manifest file for remote cluster state", e);
        }
    }

    /**
     * Fetch latest ClusterMetadataManifest file from remote state store
     *
     * @param clusterUUID uuid of cluster state to refer to in remote
     * @param clusterName name of the cluster
     * @return latest ClusterMetadataManifest filename
     */
    private Optional<String> getLatestManifestFileName(String clusterName, String clusterUUID) throws IllegalStateException {
        List<BlobMetadata> manifestFilesMetadata = getManifestFileNames(clusterName, clusterUUID, 1);
        if (manifestFilesMetadata != null && !manifestFilesMetadata.isEmpty()) {
            return Optional.of(manifestFilesMetadata.get(0).name());
        }
        logger.info("No manifest file present in remote store for cluster name: {}, cluster UUID: {}", clusterName, clusterUUID);
        return Optional.empty();
    }

    /**
     * Fetch ClusterMetadataManifest from remote state store
     *
     * @param clusterUUID uuid of cluster state to refer to in remote
     * @param clusterName name of the cluster
     * @return ClusterMetadataManifest
     */
    private ClusterMetadataManifest fetchRemoteClusterMetadataManifest(String clusterName, String clusterUUID, String filename)
        throws IllegalStateException {
        try {
            return RemoteClusterStateService.CLUSTER_METADATA_MANIFEST_FORMAT.read(
                manifestContainer(clusterName, clusterUUID),
                filename,
                blobStoreRepository.getNamedXContentRegistry()
            );
        } catch (IOException e) {
            throw new IllegalStateException(String.format(Locale.ROOT, "Error while downloading cluster metadata - %s", filename), e);
        }
    }

    public static String encodeString(String content) {
        return Base64.getUrlEncoder().withoutPadding().encodeToString(content.getBytes(StandardCharsets.UTF_8));
    }

    /**
     * Exception for IndexMetadata transfer failures to remote
     */
    static class IndexMetadataTransferException extends RuntimeException {

        public IndexMetadataTransferException(String errorDesc) {
            super(errorDesc);
        }

        public IndexMetadataTransferException(String errorDesc, Throwable cause) {
            super(errorDesc, cause);
        }
    }

    /**
     * Purges all remote cluster state against provided cluster UUIDs
     *
     * @param clusterName name of the cluster
     * @param clusterUUIDs clusteUUIDs for which the remote state needs to be purged
     */
    private void deleteStaleUUIDsClusterMetadata(String clusterName, List<String> clusterUUIDs) {
        clusterUUIDs.forEach(clusterUUID -> {
            getBlobStoreTransferService().deleteAsync(
                ThreadPool.Names.REMOTE_PURGE,
                getCusterMetadataBasePath(clusterName, clusterUUID),
                new ActionListener<>() {
                    @Override
                    public void onResponse(Void unused) {
                        logger.info("Deleted all remote cluster metadata for cluster UUID - {}", clusterUUID);
                    }

                    @Override
                    public void onFailure(Exception e) {
                        logger.error(
                            new ParameterizedMessage(
                                "Exception occurred while deleting all remote cluster metadata for cluster UUID {}",
                                clusterUUID
                            ),
                            e
                        );
                    }
                }
            );
        });
    }

    /**
     * Deletes older than last {@code versionsToRetain} manifests. Also cleans up unreferenced IndexMetadata associated with older manifests
     *
     * @param clusterName name of the cluster
     * @param clusterUUID uuid of cluster state to refer to in remote
     * @param manifestsToRetain no of latest manifest files to keep in remote
     */
    private void deleteStaleClusterMetadata(String clusterName, String clusterUUID, int manifestsToRetain) {
        if (deleteStaleMetadataRunning.compareAndSet(false, true) == false) {
            logger.info("Delete stale cluster metadata task is already in progress.");
            return;
        }
        try {
            getBlobStoreTransferService().listAllInSortedOrderAsync(
                ThreadPool.Names.REMOTE_PURGE,
                getManifestFolderPath(clusterName, clusterUUID),
                "manifest",
                Integer.MAX_VALUE,
                new ActionListener<>() {
                    @Override
                    public void onResponse(List<BlobMetadata> blobMetadata) {
                        if (blobMetadata.size() > manifestsToRetain) {
                            deleteClusterMetadata(
                                clusterName,
                                clusterUUID,
                                blobMetadata.subList(0, manifestsToRetain - 1),
                                blobMetadata.subList(manifestsToRetain - 1, blobMetadata.size())
                            );
                        }
                        deleteStaleMetadataRunning.set(false);
                    }

                    @Override
                    public void onFailure(Exception e) {
                        logger.error(
                            new ParameterizedMessage(
                                "Exception occurred while deleting Remote Cluster Metadata for clusterUUIDs {}",
                                clusterUUID
                            )
                        );
                        deleteStaleMetadataRunning.set(false);
                    }
                }
            );
        } finally {
            deleteStaleMetadataRunning.set(false);
        }
    }

    private void deleteClusterMetadata(
        String clusterName,
        String clusterUUID,
        List<BlobMetadata> activeManifestBlobMetadata,
        List<BlobMetadata> staleManifestBlobMetadata
    ) {
        try {
            Set<String> filesToKeep = new HashSet<>();
            Set<String> staleManifestPaths = new HashSet<>();
            Set<String> staleIndexMetadataPaths = new HashSet<>();
            activeManifestBlobMetadata.forEach(blobMetadata -> {
                ClusterMetadataManifest clusterMetadataManifest = fetchRemoteClusterMetadataManifest(
                    clusterName,
                    clusterUUID,
                    blobMetadata.name()
                );
                clusterMetadataManifest.getIndices()
                    .forEach(uploadedIndexMetadata -> filesToKeep.add(uploadedIndexMetadata.getUploadedFilename()));
            });
            staleManifestBlobMetadata.forEach(blobMetadata -> {
                ClusterMetadataManifest clusterMetadataManifest = fetchRemoteClusterMetadataManifest(
                    clusterName,
                    clusterUUID,
                    blobMetadata.name()
                );
                staleManifestPaths.add(new BlobPath().add(MANIFEST_PATH_TOKEN).buildAsString() + blobMetadata.name());
                clusterMetadataManifest.getIndices().forEach(uploadedIndexMetadata -> {
                    if (filesToKeep.contains(uploadedIndexMetadata.getUploadedFilename()) == false) {
                        staleIndexMetadataPaths.add(
                            new BlobPath().add(INDEX_PATH_TOKEN).add(uploadedIndexMetadata.getIndexUUID()).buildAsString()
                                + uploadedIndexMetadata.getUploadedFilename()
                                + ".dat"
                        );
                    }
                });
            });

            if (staleManifestPaths.isEmpty()) {
                logger.info("No stale Remote Cluster Metadata files found");
                return;
            }

            deleteStalePaths(clusterName, clusterUUID, new ArrayList<>(staleIndexMetadataPaths));
            deleteStalePaths(clusterName, clusterUUID, new ArrayList<>(staleManifestPaths));
        } catch (IllegalStateException e) {
            logger.error("Error while fetching Remote Cluster Metadata manifests", e);
        } catch (IOException e) {
            logger.error("Error while deleting stale Remote Cluster Metadata files", e);
        } catch (Exception e) {
            logger.error("Unexpected error while deleting stale Remote Cluster Metadata files", e);
        }
    }

    private void deleteStalePaths(String clusterName, String clusterUUID, List<String> stalePaths) throws IOException {
        logger.debug(String.format(Locale.ROOT, "Deleting stale files from remote - %s", stalePaths));
        getBlobStoreTransferService().deleteBlobs(getCusterMetadataBasePath(clusterName, clusterUUID), stalePaths);
    }

    /**
     * Purges all remote cluster state against provided cluster UUIDs
     * @param clusterState current state of the cluster
     * @param committedManifest last committed ClusterMetadataManifest
     */
    public void deleteStaleClusterUUIDs(ClusterState clusterState, ClusterMetadataManifest committedManifest) {
        threadpool.executor(ThreadPool.Names.REMOTE_PURGE).execute(() -> {
            String clusterName = clusterState.getClusterName().value();
            logger.info("Deleting stale cluster UUIDs data from remote [{}]", clusterName);
            Set<String> allClustersUUIDsInRemote;
            try {
                allClustersUUIDsInRemote = new HashSet<>(getAllClusterUUIDs(clusterState.getClusterName().value()));
            } catch (IOException e) {
                logger.info(String.format(Locale.ROOT, "Error while fetching all cluster UUIDs for [%s]", clusterName));
                return;
            }
            // Retain last 2 cluster uuids data
            allClustersUUIDsInRemote.remove(committedManifest.getClusterUUID());
            allClustersUUIDsInRemote.remove(committedManifest.getPreviousClusterUUID());
            deleteStaleUUIDsClusterMetadata(clusterName, new ArrayList<>(allClustersUUIDsInRemote));
        });
    }
}<|MERGE_RESOLUTION|>--- conflicted
+++ resolved
@@ -735,17 +735,11 @@
      */
     private List<BlobMetadata> getManifestFileNames(String clusterName, String clusterUUID, int limit) throws IllegalStateException {
         try {
-<<<<<<< HEAD
+
             /*
-              {@link BlobContainer#listBlobsByPrefixInSortedOrder} will get the latest manifest file
+              {@link BlobContainer#listBlobsByPrefixInSortedOrder} will list the latest manifest file first
               as the manifest file name generated via {@link RemoteClusterStateService#getManifestFileName} ensures
               when sorted in LEXICOGRAPHIC order the latest uploaded manifest file comes on top.
-=======
-            /**
-             * {@link BlobContainer#listBlobsByPrefixInSortedOrder} will list the latest manifest file first
-             * as the manifest file name generated via {@link RemoteClusterStateService#getManifestFileName} ensures
-             * when sorted in LEXICOGRAPHIC order the latest uploaded manifest file comes on top.
->>>>>>> 1eec0f10
              */
             return manifestContainer(clusterName, clusterUUID).listBlobsByPrefixInSortedOrder(
                 MANIFEST_FILE_PREFIX + DELIMITER,
