--- conflicted
+++ resolved
@@ -19,23 +19,17 @@
 import org.opensearch.cluster.metadata.IndexMetadata;
 import org.opensearch.cluster.metadata.Metadata;
 import org.opensearch.cluster.metadata.TemplatesMetadata;
-<<<<<<< HEAD
 import org.opensearch.cluster.routing.IndexRoutingTable;
 import org.opensearch.cluster.routing.remote.RemoteRoutingTableService;
-=======
 import org.opensearch.cluster.routing.remote.RemoteRoutingTableService;
 import org.opensearch.cluster.service.ClusterService;
->>>>>>> 7faae255
 import org.opensearch.common.CheckedRunnable;
 import org.opensearch.common.Nullable;
 import org.opensearch.common.blobstore.BlobContainer;
 import org.opensearch.common.blobstore.BlobMetadata;
 import org.opensearch.common.blobstore.BlobPath;
-<<<<<<< HEAD
+import org.opensearch.common.blobstore.BlobStore;
 import org.opensearch.common.lifecycle.AbstractLifecycleComponent;
-=======
-import org.opensearch.common.blobstore.BlobStore;
->>>>>>> 7faae255
 import org.opensearch.common.settings.ClusterSettings;
 import org.opensearch.common.settings.Setting;
 import org.opensearch.common.settings.Setting.Property;
@@ -219,11 +213,7 @@
     private final List<IndexMetadataUploadListener> indexMetadataUploadListeners;
     private BlobStoreRepository blobStoreRepository;
     private BlobStoreTransferService blobStoreTransferService;
-<<<<<<< HEAD
     private final Optional<RemoteRoutingTableService> remoteRoutingTableService;
-=======
-    private Optional<RemoteRoutingTableService> remoteRoutingTableService;
->>>>>>> 7faae255
     private volatile TimeValue slowWriteLoggingThreshold;
 
     private volatile TimeValue indexMetadataUploadTimeout;
@@ -279,16 +269,6 @@
         this.remoteRoutingTableService = isRemoteRoutingTableEnabled(settings)
             ? Optional.of(new RemoteRoutingTableService(repositoriesService, settings))
             : Optional.empty();
-<<<<<<< HEAD
-    }
-
-    private BlobStoreTransferService getBlobStoreTransferService() {
-        if (blobStoreTransferService == null) {
-            blobStoreTransferService = new BlobStoreTransferService(blobStoreRepository.blobStore(), threadpool);
-        }
-        return blobStoreTransferService;
-=======
->>>>>>> 7faae255
     }
 
     /**
@@ -474,8 +454,6 @@
             allUploadedIndicesRouting,
             false
         );
-
-        logger.info("MANIFEST IN INC STATE {}", manifest);
 
         final long durationMillis = TimeValue.nsecToMSec(relativeTimeNanosSupplier.getAsLong() - startTimeNanos);
         remoteStateStats.stateSucceeded();
@@ -672,7 +650,6 @@
                 throw new IllegalStateException("Unknown metadata component name " + name);
             }
         });
-        logger.info("response {}", response.uploadedIndicesRoutingMetadata.toString());
         return response;
     }
 
@@ -839,13 +816,7 @@
         if (blobStoreRepository != null) {
             IOUtils.close(blobStoreRepository);
         }
-<<<<<<< HEAD
-        this.remoteRoutingTableService.ifPresent(AbstractLifecycleComponent::close);
-=======
-        if (this.remoteRoutingTableService.isPresent()) {
-            this.remoteRoutingTableService.get().close();
-        }
->>>>>>> 7faae255
+        this.remoteRoutingTableService.ifPresent(RemoteRoutingTableService::close);
     }
 
     public void start() {
@@ -857,11 +828,8 @@
         final Repository repository = repositoriesService.get().repository(remoteStoreRepo);
         assert repository instanceof BlobStoreRepository : "Repository should be instance of BlobStoreRepository";
         blobStoreRepository = (BlobStoreRepository) repository;
-<<<<<<< HEAD
-=======
+        this.remoteRoutingTableService.ifPresent(RemoteRoutingTableService::start);
         remoteClusterStateCleanupManager.start();
->>>>>>> 7faae255
-        this.remoteRoutingTableService.ifPresent(RemoteRoutingTableService::start);
     }
 
     private ClusterMetadataManifest uploadManifest(
@@ -900,12 +868,7 @@
                 uploadedTemplatesMetadata,
                 uploadedCustomMetadataMap,
                 clusterState.routingTable().version(),
-<<<<<<< HEAD
                 uploadedIndicesRouting
-=======
-                // TODO: Add actual list of changed indices routing with index routing upload flow.
-                new ArrayList<>()
->>>>>>> 7faae255
             );
             writeMetadataManifest(clusterState.getClusterName().value(), clusterState.metadata().clusterUUID(), manifest, manifestFileName);
             return manifest;
