--- conflicted
+++ resolved
@@ -73,7 +73,6 @@
     private final ScriptService scriptService;
     private final Map<String, Processor.Factory<SearchRequestProcessor>> requestProcessorFactories;
     private final Map<String, Processor.Factory<SearchResponseProcessor>> responseProcessorFactories;
-
     private final Map<String, Processor.Factory<SearchPhaseResultsProcessor>> phaseInjectorProcessorFactories;
     private volatile Map<String, PipelineHolder> pipelines = Collections.emptyMap();
     private final ThreadPool threadPool;
@@ -187,14 +186,10 @@
                     newConfiguration.getConfigAsMap(),
                     requestProcessorFactories,
                     responseProcessorFactories,
-<<<<<<< HEAD
                     phaseInjectorProcessorFactories,
-                    namedWriteableRegistry
-=======
                     namedWriteableRegistry,
                     totalRequestProcessingMetrics,
                     totalResponseProcessingMetrics
->>>>>>> 46c9a211
                 );
                 newPipelines.put(newConfiguration.getId(), new PipelineHolder(newConfiguration, newPipeline));
 
@@ -291,14 +286,10 @@
             pipelineConfig,
             requestProcessorFactories,
             responseProcessorFactories,
-<<<<<<< HEAD
             phaseInjectorProcessorFactories,
-            namedWriteableRegistry
-=======
             namedWriteableRegistry,
             new OperationMetrics(), // Use ephemeral metrics for validation
             new OperationMetrics()
->>>>>>> 46c9a211
         );
         List<Exception> exceptions = new ArrayList<>();
         for (SearchRequestProcessor processor : pipeline.getSearchRequestProcessors()) {
@@ -394,14 +385,10 @@
                     searchRequest.source().searchPipelineSource(),
                     requestProcessorFactories,
                     responseProcessorFactories,
-<<<<<<< HEAD
                     phaseInjectorProcessorFactories,
-                    namedWriteableRegistry
-=======
                     namedWriteableRegistry,
                     totalRequestProcessingMetrics,
                     totalResponseProcessingMetrics
->>>>>>> 46c9a211
                 );
             } catch (Exception e) {
                 throw new SearchPipelineProcessingException(e);
