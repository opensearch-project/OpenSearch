--- conflicted
+++ resolved
@@ -226,11 +226,8 @@
 
     private boolean isStreamSearch;
     private StreamSearchChannelListener listener;
-<<<<<<< HEAD
     private StreamingSearchMode streamingMode;
-=======
     private final SetOnce<FlushMode> cachedFlushMode = new SetOnce<>();
->>>>>>> 2bb5e33a
 
     DefaultSearchContext(
         ReaderContext readerContext,
@@ -1300,7 +1297,6 @@
         return isStreamSearch;
     }
 
-<<<<<<< HEAD
     public StreamingSearchMode getStreamingMode() {
         // Do not default to a mode; null means streaming disabled
         return streamingMode;
@@ -1314,7 +1310,6 @@
     public int getStreamingBatchSize() {
         // Return fixed default for streaming batch size
         return 10;
-=======
     /**
      * Disables streaming for this search context.
      * Used when streaming cost analysis determines traditional processing is more efficient.
@@ -1342,6 +1337,5 @@
     @Override
     public long getStreamingMinEstimatedBucketCount() {
         return clusterService.getClusterSettings().get(STREAMING_MIN_ESTIMATED_BUCKET_COUNT);
->>>>>>> 2bb5e33a
     }
 }