--- conflicted
+++ resolved
@@ -233,11 +233,8 @@
         private final CollapseContext collapseContext;
         private final boolean trackMaxScore;
         private final Sort sort;
-<<<<<<< HEAD
         private final boolean sortByScore;
-=======
         private final FieldDoc searchAfter;
->>>>>>> a132bb56
 
         /**
          * Ctr
@@ -281,7 +278,6 @@
             this.trackMaxScore = trackMaxScore;
             this.sortByScore = sortAndFormats == null || SortField.FIELD_SCORE.equals(sortAndFormats.sort.getSort()[0]);
 
-<<<<<<< HEAD
             final MaxScoreCollector maxScoreCollector;
             if (sortByScore) {
                 maxScoreCollector = null;
@@ -293,10 +289,6 @@
                     }
                 };
             } else if (trackMaxScore) {
-=======
-            MaxScoreCollector maxScoreCollector;
-            if (trackMaxScore) {
->>>>>>> a132bb56
                 maxScoreCollector = new MaxScoreCollector();
                 maxScoreSupplier = (topDocs) -> maxScoreCollector.getMaxScore();
             } else {
@@ -868,12 +860,8 @@
                 searchContext.collapse(),
                 searchContext.sort(),
                 numDocs,
-<<<<<<< HEAD
-                searchContext.trackScores()
-=======
-                trackScores,
+                searchContext.trackScores(),
                 searchContext.searchAfter()
->>>>>>> a132bb56
             );
         } else {
             int numDocs = Math.min(searchContext.from() + searchContext.size(), totalNumDocs);
