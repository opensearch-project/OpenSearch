/*
 * SPDX-License-Identifier: Apache-2.0
 *
 * The OpenSearch Contributors require contributions made to
 * this file be licensed under the Apache-2.0 license or a
 * compatible open source license.
 */

package org.opensearch.search.startree.filter.provider;

import org.apache.lucene.document.DoublePoint;
import org.apache.lucene.document.FloatPoint;
import org.apache.lucene.index.TermsEnum;
import org.apache.lucene.sandbox.document.HalfFloatPoint;
import org.apache.lucene.util.BytesRef;
import org.apache.lucene.util.NumericUtils;
import org.opensearch.common.Numbers;
import org.opensearch.common.annotation.ExperimentalApi;
import org.opensearch.common.lucene.BytesRefs;
import org.opensearch.common.lucene.Lucene;
import org.opensearch.index.compositeindex.datacube.DimensionDataType;
import org.opensearch.index.compositeindex.datacube.startree.index.StarTreeValues;
import org.opensearch.index.compositeindex.datacube.startree.utils.iterator.SortedSetStarTreeValuesIterator;
import org.opensearch.index.mapper.KeywordFieldMapper.KeywordFieldType;
import org.opensearch.index.mapper.MappedFieldType;
import org.opensearch.index.mapper.NumberFieldMapper.NumberFieldType;
import org.opensearch.search.startree.filter.DimensionFilter;
import org.opensearch.search.startree.filter.ExactMatchDimFilter;
import org.opensearch.search.startree.filter.MatchNoneFilter;
import org.opensearch.search.startree.filter.RangeMatchDimFilter;

import java.io.IOException;
import java.util.ArrayList;
import java.util.Comparator;
import java.util.List;
import java.util.Map;
import java.util.Optional;

import static org.opensearch.index.mapper.NumberFieldMapper.NumberType.BYTE;
import static org.opensearch.index.mapper.NumberFieldMapper.NumberType.DOUBLE;
import static org.opensearch.index.mapper.NumberFieldMapper.NumberType.FLOAT;
import static org.opensearch.index.mapper.NumberFieldMapper.NumberType.HALF_FLOAT;
import static org.opensearch.index.mapper.NumberFieldMapper.NumberType.INTEGER;
import static org.opensearch.index.mapper.NumberFieldMapper.NumberType.LONG;
import static org.opensearch.index.mapper.NumberFieldMapper.NumberType.SHORT;
import static org.opensearch.index.mapper.NumberFieldMapper.NumberType.UNSIGNED_LONG;
import static org.opensearch.index.mapper.NumberFieldMapper.NumberType.hasDecimalPart;
import static org.opensearch.index.mapper.NumberFieldMapper.NumberType.signum;

/**
 * Generates the @{@link DimensionFilter} raw values and the @{@link MappedFieldType} of the dimension.
 */
@ExperimentalApi
public interface DimensionFilterMapper {
    /**
     * Generates @{@link ExactMatchDimFilter} from Term/Terms query input.
     * @param mappedFieldType:
     * @param rawValues:
     * @return :
     */
    DimensionFilter getExactMatchFilter(MappedFieldType mappedFieldType, List<Object> rawValues);

    /**
     * Generates @{@link RangeMatchDimFilter} from Range query input.
     * @param mappedFieldType:
     * @param rawLow:
     * @param rawHigh:
     * @param includeLow:
     * @param includeHigh:
     * @return :
     */
    DimensionFilter getRangeMatchFilter(
        MappedFieldType mappedFieldType,
        Object rawLow,
        Object rawHigh,
        boolean includeLow,
        boolean includeHigh
    );

    /**
     * Called during conversion from parsedUserInput to segmentOrdinal for every segment.
     * @param dimensionName:
     * @param value:
     * @param starTreeValues:
     * @param matchType:
     * @return :
     */
    Optional<Long> getMatchingOrdinal(
        String dimensionName,
        Object value,
        StarTreeValues starTreeValues,
        DimensionFilter.MatchType matchType
    );

<<<<<<< HEAD
    int compareValues(Object v1, Object v2);
=======
    default Comparator<Long> comparator() {
        return DimensionDataType.LONG::compare;
    }
>>>>>>> caf5d71f

    /**
     * Singleton Factory for @{@link DimensionFilterMapper}
     */
    class Factory {

        private static final Map<String, DimensionFilterMapper> DIMENSION_FILTER_MAPPINGS = Map.of(
            BYTE.typeName(),
            new IntegerFieldMapperNumeric(),
            SHORT.typeName(),
            new IntegerFieldMapperNumeric(),
            INTEGER.typeName(),
            new IntegerFieldMapperNumeric(),
            LONG.typeName(),
            new SignedLongFieldMapperNumeric(),
            HALF_FLOAT.typeName(),
            new HalfFloatFieldMapperNumeric(),
            FLOAT.typeName(),
            new FloatFieldMapperNumeric(),
            DOUBLE.typeName(),
            new DoubleFieldMapperNumeric(),
            org.opensearch.index.mapper.KeywordFieldMapper.CONTENT_TYPE,
            new KeywordFieldMapper(),
            UNSIGNED_LONG.typeName(),
            new UnsignedLongFieldMapperNumeric()
        );

        public static DimensionFilterMapper fromMappedFieldType(MappedFieldType mappedFieldType) {
            if (mappedFieldType != null) {
                return DIMENSION_FILTER_MAPPINGS.get(mappedFieldType.typeName());
            }
            return null;
        }
    }

}

abstract class NumericMapper implements DimensionFilterMapper {

    @Override
    public Optional<Long> getMatchingOrdinal(
        String dimensionName,
        Object value,
        StarTreeValues starTreeValues,
        DimensionFilter.MatchType matchType
    ) {
        // Casting to long ensures that all numeric fields have been converted to equivalent long at request parsing time.
        return Optional.of((long) value);
    }

    @Override
    public int compareValues(Object v1, Object v2) {
        if (!(v1 instanceof Long) || !(v2 instanceof Long)) {
            throw new IllegalArgumentException("Expected Long values for numeric comparison");
        }
        return Long.compare((Long) v1, (Long) v2);
    }
}

abstract class NumericNonDecimalMapper extends NumericMapper {

    @Override
    public DimensionFilter getExactMatchFilter(MappedFieldType mappedFieldType, List<Object> rawValues) {
        NumberFieldType numberFieldType = (NumberFieldType) mappedFieldType;
        List<Object> convertedValues = new ArrayList<>(rawValues.size());
        for (Object rawValue : rawValues) {
            convertedValues.add(numberFieldType.numberType().parse(rawValue, true).longValue());
        }
        return new ExactMatchDimFilter(mappedFieldType.name(), convertedValues);
    }

    @Override
    public DimensionFilter getRangeMatchFilter(
        MappedFieldType mappedFieldType,
        Object rawLow,
        Object rawHigh,
        boolean includeLow,
        boolean includeHigh
    ) {
        NumberFieldType numberFieldType = (NumberFieldType) mappedFieldType;

        Long parsedLow = rawLow == null ? defaultMinimum() : numberFieldType.numberType().parse(rawLow, true).longValue();
        Long parsedHigh = rawHigh == null ? defaultMaximum() : numberFieldType.numberType().parse(rawHigh, true).longValue();

        boolean lowerTermHasDecimalPart = hasDecimalPart(parsedLow);
        if ((lowerTermHasDecimalPart == false && includeLow == false) || (lowerTermHasDecimalPart && signum(parsedLow) > 0)) {
            if (parsedLow.equals(defaultMaximum())) {
                return new MatchNoneFilter();
            }
            ++parsedLow;
        }
        boolean upperTermHasDecimalPart = hasDecimalPart(parsedHigh);
        if ((upperTermHasDecimalPart == false && includeHigh == false) || (upperTermHasDecimalPart && signum(parsedHigh) < 0)) {
            if (parsedHigh.equals(defaultMinimum())) {
                return new MatchNoneFilter();
            }
            --parsedHigh;
        }
        return new RangeMatchDimFilter(mappedFieldType.name(), parsedLow, parsedHigh, true, true);
    }

    abstract Long defaultMinimum();

    abstract Long defaultMaximum();

}

class IntegerFieldMapperNumeric extends NumericNonDecimalMapper {
    @Override
    Long defaultMinimum() {
        return (long) Integer.MIN_VALUE;
    }

    @Override
    Long defaultMaximum() {
        return (long) Integer.MAX_VALUE;
    }
}

class SignedLongFieldMapperNumeric extends NumericNonDecimalMapper {
    @Override
    Long defaultMinimum() {
        return Long.MIN_VALUE;
    }

    @Override
    Long defaultMaximum() {
        return Long.MAX_VALUE;
    }
}

class UnsignedLongFieldMapperNumeric extends NumericNonDecimalMapper {

    @Override
    Long defaultMinimum() {
        return Numbers.MIN_UNSIGNED_LONG_VALUE_AS_LONG;
    }

    @Override
    Long defaultMaximum() {
        return Numbers.MAX_UNSIGNED_LONG_VALUE_AS_LONG;
    }

    @Override
    public Comparator<Long> comparator() {
        return DimensionDataType.UNSIGNED_LONG::compare;
    }

}

abstract class NumericDecimalFieldMapper extends NumericMapper {

    @Override
    public DimensionFilter getExactMatchFilter(MappedFieldType mappedFieldType, List<Object> rawValues) {
        NumberFieldType numberFieldType = (NumberFieldType) mappedFieldType;
        List<Object> convertedValues = new ArrayList<>(rawValues.size());
        for (Object rawValue : rawValues) {
            convertedValues.add(convertToDocValues(numberFieldType.numberType().parse(rawValue, true)));
        }
        return new ExactMatchDimFilter(mappedFieldType.name(), convertedValues);
    }

    @Override
    public DimensionFilter getRangeMatchFilter(
        MappedFieldType mappedFieldType,
        Object rawLow,
        Object rawHigh,
        boolean includeLow,
        boolean includeHigh
    ) {
        NumberFieldType numberFieldType = (NumberFieldType) mappedFieldType;
        Number l = Long.MIN_VALUE;
        Number u = Long.MAX_VALUE;
        if (rawLow != null) {
            l = numberFieldType.numberType().parse(rawLow, false);
            if (includeLow == false) {
                l = getNextHigh(l);
            }
            l = convertToDocValues(l);
        }
        if (rawHigh != null) {
            u = numberFieldType.numberType().parse(rawHigh, false);
            if (includeHigh == false) {
                u = getNextLow(u);
            }
            u = convertToDocValues(u);
        }
        return new RangeMatchDimFilter(numberFieldType.name(), l, u, true, true);
    }

    abstract long convertToDocValues(Number parsedValue);

    abstract Number getNextLow(Number parsedValue);

    abstract Number getNextHigh(Number parsedValue);

}

class HalfFloatFieldMapperNumeric extends NumericDecimalFieldMapper {
    @Override
    long convertToDocValues(Number parsedValue) {
        return HalfFloatPoint.halfFloatToSortableShort((Float) parsedValue);
    }

    @Override
    Number getNextLow(Number parsedValue) {
        return HalfFloatPoint.nextDown((Float) parsedValue);
    }

    @Override
    Number getNextHigh(Number parsedValue) {
        return HalfFloatPoint.nextUp((Float) parsedValue);
    }
}

class FloatFieldMapperNumeric extends NumericDecimalFieldMapper {
    @Override
    long convertToDocValues(Number parsedValue) {
        return NumericUtils.floatToSortableInt((Float) parsedValue);
    }

    @Override
    Number getNextLow(Number parsedValue) {
        return FloatPoint.nextDown((Float) parsedValue);
    }

    @Override
    Number getNextHigh(Number parsedValue) {
        return FloatPoint.nextUp((Float) parsedValue);
    }
}

class DoubleFieldMapperNumeric extends NumericDecimalFieldMapper {
    @Override
    long convertToDocValues(Number parsedValue) {
        return NumericUtils.doubleToSortableLong((Double) parsedValue);
    }

    @Override
    Number getNextLow(Number parsedValue) {
        return DoublePoint.nextDown((Double) parsedValue);
    }

    @Override
    Number getNextHigh(Number parsedValue) {
        return DoublePoint.nextUp((Double) parsedValue);
    }
}

class KeywordFieldMapper implements DimensionFilterMapper {

    @Override
    public DimensionFilter getExactMatchFilter(MappedFieldType mappedFieldType, List<Object> rawValues) {
        KeywordFieldType keywordFieldType = (KeywordFieldType) mappedFieldType;
        List<Object> convertedValues = new ArrayList<>(rawValues.size());
        for (Object rawValue : rawValues) {
            convertedValues.add(parseRawKeyword(mappedFieldType.name(), rawValue, keywordFieldType));
        }
        return new ExactMatchDimFilter(mappedFieldType.name(), convertedValues);
    }

    @Override
    public DimensionFilter getRangeMatchFilter(
        MappedFieldType mappedFieldType,
        Object rawLow,
        Object rawHigh,
        boolean includeLow,
        boolean includeHigh
    ) {
        KeywordFieldType keywordFieldType = (KeywordFieldType) mappedFieldType;
        return new RangeMatchDimFilter(
            mappedFieldType.name(),
            parseRawKeyword(mappedFieldType.name(), rawLow, keywordFieldType),
            parseRawKeyword(mappedFieldType.name(), rawHigh, keywordFieldType),
            includeLow,
            includeHigh
        );
    }

    @Override
    public Optional<Long> getMatchingOrdinal(
        String dimensionName,
        Object value,
        StarTreeValues starTreeValues,
        DimensionFilter.MatchType matchType
    ) {
        SortedSetStarTreeValuesIterator sortedSetIterator = (SortedSetStarTreeValuesIterator) starTreeValues.getDimensionValuesIterator(
            dimensionName
        );
        try {
            if (matchType == DimensionFilter.MatchType.EXACT) {
                long ordinal = sortedSetIterator.lookupTerm((BytesRef) value);
                return ordinal >= 0 ? Optional.of(ordinal) : Optional.empty();
            } else {
                TermsEnum termsEnum = sortedSetIterator.termsEnum();
                TermsEnum.SeekStatus seekStatus = termsEnum.seekCeil((BytesRef) value);
                // We reached the end and couldn't match anything, else we found a term which matches.
                // LT || LTE
                // If we found a term just greater, then return ordinal of the term just before it.
                // Checking if we are in bounds for satisfying LT
                // Checking if we are in bounds for satisfying LT
                switch (matchType) {
                    case GTE:
                        return seekStatus == TermsEnum.SeekStatus.END ? Optional.empty() : Optional.of(termsEnum.ord());
                    case GT:
                        return switch (seekStatus) {
                            case END -> Optional.empty();
                            case FOUND -> ((termsEnum.ord() + 1) < sortedSetIterator.getValueCount())
                                ? Optional.of(termsEnum.ord() + 1)
                                : Optional.empty();
                            case NOT_FOUND -> Optional.of(termsEnum.ord());
                        };
                    case LTE:
                        if (seekStatus == TermsEnum.SeekStatus.NOT_FOUND) {
                            return ((termsEnum.ord() - 1) >= 0) ? Optional.of(termsEnum.ord() - 1) : Optional.empty();
                        } else {
                            return Optional.of(termsEnum.ord());
                        }
                    case LT:
                        if (seekStatus == TermsEnum.SeekStatus.END) {
                            return Optional.of(termsEnum.ord());
                        } else {
                            return ((termsEnum.ord() - 1) >= 0) ? Optional.of(termsEnum.ord() - 1) : Optional.empty();
                        }
                    default:
                        throw new IllegalStateException("unexpected matchType " + matchType);
                }
            }
        } catch (IOException e) {
            throw new RuntimeException(e);
        }
    }

    // TODO : Think around making TermBasedFT#indexedValueForSearch() accessor public for reuse here.
    private Object parseRawKeyword(String field, Object rawValue, KeywordFieldType keywordFieldType) {
        Object parsedValue = null;
        if (rawValue != null) {
            if (keywordFieldType.getTextSearchInfo().getSearchAnalyzer() == Lucene.KEYWORD_ANALYZER) {
                parsedValue = BytesRefs.toBytesRef(rawValue);
            } else {
                if (rawValue instanceof BytesRef) {
                    rawValue = ((BytesRef) rawValue).utf8ToString();
                }
                parsedValue = keywordFieldType.getTextSearchInfo().getSearchAnalyzer().normalize(field, rawValue.toString());
            }
        }
        return parsedValue;
    }

    @Override
    public int compareValues(Object v1, Object v2) {
        if (!(v1 instanceof BytesRef) || !(v2 instanceof BytesRef)) {
            throw new IllegalArgumentException("Expected BytesRef values for keyword comparison");
        }
        return ((BytesRef) v1).compareTo((BytesRef) v2);
    }

}<|MERGE_RESOLUTION|>--- conflicted
+++ resolved
@@ -92,13 +92,11 @@
         DimensionFilter.MatchType matchType
     );
 
-<<<<<<< HEAD
     int compareValues(Object v1, Object v2);
-=======
+
     default Comparator<Long> comparator() {
         return DimensionDataType.LONG::compare;
     }
->>>>>>> caf5d71f
 
     /**
      * Singleton Factory for @{@link DimensionFilterMapper}
