/*
 * SPDX-License-Identifier: Apache-2.0
 *
 * The OpenSearch Contributors require contributions made to
 * this file be licensed under the Apache-2.0 license or a
 * compatible open source license.
 */

/*
 * Licensed to Elasticsearch under one or more contributor
 * license agreements. See the NOTICE file distributed with
 * this work for additional information regarding copyright
 * ownership. Elasticsearch licenses this file to you under
 * the Apache License, Version 2.0 (the "License"); you may
 * not use this file except in compliance with the License.
 * You may obtain a copy of the License at
 *
 *    http://www.apache.org/licenses/LICENSE-2.0
 *
 * Unless required by applicable law or agreed to in writing,
 * software distributed under the License is distributed on an
 * "AS IS" BASIS, WITHOUT WARRANTIES OR CONDITIONS OF ANY
 * KIND, either express or implied.  See the License for the
 * specific language governing permissions and limitations
 * under the License.
 */

/*
 * Modifications Copyright OpenSearch Contributors. See
 * GitHub history for details.
 */

package org.opensearch.search.internal;

import org.apache.logging.log4j.LogManager;
import org.apache.logging.log4j.Logger;
import org.apache.lucene.index.DirectoryReader;
import org.apache.lucene.index.IndexReader;
import org.apache.lucene.index.LeafReaderContext;
import org.apache.lucene.index.Term;
import org.apache.lucene.search.BulkScorer;
import org.apache.lucene.search.CollectionStatistics;
import org.apache.lucene.search.CollectionTerminatedException;
import org.apache.lucene.search.Collector;
import org.apache.lucene.search.CollectorManager;
import org.apache.lucene.search.ConjunctionUtils;
import org.apache.lucene.search.DocIdSetIterator;
import org.apache.lucene.search.Explanation;
import org.apache.lucene.search.IndexOrDocValuesQuery;
import org.apache.lucene.search.IndexSearcher;
import org.apache.lucene.search.LeafCollector;
import org.apache.lucene.search.Query;
import org.apache.lucene.search.QueryCache;
import org.apache.lucene.search.QueryCachingPolicy;
import org.apache.lucene.search.ScoreDoc;
import org.apache.lucene.search.ScoreMode;
import org.apache.lucene.search.Scorer;
import org.apache.lucene.search.TermStatistics;
import org.apache.lucene.search.TopFieldDocs;
import org.apache.lucene.search.TotalHits;
import org.apache.lucene.search.Weight;
import org.apache.lucene.search.similarities.Similarity;
import org.apache.lucene.util.BitSet;
import org.apache.lucene.util.BitSetIterator;
import org.apache.lucene.util.Bits;
import org.apache.lucene.util.CombinedBitSet;
import org.apache.lucene.util.SparseFixedBitSet;
import org.opensearch.common.annotation.PublicApi;
import org.opensearch.common.lease.Releasable;
import org.opensearch.common.lucene.search.TopDocsAndMaxScore;
import org.opensearch.search.DocValueFormat;
import org.opensearch.search.SearchService;
import org.opensearch.search.approximate.ApproximateScoreQuery;
import org.opensearch.search.dfs.AggregatedDfs;
import org.opensearch.search.profile.ContextualProfileBreakdown;
import org.opensearch.search.profile.Timer;
import org.opensearch.search.profile.query.ProfileWeight;
import org.opensearch.search.profile.query.QueryProfiler;
import org.opensearch.search.profile.query.QueryTimingType;
import org.opensearch.search.query.QueryPhase;
import org.opensearch.search.query.QuerySearchResult;
import org.opensearch.search.sort.FieldSortBuilder;
import org.opensearch.search.sort.MinAndMax;

import java.io.IOException;
import java.util.ArrayList;
import java.util.Arrays;
import java.util.HashSet;
import java.util.List;
import java.util.Objects;
import java.util.Set;
import java.util.concurrent.Executor;

/**
 * Context-aware extension of {@link IndexSearcher}.
 *
 * @opensearch.api
 */
@PublicApi(since = "1.0.0")
public class ContextIndexSearcher extends IndexSearcher implements Releasable {

    private static final Logger logger = LogManager.getLogger(ContextIndexSearcher.class);
    /**
     * The interval at which we check for search cancellation when we cannot use
     * a {@link CancellableBulkScorer}. See {@link #intersectScorerAndBitSet}.
     */

    private static final int CHECK_CANCELLED_SCORER_INTERVAL = 1 << 11;

    private AggregatedDfs aggregatedDfs;
    private QueryProfiler profiler;
    private MutableQueryTimeout cancellable;
    private SearchContext searchContext;

    public ContextIndexSearcher(
        IndexReader reader,
        Similarity similarity,
        QueryCache queryCache,
        QueryCachingPolicy queryCachingPolicy,
        boolean wrapWithExitableDirectoryReader,
        Executor executor,
        SearchContext searchContext
    ) throws IOException {
        this(
            reader,
            similarity,
            queryCache,
            queryCachingPolicy,
            new MutableQueryTimeout(),
            wrapWithExitableDirectoryReader,
            executor,
            searchContext
        );
    }

    private ContextIndexSearcher(
        IndexReader reader,
        Similarity similarity,
        QueryCache queryCache,
        QueryCachingPolicy queryCachingPolicy,
        MutableQueryTimeout cancellable,
        boolean wrapWithExitableDirectoryReader,
        Executor executor,
        SearchContext searchContext
    ) throws IOException {
        super(wrapWithExitableDirectoryReader ? new ExitableDirectoryReader((DirectoryReader) reader, cancellable) : reader, executor);
        setSimilarity(similarity);
        setQueryCache(queryCache);
        setQueryCachingPolicy(queryCachingPolicy);
        this.cancellable = cancellable;
        this.searchContext = searchContext;
    }

    public void setProfiler(QueryProfiler profiler) {
        this.profiler = profiler;
    }

    /**
     * Add a {@link Runnable} that will be run on a regular basis while accessing documents in the
     * DirectoryReader but also while collecting them and check for query cancellation or timeout.
     */
    public Runnable addQueryCancellation(Runnable action) {
        return this.cancellable.add(action);
    }

    /**
     * Remove a {@link Runnable} that checks for query cancellation or timeout
     * which is called while accessing documents in the DirectoryReader but also while collecting them.
     */
    public void removeQueryCancellation(Runnable action) {
        this.cancellable.remove(action);
    }

    @Override
    public void close() {
        // clear the list of cancellables when closing the owning search context, since the ExitableDirectoryReader might be cached (for
        // instance in fielddata cache).
        // A cancellable can contain an indirect reference to the search context, which potentially retains a significant amount
        // of memory.
        this.cancellable.clear();
    }

    public boolean hasCancellations() {
        return this.cancellable.isEnabled();
    }

    public void setAggregatedDfs(AggregatedDfs aggregatedDfs) {
        this.aggregatedDfs = aggregatedDfs;
    }

    @Override
    public Query rewrite(Query original) throws IOException {
        if (profiler != null) {
            profiler.startRewriteTime();
        }

        try {
            return super.rewrite(original);
        } finally {
            if (profiler != null) {
                profiler.stopAndAddRewriteTime();
            }
        }
    }

    @Override
    public Weight createWeight(Query query, ScoreMode scoreMode, float boost) throws IOException {
        if (profiler != null) {
            // createWeight() is called for each query in the tree, so we tell the queryProfiler
            // each invocation so that it can build an internal representation of the query
            // tree
            ContextualProfileBreakdown<QueryTimingType> profile = profiler.getQueryBreakdown(query);
            Timer timer = profile.getTimer(QueryTimingType.CREATE_WEIGHT);
            timer.start();
            final Weight weight;
            try {
                weight = query.createWeight(this, scoreMode, boost);
            } finally {
                timer.stop();
                profiler.pollLastElement();
            }
            return new ProfileWeight(query, weight, profile);
        } else {
            return super.createWeight(query, scoreMode, boost);
        }
    }

    public void search(
        List<LeafReaderContext> leaves,
        Weight weight,
        CollectorManager manager,
        QuerySearchResult result,
        DocValueFormat[] formats,
        TotalHits totalHits
    ) throws IOException {
        final List<Collector> collectors = new ArrayList<>(leaves.size());
        for (LeafReaderContext ctx : leaves) {
            final Collector collector = manager.newCollector();
            searchLeaf(ctx, weight, collector);
            collectors.add(collector);
        }
        TopFieldDocs mergedTopDocs = (TopFieldDocs) manager.reduce(collectors);
        // Lucene sets shards indexes during merging of topDocs from different collectors
        // We need to reset shard index; OpenSearch will set shard index later during reduce stage
        for (ScoreDoc scoreDoc : mergedTopDocs.scoreDocs) {
            scoreDoc.shardIndex = -1;
        }
        if (totalHits != null) { // we have already precalculated totalHits for the whole index
            mergedTopDocs = new TopFieldDocs(totalHits, mergedTopDocs.scoreDocs, mergedTopDocs.fields);
        }
        result.topDocs(new TopDocsAndMaxScore(mergedTopDocs, Float.NaN), formats);
    }

    public void search(
        Query query,
        CollectorManager<?, TopFieldDocs> manager,
        QuerySearchResult result,
        DocValueFormat[] formats,
        TotalHits totalHits
    ) throws IOException {
        TopFieldDocs mergedTopDocs = search(query, manager);
        // Lucene sets shards indexes during merging of topDocs from different collectors
        // We need to reset shard index; OpenSearch will set shard index later during reduce stage
        for (ScoreDoc scoreDoc : mergedTopDocs.scoreDocs) {
            scoreDoc.shardIndex = -1;
        }
        if (totalHits != null) { // we have already precalculated totalHits for the whole index
            mergedTopDocs = new TopFieldDocs(totalHits, mergedTopDocs.scoreDocs, mergedTopDocs.fields);
        }
        result.topDocs(new TopDocsAndMaxScore(mergedTopDocs, Float.NaN), formats);
    }

    @Override
    protected void search(List<LeafReaderContext> leaves, Weight weight, Collector collector) throws IOException {
        searchContext.indexShard().getSearchOperationListener().onPreSliceExecution(searchContext);
        try {
            // Time series based workload by default traverses segments in desc order i.e. latest to the oldest order.
            // This is actually beneficial for search queries to start search on latest segments first for time series workload.
            // That can slow down ASC order queries on timestamp workload. So to avoid that slowdown, we will reverse leaf
            // reader order here.
            if (searchContext.shouldUseTimeSeriesDescSortOptimization()) {
                for (int i = leaves.size() - 1; i >= 0; i--) {
                    searchLeaf(leaves.get(i), weight, collector);
                }
            } else {
                for (int i = 0; i < leaves.size(); i++) {
                    searchLeaf(leaves.get(i), weight, collector);
                }
            }
            searchContext.bucketCollectorProcessor().processPostCollection(collector);
        } catch (Throwable t) {
            searchContext.indexShard().getSearchOperationListener().onFailedSliceExecution(searchContext);
            throw t;
        }
<<<<<<< HEAD

        searchContext.bucketCollectorProcessor().processPostCollection(collector);
=======
        searchContext.indexShard().getSearchOperationListener().onSliceExecution(searchContext);
>>>>>>> b830d68c
    }

    /**
     * Lower-level search API.
     * <p>
     * {@link LeafCollector#collect(int)} is called for every matching document in
     * the provided <code>ctx</code>.
     */
    private void searchLeaf(LeafReaderContext ctx, Weight weight, Collector collector) throws IOException {

        // Check if at all we need to call this leaf for collecting results.
        if (canMatch(ctx) == false) {
            return;
        }

        final LeafCollector leafCollector;
        try {
            cancellable.checkCancelled();
            if (weight instanceof ProfileWeight) {
                ((ProfileWeight) weight).associateCollectorToLeaves(ctx, collector);
            }
            weight = wrapWeight(weight);
            // See please https://github.com/apache/lucene/pull/964
            collector.setWeight(weight);
            leafCollector = collector.getLeafCollector(ctx);
        } catch (CollectionTerminatedException e) {
            // there is no doc of interest in this reader context
            // continue with the following leaf
            return;
        } catch (QueryPhase.TimeExceededException e) {
            searchContext.setSearchTimedOut(true);
            return;
        }
        // catch early terminated exception and rethrow?
        Bits liveDocs = ctx.reader().getLiveDocs();
        BitSet liveDocsBitSet = getSparseBitSetOrNull(liveDocs);
        if (searchContext.query() instanceof IndexOrDocValuesQuery
            && ((IndexOrDocValuesQuery) searchContext.query()).getIndexQuery() instanceof ApproximateScoreQuery) {
            ApproximateScoreQuery query = ((ApproximateScoreQuery) ((IndexOrDocValuesQuery) searchContext.query()).getIndexQuery());
            query.setContext(searchContext);
        }
        if (liveDocsBitSet == null) {
            BulkScorer bulkScorer = weight.bulkScorer(ctx);
            if (bulkScorer != null) {
                try {
                    bulkScorer.score(leafCollector, liveDocs);
                } catch (CollectionTerminatedException e) {
                    // collection was terminated prematurely
                    // continue with the following leaf
                } catch (QueryPhase.TimeExceededException e) {
                    searchContext.setSearchTimedOut(true);
                    return;
                }
            }
        } else {
            // if the role query result set is sparse then we should use the SparseFixedBitSet for advancing:
            Scorer scorer = weight.scorer(ctx);
            if (scorer != null) {
                try {
                    intersectScorerAndBitSet(
                        scorer,
                        liveDocsBitSet,
                        leafCollector,
                        this.cancellable.isEnabled() ? cancellable::checkCancelled : () -> {}
                    );
                } catch (CollectionTerminatedException e) {
                    // collection was terminated prematurely
                    // continue with the following leaf
                } catch (QueryPhase.TimeExceededException e) {
                    searchContext.setSearchTimedOut(true);
                    return;
                }
            }
        }

        // Note: this is called if collection ran successfully, including the above special cases of
        // CollectionTerminatedException and TimeExceededException, but no other exception.
        leafCollector.finish();
    }

    private Weight wrapWeight(Weight weight) {
        if (cancellable.isEnabled()) {
            return new Weight(weight.getQuery()) {

                @Override
                public Explanation explain(LeafReaderContext context, int doc) throws IOException {
                    throw new UnsupportedOperationException();
                }

                @Override
                public boolean isCacheable(LeafReaderContext ctx) {
                    throw new UnsupportedOperationException();
                }

                @Override
                public Scorer scorer(LeafReaderContext context) throws IOException {
                    return weight.scorer(context);
                }

                @Override
                public BulkScorer bulkScorer(LeafReaderContext context) throws IOException {
                    BulkScorer in = weight.bulkScorer(context);
                    if (in != null) {
                        return new CancellableBulkScorer(in, cancellable::checkCancelled);
                    } else {
                        return null;
                    }
                }

                @Override
                public int count(LeafReaderContext context) throws IOException {
                    return weight.count(context);
                }
            };
        } else {
            return weight;
        }
    }

    private static BitSet getSparseBitSetOrNull(Bits liveDocs) {
        if (liveDocs instanceof SparseFixedBitSet) {
            return (BitSet) liveDocs;
        } else if (liveDocs instanceof CombinedBitSet
            // if the underlying role bitset is sparse
            && ((CombinedBitSet) liveDocs).getFirst() instanceof SparseFixedBitSet) {
                return (BitSet) liveDocs;
            } else {
                return null;
            }

    }

    static void intersectScorerAndBitSet(Scorer scorer, BitSet acceptDocs, LeafCollector collector, Runnable checkCancelled)
        throws IOException {
        collector.setScorer(scorer);
        // ConjunctionDISI uses the DocIdSetIterator#cost() to order the iterators, so if roleBits has the lowest cardinality it should
        // be used first:
        DocIdSetIterator iterator = ConjunctionUtils.intersectIterators(
            Arrays.asList(new BitSetIterator(acceptDocs, acceptDocs.approximateCardinality()), scorer.iterator())
        );
        int seen = 0;
        checkCancelled.run();
        for (int docId = iterator.nextDoc(); docId < DocIdSetIterator.NO_MORE_DOCS; docId = iterator.nextDoc()) {
            if (++seen % CHECK_CANCELLED_SCORER_INTERVAL == 0) {
                checkCancelled.run();
            }
            collector.collect(docId);
        }
        checkCancelled.run();
    }

    @Override
    public TermStatistics termStatistics(Term term, int docFreq, long totalTermFreq) throws IOException {
        if (aggregatedDfs == null) {
            // we are either executing the dfs phase or the search_type doesn't include the dfs phase.
            return super.termStatistics(term, docFreq, totalTermFreq);
        }
        TermStatistics termStatistics = aggregatedDfs.termStatistics().get(term);
        if (termStatistics == null) {
            // we don't have stats for this - this might be a must_not clauses etc. that doesn't allow extract terms on the query
            return super.termStatistics(term, docFreq, totalTermFreq);
        }
        return termStatistics;
    }

    @Override
    public CollectionStatistics collectionStatistics(String field) throws IOException {
        if (aggregatedDfs == null) {
            // we are either executing the dfs phase or the search_type doesn't include the dfs phase.
            return super.collectionStatistics(field);
        }
        CollectionStatistics collectionStatistics = aggregatedDfs.fieldStatistics().get(field);
        if (collectionStatistics == null) {
            // we don't have stats for this - this might be a must_not clauses etc. that doesn't allow extract terms on the query
            return super.collectionStatistics(field);
        }
        return collectionStatistics;
    }

    /**
     * Compute the leaf slices that will be used by concurrent segment search to spread work across threads
     * @param leaves all the segments
     * @return leafSlice group to be executed by different threads
     */
    @Override
    protected LeafSlice[] slices(List<LeafReaderContext> leaves) {
        return slicesInternal(leaves, searchContext.getTargetMaxSliceCount());
    }

    public DirectoryReader getDirectoryReader() {
        final IndexReader reader = getIndexReader();
        assert reader instanceof DirectoryReader : "expected an instance of DirectoryReader, got " + reader.getClass();
        return (DirectoryReader) reader;
    }

    private static class MutableQueryTimeout implements ExitableDirectoryReader.QueryCancellation {

        private final Set<Runnable> runnables = new HashSet<>();

        private Runnable add(Runnable action) {
            Objects.requireNonNull(action, "cancellation runnable should not be null");
            if (runnables.add(action) == false) {
                throw new IllegalArgumentException("Cancellation runnable already added");
            }
            return action;
        }

        private void remove(Runnable action) {
            runnables.remove(action);
        }

        @Override
        public void checkCancelled() {
            for (Runnable timeout : runnables) {
                timeout.run();
            }
        }

        @Override
        public boolean isEnabled() {
            return runnables.isEmpty() == false;
        }

        public void clear() {
            runnables.clear();
        }
    }

    private boolean canMatch(LeafReaderContext ctx) throws IOException {
        // skip segments for search after if min/max of them doesn't qualify competitive
        return canMatchSearchAfter(ctx);
    }

    private boolean canMatchSearchAfter(LeafReaderContext ctx) throws IOException {
        if (searchContext.searchAfter() != null && searchContext.request() != null && searchContext.request().source() != null) {
            // Only applied on primary sort field and primary search_after.
            FieldSortBuilder primarySortField = FieldSortBuilder.getPrimaryFieldSortOrNull(searchContext.request().source());
            if (primarySortField != null) {
                MinAndMax<?> minMax = FieldSortBuilder.getMinMaxOrNullForSegment(
                    this.searchContext.getQueryShardContext(),
                    ctx,
                    primarySortField,
                    searchContext.sort()
                );
                return SearchService.canMatchSearchAfter(
                    searchContext.searchAfter(),
                    minMax,
                    primarySortField,
                    searchContext.trackTotalHitsUpTo()
                );
            }
        }
        return true;
    }

    // package-private for testing
    LeafSlice[] slicesInternal(List<LeafReaderContext> leaves, int targetMaxSlice) {
        LeafSlice[] leafSlices;
        if (targetMaxSlice == 0) {
            // use the default lucene slice calculation
            leafSlices = super.slices(leaves);
            logger.debug("Slice count using lucene default [{}]", leafSlices.length);
        } else {
            // use the custom slice calculation based on targetMaxSlice
            leafSlices = MaxTargetSliceSupplier.getSlices(leaves, targetMaxSlice);
            logger.debug("Slice count using max target slice supplier [{}]", leafSlices.length);
        }
        return leafSlices;
    }
}<|MERGE_RESOLUTION|>--- conflicted
+++ resolved
@@ -292,12 +292,7 @@
             searchContext.indexShard().getSearchOperationListener().onFailedSliceExecution(searchContext);
             throw t;
         }
-<<<<<<< HEAD
-
-        searchContext.bucketCollectorProcessor().processPostCollection(collector);
-=======
         searchContext.indexShard().getSearchOperationListener().onSliceExecution(searchContext);
->>>>>>> b830d68c
     }
 
     /**
