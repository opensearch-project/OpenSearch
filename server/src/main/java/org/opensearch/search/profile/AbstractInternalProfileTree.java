--- conflicted
+++ resolved
@@ -32,7 +32,6 @@
 
 package org.opensearch.search.profile;
 
-import org.opensearch.common.recycler.Recycler;
 import org.opensearch.search.profile.query.QueryTimingProfileBreakdown;
 
 import java.util.ArrayDeque;
@@ -46,20 +45,9 @@
  *
  * @opensearch.internal
  */
-<<<<<<< HEAD
-public abstract class AbstractInternalProfileTree<E> {
-
-    protected ArrayList<CompositeProfileBreakdown> breakdowns; /*
-                                        TODO: instead of each node having one breakdown like previous, have a List of breakdowns per query node
-                                            i.e. kNN could have a TimingPB, MemoryPB, FilterPB. Each node in the tree would have multiple breakdowns
-                                            and getProfileBreakdown/getQueryBreakdown would now return many breakdowns instead of just one. Then,
-                                            in createWeight you would iterate through them all calling start(), end(), metrics(), etc.
-                                        */
-=======
 public abstract class AbstractInternalProfileTree<PB extends AbstractProfileBreakdown, E> {
 
     protected ArrayList<PB> breakdowns;
->>>>>>> 2f5b1f4b
     /** Maps the Query to it's list of children.  This is basically the dependency tree */
     protected ArrayList<ArrayList<Integer>> tree;
     /** A list of the original queries, keyed by index position */
@@ -70,17 +58,12 @@
     protected Deque<Integer> stack;
     private int currentToken = 0;
 
-    private List<Class<? extends AbstractProfileBreakdown<?>>> breakdownClasses;
-    private List<Class<? extends AbstractProfileResult<?>>> resultClasses;
-
-    public AbstractInternalProfileTree(List<Class<? extends AbstractProfileBreakdown<?>>> breakdownClasses, List<Class<? extends AbstractProfileResult<?>>> resultClasses) {
+    public AbstractInternalProfileTree() {
         breakdowns = new ArrayList<>(10);
         stack = new ArrayDeque<>(10);
         tree = new ArrayList<>(10);
         elements = new ArrayList<>(10);
         roots = new ArrayList<>(10);
-        this.breakdownClasses = breakdownClasses;
-        this.resultClasses = resultClasses;
     }
 
     /**
@@ -94,7 +77,7 @@
      * @param query The scoring query we wish to profile
      * @return      A ProfileBreakdown for this query
      */
-    public CompositeProfileBreakdown getProfileBreakdown(E query) throws Exception {
+    public PB getProfileBreakdown(E query) throws Exception {
         int token = currentToken;
 
         boolean stackEmpty = stack.isEmpty();
@@ -137,7 +120,7 @@
      *            The assigned token for this element
      * @return A {@link AbstractProfileBreakdown} to profile this element
      */
-    private CompositeProfileBreakdown addDependencyNode(E element, int token) throws Exception {
+    private PB addDependencyNode(E element, int token) throws Exception {
 
         // Add a new slot in the dependency tree
         tree.add(new ArrayList<>(5));
@@ -145,15 +128,13 @@
         // Save our query for lookup later
         elements.add(element);
 
-        CompositeProfileBreakdown breakdown = createProfileBreakdown();
+        PB breakdown = createProfileBreakdown(element);
         breakdowns.add(token, breakdown);
         return breakdown;
     }
 
-//    protected abstract CompositeProfileBreakdown createProfileBreakdown();
-    protected CompositeProfileBreakdown createProfileBreakdown() throws Exception {
-       return new CompositeProfileBreakdown(breakdownClasses, resultClasses);
-    }
+    protected abstract PB createProfileBreakdown(E element) throws Exception;
+
     /**
      * Removes the last (e.g. most recent) value on the stack
      */
@@ -168,13 +149,8 @@
      *
      * @return a hierarchical representation of the profiled query tree
      */
-<<<<<<< HEAD
-    public List<CompositeProfileResult> getTree() {
-        ArrayList<CompositeProfileResult> results = new ArrayList<>(roots.size());
-=======
     public List<ProfileResult> getTree() {
         ArrayList<ProfileResult> results = new ArrayList<>(roots.size());
->>>>>>> 2f5b1f4b
         for (Integer root : roots) {
             results.add(doGetTree(root));
         }
@@ -186,28 +162,16 @@
      * @param token  The node we are currently finalizing
      * @return       A hierarchical representation of the tree inclusive of children at this level
      */
-<<<<<<< HEAD
-    private CompositeProfileResult doGetTree(int token) {
-=======
     private ProfileResult doGetTree(int token) {
->>>>>>> 2f5b1f4b
         E element = elements.get(token);
-        CompositeProfileBreakdown breakdown = breakdowns.get(token);
+        PB breakdown = breakdowns.get(token);
         List<Integer> children = tree.get(token);
-<<<<<<< HEAD
-        List<CompositeProfileResult> childrenProfileResults = Collections.emptyList();
-=======
         List<ProfileResult> childrenProfileResults = Collections.emptyList();
->>>>>>> 2f5b1f4b
 
         if (children != null) {
             childrenProfileResults = new ArrayList<>(children.size());
             for (Integer child : children) {
-<<<<<<< HEAD
-                CompositeProfileResult childNode = doGetTree(child);
-=======
                 ProfileResult childNode = doGetTree(child);
->>>>>>> 2f5b1f4b
                 childrenProfileResults.add(childNode);
             }
         }
@@ -216,22 +180,9 @@
         // calculating the same times over and over...but worth the effort?
         String type = getTypeFromElement(element);
         String description = getDescriptionFromElement(element);
-<<<<<<< HEAD
-        CompositeProfileResult result = new CompositeProfileResult();
-        for(AbstractProfileResult<?> r : breakdown.getResults().values()) {
-            result.addResult(r);
-        }
-        return result;
-//        return createProfileResult(type, description, breakdown, childrenProfileResults);
-    }
-
-//    protected abstract CompositeProfileResult createProfileResult(String type, String description, CompositeProfileBreakdown breakdown, List<CompositeProfileResult> childrenProfileResults);
-
-=======
         return new ProfileResult(type, description, breakdown.toBreakdownMap(), breakdown.toDebugMap(), childrenProfileResults);
     }
 
->>>>>>> 2f5b1f4b
     protected abstract String getTypeFromElement(E element);
 
     protected abstract String getDescriptionFromElement(E element);
@@ -248,4 +199,9 @@
         tree.set(parent, parentNode);
     }
 
+    public PB getStackTop() {
+        assert stack.isEmpty() == false;
+        return breakdowns.get(stack.peekLast());
+    }
+
 }