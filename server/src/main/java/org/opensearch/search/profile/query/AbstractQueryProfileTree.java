--- conflicted
+++ resolved
@@ -20,11 +20,7 @@
  *
  * @opensearch.internal
  */
-<<<<<<< HEAD
-public abstract class AbstractQueryProfileTree extends AbstractInternalProfileTree<Query> {
-=======
-public abstract class AbstractQueryProfileTree extends AbstractInternalProfileTree<AbstractTimingProfileBreakdown<QueryTimingType>, Query> {
->>>>>>> 2f5b1f4b
+public abstract class AbstractQueryProfileTree extends AbstractInternalProfileTree<AbstractTimingProfileBreakdown, Query> {
 
     /** Rewrite time */
     private long rewriteTime;
@@ -68,4 +64,6 @@
     public long getRewriteTime() {
         return rewriteTime;
     }
+
+    protected abstract AbstractTimingProfileBreakdown createProfileBreakdown(Query query) throws Exception;
 }