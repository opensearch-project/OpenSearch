/*
 * SPDX-License-Identifier: Apache-2.0
 *
 * The OpenSearch Contributors require contributions made to
 * this file be licensed under the Apache-2.0 license or a
 * compatible open source license.
 */

/*
 * Licensed to Elasticsearch under one or more contributor
 * license agreements. See the NOTICE file distributed with
 * this work for additional information regarding copyright
 * ownership. Elasticsearch licenses this file to you under
 * the Apache License, Version 2.0 (the "License"); you may
 * not use this file except in compliance with the License.
 * You may obtain a copy of the License at
 *
 *    http://www.apache.org/licenses/LICENSE-2.0
 *
 * Unless required by applicable law or agreed to in writing,
 * software distributed under the License is distributed on an
 * "AS IS" BASIS, WITHOUT WARRANTIES OR CONDITIONS OF ANY
 * KIND, either express or implied.  See the License for the
 * specific language governing permissions and limitations
 * under the License.
 */

/*
 * Modifications Copyright OpenSearch Contributors. See
 * GitHub history for details.
 */

package org.opensearch.search.profile.aggregation;

import org.opensearch.common.annotation.PublicApi;
import org.opensearch.search.aggregations.Aggregator;
<<<<<<< HEAD
import org.opensearch.search.profile.AbstractProfileBreakdown;
=======
import org.opensearch.search.profile.AbstractProfileShardResult;
>>>>>>> 2f5b1f4b
import org.opensearch.search.profile.AbstractProfiler;

import java.util.*;

/**
 * Main class to profile aggregations
 *
 * @opensearch.api
 */
@PublicApi(since = "1.0.0")
<<<<<<< HEAD
public class AggregationProfiler extends AbstractProfiler<Aggregator> {
=======
public class AggregationProfiler extends AbstractProfiler<AggregationTimingProfileBreakdown, Aggregator, AggregationProfileShardResult> {
>>>>>>> 2f5b1f4b

    private final Map<Aggregator, AggregationTimingProfileBreakdown> profileBreakdownLookup = new HashMap<>();

    public AggregationProfiler() {
        super(new InternalAggregationProfileTree(Arrays.asList(AggregationTimingProfileBreakdown.class), Arrays.asList(TimingProfileResult.class)));
    }

    /**
     * This method does not need to be thread safe for concurrent search use case as well.
     * The {@link AggregationTimingProfileBreakdown} for each Aggregation operator is created in sync path when
     * {@link org.opensearch.search.aggregations.BucketCollector#preCollection()} is called
     * on the Aggregation collector instances during construction.
     */
    @Override
    public AggregationTimingProfileBreakdown getQueryBreakdown(Aggregator agg) {
        AggregationTimingProfileBreakdown aggregationProfileBreakdown = profileBreakdownLookup.get(agg);
        if (aggregationProfileBreakdown == null) {
            aggregationProfileBreakdown = super.getQueryBreakdown(agg);
            profileBreakdownLookup.put(agg, aggregationProfileBreakdown);
        }
        return aggregationProfileBreakdown;
    }

    @Override
    public AggregationProfileShardResult createProfileShardResult() {
        return new AggregationProfileShardResult(getTree());
    }
}<|MERGE_RESOLUTION|>--- conflicted
+++ resolved
@@ -34,14 +34,11 @@
 
 import org.opensearch.common.annotation.PublicApi;
 import org.opensearch.search.aggregations.Aggregator;
-<<<<<<< HEAD
-import org.opensearch.search.profile.AbstractProfileBreakdown;
-=======
 import org.opensearch.search.profile.AbstractProfileShardResult;
->>>>>>> 2f5b1f4b
 import org.opensearch.search.profile.AbstractProfiler;
 
-import java.util.*;
+import java.util.HashMap;
+import java.util.Map;
 
 /**
  * Main class to profile aggregations
@@ -49,16 +46,12 @@
  * @opensearch.api
  */
 @PublicApi(since = "1.0.0")
-<<<<<<< HEAD
-public class AggregationProfiler extends AbstractProfiler<Aggregator> {
-=======
 public class AggregationProfiler extends AbstractProfiler<AggregationTimingProfileBreakdown, Aggregator, AggregationProfileShardResult> {
->>>>>>> 2f5b1f4b
 
     private final Map<Aggregator, AggregationTimingProfileBreakdown> profileBreakdownLookup = new HashMap<>();
 
     public AggregationProfiler() {
-        super(new InternalAggregationProfileTree(Arrays.asList(AggregationTimingProfileBreakdown.class), Arrays.asList(TimingProfileResult.class)));
+        super(new InternalAggregationProfileTree());
     }
 
     /**
@@ -68,7 +61,7 @@
      * on the Aggregation collector instances during construction.
      */
     @Override
-    public AggregationTimingProfileBreakdown getQueryBreakdown(Aggregator agg) {
+    public AggregationTimingProfileBreakdown getQueryBreakdown(Aggregator agg) throws Exception {
         AggregationTimingProfileBreakdown aggregationProfileBreakdown = profileBreakdownLookup.get(agg);
         if (aggregationProfileBreakdown == null) {
             aggregationProfileBreakdown = super.getQueryBreakdown(agg);
