--- conflicted
+++ resolved
@@ -34,52 +34,19 @@
 
 import org.opensearch.search.aggregations.Aggregator;
 import org.opensearch.search.profile.AbstractInternalProfileTree;
-<<<<<<< HEAD
-import org.opensearch.search.profile.AbstractProfileBreakdown;
-import org.opensearch.search.profile.AbstractProfileResult;
-import org.opensearch.search.profile.TimingProfileResult;
-
-import java.util.List;
-=======
->>>>>>> 2f5b1f4b
 
 /**
  * The profiling tree for different levels of agg profiling
  *
  * @opensearch.internal
  */
-<<<<<<< HEAD
-public class InternalAggregationProfileTree extends AbstractInternalProfileTree<Aggregator> {
-    public InternalAggregationProfileTree(List<Class<? extends AbstractProfileBreakdown<?>>> breakdownClasses, List<Class<? extends AbstractProfileResult<?>>> resultClasses) {
-        super(breakdownClasses, resultClasses);
-    }
-
-//    @Override
-//    protected AggregationTimingProfileBreakdown createProfileBreakdown() {
-//        return new AggregationTimingProfileBreakdown();
-//    }
-//
-//    @Override
-//    protected TimingProfileResult createProfileResult(String type, String description, AggregationTimingProfileBreakdown breakdown, List<TimingProfileResult> childrenProfileResults) {
-//        return new TimingProfileResult(
-//            type,
-//            description,
-//            breakdown.toBreakdownMap(),
-//            breakdown.toDebugMap(),
-//            breakdown.toNodeTime(),
-//            childrenProfileResults
-//        );
-//    }
-
-=======
 public class InternalAggregationProfileTree extends AbstractInternalProfileTree<AggregationTimingProfileBreakdown, Aggregator> {
 
     @Override
-    protected AggregationTimingProfileBreakdown createProfileBreakdown() {
+    protected AggregationTimingProfileBreakdown createProfileBreakdown(Aggregator aggregator) {
         return new AggregationTimingProfileBreakdown();
     }
 
->>>>>>> 2f5b1f4b
     @Override
     protected String getTypeFromElement(Aggregator element) {
 
