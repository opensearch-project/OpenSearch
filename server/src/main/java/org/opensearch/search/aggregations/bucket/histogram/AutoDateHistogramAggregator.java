--- conflicted
+++ resolved
@@ -52,11 +52,7 @@
 import org.opensearch.search.aggregations.LeafBucketCollectorBase;
 import org.opensearch.search.aggregations.bucket.DeferableBucketAggregator;
 import org.opensearch.search.aggregations.bucket.DeferringBucketCollector;
-<<<<<<< HEAD
-import org.opensearch.search.aggregations.bucket.FilterRewriteHelper;
-=======
 import org.opensearch.search.aggregations.bucket.FastFilterRewriteHelper;
->>>>>>> 6cfefb72
 import org.opensearch.search.aggregations.bucket.MergingBucketsDeferringCollector;
 import org.opensearch.search.aggregations.bucket.histogram.AutoDateHistogramAggregationBuilder.RoundingInfo;
 import org.opensearch.search.aggregations.bucket.terms.LongKeyedBucketOrds;
@@ -160,27 +156,8 @@
         this.roundingPreparer = roundingPreparer;
         this.preparedRounding = prepareRounding(0);
 
-<<<<<<< HEAD
-        FilterRewriteHelper.ValueSourceContext dateHistogramSourceContext = new FilterRewriteHelper.ValueSourceContext(
-            valuesSourceConfig.missing() != null,
-            valuesSourceConfig.script() != null,
-            valuesSourceConfig.fieldType(),
-            -1
-        );
-        FilterRewriteHelper.FilterContext filterContext = FilterRewriteHelper.buildFastFilterContext(
-            parent(),
-            subAggregators.length,
-            context,
-            b -> getMinimumRounding(b[0], b[1]),
-            // Passing prepared rounding as supplier to ensure the correct prepared
-            // rounding is set as it is done during getMinimumRounding
-            () -> preparedRounding,
-            dateHistogramSourceContext,
-            fc -> FilterRewriteHelper.getAggregationBounds(context, fc.getFieldType().name())
-=======
         fastFilterContext = new FastFilterRewriteHelper.FastFilterContext(
             valuesSourceConfig.fieldType()
->>>>>>> 6cfefb72
         );
         fastFilterContext.setMissing(valuesSourceConfig.missing() != null);
         fastFilterContext.setHasScript(valuesSourceConfig.script() != null);
@@ -246,15 +223,9 @@
             return LeafBucketCollector.NO_OP_COLLECTOR;
         }
 
-<<<<<<< HEAD
-        boolean optimized = FilterRewriteHelper.tryFastFilterAggregation(ctx, filters, fieldType, (key, count) -> {
-            incrementBucketDocCount(FilterRewriteHelper.getBucketOrd(getBucketOrds().add(0, preparedRounding.round(key))), count);
-        }, Integer.MAX_VALUE);
-=======
         boolean optimized = FastFilterRewriteHelper.tryFastFilterAggregation(ctx, fastFilterContext, (key, count) -> {
             incrementBucketDocCount(FastFilterRewriteHelper.getBucketOrd(getBucketOrds().add(0, preparedRounding.round(key))), count);
         });
->>>>>>> 6cfefb72
         if (optimized) throw new CollectionTerminatedException();
 
         final SortedNumericDocValues values = valuesSource.longValues(ctx);
