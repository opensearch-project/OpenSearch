/*
 * SPDX-License-Identifier: Apache-2.0
 *
 * The OpenSearch Contributors require contributions made to
 * this file be licensed under the Apache-2.0 license or a
 * compatible open source license.
 */

/*
 * Licensed to Elasticsearch under one or more contributor
 * license agreements. See the NOTICE file distributed with
 * this work for additional information regarding copyright
 * ownership. Elasticsearch licenses this file to you under
 * the Apache License, Version 2.0 (the "License"); you may
 * not use this file except in compliance with the License.
 * You may obtain a copy of the License at
 *
 *    http://www.apache.org/licenses/LICENSE-2.0
 *
 * Unless required by applicable law or agreed to in writing,
 * software distributed under the License is distributed on an
 * "AS IS" BASIS, WITHOUT WARRANTIES OR CONDITIONS OF ANY
 * KIND, either express or implied.  See the License for the
 * specific language governing permissions and limitations
 * under the License.
 */

/*
 * Modifications Copyright OpenSearch Contributors. See
 * GitHub history for details.
 */

package org.opensearch.search.aggregations.pipeline;

<<<<<<< HEAD
import org.opensearch.common.io.stream.StreamInput;
import org.opensearch.common.io.stream.StreamOutput;
=======
>>>>>>> 28ba311a
import org.opensearch.script.Script;
import org.opensearch.search.DocValueFormat;
import org.opensearch.search.aggregations.InternalAggregation;
import org.opensearch.search.aggregations.InternalAggregations;
import org.opensearch.search.aggregations.InternalMultiBucketAggregation;
import org.opensearch.search.aggregations.bucket.MultiBucketsAggregation;
import org.opensearch.search.aggregations.bucket.histogram.HistogramFactory;

import java.util.ArrayList;
import java.util.HashMap;
import java.util.List;
import java.util.Map;
import java.util.stream.Collectors;
import java.util.stream.StreamSupport;

import static org.opensearch.search.aggregations.pipeline.BucketHelpers.resolveBucketValue;

/**
 * This pipeline aggregation gives the user the ability to script functions that "move" across a window
 * of data, instead of single data points.  It is the scripted version of MovingAvg pipeline agg.
 *
 * Through custom script contexts, we expose a number of convenience methods:
 *
 *  - max
 *  - min
 *  - sum
 *  - unweightedAvg
 *  - linearWeightedAvg
 *  - ewma
 *  - holt
 *  - holtWintersMovAvg
 *
 *  The user can also define any arbitrary logic via their own scripting, or combine with the above methods.
 *
 * @opensearch.internal
 */
public class MovFnPipelineAggregator extends PipelineAggregator {
    private final DocValueFormat formatter;
    private final BucketHelpers.GapPolicy gapPolicy;
    private final Script script;
    private final String bucketsPath;
    private final int window;
    private final int shift;

    MovFnPipelineAggregator(
        String name,
        String bucketsPath,
        Script script,
        int window,
        int shift,
        DocValueFormat formatter,
        BucketHelpers.GapPolicy gapPolicy,
        Map<String, Object> metadata
    ) {
        super(name, new String[] { bucketsPath }, metadata);
        this.bucketsPath = bucketsPath;
        this.script = script;
        this.formatter = formatter;
        this.gapPolicy = gapPolicy;
        this.window = window;
        this.shift = shift;
    }

<<<<<<< HEAD
    public MovFnPipelineAggregator(StreamInput in) throws IOException {
        super(in);
        script = new Script(in);
        formatter = in.readNamedWriteable(DocValueFormat.class);
        gapPolicy = BucketHelpers.GapPolicy.readFrom(in);
        bucketsPath = in.readString();
        window = in.readInt();
        shift = in.readInt();
    }

    @Override
    protected void doWriteTo(StreamOutput out) throws IOException {
        script.writeTo(out);
        out.writeNamedWriteable(formatter);
        gapPolicy.writeTo(out);
        out.writeString(bucketsPath);
        out.writeInt(window);
        out.writeInt(shift);
    }

    @Override
    public String getWriteableName() {
        return MovFnPipelineAggregationBuilder.NAME;
    }

=======
>>>>>>> 28ba311a
    @Override
    public InternalAggregation reduce(InternalAggregation aggregation, InternalAggregation.ReduceContext reduceContext) {
        InternalMultiBucketAggregation<
            ? extends InternalMultiBucketAggregation,
            ? extends InternalMultiBucketAggregation.InternalBucket> histo = (InternalMultiBucketAggregation<
                ? extends InternalMultiBucketAggregation,
                ? extends InternalMultiBucketAggregation.InternalBucket>) aggregation;
        List<? extends InternalMultiBucketAggregation.InternalBucket> buckets = histo.getBuckets();
        HistogramFactory factory = (HistogramFactory) histo;

        List<MultiBucketsAggregation.Bucket> newBuckets = new ArrayList<>();

        // Initialize the script
        MovingFunctionScript.Factory scriptFactory = reduceContext.scriptService().compile(script, MovingFunctionScript.CONTEXT);
        Map<String, Object> vars = new HashMap<>();
        if (script.getParams() != null) {
            vars.putAll(script.getParams());
        }

        MovingFunctionScript executableScript = scriptFactory.newInstance();

        List<Double> values = buckets.stream()
            .map(b -> resolveBucketValue(histo, b, bucketsPaths()[0], gapPolicy))
            .filter(v -> v != null && v.isNaN() == false)
            .collect(Collectors.toList());

        int index = 0;
        for (InternalMultiBucketAggregation.InternalBucket bucket : buckets) {
            Double thisBucketValue = resolveBucketValue(histo, bucket, bucketsPaths()[0], gapPolicy);

            // Default is to reuse existing bucket. Simplifies the rest of the logic,
            // since we only change newBucket if we can add to it
            MultiBucketsAggregation.Bucket newBucket = bucket;

            if (thisBucketValue != null && thisBucketValue.isNaN() == false) {

                // The custom context mandates that the script returns a double (not Double) so we
                // don't need null checks, etc.
                int fromIndex = clamp(index - window + shift, values);
                int toIndex = clamp(index + shift, values);
                double movavg = executableScript.execute(
                    vars,
                    values.subList(fromIndex, toIndex).stream().mapToDouble(Double::doubleValue).toArray()
                );

                List<InternalAggregation> aggs = StreamSupport.stream(bucket.getAggregations().spliterator(), false)
                    .map(InternalAggregation.class::cast)
                    .collect(Collectors.toList());
                aggs.add(new InternalSimpleValue(name(), movavg, formatter, metadata()));
                newBucket = factory.createBucket(factory.getKey(bucket), bucket.getDocCount(), InternalAggregations.from(aggs));
                index++;
            }
            newBuckets.add(newBucket);
        }

        return factory.createAggregation(newBuckets);
    }

    private int clamp(int index, List<Double> list) {
        if (index < 0) {
            return 0;
        }
        if (index > list.size()) {
            return list.size();
        }
        return index;
    }
}<|MERGE_RESOLUTION|>--- conflicted
+++ resolved
@@ -32,11 +32,6 @@
 
 package org.opensearch.search.aggregations.pipeline;
 
-<<<<<<< HEAD
-import org.opensearch.common.io.stream.StreamInput;
-import org.opensearch.common.io.stream.StreamOutput;
-=======
->>>>>>> 28ba311a
 import org.opensearch.script.Script;
 import org.opensearch.search.DocValueFormat;
 import org.opensearch.search.aggregations.InternalAggregation;
@@ -100,34 +95,6 @@
         this.shift = shift;
     }
 
-<<<<<<< HEAD
-    public MovFnPipelineAggregator(StreamInput in) throws IOException {
-        super(in);
-        script = new Script(in);
-        formatter = in.readNamedWriteable(DocValueFormat.class);
-        gapPolicy = BucketHelpers.GapPolicy.readFrom(in);
-        bucketsPath = in.readString();
-        window = in.readInt();
-        shift = in.readInt();
-    }
-
-    @Override
-    protected void doWriteTo(StreamOutput out) throws IOException {
-        script.writeTo(out);
-        out.writeNamedWriteable(formatter);
-        gapPolicy.writeTo(out);
-        out.writeString(bucketsPath);
-        out.writeInt(window);
-        out.writeInt(shift);
-    }
-
-    @Override
-    public String getWriteableName() {
-        return MovFnPipelineAggregationBuilder.NAME;
-    }
-
-=======
->>>>>>> 28ba311a
     @Override
     public InternalAggregation reduce(InternalAggregation aggregation, InternalAggregation.ReduceContext reduceContext) {
         InternalMultiBucketAggregation<
