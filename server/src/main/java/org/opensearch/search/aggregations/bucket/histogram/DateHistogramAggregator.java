--- conflicted
+++ resolved
@@ -62,10 +62,7 @@
 import org.opensearch.search.aggregations.StarTreePreComputeCollector;
 import org.opensearch.search.aggregations.bucket.BucketsAggregator;
 import org.opensearch.search.aggregations.bucket.HistogramSkiplistLeafCollector;
-<<<<<<< HEAD
-=======
 import org.opensearch.search.aggregations.bucket.filterrewrite.BFSCollector;
->>>>>>> eaf7e526
 import org.opensearch.search.aggregations.bucket.filterrewrite.DateHistogramAggregatorBridge;
 import org.opensearch.search.aggregations.bucket.filterrewrite.FilterRewriteOptimizationContext;
 import org.opensearch.search.aggregations.bucket.terms.LongKeyedBucketOrds;
@@ -249,14 +246,6 @@
 
         if (skipper != null && singleton != null) {
             // TODO: add hard bounds support
-<<<<<<< HEAD
-            // TODO: SkipListLeafCollector should be used if the getLeafCollector invocation is from
-            // filterRewriteOptimizationContext when parent != null. Removing the check to collect
-            // performance numbers for now
-            if (hardBounds == null) {
-                skipListCollectorsUsed++;
-                return new HistogramSkiplistLeafCollector(singleton, skipper, preparedRounding, bucketOrds, sub, this);
-=======
             // SkipListLeafCollector should be used if the getLeafCollector invocation is from
             // filterRewriteOptimizationContext when parent != null
             if (hardBounds == null) {
@@ -264,7 +253,6 @@
                     skipListCollectorsUsed++;
                     return new HistogramSkiplistLeafCollector(singleton, skipper, preparedRounding, bucketOrds, sub, this);
                 }
->>>>>>> eaf7e526
             }
         }
 
