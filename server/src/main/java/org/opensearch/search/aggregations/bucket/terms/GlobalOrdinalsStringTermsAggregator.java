--- conflicted
+++ resolved
@@ -108,7 +108,6 @@
     private final SetOnce<SortedSetDocValues> dvs = new SetOnce<>();
     protected int segmentsWithSingleValuedOrds = 0;
     protected int segmentsWithMultiValuedOrds = 0;
-<<<<<<< HEAD
     LongUnaryOperator globalOperator;
     private final ValuesSourceConfig config;
 
@@ -120,9 +119,7 @@
     public interface GlobalOrdLookupFunction {
         BytesRef apply(long ord) throws IOException;
     }
-=======
     protected CardinalityUpperBound cardinalityUpperBound;
->>>>>>> bfbd3c41
 
     public GlobalOrdinalsStringTermsAggregator(
         String name,
