--- conflicted
+++ resolved
@@ -75,8 +75,6 @@
 import org.opensearch.search.aggregations.support.ValuesSource;
 import org.opensearch.search.internal.SearchContext;
 import org.opensearch.search.startree.StarTreeQueryHelper;
-import org.opensearch.search.startree.StarTreeTraversalUtil;
-import org.opensearch.search.startree.filter.DimensionFilter;
 
 import java.io.IOException;
 import java.util.ArrayList;
@@ -384,17 +382,12 @@
                     long ord = globalOperator.applyAsLong(dimensionValue);
                     if (docCountsIterator.advanceExact(starTreeEntry)) {
                         long metricValue = docCountsIterator.nextValue();
-<<<<<<< HEAD
                         if (collectionStrategy instanceof RemapGlobalOrdsStarTree rangeSTGlobalOrds) {
                             rangeSTGlobalOrds.collectGlobalOrdsForStarTree(owningBucketOrd, starTreeEntry, ord, this, metricValue);
                         } else {
                             long bucketOrd = collectionStrategy.getOrAddBucketOrd(owningBucketOrd, ord);
                             collectStarTreeBucket(this, metricValue, bucketOrd, starTreeEntry);
                         }
-=======
-                        long bucketOrd = collectionStrategy.getOrAddBucketOrd(owningBucketOrd, ord);
-                        collectStarTreeBucket(this, metricValue, bucketOrd, starTreeEntry);
->>>>>>> e4170862
                     }
                 }
             }
