/*
 * SPDX-License-Identifier: Apache-2.0
 *
 * The OpenSearch Contributors require contributions made to
 * this file be licensed under the Apache-2.0 license or a
 * compatible open source license.
 */

/*
 * Licensed to Elasticsearch under one or more contributor
 * license agreements. See the NOTICE file distributed with
 * this work for additional information regarding copyright
 * ownership. Elasticsearch licenses this file to you under
 * the Apache License, Version 2.0 (the "License"); you may
 * not use this file except in compliance with the License.
 * You may obtain a copy of the License at
 *
 *    http://www.apache.org/licenses/LICENSE-2.0
 *
 * Unless required by applicable law or agreed to in writing,
 * software distributed under the License is distributed on an
 * "AS IS" BASIS, WITHOUT WARRANTIES OR CONDITIONS OF ANY
 * KIND, either express or implied.  See the License for the
 * specific language governing permissions and limitations
 * under the License.
 */
/*
 * Modifications Copyright OpenSearch Contributors. See
 * GitHub history for details.
 */

package org.opensearch.search.aggregations.metrics;

import org.apache.lucene.index.LeafReader;
import org.apache.lucene.index.LeafReaderContext;
import org.apache.lucene.index.PointValues;
import org.apache.lucene.search.CollectionTerminatedException;
import org.apache.lucene.search.DocIdStream;
import org.apache.lucene.search.ScoreMode;
import org.apache.lucene.util.Bits;
import org.apache.lucene.util.NumericUtils;
import org.opensearch.common.lease.Releasables;
import org.opensearch.common.util.BigArrays;
import org.opensearch.common.util.DoubleArray;
import org.opensearch.index.codec.composite.CompositeIndexFieldInfo;
import org.opensearch.index.compositeindex.datacube.MetricStat;
import org.opensearch.index.fielddata.NumericDoubleValues;
import org.opensearch.index.fielddata.SortedNumericDoubleValues;
import org.opensearch.search.DocValueFormat;
import org.opensearch.search.MultiValueMode;
import org.opensearch.search.aggregations.Aggregator;
import org.opensearch.search.aggregations.InternalAggregation;
import org.opensearch.search.aggregations.LeafBucketCollector;
import org.opensearch.search.aggregations.LeafBucketCollectorBase;
import org.opensearch.search.aggregations.StarTreeBucketCollector;
import org.opensearch.search.aggregations.StarTreePreComputeCollector;
import org.opensearch.search.aggregations.support.ValuesSource;
import org.opensearch.search.aggregations.support.ValuesSourceConfig;
import org.opensearch.search.internal.SearchContext;
import org.opensearch.search.startree.StarTreeQueryHelper;
import org.opensearch.search.streaming.Streamable;
import org.opensearch.search.streaming.StreamingCostMetrics;

import java.io.IOException;
import java.util.Arrays;
import java.util.Map;
import java.util.concurrent.atomic.AtomicReference;
import java.util.function.Function;

import static org.opensearch.search.startree.StarTreeQueryHelper.getSupportedStarTree;

/**
 * Aggregate all docs into a max value
 *
 * @opensearch.internal
 */
class MaxAggregator extends NumericMetricsAggregator.SingleValue implements StarTreePreComputeCollector, Streamable {

    final ValuesSource.Numeric valuesSource;
    final DocValueFormat formatter;

    final String pointField;
    final Function<byte[], Number> pointConverter;

    DoubleArray maxes;

    MaxAggregator(String name, ValuesSourceConfig config, SearchContext context, Aggregator parent, Map<String, Object> metadata)
        throws IOException {
        super(name, context, parent, metadata);
        // TODO stop expecting nulls here
        this.valuesSource = config.hasValues() ? (ValuesSource.Numeric) config.getValuesSource() : null;
        if (valuesSource != null) {
            maxes = context.bigArrays().newDoubleArray(1, false);
            maxes.fill(0, maxes.size(), Double.NEGATIVE_INFINITY);
        }
        this.formatter = config.format();
        this.pointConverter = pointReaderIfAvailable(config);
        if (pointConverter != null) {
            pointField = config.fieldContext().field();
        } else {
            pointField = null;
        }
    }

    @Override
    public ScoreMode scoreMode() {
        return valuesSource != null && valuesSource.needsScores() ? ScoreMode.COMPLETE : ScoreMode.COMPLETE_NO_SCORES;
    }

    @Override
    protected boolean tryPrecomputeAggregationForLeaf(LeafReaderContext ctx) throws IOException {
        if (valuesSource == null) {
            return false;
        }

        if (pointConverter != null) {
            Number segMax = findLeafMaxValue(ctx.reader(), pointField, pointConverter);
            if (segMax != null) {
                /*
                 * There is no parent aggregator (see {@link AggregatorBase#getPointReaderOrNull}
                 * so the ordinal for the bucket is always 0.
                 */
                assert maxes.size() == 1;
                double max = maxes.get(0);
                max = Math.max(max, segMax.doubleValue());
                maxes.set(0, max);
                // the maximum value has been extracted, we don't need to collect hits on this segment.
                return true;
            }
        }

        CompositeIndexFieldInfo supportedStarTree = getSupportedStarTree(this.context.getQueryShardContext());
        if (supportedStarTree != null) {
            if (parent != null && subAggregators.length == 0) {
                // If this a child aggregator, then the parent will trigger star-tree pre-computation.
                // Returning NO_OP_COLLECTOR explicitly because the getLeafCollector() are invoked starting from innermost aggregators
                return true;
            }
            precomputeLeafUsingStarTree(ctx, supportedStarTree);
            return true;
        }
        return false;
    }

    @Override
    public LeafBucketCollector getLeafCollector(LeafReaderContext ctx, final LeafBucketCollector sub) throws IOException {
        if (valuesSource == null) {
            if (parent != null) {
                return LeafBucketCollector.NO_OP_COLLECTOR;
            } else {
                // we have no parent and the values source is empty so we can skip collecting hits.
                throw new CollectionTerminatedException();
            }
        }

        final BigArrays bigArrays = context.bigArrays();
        final SortedNumericDoubleValues allValues = valuesSource.doubleValues(ctx);
        final NumericDoubleValues values = MultiValueMode.MAX.select(allValues);
        return new LeafBucketCollectorBase(sub, allValues) {
            int[] docBuffer = new int[1];

            @Override
            public void collect(int doc, long bucket) throws IOException {
                docBuffer[0] = doc;
                collect(docBuffer, bucket);
            }

            @Override
            public void collect(int[] docBuffer, long bucket) throws IOException {
                if (bucket >= maxes.size()) {
                    long from = maxes.size();
                    maxes = bigArrays.grow(maxes, bucket + 1);
                    maxes.fill(from, maxes.size(), Double.NEGATIVE_INFINITY);
                }

                double max = maxes.get(bucket);
                for (int doc : docBuffer) {
                    if (values.advanceExact(doc)) {
                        max = Math.max(max, values.doubleValue());
                    }
                }
                maxes.set(bucket, max);
            }
<<<<<<< HEAD
=======

            @Override
            public void collect(DocIdStream stream, long owningBucketOrd) throws IOException {
                super.collect(stream, owningBucketOrd);
            }
>>>>>>> 0ab21273
        };
    }

    private void precomputeLeafUsingStarTree(LeafReaderContext ctx, CompositeIndexFieldInfo starTree) throws IOException {
        AtomicReference<Double> max = new AtomicReference<>(maxes.get(0));
        StarTreeQueryHelper.precomputeLeafUsingStarTree(context, valuesSource, ctx, starTree, MetricStat.MAX.getTypeName(), value -> {
            max.set(Math.max(max.get(), (NumericUtils.sortableLongToDouble(value))));
        }, () -> maxes.set(0, max.get()));
    }

    @Override
    public double metric(long owningBucketOrd) {
        if (valuesSource == null || owningBucketOrd >= maxes.size()) {
            return Double.NEGATIVE_INFINITY;
        }
        return maxes.get(owningBucketOrd);
    }

    @Override
    public InternalAggregation buildAggregation(long bucket) {
        if (valuesSource == null || bucket >= maxes.size()) {
            return buildEmptyAggregation();
        }
        return new InternalMax(name, maxes.get(bucket), formatter, metadata());
    }

    @Override
    public InternalAggregation buildEmptyAggregation() {
        return new InternalMax(name, Double.NEGATIVE_INFINITY, formatter, metadata());
    }

    @Override
    public void doClose() {
        Releasables.close(maxes);
    }

    /**
     * Returns the maximum value indexed in the <code>fieldName</code> field or <code>null</code>
     * if the value cannot be inferred from the indexed {@link PointValues}.
     */
    static Number findLeafMaxValue(LeafReader reader, String fieldName, Function<byte[], Number> converter) throws IOException {
        final PointValues pointValues = reader.getPointValues(fieldName);
        if (pointValues == null) {
            return null;
        }
        final Bits liveDocs = reader.getLiveDocs();
        if (liveDocs == null) {
            return converter.apply(pointValues.getMaxPackedValue());
        }
        int numBytes = pointValues.getBytesPerDimension();
        final byte[] maxValue = pointValues.getMaxPackedValue();
        final byte[][] result = new byte[1][];
        pointValues.intersect(new PointValues.IntersectVisitor() {
            @Override
            public void visit(int docID) {
                throw new UnsupportedOperationException();
            }

            @Override
            public void visit(int docID, byte[] packedValue) {
                if (liveDocs.get(docID)) {
                    // we need to collect all values in this leaf (the sort is ascending) where
                    // the last live doc is guaranteed to contain the max value for the segment.
                    if (result[0] == null) {
                        result[0] = new byte[packedValue.length];
                    }
                    System.arraycopy(packedValue, 0, result[0], 0, packedValue.length);
                }
            }

            @Override
            public PointValues.Relation compare(byte[] minPackedValue, byte[] maxPackedValue) {
                if (Arrays.equals(maxValue, 0, numBytes, maxPackedValue, 0, numBytes)) {
                    // we only check leaves that contain the max value for the segment.
                    return PointValues.Relation.CELL_CROSSES_QUERY;
                } else {
                    return PointValues.Relation.CELL_OUTSIDE_QUERY;
                }
            }
        });
        return result[0] != null ? converter.apply(result[0]) : null;
    }

    /**
     * The parent aggregator invokes this method to get a StarTreeBucketCollector,
     * which exposes collectStarTreeEntry() to be evaluated on filtered star tree entries
     */
    public StarTreeBucketCollector getStarTreeBucketCollector(
        LeafReaderContext ctx,
        CompositeIndexFieldInfo starTree,
        StarTreeBucketCollector parentCollector
    ) throws IOException {
        return StarTreeQueryHelper.getStarTreeBucketMetricCollector(
            starTree,
            MetricStat.MAX.getTypeName(),
            valuesSource,
            parentCollector,
            (bucket) -> {
                long from = maxes.size();
                maxes = context.bigArrays().grow(maxes, bucket + 1);
                maxes.fill(from, maxes.size(), Double.NEGATIVE_INFINITY);
            },
            (bucket, metricValue) -> maxes.set(bucket, Math.max(maxes.get(bucket), (NumericUtils.sortableLongToDouble(metricValue))))
        );
    }

    @Override
    public void doReset() {
        maxes.fill(0, maxes.size(), Double.NEGATIVE_INFINITY);
    }

    @Override
    public StreamingCostMetrics getStreamingCostMetrics() {
        return new StreamingCostMetrics(true, 1, 1, 1, 1);
    }
}<|MERGE_RESOLUTION|>--- conflicted
+++ resolved
@@ -181,14 +181,11 @@
                 }
                 maxes.set(bucket, max);
             }
-<<<<<<< HEAD
-=======
 
             @Override
             public void collect(DocIdStream stream, long owningBucketOrd) throws IOException {
                 super.collect(stream, owningBucketOrd);
             }
->>>>>>> 0ab21273
         };
     }
 
