--- conflicted
+++ resolved
@@ -67,11 +67,8 @@
 import org.opensearch.search.internal.ContextIndexSearcher;
 import org.opensearch.search.internal.SearchContext;
 import org.opensearch.search.startree.StarTreeQueryHelper;
-<<<<<<< HEAD
-=======
-import org.opensearch.search.startree.StarTreeTraversalUtil;
+import org.opensearch.search.startree.filter.DimensionFilter;
 import org.opensearch.search.startree.filter.MatchAllFilter;
->>>>>>> 528e2b00
 
 import java.io.IOException;
 import java.math.BigInteger;
@@ -172,8 +169,8 @@
     }
 
     @Override
-    public List<String> getDimensionFilters() {
-        return StarTreeQueryHelper.collectDimensionFilters(fieldName, subAggregators);
+    public List<DimensionFilter> getDimensionFilters() {
+        return StarTreeQueryHelper.collectDimensionFilters(new MatchAllFilter(fieldName), subAggregators);
     }
 
     public StarTreeBucketCollector getStarTreeBucketCollector(
@@ -185,22 +182,9 @@
         SortedNumericStarTreeValuesIterator valuesIterator = (SortedNumericStarTreeValuesIterator) starTreeValues
             .getDimensionValuesIterator(fieldName);
         SortedNumericStarTreeValuesIterator docCountsIterator = StarTreeQueryHelper.getDocCountsIterator(starTreeValues, starTree);
-        List<String> dimensionsToMerge = getDimensionFilters();
         return new StarTreeBucketCollector(
             starTreeValues,
-<<<<<<< HEAD
-            StarTreeQueryHelper.getStarTreeResult(starTreeValues, parent, context, dimensionsToMerge)
-=======
-            StarTreeTraversalUtil.getStarTreeResult(
-                starTreeValues,
-                StarTreeQueryHelper.mergeDimensionFilterIfNotExists(
-                    context.getQueryShardContext().getStarTreeQueryContext().getBaseQueryStarTreeFilter(),
-                    fieldName,
-                    List.of(new MatchAllFilter(fieldName))
-                ),
-                context
-            )
->>>>>>> 528e2b00
+            StarTreeQueryHelper.getStarTreeResult(starTreeValues, parent, context, getDimensionFilters())
         ) {
             @Override
             public void setSubCollectors() throws IOException {
