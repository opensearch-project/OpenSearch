/*
 * SPDX-License-Identifier: Apache-2.0
 *
 * The OpenSearch Contributors require contributions made to
 * this file be licensed under the Apache-2.0 license or a
 * compatible open source license.
 */

package org.opensearch.search.aggregations.bucket.filterrewrite.rangecollector;

import org.apache.logging.log4j.LogManager;
import org.apache.logging.log4j.Logger;
import org.apache.lucene.index.LeafReaderContext;
import org.apache.lucene.search.DocIdSetIterator;
import org.apache.lucene.search.DocIdStreamHelper;
import org.apache.lucene.util.Bits;
import org.apache.lucene.util.FixedBitSet;
import org.opensearch.search.aggregations.BucketCollector;
import org.opensearch.search.aggregations.LeafBucketCollector;
import org.opensearch.search.aggregations.bucket.filterrewrite.BFSCollector;
import org.opensearch.search.aggregations.bucket.filterrewrite.FilterRewriteOptimizationContext;
import org.opensearch.search.aggregations.bucket.filterrewrite.Ranges;

import java.io.IOException;
import java.util.function.BiConsumer;
import java.util.function.Function;

/**
 * Range collector implementation that supports sub-aggregations by collecting doc IDs.
 */
public class SubAggRangeCollector extends SimpleRangeCollector {

    private static final Logger logger = LogManager.getLogger(SubAggRangeCollector.class);

    private final Function<Integer, Long> getBucketOrd;

    private final BucketCollector collectableSubAggregators;
    private final LeafReaderContext leafCtx;

    private final Bits liveDocs;
    private final FixedBitSet bitSet;

    public SubAggRangeCollector(
        Ranges ranges,
        BiConsumer<Integer, Integer> incrementRangeDocCount,
        int maxNumNonZeroRange,
        int activeIndex,
        FilterRewriteOptimizationContext.OptimizeResult result,
        Function<Integer, Long> getBucketOrd,
        FilterRewriteOptimizationContext.SubAggCollectorParam subAggCollectorParam
    ) {
        super(ranges, incrementRangeDocCount, maxNumNonZeroRange, activeIndex, result);
        this.getBucketOrd = getBucketOrd;
        this.collectableSubAggregators = subAggCollectorParam.collectableSubAggregators();
        this.leafCtx = subAggCollectorParam.leafCtx();
        this.liveDocs = leafCtx.reader().getLiveDocs();
<<<<<<< HEAD
        int numDocs = leafCtx.reader().maxDoc();
        bitSet = new FixedBitSet(numDocs);
=======
        bitSet = new FixedBitSet(leafCtx.reader().maxDoc());
>>>>>>> 97849272
    }

    @Override
    public boolean hasSubAgg() {
        return true;
    }

    private boolean isDocLive(int docId) {
        return liveDocs == null || liveDocs.get(docId);
    }

    @Override
    public void countNode(int count) {
        throw new UnsupportedOperationException("countNode should be unreachable");
    }

    @Override
    public void count() {
        throw new UnsupportedOperationException("countNode should be unreachable");
    }

    @Override
    public void collectDocId(int docId) {
        if (isDocLive(docId)) {
            counter++;
            bitSet.set(docId);
        }
    }

    @Override
    public void collectDocIdSet(DocIdSetIterator iter) throws IOException {
        // Explicitly OR iter intoBitSet to filter out deleted docs
        iter.nextDoc();
        for (int doc = iter.docID(); doc < DocIdSetIterator.NO_MORE_DOCS; doc = iter.nextDoc()) {
            if (isDocLive(doc)) {
                counter++;
                bitSet.set(doc);
            }
        }
    }

    @Override
    public void finalizePreviousRange() {
        super.finalizePreviousRange();

        long bucketOrd = getBucketOrd.apply(activeIndex);
        logger.trace("finalize range {} with bucket ordinal {}", activeIndex, bucketOrd);

        // trigger the sub agg collection for this range
        try {
            // build a new leaf collector for each bucket
<<<<<<< HEAD
            LeafBucketCollector sub = null;
            if (collectableSubAggregators instanceof BFSCollector bfsCollector) {
                sub = bfsCollector.getBFSLeafCollector(leafCtx);
            } else {
                sub = collectableSubAggregators.getLeafCollector(leafCtx);
            }
=======
            LeafBucketCollector sub = collectableSubAggregators.getLeafCollector(leafCtx);
>>>>>>> 97849272
            sub.collect(DocIdStreamHelper.getDocIdStream(bitSet), bucketOrd);
            logger.trace("collected sub aggregation for bucket {}", bucketOrd);
        } catch (IOException e) {
            throw new RuntimeException(e);
        }

        bitSet.clear();
    }
}<|MERGE_RESOLUTION|>--- conflicted
+++ resolved
@@ -54,12 +54,7 @@
         this.collectableSubAggregators = subAggCollectorParam.collectableSubAggregators();
         this.leafCtx = subAggCollectorParam.leafCtx();
         this.liveDocs = leafCtx.reader().getLiveDocs();
-<<<<<<< HEAD
-        int numDocs = leafCtx.reader().maxDoc();
-        bitSet = new FixedBitSet(numDocs);
-=======
         bitSet = new FixedBitSet(leafCtx.reader().maxDoc());
->>>>>>> 97849272
     }
 
     @Override
@@ -111,16 +106,12 @@
         // trigger the sub agg collection for this range
         try {
             // build a new leaf collector for each bucket
-<<<<<<< HEAD
             LeafBucketCollector sub = null;
             if (collectableSubAggregators instanceof BFSCollector bfsCollector) {
                 sub = bfsCollector.getBFSLeafCollector(leafCtx);
             } else {
                 sub = collectableSubAggregators.getLeafCollector(leafCtx);
             }
-=======
-            LeafBucketCollector sub = collectableSubAggregators.getLeafCollector(leafCtx);
->>>>>>> 97849272
             sub.collect(DocIdStreamHelper.getDocIdStream(bitSet), bucketOrd);
             logger.trace("collected sub aggregation for bucket {}", bucketOrd);
         } catch (IOException e) {
