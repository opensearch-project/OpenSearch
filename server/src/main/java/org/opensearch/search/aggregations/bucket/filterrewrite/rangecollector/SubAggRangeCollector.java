/*
 * SPDX-License-Identifier: Apache-2.0
 *
 * The OpenSearch Contributors require contributions made to
 * this file be licensed under the Apache-2.0 license or a
 * compatible open source license.
 */

package org.opensearch.search.aggregations.bucket.filterrewrite.rangecollector;

import org.apache.logging.log4j.LogManager;
import org.apache.logging.log4j.Logger;
import org.apache.lucene.index.LeafReaderContext;
import org.apache.lucene.search.DocIdSetIterator;
import org.apache.lucene.search.DocIdStreamHelper;
import org.apache.lucene.util.Bits;
import org.apache.lucene.util.FixedBitSet;
import org.opensearch.search.aggregations.BitSetDocIdStream;
import org.opensearch.search.aggregations.BucketCollector;
import org.opensearch.search.aggregations.LeafBucketCollector;
import org.opensearch.search.aggregations.bucket.filterrewrite.FilterRewriteOptimizationContext;
import org.opensearch.search.aggregations.bucket.filterrewrite.Ranges;

import java.io.IOException;
import java.util.function.BiConsumer;
import java.util.function.Function;

/**
 * Range collector implementation that supports sub-aggregations by collecting doc IDs.
 */
public class SubAggRangeCollector extends SimpleRangeCollector {

    private static final Logger logger = LogManager.getLogger(SubAggRangeCollector.class);

    private final Function<Integer, Long> getBucketOrd;

    private final BucketCollector collectableSubAggregators;
    private final LeafReaderContext leafCtx;

    private final Bits liveDocs;
    private final FixedBitSet bitSet;

    public SubAggRangeCollector(
        Ranges ranges,
        BiConsumer<Integer, Integer> incrementRangeDocCount,
        int maxNumNonZeroRange,
        int activeIndex,
        FilterRewriteOptimizationContext.OptimizeResult result,
        Function<Integer, Long> getBucketOrd,
        FilterRewriteOptimizationContext.SubAggCollectorParam subAggCollectorParam
    ) {
        super(ranges, incrementRangeDocCount, maxNumNonZeroRange, activeIndex, result);
        this.getBucketOrd = getBucketOrd;
        this.collectableSubAggregators = subAggCollectorParam.collectableSubAggregators();
        this.leafCtx = subAggCollectorParam.leafCtx();
        this.liveDocs = leafCtx.reader().getLiveDocs();
        bitSet = new FixedBitSet(leafCtx.reader().maxDoc());
    }

    @Override
    public boolean hasSubAgg() {
        return true;
    }

    private boolean isDocLive(int docId) {
        return liveDocs == null || liveDocs.get(docId);
    }

    @Override
    public void countNode(int count) {
        throw new UnsupportedOperationException("countNode should be unreachable");
    }

    @Override
    public void count() {
        throw new UnsupportedOperationException("countNode should be unreachable");
    }

    @Override
    public void collectDocId(int docId) {
        if (isDocLive(docId)) {
            counter++;
            bitSet.set(docId);
        }
    }

    @Override
    public void collectDocIdSet(DocIdSetIterator iter) throws IOException {
        // Explicitly OR iter intoBitSet to filter out deleted docs
        iter.nextDoc();
        for (int doc = iter.docID(); doc < DocIdSetIterator.NO_MORE_DOCS; doc = iter.nextDoc()) {
            if (isDocLive(doc)) {
                counter++;
                bitSet.set(doc);
            }
        }
    }

    @Override
    public void finalizePreviousRange() {
        super.finalizePreviousRange();

        long bucketOrd = getBucketOrd.apply(activeIndex);
        logger.trace("finalize range {} with bucket ordinal {}", activeIndex, bucketOrd);

        // trigger the sub agg collection for this range
        try {
            // build a new leaf collector for each bucket
            LeafBucketCollector sub = collectableSubAggregators.getLeafCollector(leafCtx);
<<<<<<< HEAD
            sub.collect(new BitSetDocIdStream(bitSet, 0), bucketOrd);
=======
            sub.collect(DocIdStreamHelper.getDocIdStream(bitSet), bucketOrd);
>>>>>>> 0ab21273
            logger.trace("collected sub aggregation for bucket {}", bucketOrd);
        } catch (IOException e) {
            throw new RuntimeException(e);
        }

        bitSet.clear();
    }
}<|MERGE_RESOLUTION|>--- conflicted
+++ resolved
@@ -107,11 +107,7 @@
         try {
             // build a new leaf collector for each bucket
             LeafBucketCollector sub = collectableSubAggregators.getLeafCollector(leafCtx);
-<<<<<<< HEAD
-            sub.collect(new BitSetDocIdStream(bitSet, 0), bucketOrd);
-=======
             sub.collect(DocIdStreamHelper.getDocIdStream(bitSet), bucketOrd);
->>>>>>> 0ab21273
             logger.trace("collected sub aggregation for bucket {}", bucketOrd);
         } catch (IOException e) {
             throw new RuntimeException(e);
