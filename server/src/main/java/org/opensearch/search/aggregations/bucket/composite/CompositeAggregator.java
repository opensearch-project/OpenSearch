/*
 * SPDX-License-Identifier: Apache-2.0
 *
 * The OpenSearch Contributors require contributions made to
 * this file be licensed under the Apache-2.0 license or a
 * compatible open source license.
 */

/*
 * Licensed to Elasticsearch under one or more contributor
 * license agreements. See the NOTICE file distributed with
 * this work for additional information regarding copyright
 * ownership. Elasticsearch licenses this file to you under
 * the Apache License, Version 2.0 (the "License"); you may
 * not use this file except in compliance with the License.
 * You may obtain a copy of the License at
 *
 *    http://www.apache.org/licenses/LICENSE-2.0
 *
 * Unless required by applicable law or agreed to in writing,
 * software distributed under the License is distributed on an
 * "AS IS" BASIS, WITHOUT WARRANTIES OR CONDITIONS OF ANY
 * KIND, either express or implied.  See the License for the
 * specific language governing permissions and limitations
 * under the License.
 */

/*
 * Modifications Copyright OpenSearch Contributors. See
 * GitHub history for details.
 */

package org.opensearch.search.aggregations.bucket.composite;

import org.apache.lucene.index.DocValues;
import org.apache.lucene.index.LeafReaderContext;
import org.apache.lucene.index.NumericDocValues;
import org.apache.lucene.index.SortedNumericDocValues;
import org.apache.lucene.index.SortedSetDocValues;
import org.apache.lucene.search.BooleanClause;
import org.apache.lucene.search.BooleanQuery;
import org.apache.lucene.search.CollectionTerminatedException;
import org.apache.lucene.search.DocIdSet;
import org.apache.lucene.search.DocIdSetIterator;
import org.apache.lucene.search.FieldComparator;
import org.apache.lucene.search.FieldDoc;
import org.apache.lucene.search.LeafFieldComparator;
import org.apache.lucene.search.Query;
import org.apache.lucene.search.ScoreMode;
import org.apache.lucene.search.Scorer;
import org.apache.lucene.search.Sort;
import org.apache.lucene.search.SortField;
import org.apache.lucene.search.SortedNumericSelector;
import org.apache.lucene.search.SortedNumericSortField;
import org.apache.lucene.search.Weight;
import org.apache.lucene.search.comparators.LongComparator;
import org.apache.lucene.util.Bits;
import org.apache.lucene.util.CollectionUtil;
import org.apache.lucene.util.RoaringDocIdSet;
import org.opensearch.common.Rounding;
import org.opensearch.common.lease.Releasables;
import org.opensearch.index.IndexSortConfig;
import org.opensearch.index.mapper.DateFieldMapper;
import org.opensearch.lucene.queries.SearchAfterSortedDocQuery;
import org.opensearch.search.DocValueFormat;
import org.opensearch.search.aggregations.Aggregator;
import org.opensearch.search.aggregations.AggregatorFactories;
import org.opensearch.search.aggregations.BucketCollector;
import org.opensearch.search.aggregations.CardinalityUpperBound;
import org.opensearch.search.aggregations.InternalAggregation;
import org.opensearch.search.aggregations.InternalAggregations;
import org.opensearch.search.aggregations.LeafBucketCollector;
import org.opensearch.search.aggregations.MultiBucketCollector;
import org.opensearch.search.aggregations.MultiBucketConsumerService;
import org.opensearch.search.aggregations.bucket.BucketsAggregator;
<<<<<<< HEAD
import org.opensearch.search.aggregations.bucket.FilterRewriteHelper;
=======
import org.opensearch.search.aggregations.bucket.FastFilterRewriteHelper;
>>>>>>> 6cfefb72
import org.opensearch.search.aggregations.bucket.missing.MissingOrder;
import org.opensearch.search.aggregations.bucket.terms.LongKeyedBucketOrds;
import org.opensearch.search.internal.SearchContext;
import org.opensearch.search.searchafter.SearchAfterBuilder;
import org.opensearch.search.sort.SortAndFormats;

import java.io.IOException;
import java.util.ArrayList;
import java.util.Arrays;
import java.util.Collections;
import java.util.HashMap;
import java.util.List;
import java.util.Map;
import java.util.function.LongUnaryOperator;
import java.util.stream.Collectors;

import static org.opensearch.search.aggregations.MultiBucketConsumerService.MAX_BUCKET_SETTING;

/**
 * Main aggregator that aggregates docs from mulitple aggregations
 *
 * @opensearch.internal
 */
final class CompositeAggregator extends BucketsAggregator {
    private final int size;
    private final List<String> sourceNames;
    private final int[] reverseMuls;
    private final MissingOrder[] missingOrders;
    private final List<DocValueFormat> formats;
    private final CompositeKey rawAfterKey;

    private final CompositeValuesSourceConfig[] sourceConfigs;
    private final SingleDimensionValuesSource<?>[] sources;
    private final CompositeValuesCollectorQueue queue;

    private final List<Entry> entries = new ArrayList<>();
    private LeafReaderContext currentLeaf;
    private RoaringDocIdSet.Builder docIdSetBuilder;
    private BucketCollector deferredCollectors;

    private boolean earlyTerminated;

<<<<<<< HEAD
    private Weight[] filters = null;
    private LongKeyedBucketOrds bucketOrds = null;
    private DateFieldMapper.DateFieldType fieldType = null;
    private Rounding.Prepared preparedRounding = null;
=======
    private LongKeyedBucketOrds bucketOrds = null;
    private Rounding.Prepared preparedRounding = null;
    private FastFilterRewriteHelper.FastFilterContext fastFilterContext = null;
>>>>>>> 6cfefb72

    CompositeAggregator(
        String name,
        AggregatorFactories factories,
        SearchContext context,
        Aggregator parent,
        Map<String, Object> metadata,
        int size,
        CompositeValuesSourceConfig[] sourceConfigs,
        CompositeKey rawAfterKey
    ) throws IOException {
        super(name, factories, context, parent, CardinalityUpperBound.MANY, metadata);
        this.size = size;
        this.sourceNames = Arrays.stream(sourceConfigs).map(CompositeValuesSourceConfig::name).collect(Collectors.toList());
        this.reverseMuls = Arrays.stream(sourceConfigs).mapToInt(CompositeValuesSourceConfig::reverseMul).toArray();
        this.missingOrders = Arrays.stream(sourceConfigs).map(CompositeValuesSourceConfig::missingOrder).toArray(MissingOrder[]::new);
        this.formats = Arrays.stream(sourceConfigs).map(CompositeValuesSourceConfig::format).collect(Collectors.toList());
        this.sources = new SingleDimensionValuesSource[sourceConfigs.length];
        // check that the provided size is not greater than the search.max_buckets setting
        int bucketLimit = context.aggregations().multiBucketConsumer().getLimit();
        if (size > bucketLimit) {
            throw new MultiBucketConsumerService.TooManyBucketsException(
                "Trying to create too many buckets. Must be less than or equal"
                    + " to: ["
                    + bucketLimit
                    + "] but was ["
                    + size
                    + "]. This limit can be set by changing the ["
                    + MAX_BUCKET_SETTING.getKey()
                    + "] cluster level setting.",
                bucketLimit
            );
        }
        this.sourceConfigs = sourceConfigs;
        for (int i = 0; i < sourceConfigs.length; i++) {
            this.sources[i] = sourceConfigs[i].createValuesSource(
                context.bigArrays(),
                context.searcher().getIndexReader(),
                size,
                this::addRequestCircuitBreakerBytes
            );
        }
        this.queue = new CompositeValuesCollectorQueue(context.bigArrays(), sources, size, rawAfterKey);
        this.rawAfterKey = rawAfterKey;

        // Try fast filter optimization when the only source is date histogram
        if (sourceConfigs.length == 1 && sourceConfigs[0].valuesSource() instanceof RoundingValuesSource) {
            RoundingValuesSource dateHistogramSource = (RoundingValuesSource) sourceConfigs[0].valuesSource();
            bucketOrds = LongKeyedBucketOrds.build(context.bigArrays(), CardinalityUpperBound.ONE);
            preparedRounding = dateHistogramSource.getPreparedRounding();
<<<<<<< HEAD
            long afterValue = 0;
            if (rawAfterKey != null) {
                assert rawAfterKey.size() == 1 && formats.size() == 1;
                afterValue = formats.get(0).parseLong(rawAfterKey.get(0).toString(), false, () -> {
                    throw new IllegalArgumentException("now() is not supported in [after] key");
                });
            }
            FilterRewriteHelper.ValueSourceContext dateHistogramSourceContext = new FilterRewriteHelper.ValueSourceContext(
                sourceConfigs[0].missingBucket(),
                sourceConfigs[0].hasScript(),
                sourceConfigs[0].fieldType(),
                afterValue
            );
            FilterRewriteHelper.FilterContext filterContext = FilterRewriteHelper.buildFastFilterContext(
                parent,
                subAggregators.length,
                context,
                x -> dateHistogramSource.getRounding(),
                () -> preparedRounding,
                dateHistogramSourceContext,
                fc -> FilterRewriteHelper.getAggregationBounds(context, fc.getFieldType().name())
            );
            if (filterContext != null) {
                fieldType = filterContext.fieldType;
                filters = filterContext.filters;
            } else {
                filters = null;
                fieldType = null;
=======
            fastFilterContext = new FastFilterRewriteHelper.FastFilterContext(
                sourceConfigs[0].fieldType()
            );
            fastFilterContext.setMissing(sourceConfigs[0].missingBucket());
            fastFilterContext.setHasScript(sourceConfigs[0].hasScript());
            if (rawAfterKey != null) {
                assert rawAfterKey.size() == 1 && formats.size() == 1;
                long afterValue = formats.get(0).parseLong(rawAfterKey.get(0).toString(), false, () -> {
                    throw new IllegalArgumentException("now() is not supported in [after] key");
                });
                fastFilterContext.setAfterKey(afterValue);
            }
            if (fastFilterContext.isRewriteable(parent, subAggregators.length)) {
                fastFilterContext.setSize(size);
                FastFilterRewriteHelper.buildFastFilter(
                    context,
                    fc -> FastFilterRewriteHelper.getAggregationBounds(context, fc.getFieldType().name()), x -> dateHistogramSource.getRounding(),
                    () -> preparedRounding,
                    fastFilterContext
                );
>>>>>>> 6cfefb72
            }
        }
    }

    @Override
    protected void doClose() {
        try {
            Releasables.close(queue);
            Releasables.close(bucketOrds);
        } finally {
            Releasables.close(sources);
        }
    }

    @Override
    protected void doPreCollection() throws IOException {
        List<BucketCollector> collectors = Arrays.asList(subAggregators);
        deferredCollectors = MultiBucketCollector.wrap(collectors);
        collectableSubAggregators = BucketCollector.NO_OP_COLLECTOR;
    }

    @Override
    protected void doPostCollection() throws IOException {
        finishLeaf();
    }

    @Override
    public InternalAggregation[] buildAggregations(long[] owningBucketOrds) throws IOException {
        // Composite aggregator must be at the top of the aggregation tree
        assert owningBucketOrds.length == 1 && owningBucketOrds[0] == 0L;
        if (deferredCollectors != NO_OP_COLLECTOR) {
            // Replay all documents that contain at least one top bucket (collected during the first pass).
            runDeferredCollections();
        }

        int num = Math.min(size, queue.size());
        InternalComposite.InternalBucket[] buckets = new InternalComposite.InternalBucket[num];

        long[] bucketOrdsToCollect = new long[queue.size()];
        for (int i = 0; i < queue.size(); i++) {
            bucketOrdsToCollect[i] = i;
        }
        InternalAggregations[] subAggsForBuckets = buildSubAggsForBuckets(bucketOrdsToCollect);

        while (queue.size() > 0) {
            int slot = queue.pop();
            CompositeKey key = queue.toCompositeKey(slot);
            InternalAggregations aggs = subAggsForBuckets[slot];
            long docCount = queue.getDocCount(slot);
            buckets[queue.size()] = new InternalComposite.InternalBucket(
                sourceNames,
                formats,
                key,
                reverseMuls,
                missingOrders,
                docCount,
                aggs
            );
        }

        // Build results from fast filters optimization
        if (bucketOrds != null) {
            Map<CompositeKey, InternalComposite.InternalBucket> bucketMap = new HashMap<>();
            for (InternalComposite.InternalBucket internalBucket : buckets) {
                bucketMap.put(internalBucket.getRawKey(), internalBucket);
            }

            LongKeyedBucketOrds.BucketOrdsEnum ordsEnum = bucketOrds.ordsEnum(0);
            while (ordsEnum.next()) {
                Long bucketValue = ordsEnum.value();
                CompositeKey key = new CompositeKey(bucketValue);
                if (bucketMap.containsKey(key)) {
                    long docCount = bucketDocCount(ordsEnum.ord()) + bucketMap.get(key).getDocCount();
                    bucketMap.get(key).setDocCount(docCount);
                } else {
                    InternalComposite.InternalBucket bucket = new InternalComposite.InternalBucket(
                        sourceNames,
                        formats,
                        key,
                        reverseMuls,
                        missingOrders,
                        bucketDocCount(ordsEnum.ord()),
                        buildEmptySubAggregations()
                    );
                    bucketMap.put(key, bucket);
                }
            }

            List<InternalComposite.InternalBucket> bucketList = new ArrayList<>(bucketMap.values());
            CollectionUtil.introSort(bucketList, InternalComposite.InternalBucket::compareKey);
            buckets = bucketList.subList(0, Math.min(size, bucketList.size())).toArray(InternalComposite.InternalBucket[]::new);
            num = buckets.length;
        }

        CompositeKey lastBucket = num > 0 ? buckets[num - 1].getRawKey() : null;
        return new InternalAggregation[] {
            new InternalComposite(
                name,
                size,
                sourceNames,
                formats,
                Arrays.asList(buckets),
                lastBucket,
                reverseMuls,
                missingOrders,
                earlyTerminated,
                metadata()
            ) };
    }

    @Override
    public InternalAggregation buildEmptyAggregation() {
        return new InternalComposite(
            name,
            size,
            sourceNames,
            formats,
            Collections.emptyList(),
            null,
            reverseMuls,
            missingOrders,
            false,
            metadata()
        );
    }

    private void finishLeaf() {
        if (currentLeaf != null) {
            DocIdSet docIdSet = docIdSetBuilder.build();
            entries.add(new Entry(currentLeaf, docIdSet));
            currentLeaf = null;
            docIdSetBuilder = null;
        }
    }

    /** Return true if the provided field may have multiple values per document in the leaf **/
    private boolean isMaybeMultivalued(LeafReaderContext context, SortField sortField) throws IOException {
        SortField.Type type = IndexSortConfig.getSortFieldType(sortField);
        switch (type) {
            case STRING:
                final SortedSetDocValues v1 = context.reader().getSortedSetDocValues(sortField.getField());
                return v1 != null && DocValues.unwrapSingleton(v1) == null;

            case DOUBLE:
            case FLOAT:
            case LONG:
            case INT:
                final SortedNumericDocValues v2 = context.reader().getSortedNumericDocValues(sortField.getField());
                return v2 != null && DocValues.unwrapSingleton(v2) == null;

            default:
                // we have no clue whether the field is multi-valued or not so we assume it is.
                return true;
        }
    }

    /**
     * Returns the {@link Sort} prefix that is eligible to index sort
     * optimization and null if index sort is not applicable.
     */
    private Sort buildIndexSortPrefix(LeafReaderContext context) throws IOException {
        Sort indexSort = context.reader().getMetaData().getSort();
        if (indexSort == null) {
            return null;
        }
        List<SortField> sortFields = new ArrayList<>();
        int end = Math.min(indexSort.getSort().length, sourceConfigs.length);
        for (int i = 0; i < end; i++) {
            CompositeValuesSourceConfig sourceConfig = sourceConfigs[i];
            SingleDimensionValuesSource<?> source = sources[i];
            SortField indexSortField = indexSort.getSort()[i];
            if (source.fieldType == null
                // TODO: can we handle missing bucket when using index sort optimization ?
                || source.missingBucket
                || indexSortField.getField().equals(source.fieldType.name()) == false
                || isMaybeMultivalued(context, indexSortField)
                || sourceConfig.hasScript()) {
                break;
            }

            if (indexSortField.getReverse() != (source.reverseMul == -1)) {
                if (i == 0) {
                    // the leading index sort matches the leading source field, but the order is reversed,
                    // so we don't check the other sources.
                    return new Sort(indexSortField);
                }
                break;
            }
            sortFields.add(indexSortField);
            if (sourceConfig.valuesSource() instanceof RoundingValuesSource) {
                // the rounding "squashes" many values together, that breaks the ordering of sub-values,
                // so we ignore the subsequent sources even if they match the index sort.
                break;
            }
        }
        return sortFields.isEmpty() ? null : new Sort(sortFields.toArray(new SortField[0]));
    }

    /**
     * Return the number of leading sources that match the index sort.
     *
     * @param indexSortPrefix The index sort prefix that matches the sources
     * @return The length of the index sort prefix if the sort order matches
     *         or -1 if the leading index sort is in the reverse order of the
     *         leading source. A value of 0 indicates that the index sort is
     *         not applicable.
     */
    private int computeSortPrefixLen(Sort indexSortPrefix) {
        if (indexSortPrefix == null) {
            return 0;
        }
        if (indexSortPrefix.getSort()[0].getReverse() != (sources[0].reverseMul == -1)) {
            assert indexSortPrefix.getSort().length == 1;
            return -1;
        } else {
            return indexSortPrefix.getSort().length;
        }
    }

    /**
     * Rewrites the provided {@link Sort} to apply rounding on {@link SortField} that target
     * {@link RoundingValuesSource}.
     */
    private Sort applySortFieldRounding(Sort sort) {
        SortField[] sortFields = new SortField[sort.getSort().length];
        for (int i = 0; i < sort.getSort().length; i++) {
            if (sourceConfigs[i].valuesSource() instanceof RoundingValuesSource) {
                LongUnaryOperator round = ((RoundingValuesSource) sourceConfigs[i].valuesSource())::round;
                final SortedNumericSortField delegate = (SortedNumericSortField) sort.getSort()[i];
                sortFields[i] = new SortedNumericSortField(delegate.getField(), delegate.getNumericType(), delegate.getReverse()) {
                    @Override
                    public boolean equals(Object obj) {
                        return delegate.equals(obj);
                    }

                    @Override
                    public int hashCode() {
                        return delegate.hashCode();
                    }

                    @Override
                    public FieldComparator<?> getComparator(int numHits, boolean enableSkipping) {
                        return new LongComparator(1, delegate.getField(), (Long) missingValue, delegate.getReverse(), false) {
                            @Override
                            public LeafFieldComparator getLeafComparator(LeafReaderContext context) throws IOException {
                                return new LongLeafComparator(context) {
                                    @Override
                                    protected NumericDocValues getNumericDocValues(LeafReaderContext context, String field)
                                        throws IOException {
                                        NumericDocValues dvs = SortedNumericSelector.wrap(
                                            DocValues.getSortedNumeric(context.reader(), field),
                                            delegate.getSelector(),
                                            delegate.getNumericType()
                                        );
                                        return new NumericDocValues() {
                                            @Override
                                            public long longValue() throws IOException {
                                                return round.applyAsLong(dvs.longValue());
                                            }

                                            @Override
                                            public boolean advanceExact(int target) throws IOException {
                                                return dvs.advanceExact(target);
                                            }

                                            @Override
                                            public int docID() {
                                                return dvs.docID();
                                            }

                                            @Override
                                            public int nextDoc() throws IOException {
                                                return dvs.nextDoc();
                                            }

                                            @Override
                                            public int advance(int target) throws IOException {
                                                return dvs.advance(target);
                                            }

                                            @Override
                                            public long cost() {
                                                return dvs.cost();
                                            }
                                        };
                                    }
                                };
                            }
                        };
                    }
                };
            } else {
                sortFields[i] = sort.getSort()[i];
            }
        }
        return new Sort(sortFields);
    }

    private void processLeafFromQuery(LeafReaderContext ctx, Sort indexSortPrefix) throws IOException {
        DocValueFormat[] formats = new DocValueFormat[indexSortPrefix.getSort().length];
        for (int i = 0; i < formats.length; i++) {
            formats[i] = sources[i].format;
        }
        FieldDoc fieldDoc = SearchAfterBuilder.buildFieldDoc(
            new SortAndFormats(indexSortPrefix, formats),
            Arrays.copyOfRange(rawAfterKey.values(), 0, formats.length)
        );
        if (indexSortPrefix.getSort().length < sources.length) {
            // include all docs that belong to the partial bucket
            fieldDoc.doc = -1;
        }
        BooleanQuery newQuery = new BooleanQuery.Builder().add(context.query(), BooleanClause.Occur.MUST)
            .add(new SearchAfterSortedDocQuery(applySortFieldRounding(indexSortPrefix), fieldDoc), BooleanClause.Occur.FILTER)
            .build();
        Weight weight = context.searcher().createWeight(context.searcher().rewrite(newQuery), ScoreMode.COMPLETE_NO_SCORES, 1f);
        Scorer scorer = weight.scorer(ctx);
        if (scorer != null) {
            DocIdSetIterator docIt = scorer.iterator();
            final LeafBucketCollector inner = queue.getLeafCollector(
                ctx,
                getFirstPassCollector(docIdSetBuilder, indexSortPrefix.getSort().length)
            );
            inner.setScorer(scorer);
            final Bits liveDocs = ctx.reader().getLiveDocs();
            while (docIt.nextDoc() != DocIdSetIterator.NO_MORE_DOCS) {
                if (liveDocs == null || liveDocs.get(docIt.docID())) {
                    inner.collect(docIt.docID());
                }
            }
        }
    }

    @Override
    protected LeafBucketCollector getLeafCollector(LeafReaderContext ctx, LeafBucketCollector sub) throws IOException {
<<<<<<< HEAD
        boolean optimized = FilterRewriteHelper.tryFastFilterAggregation(ctx, filters, fieldType, (key, count) -> {
            incrementBucketDocCount(FilterRewriteHelper.getBucketOrd(bucketOrds.add(0, preparedRounding.round(key))), count);
        }, size);
=======
        boolean optimized = FastFilterRewriteHelper.tryFastFilterAggregation(ctx, fastFilterContext, (key, count) -> {
            incrementBucketDocCount(FastFilterRewriteHelper.
                getBucketOrd(bucketOrds.add(0, preparedRounding.round(key))), count);
        });
>>>>>>> 6cfefb72
        if (optimized) throw new CollectionTerminatedException();

        finishLeaf();

        boolean fillDocIdSet = deferredCollectors != NO_OP_COLLECTOR;

        Sort indexSortPrefix = buildIndexSortPrefix(ctx);
        int sortPrefixLen = computeSortPrefixLen(indexSortPrefix);

        SortedDocsProducer sortedDocsProducer = sortPrefixLen == 0
            ? sources[0].createSortedDocsProducerOrNull(ctx.reader(), context.query())
            : null;
        if (sortedDocsProducer != null) {
            // Visit documents sorted by the leading source of the composite definition and terminates
            // when the leading source value is guaranteed to be greater than the lowest composite bucket
            // in the queue.
            DocIdSet docIdSet = sortedDocsProducer.processLeaf(context.query(), queue, ctx, fillDocIdSet);
            if (fillDocIdSet) {
                entries.add(new Entry(ctx, docIdSet));
            }
            // We can bypass search entirely for this segment, the processing is done in the previous call.
            // Throwing this exception will terminate the execution of the search for this root aggregation,
            // see {@link MultiCollector} for more details on how we handle early termination in aggregations.
            earlyTerminated = true;
            throw new CollectionTerminatedException();
        } else {
            if (fillDocIdSet) {
                currentLeaf = ctx;
                docIdSetBuilder = new RoaringDocIdSet.Builder(ctx.reader().maxDoc());
            }
            if (rawAfterKey != null && sortPrefixLen > 0) {
                // We have an after key and index sort is applicable, so we jump directly to the doc
                // after the index sort prefix using the rawAfterKey and we start collecting
                // documents from there.
                assert indexSortPrefix != null;
                processLeafFromQuery(ctx, indexSortPrefix);
                throw new CollectionTerminatedException();
            } else {
                final LeafBucketCollector inner = queue.getLeafCollector(ctx, getFirstPassCollector(docIdSetBuilder, sortPrefixLen));
                return new LeafBucketCollector() {
                    @Override
                    public void collect(int doc, long zeroBucket) throws IOException {
                        assert zeroBucket == 0L;
                        inner.collect(doc);
                    }
                };
            }
        }
    }

    /**
     * The first pass selects the top composite buckets from all matching documents.
     */
    private LeafBucketCollector getFirstPassCollector(RoaringDocIdSet.Builder builder, int indexSortPrefix) {
        return new LeafBucketCollector() {
            int lastDoc = -1;

            @Override
            public void collect(int doc, long bucket) throws IOException {
                try {
                    long docCount = docCountProvider.getDocCount(doc);
                    if (queue.addIfCompetitive(indexSortPrefix, docCount)) {
                        // one doc may contain multiple values, we iterate over and collect one by one
                        // so the same doc can appear multiple times here
                        if (builder != null && lastDoc != doc) {
                            builder.add(doc);
                            lastDoc = doc;
                        }
                    }
                } catch (CollectionTerminatedException exc) {
                    earlyTerminated = true;
                    throw exc;
                }
            }
        };
    }

    /**
     * Replay the documents that might contain a top bucket and pass top buckets to
     * the {@link #deferredCollectors}.
     */
    private void runDeferredCollections() throws IOException {
        final boolean needsScores = scoreMode().needsScores();
        Weight weight = null;
        if (needsScores) {
            Query query = context.query();
            weight = context.searcher().createWeight(context.searcher().rewrite(query), ScoreMode.COMPLETE, 1f);
        }
        deferredCollectors.preCollection();
        for (Entry entry : entries) {
            DocIdSetIterator docIdSetIterator = entry.docIdSet.iterator();
            if (docIdSetIterator == null) {
                continue;
            }
            final LeafBucketCollector subCollector = deferredCollectors.getLeafCollector(entry.context);
            final LeafBucketCollector collector = queue.getLeafCollector(entry.context, getSecondPassCollector(subCollector));
            DocIdSetIterator scorerIt = null;
            if (needsScores) {
                Scorer scorer = weight.scorer(entry.context);
                if (scorer != null) {
                    scorerIt = scorer.iterator();
                    subCollector.setScorer(scorer);
                }
            }
            int docID;
            while ((docID = docIdSetIterator.nextDoc()) != DocIdSetIterator.NO_MORE_DOCS) {
                if (needsScores) {
                    assert scorerIt != null && scorerIt.docID() < docID;
                    scorerIt.advance(docID);
                    // aggregations should only be replayed on matching documents
                    assert scorerIt.docID() == docID;
                }
                collector.collect(docID);
            }
        }
        deferredCollectors.postCollection();
    }

    /**
     * Replay the top buckets from the matching documents.
     */
    private LeafBucketCollector getSecondPassCollector(LeafBucketCollector subCollector) {
        return new LeafBucketCollector() {
            @Override
            public void collect(int doc, long zeroBucket) throws IOException {
                assert zeroBucket == 0;
                Integer slot = queue.getCurrentSlot();
                if (slot != null) {
                    // The candidate key is a top bucket.
                    // We can defer the collection of this document/bucket to the sub collector
                    subCollector.collect(doc, slot);
                }
            }
        };
    }

    /**
     * An entry in the composite aggregator
     *
     * @opensearch.internal
     */
    private static class Entry {
        final LeafReaderContext context;
        final DocIdSet docIdSet;

        Entry(LeafReaderContext context, DocIdSet docIdSet) {
            this.context = context;
            this.docIdSet = docIdSet;
        }
    }
}<|MERGE_RESOLUTION|>--- conflicted
+++ resolved
@@ -60,7 +60,6 @@
 import org.opensearch.common.Rounding;
 import org.opensearch.common.lease.Releasables;
 import org.opensearch.index.IndexSortConfig;
-import org.opensearch.index.mapper.DateFieldMapper;
 import org.opensearch.lucene.queries.SearchAfterSortedDocQuery;
 import org.opensearch.search.DocValueFormat;
 import org.opensearch.search.aggregations.Aggregator;
@@ -73,11 +72,7 @@
 import org.opensearch.search.aggregations.MultiBucketCollector;
 import org.opensearch.search.aggregations.MultiBucketConsumerService;
 import org.opensearch.search.aggregations.bucket.BucketsAggregator;
-<<<<<<< HEAD
-import org.opensearch.search.aggregations.bucket.FilterRewriteHelper;
-=======
 import org.opensearch.search.aggregations.bucket.FastFilterRewriteHelper;
->>>>>>> 6cfefb72
 import org.opensearch.search.aggregations.bucket.missing.MissingOrder;
 import org.opensearch.search.aggregations.bucket.terms.LongKeyedBucketOrds;
 import org.opensearch.search.internal.SearchContext;
@@ -120,16 +115,9 @@
 
     private boolean earlyTerminated;
 
-<<<<<<< HEAD
-    private Weight[] filters = null;
-    private LongKeyedBucketOrds bucketOrds = null;
-    private DateFieldMapper.DateFieldType fieldType = null;
-    private Rounding.Prepared preparedRounding = null;
-=======
     private LongKeyedBucketOrds bucketOrds = null;
     private Rounding.Prepared preparedRounding = null;
     private FastFilterRewriteHelper.FastFilterContext fastFilterContext = null;
->>>>>>> 6cfefb72
 
     CompositeAggregator(
         String name,
@@ -180,36 +168,6 @@
             RoundingValuesSource dateHistogramSource = (RoundingValuesSource) sourceConfigs[0].valuesSource();
             bucketOrds = LongKeyedBucketOrds.build(context.bigArrays(), CardinalityUpperBound.ONE);
             preparedRounding = dateHistogramSource.getPreparedRounding();
-<<<<<<< HEAD
-            long afterValue = 0;
-            if (rawAfterKey != null) {
-                assert rawAfterKey.size() == 1 && formats.size() == 1;
-                afterValue = formats.get(0).parseLong(rawAfterKey.get(0).toString(), false, () -> {
-                    throw new IllegalArgumentException("now() is not supported in [after] key");
-                });
-            }
-            FilterRewriteHelper.ValueSourceContext dateHistogramSourceContext = new FilterRewriteHelper.ValueSourceContext(
-                sourceConfigs[0].missingBucket(),
-                sourceConfigs[0].hasScript(),
-                sourceConfigs[0].fieldType(),
-                afterValue
-            );
-            FilterRewriteHelper.FilterContext filterContext = FilterRewriteHelper.buildFastFilterContext(
-                parent,
-                subAggregators.length,
-                context,
-                x -> dateHistogramSource.getRounding(),
-                () -> preparedRounding,
-                dateHistogramSourceContext,
-                fc -> FilterRewriteHelper.getAggregationBounds(context, fc.getFieldType().name())
-            );
-            if (filterContext != null) {
-                fieldType = filterContext.fieldType;
-                filters = filterContext.filters;
-            } else {
-                filters = null;
-                fieldType = null;
-=======
             fastFilterContext = new FastFilterRewriteHelper.FastFilterContext(
                 sourceConfigs[0].fieldType()
             );
@@ -230,7 +188,6 @@
                     () -> preparedRounding,
                     fastFilterContext
                 );
->>>>>>> 6cfefb72
             }
         }
     }
@@ -565,16 +522,10 @@
 
     @Override
     protected LeafBucketCollector getLeafCollector(LeafReaderContext ctx, LeafBucketCollector sub) throws IOException {
-<<<<<<< HEAD
-        boolean optimized = FilterRewriteHelper.tryFastFilterAggregation(ctx, filters, fieldType, (key, count) -> {
-            incrementBucketDocCount(FilterRewriteHelper.getBucketOrd(bucketOrds.add(0, preparedRounding.round(key))), count);
-        }, size);
-=======
         boolean optimized = FastFilterRewriteHelper.tryFastFilterAggregation(ctx, fastFilterContext, (key, count) -> {
             incrementBucketDocCount(FastFilterRewriteHelper.
                 getBucketOrd(bucketOrds.add(0, preparedRounding.round(key))), count);
         });
->>>>>>> 6cfefb72
         if (optimized) throw new CollectionTerminatedException();
 
         finishLeaf();
