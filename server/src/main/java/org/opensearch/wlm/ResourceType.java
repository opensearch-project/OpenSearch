/*
 * SPDX-License-Identifier: Apache-2.0
 *
 * The OpenSearch Contributors require contributions made to
 * this file be licensed under the Apache-2.0 license or a
 * compatible open source license.
 */

package org.opensearch.wlm;

import org.opensearch.common.annotation.PublicApi;
import org.opensearch.core.common.io.stream.StreamOutput;

import java.io.IOException;
<<<<<<< HEAD
=======
import java.util.List;
import java.util.function.Function;
>>>>>>> f7b78d1f

/**
 * Enum to hold the resource type
 *
 * @opensearch.api
 */
@PublicApi(since = "2.17.0")
public enum ResourceType {
    CPU("cpu", true),
    MEMORY("memory", true);

    private final String name;
    private final boolean statsEnabled;

<<<<<<< HEAD
    ResourceType(String name, boolean statsEnabled) {
=======
    private static List<ResourceType> sortedValues = List.of(CPU, MEMORY);

    ResourceType(String name, Function<Task, Long> getResourceUsage, boolean statsEnabled) {
>>>>>>> f7b78d1f
        this.name = name;
        this.statsEnabled = statsEnabled;
    }

    /**
     * The string match here is case-sensitive
     * @param s name matching the resource type name
     * @return a {@link ResourceType}
     */
    public static ResourceType fromName(String s) {
        for (ResourceType resourceType : values()) {
            if (resourceType.getName().equals(s)) {
                return resourceType;
            }
        }
        throw new IllegalArgumentException("Unknown resource type: [" + s + "]");
    }

    public static void writeTo(StreamOutput out, ResourceType resourceType) throws IOException {
        out.writeString(resourceType.getName());
    }

    public String getName() {
        return name;
    }

    public boolean hasStatsEnabled() {
        return statsEnabled;
    }

    public static List<ResourceType> getSortedValues() {
        return sortedValues;
    }
}<|MERGE_RESOLUTION|>--- conflicted
+++ resolved
@@ -12,11 +12,7 @@
 import org.opensearch.core.common.io.stream.StreamOutput;
 
 import java.io.IOException;
-<<<<<<< HEAD
-=======
 import java.util.List;
-import java.util.function.Function;
->>>>>>> f7b78d1f
 
 /**
  * Enum to hold the resource type
@@ -31,13 +27,9 @@
     private final String name;
     private final boolean statsEnabled;
 
-<<<<<<< HEAD
-    ResourceType(String name, boolean statsEnabled) {
-=======
     private static List<ResourceType> sortedValues = List.of(CPU, MEMORY);
 
-    ResourceType(String name, Function<Task, Long> getResourceUsage, boolean statsEnabled) {
->>>>>>> f7b78d1f
+    ResourceType(String name, boolean statsEnabled) {
         this.name = name;
         this.statsEnabled = statsEnabled;
     }
