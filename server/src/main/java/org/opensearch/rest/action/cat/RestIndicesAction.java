/*
 * SPDX-License-Identifier: Apache-2.0
 *
 * The OpenSearch Contributors require contributions made to
 * this file be licensed under the Apache-2.0 license or a
 * compatible open source license.
 */

/*
 * Licensed to Elasticsearch under one or more contributor
 * license agreements. See the NOTICE file distributed with
 * this work for additional information regarding copyright
 * ownership. Elasticsearch licenses this file to you under
 * the Apache License, Version 2.0 (the "License"); you may
 * not use this file except in compliance with the License.
 * You may obtain a copy of the License at
 *
 *    http://www.apache.org/licenses/LICENSE-2.0
 *
 * Unless required by applicable law or agreed to in writing,
 * software distributed under the License is distributed on an
 * "AS IS" BASIS, WITHOUT WARRANTIES OR CONDITIONS OF ANY
 * KIND, either express or implied.  See the License for the
 * specific language governing permissions and limitations
 * under the License.
 */

/*
 * Modifications Copyright OpenSearch Contributors. See
 * GitHub history for details.
 */

package org.opensearch.rest.action.cat;

import org.opensearch.OpenSearchParseException;
import org.opensearch.action.admin.cluster.health.ClusterHealthRequest;
import org.opensearch.action.admin.cluster.health.ClusterHealthResponse;
import org.opensearch.action.admin.cluster.state.ClusterStateRequest;
import org.opensearch.action.admin.cluster.state.ClusterStateResponse;
import org.opensearch.action.admin.indices.settings.get.GetSettingsRequest;
import org.opensearch.action.admin.indices.settings.get.GetSettingsResponse;
import org.opensearch.action.admin.indices.stats.CommonStats;
import org.opensearch.action.admin.indices.stats.IndexStats;
import org.opensearch.action.admin.indices.stats.IndicesStatsRequest;
import org.opensearch.action.admin.indices.stats.IndicesStatsResponse;
import org.opensearch.action.support.GroupedActionListener;
import org.opensearch.action.support.IndicesOptions;
import org.opensearch.client.node.NodeClient;
import org.opensearch.cluster.health.ClusterHealthStatus;
import org.opensearch.cluster.health.ClusterIndexHealth;
import org.opensearch.cluster.metadata.IndexMetadata;
import org.opensearch.common.Table;
import org.opensearch.common.collect.Tuple;
import org.opensearch.common.logging.DeprecationLogger;
import org.opensearch.common.settings.Settings;
import org.opensearch.common.time.DateFormatter;
import org.opensearch.common.unit.TimeValue;
import org.opensearch.core.action.ActionListener;
import org.opensearch.core.action.ActionResponse;
import org.opensearch.core.common.Strings;
import org.opensearch.index.IndexSettings;
import org.opensearch.rest.ResponseLimitBreachedException;
import org.opensearch.rest.ResponseLimitSettings;
import org.opensearch.rest.RestRequest;
import org.opensearch.rest.RestResponse;
import org.opensearch.rest.action.RestResponseListener;
import org.opensearch.rest.action.list.AbstractListAction;
import org.opensearch.rest.pagination.IndexPaginationStrategy;
import org.opensearch.rest.pagination.PageToken;

import java.time.Instant;
import java.time.ZoneOffset;
import java.time.ZonedDateTime;
import java.util.Collection;
import java.util.Collections;
import java.util.HashSet;
import java.util.Iterator;
import java.util.List;
import java.util.Locale;
import java.util.Map;
import java.util.Objects;
import java.util.Set;
import java.util.Spliterators;
import java.util.function.Function;
import java.util.stream.Collectors;
import java.util.stream.StreamSupport;

import static java.util.Arrays.asList;
import static java.util.Collections.unmodifiableList;
import static org.opensearch.action.support.clustermanager.ClusterManagerNodeRequest.DEFAULT_CLUSTER_MANAGER_NODE_TIMEOUT;
import static org.opensearch.rest.ResponseLimitSettings.LimitEntity.INDICES;
import static org.opensearch.rest.RestRequest.Method.GET;

/**
 * _cat API action to list indices
 *
 * @opensearch.api
 */
public class RestIndicesAction extends AbstractListAction {

    private static final DateFormatter STRICT_DATE_TIME_FORMATTER = DateFormatter.forPattern("strict_date_time");
    private static final DeprecationLogger deprecationLogger = DeprecationLogger.getLogger(RestIndicesAction.class);
    private static final String MASTER_TIMEOUT_DEPRECATED_MESSAGE =
        "Parameter [master_timeout] is deprecated and will be removed in 3.0. To support inclusive language, please use [cluster_manager_timeout] instead.";
    private static final String DUPLICATE_PARAMETER_ERROR_MESSAGE =
        "Please only use one of the request parameters [master_timeout, cluster_manager_timeout].";

    private final ResponseLimitSettings responseLimitSettings;

    public RestIndicesAction(ResponseLimitSettings responseLimitSettings) {
        this.responseLimitSettings = responseLimitSettings;
    }

    @Override
    public List<Route> routes() {
        return unmodifiableList(asList(new Route(GET, "/_cat/indices"), new Route(GET, "/_cat/indices/{index}")));
    }

    @Override
    public String getName() {
        return "cat_indices_action";
    }

    @Override
    public boolean allowSystemIndexAccessByDefault() {
        return true;
    }

    @Override
    protected void documentation(StringBuilder sb) {
        sb.append("/_cat/indices\n");
        sb.append("/_cat/indices/{index}\n");
    }

    @Override
    public boolean isRequestLimitCheckSupported() {
        return true;
    }

    @Override
    public RestChannelConsumer doCatRequest(final RestRequest request, final NodeClient client) {
        final String[] indices = Strings.splitStringByCommaToArray(request.param("index"));
        final IndicesOptions indicesOptions = IndicesOptions.fromRequest(request, IndicesOptions.strictExpand());
        final boolean local = request.paramAsBoolean("local", false);
        TimeValue clusterManagerTimeout = request.paramAsTime("cluster_manager_timeout", DEFAULT_CLUSTER_MANAGER_NODE_TIMEOUT);
        // Remove the if condition and statements inside after removing MASTER_ROLE.
        if (request.hasParam("master_timeout")) {
            deprecationLogger.deprecate("cat_indices_master_timeout_parameter", MASTER_TIMEOUT_DEPRECATED_MESSAGE);
            if (request.hasParam("cluster_manager_timeout")) {
                throw new OpenSearchParseException(DUPLICATE_PARAMETER_ERROR_MESSAGE);
            }
            clusterManagerTimeout = request.paramAsTime("master_timeout", DEFAULT_CLUSTER_MANAGER_NODE_TIMEOUT);
        }
        final TimeValue clusterManagerNodeTimeout = clusterManagerTimeout;
        final boolean includeUnloadedSegments = request.paramAsBoolean("include_unloaded_segments", false);

        return channel -> {
            final ActionListener<Table> listener = ActionListener.notifyOnce(new RestResponseListener<Table>(channel) {
                @Override
                public RestResponse buildResponse(final Table table) throws Exception {
                    return RestTable.buildResponse(table, channel);
                }
            });

            sendGetSettingsRequest(
                indices,
                indicesOptions,
                local,
                clusterManagerNodeTimeout,
                client,
                new ActionListener<GetSettingsResponse>() {
                    @Override
                    public void onResponse(final GetSettingsResponse getSettingsResponse) {
                        // The list of indices that will be returned is determined by the indices returned from the Get Settings call.
                        // All the other requests just provide additional detail, and wildcards may be resolved differently depending on the
                        // type of request in the presence of security plugins (looking at you, ClusterHealthRequest), so
                        // force the IndicesOptions for all the sub-requests to be as inclusive as possible.
                        final IndicesOptions subRequestIndicesOptions = IndicesOptions.lenientExpandHidden();
<<<<<<< HEAD
=======

>>>>>>> 8ddb3eee
                        // Indices that were successfully resolved during the get settings request might be deleted when the
                        // subsequent cluster state, cluster health and indices stats requests execute. We have to distinguish two cases:
                        // 1) the deleted index was explicitly passed as parameter to the /_cat/indices request. In this case we
                        // want the subsequent requests to fail.
                        // 2) the deleted index was resolved as part of a wildcard or _all. In this case, we want the subsequent
                        // requests not to fail on the deleted index (as we want to ignore wildcards that cannot be resolved).
                        // This behavior can be ensured by letting the cluster state, cluster health and indices stats requests
                        // re-resolve the index names with the same indices options that we used for the initial cluster state
                        // request (strictExpand).
                        sendClusterStateRequest(
                            indices,
                            subRequestIndicesOptions,
                            local,
                            clusterManagerNodeTimeout,
                            client,
                            new ActionListener<ClusterStateResponse>() {
                                @Override
                                public void onResponse(ClusterStateResponse clusterStateResponse) {
<<<<<<< HEAD
                                    validateRequestLimit(clusterStateResponse, listener);
                                    final GroupedActionListener<ActionResponse> groupedListener = createGroupedListener(
                                        request,
                                        4,
                                        listener
=======
                                    IndexPaginationStrategy paginationStrategy = getPaginationStrategy(clusterStateResponse);
                                    // For non-paginated queries, indicesToBeQueried would be same as indices retrieved from
                                    // rest request and unresolved, while for paginated queries, it would be a list of indices
                                    // already resolved by ClusterStateRequest and to be displayed in a page.
                                    final String[] indicesToBeQueried = Objects.isNull(paginationStrategy)
                                        ? indices
                                        : paginationStrategy.getRequestedEntities().toArray(new String[0]);
                                    final GroupedActionListener<ActionResponse> groupedListener = createGroupedListener(
                                        request,
                                        4,
                                        listener,
                                        indicesToBeQueried,
                                        Objects.isNull(paginationStrategy) ? null : paginationStrategy.getResponseToken()
>>>>>>> 8ddb3eee
                                    );
                                    groupedListener.onResponse(getSettingsResponse);
                                    groupedListener.onResponse(clusterStateResponse);

                                    sendIndicesStatsRequest(
<<<<<<< HEAD
                                        indices,
=======
                                        indicesToBeQueried,
>>>>>>> 8ddb3eee
                                        subRequestIndicesOptions,
                                        includeUnloadedSegments,
                                        client,
                                        ActionListener.wrap(groupedListener::onResponse, groupedListener::onFailure)
                                    );

                                    sendClusterHealthRequest(
<<<<<<< HEAD
                                        indices,
=======
                                        indicesToBeQueried,
>>>>>>> 8ddb3eee
                                        subRequestIndicesOptions,
                                        local,
                                        clusterManagerNodeTimeout,
                                        client,
                                        ActionListener.wrap(groupedListener::onResponse, groupedListener::onFailure)
                                    );
                                }

                                @Override
                                public void onFailure(Exception e) {
                                    listener.onFailure(e);
                                }
                            }
                        );
                    }

                    @Override
                    public void onFailure(final Exception e) {
                        listener.onFailure(e);
                    }
                }
            );
        };

    }

    private void validateRequestLimit(final ClusterStateResponse clusterStateResponse, final ActionListener<Table> listener) {
        if (isRequestLimitCheckSupported() && Objects.nonNull(clusterStateResponse) && Objects.nonNull(clusterStateResponse.getState())) {
            int limit = responseLimitSettings.getCatIndicesResponseLimit();
            if (ResponseLimitSettings.isResponseLimitBreached(clusterStateResponse.getState().getMetadata(), INDICES, limit)) {
                listener.onFailure(
                    new ResponseLimitBreachedException("Too many indices requested. Can not request indices beyond {" + limit + "}")
                );
            }
        }
    }

    /**
     * We're using the Get Settings API here to resolve the authorized indices for the user.
     * This is because the Cluster State and Cluster Health APIs do not filter output based
     * on index privileges, so they can't be used to determine which indices are authorized
     * or not. On top of this, the Indices Stats API cannot be used either to resolve indices
     * as it does not provide information for all existing indices (for example recovering
     * indices or non replicated closed indices are not reported in indices stats response).
     */
    private void sendGetSettingsRequest(
        final String[] indices,
        final IndicesOptions indicesOptions,
        final boolean local,
        final TimeValue clusterManagerNodeTimeout,
        final NodeClient client,
        final ActionListener<GetSettingsResponse> listener
    ) {
        final GetSettingsRequest request = new GetSettingsRequest();
        request.indices(indices);
        request.indicesOptions(indicesOptions);
        request.local(local);
        request.clusterManagerNodeTimeout(clusterManagerNodeTimeout);
        request.names(IndexSettings.INDEX_SEARCH_THROTTLED.getKey());

        client.admin().indices().getSettings(request, listener);
    }

    private void sendClusterStateRequest(
        final String[] indices,
        final IndicesOptions indicesOptions,
        final boolean local,
        final TimeValue clusterManagerNodeTimeout,
        final NodeClient client,
        final ActionListener<ClusterStateResponse> listener
    ) {

        final ClusterStateRequest request = new ClusterStateRequest();
        request.indices(indices);
        request.indicesOptions(indicesOptions);
        request.local(local);
        request.clusterManagerNodeTimeout(clusterManagerNodeTimeout);

        client.admin().cluster().state(request, listener);
    }

    private void sendClusterHealthRequest(
        final String[] indices,
        final IndicesOptions indicesOptions,
        final boolean local,
        final TimeValue clusterManagerNodeTimeout,
        final NodeClient client,
        final ActionListener<ClusterHealthResponse> listener
    ) {

        final ClusterHealthRequest request = new ClusterHealthRequest();
        request.indices(indices);
        request.indicesOptions(indicesOptions);
        request.local(local);
        request.clusterManagerNodeTimeout(clusterManagerNodeTimeout);

        client.admin().cluster().health(request, listener);
    }

    private void sendIndicesStatsRequest(
        final String[] indices,
        final IndicesOptions indicesOptions,
        final boolean includeUnloadedSegments,
        final NodeClient client,
        final ActionListener<IndicesStatsResponse> listener
    ) {

        final IndicesStatsRequest request = new IndicesStatsRequest();
        request.indices(indices);
        request.indicesOptions(indicesOptions);
        request.all();
        request.includeUnloadedSegments(includeUnloadedSegments);

        client.admin().indices().stats(request, listener);
    }

    private GroupedActionListener<ActionResponse> createGroupedListener(
        final RestRequest request,
        final int size,
        final ActionListener<Table> listener,
        final String[] indicesToBeQueried,
        final PageToken pageToken
    ) {
        return new GroupedActionListener<>(new ActionListener<Collection<ActionResponse>>() {
            @Override
            public void onResponse(final Collection<ActionResponse> responses) {
                try {
                    GetSettingsResponse settingsResponse = extractResponse(responses, GetSettingsResponse.class);
                    Map<String, Settings> indicesSettings = StreamSupport.stream(
                        Spliterators.spliterator(settingsResponse.getIndexToSettings().entrySet(), 0),
                        false
                    ).collect(Collectors.toMap(cursor -> cursor.getKey(), cursor -> cursor.getValue()));

                    ClusterStateResponse stateResponse = extractResponse(responses, ClusterStateResponse.class);
                    Map<String, IndexMetadata> indicesStates = StreamSupport.stream(
                        stateResponse.getState().getMetadata().spliterator(),
                        false
                    ).collect(Collectors.toMap(indexMetadata -> indexMetadata.getIndex().getName(), Function.identity()));

                    ClusterHealthResponse healthResponse = extractResponse(responses, ClusterHealthResponse.class);
                    Map<String, ClusterIndexHealth> indicesHealths = healthResponse.getIndices();

                    IndicesStatsResponse statsResponse = extractResponse(responses, IndicesStatsResponse.class);
                    Map<String, IndexStats> indicesStats = statsResponse.getIndices();

                    Table responseTable = buildTable(
                        request,
                        indicesSettings,
                        indicesHealths,
                        indicesStats,
                        indicesStates,
                        getTableIterator(indicesToBeQueried, indicesSettings),
                        pageToken
                    );
                    listener.onResponse(responseTable);
                } catch (Exception e) {
                    onFailure(e);
                }
            }

            @Override
            public void onFailure(final Exception e) {
                listener.onFailure(e);
            }
        }, size);
    }

    private static final Set<String> RESPONSE_PARAMS;

    static {
        final Set<String> responseParams = new HashSet<>(asList("local", "health"));
        responseParams.addAll(AbstractCatAction.RESPONSE_PARAMS);
        RESPONSE_PARAMS = Collections.unmodifiableSet(responseParams);
    }

    @Override
    protected Set<String> responseParams() {
        return RESPONSE_PARAMS;
    }

    @Override
    protected Table getTableWithHeader(final RestRequest request) {
        return getTableWithHeader(request, null);
    }

    protected Table getTableWithHeader(final RestRequest request, final PageToken pageToken) {
        Table table = new Table(pageToken);
        table.startHeaders();
        table.addCell("health", "alias:h;desc:current health status");
        table.addCell("status", "alias:s;desc:open/close status");
        table.addCell("index", "alias:i,idx;desc:index name");
        table.addCell("uuid", "alias:id,uuid;desc:index uuid");
        table.addCell("pri", "alias:p,shards.primary,shardsPrimary;text-align:right;desc:number of primary shards");
        table.addCell("rep", "alias:r,shards.replica,shardsReplica;text-align:right;desc:number of replica shards");
        table.addCell("docs.count", "alias:dc,docsCount;text-align:right;desc:available docs");
        table.addCell("docs.deleted", "alias:dd,docsDeleted;text-align:right;desc:deleted docs");

        table.addCell("creation.date", "alias:cd;default:false;desc:index creation date (millisecond value)");
        table.addCell("creation.date.string", "alias:cds;default:false;desc:index creation date (as string)");

        table.addCell("store.size", "sibling:pri;alias:ss,storeSize;text-align:right;desc:store size of primaries & replicas");
        table.addCell("pri.store.size", "text-align:right;desc:store size of primaries");

        table.addCell("completion.size", "sibling:pri;alias:cs,completionSize;default:false;text-align:right;desc:size of completion");
        table.addCell("pri.completion.size", "default:false;text-align:right;desc:size of completion");

        table.addCell(
            "fielddata.memory_size",
            "sibling:pri;alias:fm,fielddataMemory;default:false;text-align:right;desc:used fielddata cache"
        );
        table.addCell("pri.fielddata.memory_size", "default:false;text-align:right;desc:used fielddata cache");

        table.addCell(
            "fielddata.evictions",
            "sibling:pri;alias:fe,fielddataEvictions;default:false;text-align:right;desc:fielddata evictions"
        );
        table.addCell("pri.fielddata.evictions", "default:false;text-align:right;desc:fielddata evictions");

        table.addCell(
            "query_cache.memory_size",
            "sibling:pri;alias:qcm,queryCacheMemory;default:false;text-align:right;desc:used query cache"
        );
        table.addCell("pri.query_cache.memory_size", "default:false;text-align:right;desc:used query cache");

        table.addCell(
            "query_cache.evictions",
            "sibling:pri;alias:qce,queryCacheEvictions;default:false;text-align:right;desc:query cache evictions"
        );
        table.addCell("pri.query_cache.evictions", "default:false;text-align:right;desc:query cache evictions");

        table.addCell(
            "request_cache.memory_size",
            "sibling:pri;alias:rcm,requestCacheMemory;default:false;text-align:right;desc:used request cache"
        );
        table.addCell("pri.request_cache.memory_size", "default:false;text-align:right;desc:used request cache");

        table.addCell(
            "request_cache.evictions",
            "sibling:pri;alias:rce,requestCacheEvictions;default:false;text-align:right;desc:request cache evictions"
        );
        table.addCell("pri.request_cache.evictions", "default:false;text-align:right;desc:request cache evictions");

        table.addCell(
            "request_cache.hit_count",
            "sibling:pri;alias:rchc,requestCacheHitCount;default:false;text-align:right;desc:request cache hit count"
        );
        table.addCell("pri.request_cache.hit_count", "default:false;text-align:right;desc:request cache hit count");

        table.addCell(
            "request_cache.miss_count",
            "sibling:pri;alias:rcmc,requestCacheMissCount;default:false;text-align:right;desc:request cache miss count"
        );
        table.addCell("pri.request_cache.miss_count", "default:false;text-align:right;desc:request cache miss count");

        table.addCell("flush.total", "sibling:pri;alias:ft,flushTotal;default:false;text-align:right;desc:number of flushes");
        table.addCell("pri.flush.total", "default:false;text-align:right;desc:number of flushes");

        table.addCell("flush.total_time", "sibling:pri;alias:ftt,flushTotalTime;default:false;text-align:right;desc:time spent in flush");
        table.addCell("pri.flush.total_time", "default:false;text-align:right;desc:time spent in flush");

        table.addCell("get.current", "sibling:pri;alias:gc,getCurrent;default:false;text-align:right;desc:number of current get ops");
        table.addCell("pri.get.current", "default:false;text-align:right;desc:number of current get ops");

        table.addCell("get.time", "sibling:pri;alias:gti,getTime;default:false;text-align:right;desc:time spent in get");
        table.addCell("pri.get.time", "default:false;text-align:right;desc:time spent in get");

        table.addCell("get.total", "sibling:pri;alias:gto,getTotal;default:false;text-align:right;desc:number of get ops");
        table.addCell("pri.get.total", "default:false;text-align:right;desc:number of get ops");

        table.addCell(
            "get.exists_time",
            "sibling:pri;alias:geti,getExistsTime;default:false;text-align:right;desc:time spent in successful gets"
        );
        table.addCell("pri.get.exists_time", "default:false;text-align:right;desc:time spent in successful gets");

        table.addCell(
            "get.exists_total",
            "sibling:pri;alias:geto,getExistsTotal;default:false;text-align:right;desc:number of successful gets"
        );
        table.addCell("pri.get.exists_total", "default:false;text-align:right;desc:number of successful gets");

        table.addCell(
            "get.missing_time",
            "sibling:pri;alias:gmti,getMissingTime;default:false;text-align:right;desc:time spent in failed gets"
        );
        table.addCell("pri.get.missing_time", "default:false;text-align:right;desc:time spent in failed gets");

        table.addCell(
            "get.missing_total",
            "sibling:pri;alias:gmto,getMissingTotal;default:false;text-align:right;desc:number of failed gets"
        );
        table.addCell("pri.get.missing_total", "default:false;text-align:right;desc:number of failed gets");

        table.addCell(
            "indexing.delete_current",
            "sibling:pri;alias:idc,indexingDeleteCurrent;default:false;text-align:right;desc:number of current deletions"
        );
        table.addCell("pri.indexing.delete_current", "default:false;text-align:right;desc:number of current deletions");

        table.addCell(
            "indexing.delete_time",
            "sibling:pri;alias:idti,indexingDeleteTime;default:false;text-align:right;desc:time spent in deletions"
        );
        table.addCell("pri.indexing.delete_time", "default:false;text-align:right;desc:time spent in deletions");

        table.addCell(
            "indexing.delete_total",
            "sibling:pri;alias:idto,indexingDeleteTotal;default:false;text-align:right;desc:number of delete ops"
        );
        table.addCell("pri.indexing.delete_total", "default:false;text-align:right;desc:number of delete ops");

        table.addCell(
            "indexing.index_current",
            "sibling:pri;alias:iic,indexingIndexCurrent;default:false;text-align:right;desc:number of current indexing ops"
        );
        table.addCell("pri.indexing.index_current", "default:false;text-align:right;desc:number of current indexing ops");

        table.addCell(
            "indexing.index_time",
            "sibling:pri;alias:iiti,indexingIndexTime;default:false;text-align:right;desc:time spent in indexing"
        );
        table.addCell("pri.indexing.index_time", "default:false;text-align:right;desc:time spent in indexing");

        table.addCell(
            "indexing.index_total",
            "sibling:pri;alias:iito,indexingIndexTotal;default:false;text-align:right;desc:number of indexing ops"
        );
        table.addCell("pri.indexing.index_total", "default:false;text-align:right;desc:number of indexing ops");

        table.addCell(
            "indexing.index_failed",
            "sibling:pri;alias:iif,indexingIndexFailed;default:false;text-align:right;desc:number of failed indexing ops"
        );
        table.addCell("pri.indexing.index_failed", "default:false;text-align:right;desc:number of failed indexing ops");

        table.addCell("merges.current", "sibling:pri;alias:mc,mergesCurrent;default:false;text-align:right;desc:number of current merges");
        table.addCell("pri.merges.current", "default:false;text-align:right;desc:number of current merges");

        table.addCell(
            "merges.current_docs",
            "sibling:pri;alias:mcd,mergesCurrentDocs;default:false;text-align:right;desc:number of current merging docs"
        );
        table.addCell("pri.merges.current_docs", "default:false;text-align:right;desc:number of current merging docs");

        table.addCell(
            "merges.current_size",
            "sibling:pri;alias:mcs,mergesCurrentSize;default:false;text-align:right;desc:size of current merges"
        );
        table.addCell("pri.merges.current_size", "default:false;text-align:right;desc:size of current merges");

        table.addCell("merges.total", "sibling:pri;alias:mt,mergesTotal;default:false;text-align:right;desc:number of completed merge ops");
        table.addCell("pri.merges.total", "default:false;text-align:right;desc:number of completed merge ops");

        table.addCell("merges.total_docs", "sibling:pri;alias:mtd,mergesTotalDocs;default:false;text-align:right;desc:docs merged");
        table.addCell("pri.merges.total_docs", "default:false;text-align:right;desc:docs merged");

        table.addCell("merges.total_size", "sibling:pri;alias:mts,mergesTotalSize;default:false;text-align:right;desc:size merged");
        table.addCell("pri.merges.total_size", "default:false;text-align:right;desc:size merged");

        table.addCell(
            "merges.total_time",
            "sibling:pri;alias:mtt,mergesTotalTime;default:false;text-align:right;desc:time spent in merges"
        );
        table.addCell("pri.merges.total_time", "default:false;text-align:right;desc:time spent in merges");

        table.addCell("refresh.total", "sibling:pri;alias:rto,refreshTotal;default:false;text-align:right;desc:total refreshes");
        table.addCell("pri.refresh.total", "default:false;text-align:right;desc:total refreshes");

        table.addCell("refresh.time", "sibling:pri;alias:rti,refreshTime;default:false;text-align:right;desc:time spent in refreshes");
        table.addCell("pri.refresh.time", "default:false;text-align:right;desc:time spent in refreshes");

        table.addCell(
            "refresh.external_total",
            "sibling:pri;alias:rto,refreshTotal;default:false;text-align:right;desc:total external refreshes"
        );
        table.addCell("pri.refresh.external_total", "default:false;text-align:right;desc:total external refreshes");

        table.addCell(
            "refresh.external_time",
            "sibling:pri;alias:rti,refreshTime;default:false;text-align:right;desc:time spent in external refreshes"
        );
        table.addCell("pri.refresh.external_time", "default:false;text-align:right;desc:time spent in external refreshes");

        table.addCell(
            "refresh.listeners",
            "sibling:pri;alias:rli,refreshListeners;default:false;text-align:right;desc:number of pending refresh listeners"
        );
        table.addCell("pri.refresh.listeners", "default:false;text-align:right;desc:number of pending refresh listeners");

        table.addCell(
            "search.fetch_current",
            "sibling:pri;alias:sfc,searchFetchCurrent;default:false;text-align:right;desc:current fetch phase ops"
        );
        table.addCell("pri.search.fetch_current", "default:false;text-align:right;desc:current fetch phase ops");

        table.addCell(
            "search.fetch_time",
            "sibling:pri;alias:sfti,searchFetchTime;default:false;text-align:right;desc:time spent in fetch phase"
        );
        table.addCell("pri.search.fetch_time", "default:false;text-align:right;desc:time spent in fetch phase");

        table.addCell("search.fetch_total", "sibling:pri;alias:sfto,searchFetchTotal;default:false;text-align:right;desc:total fetch ops");
        table.addCell("pri.search.fetch_total", "default:false;text-align:right;desc:total fetch ops");

        table.addCell(
            "search.open_contexts",
            "sibling:pri;alias:so,searchOpenContexts;default:false;text-align:right;desc:open search contexts"
        );
        table.addCell("pri.search.open_contexts", "default:false;text-align:right;desc:open search contexts");

        table.addCell(
            "search.query_current",
            "sibling:pri;alias:sqc,searchQueryCurrent;default:false;text-align:right;desc:current query phase ops"
        );
        table.addCell("pri.search.query_current", "default:false;text-align:right;desc:current query phase ops");

        table.addCell(
            "search.query_time",
            "sibling:pri;alias:sqti,searchQueryTime;default:false;text-align:right;desc:time spent in query phase"
        );
        table.addCell("pri.search.query_time", "default:false;text-align:right;desc:time spent in query phase");

        table.addCell(
            "search.query_total",
            "sibling:pri;alias:sqto,searchQueryTotal;default:false;text-align:right;desc:total query phase ops"
        );
        table.addCell("pri.search.query_total", "default:false;text-align:right;desc:total query phase ops");
        table.addCell(
            "search.concurrent_query_current",
            "sibling:pri;alias:scqc,searchConcurrentQueryCurrent;default:false;text-align:right;desc:current concurrent query phase ops"
        );
        table.addCell("pri.search.concurrent_query_current", "default:false;text-align:right;desc:current concurrent query phase ops");

        table.addCell(
            "search.concurrent_query_time",
            "sibling:pri;alias:scqti,searchConcurrentQueryTime;default:false;text-align:right;desc:time spent in concurrent query phase"
        );
        table.addCell("pri.search.concurrent_query_time", "default:false;text-align:right;desc:time spent in concurrent query phase");

        table.addCell(
            "search.concurrent_query_total",
            "sibling:pri;alias:scqto,searchConcurrentQueryTotal;default:false;text-align:right;desc:total query phase ops"
        );
        table.addCell("pri.search.concurrent_query_total", "default:false;text-align:right;desc:total query phase ops");

        table.addCell(
            "search.concurrent_avg_slice_count",
            "sibling:pri;alias:casc,searchConcurrentAvgSliceCount;default:false;text-align:right;desc:average query concurrency"
        );
        table.addCell("pri.search.concurrent_avg_slice_count", "default:false;text-align:right;desc:average query concurrency");

        table.addCell(
            "search.scroll_current",
            "sibling:pri;alias:scc,searchScrollCurrent;default:false;text-align:right;desc:open scroll contexts"
        );
        table.addCell("pri.search.scroll_current", "default:false;text-align:right;desc:open scroll contexts");

        table.addCell(
            "search.scroll_time",
            "sibling:pri;alias:scti,searchScrollTime;default:false;text-align:right;desc:time scroll contexts held open"
        );
        table.addCell("pri.search.scroll_time", "default:false;text-align:right;desc:time scroll contexts held open");

        table.addCell(
            "search.scroll_total",
            "sibling:pri;alias:scto,searchScrollTotal;default:false;text-align:right;desc:completed scroll contexts"
        );
        table.addCell("pri.search.scroll_total", "default:false;text-align:right;desc:completed scroll contexts");

        table.addCell(
            "search.point_in_time_current",
            "sibling:pri;alias:scc,searchPointInTimeCurrent;default:false;text-align:right;desc:open point in time contexts"
        );
        table.addCell("pri.search.point_in_time_current", "default:false;text-align:right;desc:open point in time contexts");

        table.addCell(
            "search.point_in_time_time",
            "sibling:pri;alias:scti,searchPointInTimeTime;default:false;text-align:right;desc:time point in time contexts held open"
        );
        table.addCell("pri.search.point_in_time_time", "default:false;text-align:right;desc:time point in time contexts held open");

        table.addCell(
            "search.point_in_time_total",
            "sibling:pri;alias:scto,searchPointInTimeTotal;default:false;text-align:right;desc:completed point in time contexts"
        );
        table.addCell("pri.search.point_in_time_total", "default:false;text-align:right;desc:completed point in time contexts");

        table.addCell("segments.count", "sibling:pri;alias:sc,segmentsCount;default:false;text-align:right;desc:number of segments");
        table.addCell("pri.segments.count", "default:false;text-align:right;desc:number of segments");

        table.addCell("segments.memory", "sibling:pri;alias:sm,segmentsMemory;default:false;text-align:right;desc:memory used by segments");
        table.addCell("pri.segments.memory", "default:false;text-align:right;desc:memory used by segments");

        table.addCell(
            "segments.index_writer_memory",
            "sibling:pri;alias:siwm,segmentsIndexWriterMemory;default:false;text-align:right;desc:memory used by index writer"
        );
        table.addCell("pri.segments.index_writer_memory", "default:false;text-align:right;desc:memory used by index writer");

        table.addCell(
            "segments.version_map_memory",
            "sibling:pri;alias:svmm,segmentsVersionMapMemory;default:false;text-align:right;desc:memory used by version map"
        );
        table.addCell("pri.segments.version_map_memory", "default:false;text-align:right;desc:memory used by version map");

        table.addCell(
            "segments.fixed_bitset_memory",
            "sibling:pri;alias:sfbm,fixedBitsetMemory;default:false;text-align:right;desc:memory used by fixed bit sets for"
                + " nested object field types and type filters for types referred in _parent fields"
        );
        table.addCell(
            "pri.segments.fixed_bitset_memory",
            "default:false;text-align:right;desc:memory used by fixed bit sets for nested object"
                + " field types and type filters for types referred in _parent fields"
        );

        table.addCell("warmer.current", "sibling:pri;alias:wc,warmerCurrent;default:false;text-align:right;desc:current warmer ops");
        table.addCell("pri.warmer.current", "default:false;text-align:right;desc:current warmer ops");

        table.addCell("warmer.total", "sibling:pri;alias:wto,warmerTotal;default:false;text-align:right;desc:total warmer ops");
        table.addCell("pri.warmer.total", "default:false;text-align:right;desc:total warmer ops");

        table.addCell(
            "warmer.total_time",
            "sibling:pri;alias:wtt,warmerTotalTime;default:false;text-align:right;desc:time spent in warmers"
        );
        table.addCell("pri.warmer.total_time", "default:false;text-align:right;desc:time spent in warmers");

        table.addCell(
            "suggest.current",
            "sibling:pri;alias:suc,suggestCurrent;default:false;text-align:right;desc:number of current suggest ops"
        );
        table.addCell("pri.suggest.current", "default:false;text-align:right;desc:number of current suggest ops");

        table.addCell("suggest.time", "sibling:pri;alias:suti,suggestTime;default:false;text-align:right;desc:time spend in suggest");
        table.addCell("pri.suggest.time", "default:false;text-align:right;desc:time spend in suggest");

        table.addCell("suggest.total", "sibling:pri;alias:suto,suggestTotal;default:false;text-align:right;desc:number of suggest ops");
        table.addCell("pri.suggest.total", "default:false;text-align:right;desc:number of suggest ops");

        table.addCell("memory.total", "sibling:pri;alias:tm,memoryTotal;default:false;text-align:right;desc:total used memory");
        table.addCell("pri.memory.total", "default:false;text-align:right;desc:total user memory");

        table.addCell("search.throttled", "alias:sth;default:false;desc:indicates if the index is search throttled");

        table.endHeaders();
        return table;
    }

    // package private for testing
    protected Table buildTable(
        final RestRequest request,
        final Map<String, Settings> indicesSettings,
        final Map<String, ClusterIndexHealth> indicesHealths,
        final Map<String, IndexStats> indicesStats,
        final Map<String, IndexMetadata> indicesMetadatas,
        final Iterator<Tuple<String, Settings>> tableIterator,
        final PageToken pageToken
    ) {
        final String healthParam = request.param("health");
        final Table table = getTableWithHeader(request, pageToken);

        while (tableIterator.hasNext()) {
            final Tuple<String, Settings> tuple = tableIterator.next();
            String indexName = tuple.v1();
            Settings settings = tuple.v2();

            if (indicesMetadatas.containsKey(indexName) == false) {
                // the index exists in the Get Indices response but is not present in the cluster state:
                // it is likely that the index was deleted in the meanwhile, so we ignore it.
                continue;
            }

            final IndexMetadata indexMetadata = indicesMetadatas.get(indexName);
            final IndexMetadata.State indexState = indexMetadata.getState();
            final IndexStats indexStats = indicesStats.get(indexName);
            final boolean searchThrottled = IndexSettings.INDEX_SEARCH_THROTTLED.get(settings);

            final String health;
            final ClusterIndexHealth indexHealth = indicesHealths.get(indexName);
            if (indexHealth != null) {
                health = indexHealth.getStatus().toString().toLowerCase(Locale.ROOT);
            } else if (indexStats != null) {
                health = "red*";
            } else {
                health = "";
            }

            if (healthParam != null) {
                final ClusterHealthStatus healthStatusFilter = ClusterHealthStatus.fromString(healthParam);
                boolean skip;
                if (indexHealth != null) {
                    // index health is known but does not match the one requested
                    skip = indexHealth.getStatus() != healthStatusFilter;
                } else {
                    // index health is unknown, skip if we don't explicitly request RED health
                    skip = ClusterHealthStatus.RED != healthStatusFilter;
                }
                if (skip) {
                    continue;
                }
            }

            final CommonStats primaryStats;
            final CommonStats totalStats;

            if (indexStats == null || indexState == IndexMetadata.State.CLOSE) {
                // TODO: expose docs stats for replicated closed indices
                primaryStats = new CommonStats();
                totalStats = new CommonStats();
            } else {
                primaryStats = indexStats.getPrimaries();
                totalStats = indexStats.getTotal();
            }
            table.startRow();
            table.addCell(health);
            table.addCell(indexState.toString().toLowerCase(Locale.ROOT));
            table.addCell(indexName);
            table.addCell(indexMetadata.getIndexUUID());
            table.addCell(indexHealth == null ? null : indexHealth.getNumberOfShards());
            table.addCell(indexHealth == null ? null : indexHealth.getNumberOfReplicas());

            table.addCell(primaryStats.getDocs() == null ? null : primaryStats.getDocs().getCount());
            table.addCell(primaryStats.getDocs() == null ? null : primaryStats.getDocs().getDeleted());

            table.addCell(indexMetadata.getCreationDate());
            ZonedDateTime creationTime = ZonedDateTime.ofInstant(Instant.ofEpochMilli(indexMetadata.getCreationDate()), ZoneOffset.UTC);
            table.addCell(STRICT_DATE_TIME_FORMATTER.format(creationTime));

            table.addCell(totalStats.getStore() == null ? null : totalStats.getStore().size());
            table.addCell(primaryStats.getStore() == null ? null : primaryStats.getStore().size());

            table.addCell(totalStats.getCompletion() == null ? null : totalStats.getCompletion().getSize());
            table.addCell(primaryStats.getCompletion() == null ? null : primaryStats.getCompletion().getSize());

            table.addCell(totalStats.getFieldData() == null ? null : totalStats.getFieldData().getMemorySize());
            table.addCell(primaryStats.getFieldData() == null ? null : primaryStats.getFieldData().getMemorySize());

            table.addCell(totalStats.getFieldData() == null ? null : totalStats.getFieldData().getEvictions());
            table.addCell(primaryStats.getFieldData() == null ? null : primaryStats.getFieldData().getEvictions());

            table.addCell(totalStats.getQueryCache() == null ? null : totalStats.getQueryCache().getMemorySize());
            table.addCell(primaryStats.getQueryCache() == null ? null : primaryStats.getQueryCache().getMemorySize());

            table.addCell(totalStats.getQueryCache() == null ? null : totalStats.getQueryCache().getEvictions());
            table.addCell(primaryStats.getQueryCache() == null ? null : primaryStats.getQueryCache().getEvictions());

            table.addCell(totalStats.getRequestCache() == null ? null : totalStats.getRequestCache().getMemorySize());
            table.addCell(primaryStats.getRequestCache() == null ? null : primaryStats.getRequestCache().getMemorySize());

            table.addCell(totalStats.getRequestCache() == null ? null : totalStats.getRequestCache().getEvictions());
            table.addCell(primaryStats.getRequestCache() == null ? null : primaryStats.getRequestCache().getEvictions());

            table.addCell(totalStats.getRequestCache() == null ? null : totalStats.getRequestCache().getHitCount());
            table.addCell(primaryStats.getRequestCache() == null ? null : primaryStats.getRequestCache().getHitCount());

            table.addCell(totalStats.getRequestCache() == null ? null : totalStats.getRequestCache().getMissCount());
            table.addCell(primaryStats.getRequestCache() == null ? null : primaryStats.getRequestCache().getMissCount());

            table.addCell(totalStats.getFlush() == null ? null : totalStats.getFlush().getTotal());
            table.addCell(primaryStats.getFlush() == null ? null : primaryStats.getFlush().getTotal());

            table.addCell(totalStats.getFlush() == null ? null : totalStats.getFlush().getTotalTime());
            table.addCell(primaryStats.getFlush() == null ? null : primaryStats.getFlush().getTotalTime());

            table.addCell(totalStats.getGet() == null ? null : totalStats.getGet().current());
            table.addCell(primaryStats.getGet() == null ? null : primaryStats.getGet().current());

            table.addCell(totalStats.getGet() == null ? null : totalStats.getGet().getTime());
            table.addCell(primaryStats.getGet() == null ? null : primaryStats.getGet().getTime());

            table.addCell(totalStats.getGet() == null ? null : totalStats.getGet().getCount());
            table.addCell(primaryStats.getGet() == null ? null : primaryStats.getGet().getCount());

            table.addCell(totalStats.getGet() == null ? null : totalStats.getGet().getExistsTime());
            table.addCell(primaryStats.getGet() == null ? null : primaryStats.getGet().getExistsTime());

            table.addCell(totalStats.getGet() == null ? null : totalStats.getGet().getExistsCount());
            table.addCell(primaryStats.getGet() == null ? null : primaryStats.getGet().getExistsCount());

            table.addCell(totalStats.getGet() == null ? null : totalStats.getGet().getMissingTime());
            table.addCell(primaryStats.getGet() == null ? null : primaryStats.getGet().getMissingTime());

            table.addCell(totalStats.getGet() == null ? null : totalStats.getGet().getMissingCount());
            table.addCell(primaryStats.getGet() == null ? null : primaryStats.getGet().getMissingCount());

            table.addCell(totalStats.getIndexing() == null ? null : totalStats.getIndexing().getTotal().getDeleteCurrent());
            table.addCell(primaryStats.getIndexing() == null ? null : primaryStats.getIndexing().getTotal().getDeleteCurrent());

            table.addCell(totalStats.getIndexing() == null ? null : totalStats.getIndexing().getTotal().getDeleteTime());
            table.addCell(primaryStats.getIndexing() == null ? null : primaryStats.getIndexing().getTotal().getDeleteTime());

            table.addCell(totalStats.getIndexing() == null ? null : totalStats.getIndexing().getTotal().getDeleteCount());
            table.addCell(primaryStats.getIndexing() == null ? null : primaryStats.getIndexing().getTotal().getDeleteCount());

            table.addCell(totalStats.getIndexing() == null ? null : totalStats.getIndexing().getTotal().getIndexCurrent());
            table.addCell(primaryStats.getIndexing() == null ? null : primaryStats.getIndexing().getTotal().getIndexCurrent());

            table.addCell(totalStats.getIndexing() == null ? null : totalStats.getIndexing().getTotal().getIndexTime());
            table.addCell(primaryStats.getIndexing() == null ? null : primaryStats.getIndexing().getTotal().getIndexTime());

            table.addCell(totalStats.getIndexing() == null ? null : totalStats.getIndexing().getTotal().getIndexCount());
            table.addCell(primaryStats.getIndexing() == null ? null : primaryStats.getIndexing().getTotal().getIndexCount());

            table.addCell(totalStats.getIndexing() == null ? null : totalStats.getIndexing().getTotal().getIndexFailedCount());
            table.addCell(primaryStats.getIndexing() == null ? null : primaryStats.getIndexing().getTotal().getIndexFailedCount());

            table.addCell(totalStats.getMerge() == null ? null : totalStats.getMerge().getCurrent());
            table.addCell(primaryStats.getMerge() == null ? null : primaryStats.getMerge().getCurrent());

            table.addCell(totalStats.getMerge() == null ? null : totalStats.getMerge().getCurrentNumDocs());
            table.addCell(primaryStats.getMerge() == null ? null : primaryStats.getMerge().getCurrentNumDocs());

            table.addCell(totalStats.getMerge() == null ? null : totalStats.getMerge().getCurrentSize());
            table.addCell(primaryStats.getMerge() == null ? null : primaryStats.getMerge().getCurrentSize());

            table.addCell(totalStats.getMerge() == null ? null : totalStats.getMerge().getTotal());
            table.addCell(primaryStats.getMerge() == null ? null : primaryStats.getMerge().getTotal());

            table.addCell(totalStats.getMerge() == null ? null : totalStats.getMerge().getTotalNumDocs());
            table.addCell(primaryStats.getMerge() == null ? null : primaryStats.getMerge().getTotalNumDocs());

            table.addCell(totalStats.getMerge() == null ? null : totalStats.getMerge().getTotalSize());
            table.addCell(primaryStats.getMerge() == null ? null : primaryStats.getMerge().getTotalSize());

            table.addCell(totalStats.getMerge() == null ? null : totalStats.getMerge().getTotalTime());
            table.addCell(primaryStats.getMerge() == null ? null : primaryStats.getMerge().getTotalTime());

            table.addCell(totalStats.getRefresh() == null ? null : totalStats.getRefresh().getTotal());
            table.addCell(primaryStats.getRefresh() == null ? null : primaryStats.getRefresh().getTotal());

            table.addCell(totalStats.getRefresh() == null ? null : totalStats.getRefresh().getTotalTime());
            table.addCell(primaryStats.getRefresh() == null ? null : primaryStats.getRefresh().getTotalTime());

            table.addCell(totalStats.getRefresh() == null ? null : totalStats.getRefresh().getExternalTotal());
            table.addCell(primaryStats.getRefresh() == null ? null : primaryStats.getRefresh().getExternalTotal());

            table.addCell(totalStats.getRefresh() == null ? null : totalStats.getRefresh().getExternalTotalTime());
            table.addCell(primaryStats.getRefresh() == null ? null : primaryStats.getRefresh().getExternalTotalTime());

            table.addCell(totalStats.getRefresh() == null ? null : totalStats.getRefresh().getListeners());
            table.addCell(primaryStats.getRefresh() == null ? null : primaryStats.getRefresh().getListeners());

            table.addCell(totalStats.getSearch() == null ? null : totalStats.getSearch().getTotal().getFetchCurrent());
            table.addCell(primaryStats.getSearch() == null ? null : primaryStats.getSearch().getTotal().getFetchCurrent());

            table.addCell(totalStats.getSearch() == null ? null : totalStats.getSearch().getTotal().getFetchTime());
            table.addCell(primaryStats.getSearch() == null ? null : primaryStats.getSearch().getTotal().getFetchTime());

            table.addCell(totalStats.getSearch() == null ? null : totalStats.getSearch().getTotal().getFetchCount());
            table.addCell(primaryStats.getSearch() == null ? null : primaryStats.getSearch().getTotal().getFetchCount());

            table.addCell(totalStats.getSearch() == null ? null : totalStats.getSearch().getOpenContexts());
            table.addCell(primaryStats.getSearch() == null ? null : primaryStats.getSearch().getOpenContexts());

            table.addCell(totalStats.getSearch() == null ? null : totalStats.getSearch().getTotal().getQueryCurrent());
            table.addCell(primaryStats.getSearch() == null ? null : primaryStats.getSearch().getTotal().getQueryCurrent());

            table.addCell(totalStats.getSearch() == null ? null : totalStats.getSearch().getTotal().getQueryTime());
            table.addCell(primaryStats.getSearch() == null ? null : primaryStats.getSearch().getTotal().getQueryTime());

            table.addCell(totalStats.getSearch() == null ? null : totalStats.getSearch().getTotal().getQueryCount());
            table.addCell(primaryStats.getSearch() == null ? null : primaryStats.getSearch().getTotal().getQueryCount());

            table.addCell(totalStats.getSearch() == null ? null : totalStats.getSearch().getTotal().getConcurrentQueryCurrent());
            table.addCell(primaryStats.getSearch() == null ? null : primaryStats.getSearch().getTotal().getConcurrentQueryCurrent());

            table.addCell(totalStats.getSearch() == null ? null : totalStats.getSearch().getTotal().getConcurrentQueryTime());
            table.addCell(primaryStats.getSearch() == null ? null : primaryStats.getSearch().getTotal().getConcurrentQueryTime());

            table.addCell(totalStats.getSearch() == null ? null : totalStats.getSearch().getTotal().getConcurrentQueryCount());
            table.addCell(primaryStats.getSearch() == null ? null : primaryStats.getSearch().getTotal().getConcurrentQueryCount());

            table.addCell(totalStats.getSearch() == null ? null : totalStats.getSearch().getTotal().getConcurrentAvgSliceCount());
            table.addCell(primaryStats.getSearch() == null ? null : primaryStats.getSearch().getTotal().getConcurrentAvgSliceCount());

            table.addCell(totalStats.getSearch() == null ? null : totalStats.getSearch().getTotal().getScrollCurrent());
            table.addCell(primaryStats.getSearch() == null ? null : primaryStats.getSearch().getTotal().getScrollCurrent());

            table.addCell(totalStats.getSearch() == null ? null : totalStats.getSearch().getTotal().getScrollTime());
            table.addCell(primaryStats.getSearch() == null ? null : primaryStats.getSearch().getTotal().getScrollTime());

            table.addCell(totalStats.getSearch() == null ? null : totalStats.getSearch().getTotal().getScrollCount());
            table.addCell(primaryStats.getSearch() == null ? null : primaryStats.getSearch().getTotal().getScrollCount());

            table.addCell(totalStats.getSearch() == null ? null : totalStats.getSearch().getTotal().getPitCurrent());
            table.addCell(primaryStats.getSearch() == null ? null : primaryStats.getSearch().getTotal().getPitCurrent());

            table.addCell(totalStats.getSearch() == null ? null : totalStats.getSearch().getTotal().getPitTime());
            table.addCell(primaryStats.getSearch() == null ? null : primaryStats.getSearch().getTotal().getPitTime());

            table.addCell(totalStats.getSearch() == null ? null : totalStats.getSearch().getTotal().getPitCount());
            table.addCell(primaryStats.getSearch() == null ? null : primaryStats.getSearch().getTotal().getPitCount());

            table.addCell(totalStats.getSegments() == null ? null : totalStats.getSegments().getCount());
            table.addCell(primaryStats.getSegments() == null ? null : primaryStats.getSegments().getCount());

            table.addCell(totalStats.getSegments() == null ? null : totalStats.getSegments().getZeroMemory());
            table.addCell(primaryStats.getSegments() == null ? null : primaryStats.getSegments().getZeroMemory());

            table.addCell(totalStats.getSegments() == null ? null : totalStats.getSegments().getIndexWriterMemory());
            table.addCell(primaryStats.getSegments() == null ? null : primaryStats.getSegments().getIndexWriterMemory());

            table.addCell(totalStats.getSegments() == null ? null : totalStats.getSegments().getVersionMapMemory());
            table.addCell(primaryStats.getSegments() == null ? null : primaryStats.getSegments().getVersionMapMemory());

            table.addCell(totalStats.getSegments() == null ? null : totalStats.getSegments().getBitsetMemory());
            table.addCell(primaryStats.getSegments() == null ? null : primaryStats.getSegments().getBitsetMemory());

            table.addCell(totalStats.getWarmer() == null ? null : totalStats.getWarmer().current());
            table.addCell(primaryStats.getWarmer() == null ? null : primaryStats.getWarmer().current());

            table.addCell(totalStats.getWarmer() == null ? null : totalStats.getWarmer().total());
            table.addCell(primaryStats.getWarmer() == null ? null : primaryStats.getWarmer().total());

            table.addCell(totalStats.getWarmer() == null ? null : totalStats.getWarmer().totalTime());
            table.addCell(primaryStats.getWarmer() == null ? null : primaryStats.getWarmer().totalTime());

            table.addCell(totalStats.getSearch() == null ? null : totalStats.getSearch().getTotal().getSuggestCurrent());
            table.addCell(primaryStats.getSearch() == null ? null : primaryStats.getSearch().getTotal().getSuggestCurrent());

            table.addCell(totalStats.getSearch() == null ? null : totalStats.getSearch().getTotal().getSuggestTime());
            table.addCell(primaryStats.getSearch() == null ? null : primaryStats.getSearch().getTotal().getSuggestTime());

            table.addCell(totalStats.getSearch() == null ? null : totalStats.getSearch().getTotal().getSuggestCount());
            table.addCell(primaryStats.getSearch() == null ? null : primaryStats.getSearch().getTotal().getSuggestCount());

            table.addCell(totalStats.getTotalMemory());
            table.addCell(primaryStats.getTotalMemory());

            table.addCell(searchThrottled);

            table.endRow();

        }

        return table;
    }

    @SuppressWarnings("unchecked")
    private static <A extends ActionResponse> A extractResponse(final Collection<? extends ActionResponse> responses, Class<A> c) {
        return (A) responses.stream().filter(c::isInstance).findFirst().get();
    }

    @Override
    public boolean isActionPaginated() {
        return false;
    }

    protected IndexPaginationStrategy getPaginationStrategy(ClusterStateResponse clusterStateResponse) {
        return null;
    }

    /**
     * Provides the iterator to be used for building the response table.
     */
    protected Iterator<Tuple<String, Settings>> getTableIterator(String[] indices, Map<String, Settings> indexSettingsMap) {
        return new Iterator<>() {
            final Iterator<String> settingsMapIter = indexSettingsMap.keySet().iterator();

            @Override
            public boolean hasNext() {
                return settingsMapIter.hasNext();
            }

            @Override
            public Tuple<String, Settings> next() {
                String index = settingsMapIter.next();
                return new Tuple<>(index, indexSettingsMap.get(index));
            }
        };
    }

}<|MERGE_RESOLUTION|>--- conflicted
+++ resolved
@@ -176,10 +176,6 @@
                         // type of request in the presence of security plugins (looking at you, ClusterHealthRequest), so
                         // force the IndicesOptions for all the sub-requests to be as inclusive as possible.
                         final IndicesOptions subRequestIndicesOptions = IndicesOptions.lenientExpandHidden();
-<<<<<<< HEAD
-=======
-
->>>>>>> 8ddb3eee
                         // Indices that were successfully resolved during the get settings request might be deleted when the
                         // subsequent cluster state, cluster health and indices stats requests execute. We have to distinguish two cases:
                         // 1) the deleted index was explicitly passed as parameter to the /_cat/indices request. In this case we
@@ -198,13 +194,7 @@
                             new ActionListener<ClusterStateResponse>() {
                                 @Override
                                 public void onResponse(ClusterStateResponse clusterStateResponse) {
-<<<<<<< HEAD
                                     validateRequestLimit(clusterStateResponse, listener);
-                                    final GroupedActionListener<ActionResponse> groupedListener = createGroupedListener(
-                                        request,
-                                        4,
-                                        listener
-=======
                                     IndexPaginationStrategy paginationStrategy = getPaginationStrategy(clusterStateResponse);
                                     // For non-paginated queries, indicesToBeQueried would be same as indices retrieved from
                                     // rest request and unresolved, while for paginated queries, it would be a list of indices
@@ -218,17 +208,12 @@
                                         listener,
                                         indicesToBeQueried,
                                         Objects.isNull(paginationStrategy) ? null : paginationStrategy.getResponseToken()
->>>>>>> 8ddb3eee
                                     );
                                     groupedListener.onResponse(getSettingsResponse);
                                     groupedListener.onResponse(clusterStateResponse);
 
                                     sendIndicesStatsRequest(
-<<<<<<< HEAD
-                                        indices,
-=======
                                         indicesToBeQueried,
->>>>>>> 8ddb3eee
                                         subRequestIndicesOptions,
                                         includeUnloadedSegments,
                                         client,
@@ -236,11 +221,7 @@
                                     );
 
                                     sendClusterHealthRequest(
-<<<<<<< HEAD
-                                        indices,
-=======
                                         indicesToBeQueried,
->>>>>>> 8ddb3eee
                                         subRequestIndicesOptions,
                                         local,
                                         clusterManagerNodeTimeout,
