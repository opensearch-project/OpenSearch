--- conflicted
+++ resolved
@@ -111,11 +111,7 @@
         }
         clusterStateRequest.local(request.paramAsBoolean("local", clusterStateRequest.local()));
         clusterStateRequest.masterNodeTimeout(request.paramAsTime("cluster_manager_timeout", clusterStateRequest.masterNodeTimeout()));
-<<<<<<< HEAD
-        parseDeprecatedMasterTimeoutParameter(deprecationLogger, clusterStateRequest, request);
-=======
         parseDeprecatedMasterTimeoutParameter(clusterStateRequest, request, deprecationLogger, getName());
->>>>>>> e1ee2221
         final boolean fullId = request.paramAsBoolean("full_id", false);
         return channel -> client.admin().cluster().state(clusterStateRequest, new RestActionListener<ClusterStateResponse>(channel) {
             @Override
