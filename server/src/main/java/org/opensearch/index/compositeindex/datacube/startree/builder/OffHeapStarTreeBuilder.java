--- conflicted
+++ resolved
@@ -12,11 +12,6 @@
 import org.apache.logging.log4j.Logger;
 import org.apache.lucene.codecs.DocValuesConsumer;
 import org.apache.lucene.index.SegmentWriteState;
-<<<<<<< HEAD
-import org.opensearch.common.annotation.ExperimentalApi;
-import org.opensearch.common.util.io.IOUtils;
-import org.opensearch.index.codec.composite.datacube.startree.StarTreeValues;
-=======
 import org.apache.lucene.search.DocIdSetIterator;
 import org.apache.lucene.store.IndexOutput;
 import org.opensearch.common.annotation.ExperimentalApi;
@@ -24,7 +19,7 @@
 import org.opensearch.index.compositeindex.datacube.Dimension;
 import org.opensearch.index.compositeindex.datacube.Metric;
 import org.opensearch.index.compositeindex.datacube.MetricStat;
->>>>>>> 9f814797
+import org.opensearch.index.codec.composite.datacube.startree.StarTreeValues;
 import org.opensearch.index.compositeindex.datacube.startree.StarTreeDocument;
 import org.opensearch.index.compositeindex.datacube.startree.StarTreeField;
 import org.opensearch.index.compositeindex.datacube.startree.index.StarTreeValues;
@@ -41,12 +36,10 @@
 import java.util.List;
 import java.util.Objects;
 import java.util.concurrent.atomic.AtomicInteger;
-<<<<<<< HEAD
-=======
+import java.util.concurrent.atomic.AtomicInteger;
 
 import static org.opensearch.index.compositeindex.CompositeIndexConstants.SEGMENT_DOCS_COUNT;
 import static org.opensearch.index.compositeindex.datacube.startree.utils.StarTreeUtils.fullyQualifiedFieldNameForStarTreeMetricsDocValues;
->>>>>>> 9f814797
 
 /**
  * Off-heap implementation of the star tree builder.
@@ -69,11 +62,6 @@
      * @param state         stores the segment write state
      * @param mapperService helps to find the original type of the field
      */
-<<<<<<< HEAD
-    protected OffHeapStarTreeBuilder(StarTreeField starTreeField, SegmentWriteState state, MapperService mapperService) throws IOException {
-        super(starTreeField, state, mapperService);
-        segmentDocumentFileManager = new SegmentDocsFileManager(state, starTreeField, metricAggregatorInfos, numDimensions);
-=======
     protected OffHeapStarTreeBuilder(
         IndexOutput metaOut,
         IndexOutput dataOut,
@@ -82,8 +70,7 @@
         MapperService mapperService
     ) throws IOException {
         super(metaOut, dataOut, starTreeField, state, mapperService);
-        segmentDocumentFileManager = new SegmentDocsFileManager(state, starTreeField, metricAggregatorInfos);
->>>>>>> 9f814797
+        segmentDocumentFileManager = new SegmentDocsFileManager(state, starTreeField, metricAggregatorInfos, numDimensions);
         try {
             starTreeDocumentFileManager = new StarTreeDocsFileManager(state, starTreeField, metricAggregatorInfos, numDimensions);
         } catch (IOException e) {
@@ -162,14 +149,6 @@
         int[] docIds;
         try {
             for (StarTreeValues starTreeValues : starTreeValuesSubs) {
-<<<<<<< HEAD
-                SequentialDocValuesIterator[] dimensionReaders = new SequentialDocValuesIterator[numDimensions];
-                List<SequentialDocValuesIterator> metricReaders = new ArrayList<>();
-                AtomicInteger numSegmentDocs = new AtomicInteger();
-                setReadersAndNumSegmentDocs(dimensionReaders, metricReaders, numSegmentDocs, starTreeValues);
-                int currentDocId = 0;
-                while (currentDocId < numSegmentDocs.get()) {
-=======
                 List<Dimension> dimensionsSplitOrder = starTreeValues.getStarTreeField().getDimensionsOrder();
                 SequentialDocValuesIterator[] dimensionReaders = new SequentialDocValuesIterator[starTreeValues.getStarTreeField()
                     .getDimensionsOrder()
@@ -195,7 +174,6 @@
                     starTreeValues.getAttributes().getOrDefault(SEGMENT_DOCS_COUNT, String.valueOf(DocIdSetIterator.NO_MORE_DOCS))
                 );
                 while (currentDocId < numSegmentDocs) {
->>>>>>> 9f814797
                     StarTreeDocument starTreeDocument = getStarTreeDocument(currentDocId, dimensionReaders, metricReaders);
                     segmentDocumentFileManager.writeStarTreeDocument(starTreeDocument, true);
                     numDocs++;
