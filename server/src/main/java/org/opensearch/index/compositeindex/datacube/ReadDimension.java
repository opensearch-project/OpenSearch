/*
 * SPDX-License-Identifier: Apache-2.0
 *
 * The OpenSearch Contributors require contributions made to
 * this file be licensed under the Apache-2.0 license or a
 * compatible open source license.
 */

package org.opensearch.index.compositeindex.datacube;

import org.apache.lucene.index.DocValuesType;
import org.opensearch.core.xcontent.XContentBuilder;
import org.opensearch.index.mapper.CompositeDataCubeFieldType;

import java.io.IOException;
import java.util.List;
import java.util.Objects;
import java.util.function.Consumer;

/**
 * Represents a dimension for reconstructing StarTreeField from file formats during searches and merges.
 *
 * @opensearch.experimental
 */
public class ReadDimension implements Dimension {
    public static final String READ = "read";
    private final String field;
    private final DocValuesType docValuesType;

    public ReadDimension(String field) {
        this.field = field;
        this.docValuesType = DocValuesType.SORTED_NUMERIC;
    }

    public ReadDimension(String field, DocValuesType docValuesType) {
        this.field = field;
        this.docValuesType = docValuesType;
    }

    public String getField() {
        return field;
    }

    @Override
    public int getNumSubDimensions() {
        return 1;
    }

    @Override
    public void setDimensionValues(final Long val, final Consumer<Long> dimSetter) {
        dimSetter.accept(val);
    }

    @Override
    public List<String> getSubDimensionNames() {
        return List.of(field);
    }

    @Override
    public DocValuesType getDocValuesType() {
        return docValuesType;
    }

    @Override
    public XContentBuilder toXContent(XContentBuilder builder, Params params) throws IOException {
        builder.startObject();
        builder.field(CompositeDataCubeFieldType.NAME, field);
        builder.field(CompositeDataCubeFieldType.TYPE, READ);
        builder.endObject();
        return builder;
    }

    @Override
    public boolean equals(Object o) {
        if (this == o) return true;
        if (o == null || getClass() != o.getClass()) return false;
        ReadDimension dimension = (ReadDimension) o;
        return Objects.equals(field, dimension.getField());
    }

    @Override
    public int hashCode() {
        return Objects.hash(field);
    }

<<<<<<< HEAD
=======
    @Override
    public DocValuesType getDocValuesType() {
        return DocValuesType.SORTED_NUMERIC;
    }
>>>>>>> 456ca97f
}<|MERGE_RESOLUTION|>--- conflicted
+++ resolved
@@ -82,12 +82,4 @@
     public int hashCode() {
         return Objects.hash(field);
     }
-
-<<<<<<< HEAD
-=======
-    @Override
-    public DocValuesType getDocValuesType() {
-        return DocValuesType.SORTED_NUMERIC;
-    }
->>>>>>> 456ca97f
 }