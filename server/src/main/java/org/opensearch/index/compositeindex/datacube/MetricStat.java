/*
 * SPDX-License-Identifier: Apache-2.0
 *
 * The OpenSearch Contributors require contributions made to
 * this file be licensed under the Apache-2.0 license or a
 * compatible open source license.
 */

package org.opensearch.index.compositeindex.datacube;

import org.opensearch.common.annotation.ExperimentalApi;

import java.util.Arrays;
import java.util.List;

/**
 * Supported metric types for composite index
 *
 * @opensearch.experimental
 */
@ExperimentalApi
public enum MetricStat {
<<<<<<< HEAD
    COUNT("count"),
=======
    VALUE_COUNT("value_count"),
    AVG("avg"),
>>>>>>> e8ee6db8
    SUM("sum"),
    MIN("min"),
    MAX("max"),
    AVG("avg", COUNT, SUM);

    private final String typeName;
    private final MetricStat[] baseMetrics;

    MetricStat(String typeName, MetricStat... baseMetrics) {
        this.typeName = typeName;
        assert baseMetrics != null && baseMetrics.length > 0;
        this.baseMetrics = baseMetrics;
    }

    public String getTypeName() {
        return typeName;
    }

    /**
     * Return the list of metrics that this metric is derived from
     * For example, AVG is derived from COUNT and SUM
     */
    public List<MetricStat> getBaseMetrics() {
        return Arrays.asList(baseMetrics);
    }

    /**
     * Return true if this metric is derived from other metrics
     * For example, AVG is derived from COUNT and SUM
     */
    public boolean isDerivedMetric() {
        return baseMetrics != null;
    }

    public static MetricStat fromTypeName(String typeName) {
        for (MetricStat metric : MetricStat.values()) {
            if (metric.getTypeName().equalsIgnoreCase(typeName)) {
                return metric;
            }
        }
        throw new IllegalArgumentException("Invalid metric stat: " + typeName);
    }
}<|MERGE_RESOLUTION|>--- conflicted
+++ resolved
@@ -20,23 +20,17 @@
  */
 @ExperimentalApi
 public enum MetricStat {
-<<<<<<< HEAD
-    COUNT("count"),
-=======
     VALUE_COUNT("value_count"),
-    AVG("avg"),
->>>>>>> e8ee6db8
     SUM("sum"),
     MIN("min"),
     MAX("max"),
-    AVG("avg", COUNT, SUM);
+    AVG("avg", VALUE_COUNT, SUM);
 
     private final String typeName;
     private final MetricStat[] baseMetrics;
 
     MetricStat(String typeName, MetricStat... baseMetrics) {
         this.typeName = typeName;
-        assert baseMetrics != null && baseMetrics.length > 0;
         this.baseMetrics = baseMetrics;
     }
 
@@ -57,7 +51,7 @@
      * For example, AVG is derived from COUNT and SUM
      */
     public boolean isDerivedMetric() {
-        return baseMetrics != null;
+        return baseMetrics != null && baseMetrics.length > 0;
     }
 
     public static MetricStat fromTypeName(String typeName) {
