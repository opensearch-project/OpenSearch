/*
 * SPDX-License-Identifier: Apache-2.0
 *
 * The OpenSearch Contributors require contributions made to
 * this file be licensed under the Apache-2.0 license or a
 * compatible open source license.
 */

/*
 * Licensed to Elasticsearch under one or more contributor
 * license agreements. See the NOTICE file distributed with
 * this work for additional information regarding copyright
 * ownership. Elasticsearch licenses this file to you under
 * the Apache License, Version 2.0 (the "License"); you may
 * not use this file except in compliance with the License.
 * You may obtain a copy of the License at
 *
 *    http://www.apache.org/licenses/LICENSE-2.0
 *
 * Unless required by applicable law or agreed to in writing,
 * software distributed under the License is distributed on an
 * "AS IS" BASIS, WITHOUT WARRANTIES OR CONDITIONS OF ANY
 * KIND, either express or implied.  See the License for the
 * specific language governing permissions and limitations
 * under the License.
 */

/*
 * Modifications Copyright OpenSearch Contributors. See
 * GitHub history for details.
 */

package org.opensearch.index;

import org.apache.lucene.index.DirectoryReader;
import org.apache.lucene.index.FilterDirectoryReader;
import org.apache.lucene.index.IndexReader;
import org.apache.lucene.index.LeafReader;
import org.apache.lucene.search.similarities.BM25Similarity;
import org.apache.lucene.search.similarities.Similarity;
import org.apache.lucene.store.MMapDirectory;
import org.apache.lucene.util.Constants;
import org.opensearch.Version;
import org.opensearch.client.Client;
import org.opensearch.cluster.metadata.IndexNameExpressionResolver;
import org.opensearch.cluster.routing.ShardRouting;
import org.opensearch.cluster.service.ClusterService;
import org.opensearch.common.CheckedFunction;
import org.opensearch.common.SetOnce;
import org.opensearch.common.TriFunction;
import org.opensearch.common.io.stream.NamedWriteableRegistry;
import org.opensearch.common.logging.DeprecationLogger;
import org.opensearch.common.settings.Setting;
import org.opensearch.common.settings.Setting.Property;
import org.opensearch.common.settings.Settings;
import org.opensearch.common.util.BigArrays;
import org.opensearch.common.xcontent.NamedXContentRegistry;
import org.opensearch.core.internal.io.IOUtils;
import org.opensearch.env.NodeEnvironment;
import org.opensearch.index.analysis.AnalysisRegistry;
import org.opensearch.index.analysis.IndexAnalyzers;
import org.opensearch.index.cache.query.DisabledQueryCache;
import org.opensearch.index.cache.query.IndexQueryCache;
import org.opensearch.index.cache.query.QueryCache;
import org.opensearch.index.engine.Engine;
import org.opensearch.index.engine.EngineConfigFactory;
import org.opensearch.index.engine.EngineFactory;
import org.opensearch.index.mapper.MapperService;
import org.opensearch.index.shard.IndexEventListener;
import org.opensearch.index.shard.IndexingOperationListener;
import org.opensearch.index.shard.SearchOperationListener;
import org.opensearch.index.similarity.SimilarityService;
import org.opensearch.index.store.FsDirectoryFactory;
import org.opensearch.index.store.remote.directory.RemoteSnapshotDirectoryFactory;
import org.opensearch.index.translog.TranslogFactory;
import org.opensearch.indices.IndicesQueryCache;
import org.opensearch.indices.breaker.CircuitBreakerService;
import org.opensearch.indices.fielddata.cache.IndicesFieldDataCache;
import org.opensearch.indices.mapper.MapperRegistry;
import org.opensearch.indices.recovery.RecoveryState;
import org.opensearch.indices.replication.SegmentReplicationState;
import org.opensearch.plugins.IndexStorePlugin;
import org.opensearch.repositories.RepositoriesService;
import org.opensearch.script.ScriptService;
import org.opensearch.search.aggregations.support.ValuesSourceRegistry;
import org.opensearch.threadpool.ThreadPool;

import java.io.IOException;
import java.util.ArrayList;
import java.util.Collections;
import java.util.HashMap;
import java.util.HashSet;
import java.util.List;
import java.util.Map;
import java.util.Objects;
import java.util.Set;
import java.util.concurrent.atomic.AtomicBoolean;
import java.util.function.BiFunction;
import java.util.function.BooleanSupplier;
import java.util.function.Consumer;
import java.util.function.Function;
import java.util.function.Supplier;

/**
 * IndexModule represents the central extension point for index level custom implementations like:
 * <ul>
 *     <li>{@link Similarity} - New {@link Similarity} implementations can be registered through
 *     {@link #addSimilarity(String, TriFunction)} while existing Providers can be referenced through Settings under the
 *     {@link IndexModule#SIMILARITY_SETTINGS_PREFIX} prefix along with the "type" value.  For example, to reference the
 *     {@link BM25Similarity}, the configuration {@code "index.similarity.my_similarity.type : "BM25"} can be used.</li>
 *      <li>{@link IndexStorePlugin.DirectoryFactory} - Custom {@link IndexStorePlugin.DirectoryFactory} instances can be registered
 *      via {@link IndexStorePlugin}</li>
 *      <li>{@link IndexEventListener} - Custom {@link IndexEventListener} instances can be registered via
 *      {@link #addIndexEventListener(IndexEventListener)}</li>
 *      <li>Settings update listener - Custom settings update listener can be registered via
 *      {@link #addSettingsUpdateConsumer(Setting, Consumer)}</li>
 * </ul>
 *
 * @opensearch.internal
 */
public final class IndexModule {

    public static final Setting<Boolean> NODE_STORE_ALLOW_MMAP = Setting.boolSetting("node.store.allow_mmap", true, Property.NodeScope);

    private static final FsDirectoryFactory DEFAULT_DIRECTORY_FACTORY = new FsDirectoryFactory();

    private static final IndexStorePlugin.RecoveryStateFactory DEFAULT_RECOVERY_STATE_FACTORY = RecoveryState::new;

    private static final IndexStorePlugin.SegmentReplicationStateFactory DEFAULT_SEGMENT_REPLICATION_STATE_FACTORY = SegmentReplicationState ::new;

    public static final Setting<String> INDEX_STORE_TYPE_SETTING = new Setting<>(
        "index.store.type",
        "",
        Function.identity(),
        Property.IndexScope,
        Property.NodeScope
    );

    public static final Setting<String> INDEX_RECOVERY_TYPE_SETTING = new Setting<>(
        "index.recovery.type",
        "",
        Function.identity(),
        Property.IndexScope,
        Property.NodeScope
    );

    /** On which extensions to load data into the file-system cache upon opening of files.
     *  This only works with the mmap directory, and even in that case is still
     *  best-effort only. */
    public static final Setting<List<String>> INDEX_STORE_PRE_LOAD_SETTING = Setting.listSetting(
        "index.store.preload",
        Collections.emptyList(),
        Function.identity(),
        Property.IndexScope,
        Property.NodeScope
    );

    /** Which lucene file extensions to load with the mmap directory when using hybridfs store.
     *  This is an expert setting.
     *  @see <a href="https://lucene.apache.org/core/9_2_0/core/org/apache/lucene/codecs/lucene92/package-summary.html#file-names">Lucene File Extensions</a>.
     */
    public static final Setting<List<String>> INDEX_STORE_HYBRID_MMAP_EXTENSIONS = Setting.listSetting(
        "index.store.hybrid.mmap.extensions",
        List.of("nvd", "dvd", "tim", "tip", "dim", "kdd", "kdi", "cfs", "doc"),
        Function.identity(),
        Property.IndexScope,
        Property.NodeScope
    );

    public static final String SIMILARITY_SETTINGS_PREFIX = "index.similarity";

    // whether to use the query cache
    public static final Setting<Boolean> INDEX_QUERY_CACHE_ENABLED_SETTING = Setting.boolSetting(
        "index.queries.cache.enabled",
        true,
        Property.IndexScope
    );

    // for test purposes only
    public static final Setting<Boolean> INDEX_QUERY_CACHE_EVERYTHING_SETTING = Setting.boolSetting(
        "index.queries.cache.everything",
        false,
        Property.IndexScope
    );

    private static final DeprecationLogger DEPRECATION_LOGGER = DeprecationLogger.getLogger(IndexModule.class);

    private final IndexSettings indexSettings;
    private final AnalysisRegistry analysisRegistry;
    private final EngineFactory engineFactory;
    private final EngineConfigFactory engineConfigFactory;
    private SetOnce<Function<IndexService, CheckedFunction<DirectoryReader, DirectoryReader, IOException>>> indexReaderWrapper =
        new SetOnce<>();
    private final Set<IndexEventListener> indexEventListeners = new HashSet<>();
    private final Map<String, TriFunction<Settings, Version, ScriptService, Similarity>> similarities = new HashMap<>();
    private final Map<String, IndexStorePlugin.DirectoryFactory> directoryFactories;
    private final SetOnce<BiFunction<IndexSettings, IndicesQueryCache, QueryCache>> forceQueryCacheProvider = new SetOnce<>();
    private final List<SearchOperationListener> searchOperationListeners = new ArrayList<>();
    private final List<IndexingOperationListener> indexOperationListeners = new ArrayList<>();
    private final IndexNameExpressionResolver expressionResolver;
    private final AtomicBoolean frozen = new AtomicBoolean(false);
    private final BooleanSupplier allowExpensiveQueries;
    private final Map<String, IndexStorePlugin.RecoveryStateFactory> recoveryStateFactories;

    private final Map<String, IndexStorePlugin.SegmentReplicationStateFactory> segmentReplicationStateFactories;

    /**
     * Construct the index module for the index with the specified index settings. The index module contains extension points for plugins
     * via {@link org.opensearch.plugins.PluginsService#onIndexModule(IndexModule)}.
     *
     * @param indexSettings      the index settings
     * @param analysisRegistry   the analysis registry
     * @param engineFactory      the engine factory
     * @param directoryFactories the available store types
     */
    public IndexModule(
        final IndexSettings indexSettings,
        final AnalysisRegistry analysisRegistry,
        final EngineFactory engineFactory,
        final EngineConfigFactory engineConfigFactory,
        final Map<String, IndexStorePlugin.DirectoryFactory> directoryFactories,
        final BooleanSupplier allowExpensiveQueries,
        final IndexNameExpressionResolver expressionResolver,
        final Map<String, IndexStorePlugin.RecoveryStateFactory> recoveryStateFactories,
        final Map<String, IndexStorePlugin.SegmentReplicationStateFactory> segmentReplicationStateFactories
    ) {
        this.indexSettings = indexSettings;
        this.analysisRegistry = analysisRegistry;
        this.engineFactory = Objects.requireNonNull(engineFactory);
        this.engineConfigFactory = Objects.requireNonNull(engineConfigFactory);
        this.searchOperationListeners.add(new SearchSlowLog(indexSettings));
        this.indexOperationListeners.add(new IndexingSlowLog(indexSettings));
        this.directoryFactories = Collections.unmodifiableMap(directoryFactories);
        this.allowExpensiveQueries = allowExpensiveQueries;
        this.expressionResolver = expressionResolver;
        this.recoveryStateFactories = recoveryStateFactories;
        this.segmentReplicationStateFactories = segmentReplicationStateFactories;
    }

    /**
     * Adds a Setting and it's consumer for this index.
     */
    public <T> void addSettingsUpdateConsumer(Setting<T> setting, Consumer<T> consumer) {
        ensureNotFrozen();
        if (setting == null) {
            throw new IllegalArgumentException("setting must not be null");
        }
        indexSettings.getScopedSettings().addSettingsUpdateConsumer(setting, consumer);
    }

    /**
     * Adds a Setting, it's consumer and validator for this index.
     */
    public <T> void addSettingsUpdateConsumer(Setting<T> setting, Consumer<T> consumer, Consumer<T> validator) {
        ensureNotFrozen();
        if (setting == null) {
            throw new IllegalArgumentException("setting must not be null");
        }
        indexSettings.getScopedSettings().addSettingsUpdateConsumer(setting, consumer, validator);
    }

    /**
     * Returns the index {@link Settings} for this index
     */
    public Settings getSettings() {
        return indexSettings.getSettings();
    }

    /**
     * Returns the index this module is associated with
     */
    public Index getIndex() {
        return indexSettings.getIndex();
    }

    /**
     * The engine factory provided during construction of this index module.
     *
     * @return the engine factory
     */
    EngineFactory getEngineFactory() {
        return engineFactory;
    }

    /**
     * Adds an {@link IndexEventListener} for this index. All listeners added here
     * are maintained for the entire index lifecycle on this node. Once an index is closed or deleted these
     * listeners go out of scope.
     * <p>
     * Note: an index might be created on a node multiple times. For instance if the last shard from an index is
     * relocated to another node the internal representation will be destroyed which includes the registered listeners.
     * Once the node holds at least one shard of an index all modules are reloaded and listeners are registered again.
     * Listeners can't be unregistered they will stay alive for the entire time the index is allocated on a node.
     * </p>
     */
    public void addIndexEventListener(IndexEventListener listener) {
        ensureNotFrozen();
        if (listener == null) {
            throw new IllegalArgumentException("listener must not be null");
        }
        if (indexEventListeners.contains(listener)) {
            throw new IllegalArgumentException("listener already added");
        }

        this.indexEventListeners.add(listener);
    }

    /**
     * Adds an {@link SearchOperationListener} for this index. All listeners added here
     * are maintained for the entire index lifecycle on this node. Once an index is closed or deleted these
     * listeners go out of scope.
     * <p>
     * Note: an index might be created on a node multiple times. For instance if the last shard from an index is
     * relocated to another node the internal representation will be destroyed which includes the registered listeners.
     * Once the node holds at least one shard of an index all modules are reloaded and listeners are registered again.
     * Listeners can't be unregistered they will stay alive for the entire time the index is allocated on a node.
     * </p>
     */
    public void addSearchOperationListener(SearchOperationListener listener) {
        ensureNotFrozen();
        if (listener == null) {
            throw new IllegalArgumentException("listener must not be null");
        }
        if (searchOperationListeners.contains(listener)) {
            throw new IllegalArgumentException("listener already added");
        }

        this.searchOperationListeners.add(listener);
    }

    /**
     * Adds an {@link IndexingOperationListener} for this index. All listeners added here
     * are maintained for the entire index lifecycle on this node. Once an index is closed or deleted these
     * listeners go out of scope.
     * <p>
     * Note: an index might be created on a node multiple times. For instance if the last shard from an index is
     * relocated to another node the internal representation will be destroyed which includes the registered listeners.
     * Once the node holds at least one shard of an index all modules are reloaded and listeners are registered again.
     * Listeners can't be unregistered they will stay alive for the entire time the index is allocated on a node.
     * </p>
     */
    public void addIndexOperationListener(IndexingOperationListener listener) {
        ensureNotFrozen();
        if (listener == null) {
            throw new IllegalArgumentException("listener must not be null");
        }
        if (indexOperationListeners.contains(listener)) {
            throw new IllegalArgumentException("listener already added");
        }

        this.indexOperationListeners.add(listener);
    }

    /**
     * Registers the given {@link Similarity} with the given name.
     * The function takes as parameters:<ul>
     *   <li>settings for this similarity
     *   <li>version of OpenSearch when the index was created
     *   <li>ScriptService, for script-based similarities
     * </ul>
     *
     * @param name Name of the SimilarityProvider
     * @param similarity SimilarityProvider to register
     */
    public void addSimilarity(String name, TriFunction<Settings, Version, ScriptService, Similarity> similarity) {
        ensureNotFrozen();
        if (similarities.containsKey(name) || SimilarityService.BUILT_IN.containsKey(name)) {
            throw new IllegalArgumentException("similarity for name: [" + name + " is already registered");
        }
        similarities.put(name, similarity);
    }

    /**
     * Sets the factory for creating new {@link DirectoryReader} wrapper instances.
     * The factory ({@link Function}) is called once the IndexService is fully constructed.
     * NOTE: this method can only be called once per index. Multiple wrappers are not supported.
     * <p>
     * The {@link CheckedFunction} is invoked each time a {@link Engine.Searcher} is requested to do an operation,
     * for example search, and must return a new directory reader wrapping the provided directory reader or if no
     * wrapping was performed the provided directory reader.
     * The wrapped reader can filter out document just like delete documents etc. but must not change any term or
     * document content.
     * NOTE: The index reader wrapper ({@link CheckedFunction}) has a per-request lifecycle,
     * must delegate {@link IndexReader#getReaderCacheHelper()}, {@link LeafReader#getCoreCacheHelper()}
     * and must be an instance of {@link FilterDirectoryReader} that eventually exposes the original reader
     * via {@link FilterDirectoryReader#getDelegate()}.
     * The returned reader is closed once it goes out of scope.
     * </p>
     */
    public void setReaderWrapper(
        Function<IndexService, CheckedFunction<DirectoryReader, DirectoryReader, IOException>> indexReaderWrapperFactory
    ) {
        ensureNotFrozen();
        this.indexReaderWrapper.set(indexReaderWrapperFactory);
    }

    IndexEventListener freeze() { // pkg private for testing
        if (this.frozen.compareAndSet(false, true)) {
            return new CompositeIndexEventListener(indexSettings, indexEventListeners);
        } else {
            throw new IllegalStateException("already frozen");
        }
    }

    /**
     * Type of file system
     *
     * @opensearch.internal
     */
    public enum Type {
        HYBRIDFS("hybridfs"),
        NIOFS("niofs"),
        MMAPFS("mmapfs"),
        SIMPLEFS("simplefs"),
        FS("fs"),
        REMOTE_SNAPSHOT("remote_snapshot");

        private final String settingsKey;
        private final boolean deprecated;

        Type(final String settingsKey) {
            this(settingsKey, false);
        }

        Type(final String settingsKey, final boolean deprecated) {
            this.settingsKey = settingsKey;
            this.deprecated = deprecated;
        }

        private static final Map<String, Type> TYPES;

        static {
            final Map<String, Type> types = new HashMap<>(values().length);
            for (final Type type : values()) {
                types.put(type.settingsKey, type);
            }
            TYPES = Collections.unmodifiableMap(types);
        }

        public String getSettingsKey() {
            return this.settingsKey;
        }

        public boolean isDeprecated() {
            return deprecated;
        }

        static boolean containsSettingsKey(String key) {
            return TYPES.containsKey(key);
        }

        public static Type fromSettingsKey(final String key) {
            final Type type = TYPES.get(key);
            if (type == null) {
                throw new IllegalArgumentException("no matching store type for [" + key + "]");
            }
            if (type.isDeprecated()) {
                DEPRECATION_LOGGER.deprecate(type.getSettingsKey(), " is deprecated and will be removed in 2.0");
            }
            return type;
        }

        /**
         * Returns true iff this settings matches the type.
         */
        public boolean match(String setting) {
            return getSettingsKey().equals(setting);
        }

        /**
         * Convenience method to check whether the given {@link IndexSettings}
         * object contains an {@link #INDEX_STORE_TYPE_SETTING} set to the value of this type.
         */
        public boolean match(IndexSettings settings) {
            return match(settings.getSettings());
        }

        /**
         * Convenience method to check whether the given {@link Settings}
         * object contains an {@link #INDEX_STORE_TYPE_SETTING} set to the value of this type.
         */
        public boolean match(Settings settings) {
            return match(INDEX_STORE_TYPE_SETTING.get(settings));
        }
    }

    public static Type defaultStoreType(final boolean allowMmap) {
        if (allowMmap && Constants.JRE_IS_64BIT && MMapDirectory.UNMAP_SUPPORTED) {
            return Type.HYBRIDFS;
        } else {
            return Type.NIOFS;
        }
    }

    public IndexService newIndexService(
        IndexService.IndexCreationContext indexCreationContext,
        NodeEnvironment environment,
        NamedXContentRegistry xContentRegistry,
        IndexService.ShardStoreDeleter shardStoreDeleter,
        CircuitBreakerService circuitBreakerService,
        BigArrays bigArrays,
        ThreadPool threadPool,
        ScriptService scriptService,
        ClusterService clusterService,
        Client client,
        IndicesQueryCache indicesQueryCache,
        MapperRegistry mapperRegistry,
        IndicesFieldDataCache indicesFieldDataCache,
        NamedWriteableRegistry namedWriteableRegistry,
        BooleanSupplier idFieldDataEnabled,
        ValuesSourceRegistry valuesSourceRegistry,
        IndexStorePlugin.RemoteDirectoryFactory remoteDirectoryFactory,
        BiFunction<IndexSettings, ShardRouting, TranslogFactory> translogFactorySupplier
    ) throws IOException {
        final IndexEventListener eventListener = freeze();
        Function<IndexService, CheckedFunction<DirectoryReader, DirectoryReader, IOException>> readerWrapperFactory = indexReaderWrapper
            .get() == null ? (shard) -> null : indexReaderWrapper.get();
        eventListener.beforeIndexCreated(indexSettings.getIndex(), indexSettings.getSettings());
        final IndexStorePlugin.DirectoryFactory directoryFactory = getDirectoryFactory(indexSettings, directoryFactories);
        final IndexStorePlugin.RecoveryStateFactory recoveryStateFactory = getRecoveryStateFactory(indexSettings, recoveryStateFactories);
        final IndexStorePlugin.SegmentReplicationStateFactory segmentReplicationStateFactory = getSegmentReplicationStateFactory(indexSettings, segmentReplicationStateFactories);
        QueryCache queryCache = null;
        IndexAnalyzers indexAnalyzers = null;
        boolean success = false;
        try {
            if (indexSettings.getValue(INDEX_QUERY_CACHE_ENABLED_SETTING)) {
                BiFunction<IndexSettings, IndicesQueryCache, QueryCache> queryCacheProvider = forceQueryCacheProvider.get();
                if (queryCacheProvider == null) {
                    queryCache = new IndexQueryCache(indexSettings, indicesQueryCache);
                } else {
                    queryCache = queryCacheProvider.apply(indexSettings, indicesQueryCache);
                }
            } else {
                queryCache = new DisabledQueryCache(indexSettings);
            }
            if (IndexService.needsMapperService(indexSettings, indexCreationContext)) {
                indexAnalyzers = analysisRegistry.build(indexSettings);
            }
            final IndexService indexService = new IndexService(
                indexSettings,
                indexCreationContext,
                environment,
                xContentRegistry,
                new SimilarityService(indexSettings, scriptService, similarities),
                shardStoreDeleter,
                indexAnalyzers,
                engineFactory,
                engineConfigFactory,
                circuitBreakerService,
                bigArrays,
                threadPool,
                scriptService,
                clusterService,
                client,
                queryCache,
                directoryFactory,
                remoteDirectoryFactory,
                eventListener,
                readerWrapperFactory,
                mapperRegistry,
                indicesFieldDataCache,
                searchOperationListeners,
                indexOperationListeners,
                namedWriteableRegistry,
                idFieldDataEnabled,
                allowExpensiveQueries,
                expressionResolver,
                valuesSourceRegistry,
                recoveryStateFactory,
<<<<<<< HEAD
                segmentReplicationStateFactory,
                repositoriesServiceSupplier
=======
                translogFactorySupplier
>>>>>>> 1ad344a5
            );
            success = true;
            return indexService;
        } finally {
            if (success == false) {
                IOUtils.closeWhileHandlingException(queryCache, indexAnalyzers);
            }
        }
    }

    private static IndexStorePlugin.DirectoryFactory getDirectoryFactory(
        final IndexSettings indexSettings,
        final Map<String, IndexStorePlugin.DirectoryFactory> indexStoreFactories
    ) {
        final String storeType = indexSettings.getValue(INDEX_STORE_TYPE_SETTING);
        final Type type;
        final Boolean allowMmap = NODE_STORE_ALLOW_MMAP.get(indexSettings.getNodeSettings());
        if (storeType.isEmpty() || Type.FS.getSettingsKey().equals(storeType)) {
            type = defaultStoreType(allowMmap);
        } else {
            if (Type.containsSettingsKey(storeType)) {
                type = Type.fromSettingsKey(storeType);
            } else {
                type = null;
            }
        }
        if (allowMmap == false && (type == Type.MMAPFS || type == Type.HYBRIDFS)) {
            throw new IllegalArgumentException("store type [" + storeType + "] is not allowed because mmap is disabled");
        }
        final IndexStorePlugin.DirectoryFactory factory;
        if (storeType.isEmpty()) {
            factory = DEFAULT_DIRECTORY_FACTORY;
        } else {
            factory = indexStoreFactories.get(storeType);
            if (factory == null) {
                throw new IllegalArgumentException("Unknown store type [" + storeType + "]");
            }
        }
        return factory;
    }

    private static IndexStorePlugin.RecoveryStateFactory getRecoveryStateFactory(
        final IndexSettings indexSettings,
        final Map<String, IndexStorePlugin.RecoveryStateFactory> recoveryStateFactories
    ) {
        final String recoveryType = indexSettings.getValue(INDEX_RECOVERY_TYPE_SETTING);

        if (recoveryType.isEmpty()) {
            return DEFAULT_RECOVERY_STATE_FACTORY;
        }

        IndexStorePlugin.RecoveryStateFactory factory = recoveryStateFactories.get(recoveryType);
        if (factory == null) {
            throw new IllegalArgumentException("Unknown recovery type [" + recoveryType + "]");
        }

        return factory;
    }

    private static IndexStorePlugin.SegmentReplicationStateFactory getSegmentReplicationStateFactory(
        final IndexSettings indexSettings,
        final Map<String, IndexStorePlugin.SegmentReplicationStateFactory> segmentReplicationStateFactories
    ) {
        return DEFAULT_SEGMENT_REPLICATION_STATE_FACTORY;
    }

    /**
     * creates a new mapper service to do administrative work like mapping updates. This *should not* be used for document parsing.
     * doing so will result in an exception.
     */
    public MapperService newIndexMapperService(
        NamedXContentRegistry xContentRegistry,
        MapperRegistry mapperRegistry,
        ScriptService scriptService
    ) throws IOException {
        return new MapperService(
            indexSettings,
            analysisRegistry.build(indexSettings),
            xContentRegistry,
            new SimilarityService(indexSettings, scriptService, similarities),
            mapperRegistry,
            () -> { throw new UnsupportedOperationException("no index query shard context available"); },
            () -> false,
            scriptService
        );
    }

    /**
     * Forces a certain query cache to use instead of the default one. If this is set
     * and query caching is not disabled with {@code index.queries.cache.enabled}, then
     * the given provider will be used.
     * NOTE: this can only be set once
     *
     * @see #INDEX_QUERY_CACHE_ENABLED_SETTING
     */
    public void forceQueryCacheProvider(BiFunction<IndexSettings, IndicesQueryCache, QueryCache> queryCacheProvider) {
        ensureNotFrozen();
        this.forceQueryCacheProvider.set(queryCacheProvider);
    }

    private void ensureNotFrozen() {
        if (this.frozen.get()) {
            throw new IllegalStateException("Can't modify IndexModule once the index service has been created");
        }
    }

    public static Map<String, IndexStorePlugin.DirectoryFactory> createBuiltInDirectoryFactories(
        Supplier<RepositoriesService> repositoriesService,
        ThreadPool threadPool
    ) {
        final Map<String, IndexStorePlugin.DirectoryFactory> factories = new HashMap<>();
        for (Type type : Type.values()) {
            switch (type) {
                case HYBRIDFS:
                case NIOFS:
                case FS:
                case MMAPFS:
                case SIMPLEFS:
                    factories.put(type.getSettingsKey(), DEFAULT_DIRECTORY_FACTORY);
                    break;
                case REMOTE_SNAPSHOT:
                    factories.put(type.getSettingsKey(), new RemoteSnapshotDirectoryFactory(repositoriesService, threadPool));
                    break;
                default:
                    throw new IllegalStateException("No directory factory mapping for built-in type " + type);
            }
        }
        return factories;
    }
}<|MERGE_RESOLUTION|>--- conflicted
+++ resolved
@@ -567,12 +567,9 @@
                 expressionResolver,
                 valuesSourceRegistry,
                 recoveryStateFactory,
-<<<<<<< HEAD
                 segmentReplicationStateFactory,
                 repositoriesServiceSupplier
-=======
                 translogFactorySupplier
->>>>>>> 1ad344a5
             );
             success = true;
             return indexService;
