/*
 * SPDX-License-Identifier: Apache-2.0
 *
 * The OpenSearch Contributors require contributions made to
 * this file be licensed under the Apache-2.0 license or a
 * compatible open source license.
 */

/*
 * Licensed to Elasticsearch under one or more contributor
 * license agreements. See the NOTICE file distributed with
 * this work for additional information regarding copyright
 * ownership. Elasticsearch licenses this file to you under
 * the Apache License, Version 2.0 (the "License"); you may
 * not use this file except in compliance with the License.
 * You may obtain a copy of the License at
 *
 *    http://www.apache.org/licenses/LICENSE-2.0
 *
 * Unless required by applicable law or agreed to in writing,
 * software distributed under the License is distributed on an
 * "AS IS" BASIS, WITHOUT WARRANTIES OR CONDITIONS OF ANY
 * KIND, either express or implied.  See the License for the
 * specific language governing permissions and limitations
 * under the License.
 */

/*
 * Modifications Copyright OpenSearch Contributors. See
 * GitHub history for details.
 */

package org.opensearch.index;

import org.apache.lucene.index.DirectoryReader;
import org.apache.lucene.index.FilterDirectoryReader;
import org.apache.lucene.index.IndexReader;
import org.apache.lucene.index.LeafReader;
import org.apache.lucene.search.similarities.BM25Similarity;
import org.apache.lucene.search.similarities.Similarity;
import org.apache.lucene.store.MMapDirectory;
import org.apache.lucene.util.Constants;
import org.opensearch.Version;
import org.opensearch.client.Client;
import org.opensearch.cluster.metadata.IndexNameExpressionResolver;
import org.opensearch.cluster.routing.ShardRouting;
import org.opensearch.cluster.service.ClusterService;
import org.opensearch.common.CheckedFunction;
import org.opensearch.common.SetOnce;
import org.opensearch.common.TriFunction;
import org.opensearch.common.annotation.PublicApi;
import org.opensearch.common.logging.DeprecationLogger;
import org.opensearch.common.settings.Setting;
import org.opensearch.common.settings.Setting.Property;
import org.opensearch.common.settings.Settings;
import org.opensearch.common.unit.TimeValue;
import org.opensearch.common.util.BigArrays;
import org.opensearch.common.util.io.IOUtils;
import org.opensearch.core.common.io.stream.NamedWriteableRegistry;
import org.opensearch.core.index.Index;
import org.opensearch.core.indices.breaker.CircuitBreakerService;
import org.opensearch.core.xcontent.NamedXContentRegistry;
import org.opensearch.env.NodeEnvironment;
import org.opensearch.index.analysis.AnalysisRegistry;
import org.opensearch.index.analysis.IndexAnalyzers;
import org.opensearch.index.cache.query.DisabledQueryCache;
import org.opensearch.index.cache.query.IndexQueryCache;
import org.opensearch.index.cache.query.QueryCache;
import org.opensearch.index.compositeindex.CompositeIndexSettings;
import org.opensearch.index.engine.Engine;
import org.opensearch.index.engine.EngineConfigFactory;
import org.opensearch.index.engine.EngineFactory;
import org.opensearch.index.mapper.MapperService;
import org.opensearch.index.shard.IndexEventListener;
import org.opensearch.index.shard.IndexingOperationListener;
import org.opensearch.index.shard.SearchOperationListener;
import org.opensearch.index.similarity.SimilarityService;
import org.opensearch.index.store.FsDirectoryFactory;
import org.opensearch.index.store.remote.directory.RemoteSnapshotDirectoryFactory;
import org.opensearch.index.store.remote.filecache.FileCache;
import org.opensearch.index.translog.TranslogFactory;
import org.opensearch.indices.IndicesQueryCache;
import org.opensearch.indices.RemoteStoreSettings;
import org.opensearch.indices.fielddata.cache.IndicesFieldDataCache;
import org.opensearch.indices.mapper.MapperRegistry;
import org.opensearch.indices.recovery.RecoverySettings;
import org.opensearch.indices.recovery.RecoveryState;
import org.opensearch.plugins.IndexStorePlugin;
import org.opensearch.repositories.RepositoriesService;
import org.opensearch.script.ScriptService;
import org.opensearch.search.aggregations.support.ValuesSourceRegistry;
import org.opensearch.threadpool.ThreadPool;

import java.io.IOException;
import java.util.ArrayList;
import java.util.Collections;
import java.util.HashMap;
import java.util.HashSet;
import java.util.Iterator;
import java.util.List;
import java.util.Map;
import java.util.Objects;
import java.util.Set;
import java.util.concurrent.atomic.AtomicBoolean;
import java.util.function.BiFunction;
import java.util.function.BooleanSupplier;
import java.util.function.Consumer;
import java.util.function.Function;
import java.util.function.Supplier;

import static org.apache.logging.log4j.util.Strings.toRootUpperCase;

/**
 * IndexModule represents the central extension point for index level custom implementations like:
 * <ul>
 *     <li>{@link Similarity} - New {@link Similarity} implementations can be registered through
 *     {@link #addSimilarity(String, TriFunction)} while existing Providers can be referenced through Settings under the
 *     {@link IndexModule#SIMILARITY_SETTINGS_PREFIX} prefix along with the "type" value.  For example, to reference the
 *     {@link BM25Similarity}, the configuration {@code "index.similarity.my_similarity.type : "BM25"} can be used.</li>
 *      <li>{@link IndexStorePlugin.DirectoryFactory} - Custom {@link IndexStorePlugin.DirectoryFactory} instances can be registered
 *      via {@link IndexStorePlugin}</li>
 *      <li>{@link IndexEventListener} - Custom {@link IndexEventListener} instances can be registered via
 *      {@link #addIndexEventListener(IndexEventListener)}</li>
 *      <li>Settings update listener - Custom settings update listener can be registered via
 *      {@link #addSettingsUpdateConsumer(Setting, Consumer)}</li>
 * </ul>
 *
 * @opensearch.api
 */
@PublicApi(since = "1.0.0")
public final class IndexModule {

    public static final Setting<Boolean> NODE_STORE_ALLOW_MMAP = Setting.boolSetting("node.store.allow_mmap", true, Property.NodeScope);

    private static final FsDirectoryFactory DEFAULT_DIRECTORY_FACTORY = new FsDirectoryFactory();

    private static final IndexStorePlugin.RecoveryStateFactory DEFAULT_RECOVERY_STATE_FACTORY = RecoveryState::new;

    public static final Setting<String> INDEX_STORE_TYPE_SETTING = new Setting<>(
        "index.store.type",
        "",
        Function.identity(),
        Property.IndexScope,
        Property.NodeScope
    );

    /**
     * Index setting which used to determine how the data is cached locally fully or partially
     */
    public static final Setting<DataLocalityType> INDEX_STORE_LOCALITY_SETTING = new Setting<>(
        "index.store.data_locality",
        DataLocalityType.FULL.name(),
        DataLocalityType::getValueOf,
        Property.IndexScope,
        Property.NodeScope
    );

    public static final Setting<String> INDEX_RECOVERY_TYPE_SETTING = new Setting<>(
        "index.recovery.type",
        "",
        Function.identity(),
        Property.IndexScope,
        Property.NodeScope
    );

    /** On which extensions to load data into the file-system cache upon opening of files.
     *  This only works with the mmap directory, and even in that case is still
     *  best-effort only. */
    public static final Setting<List<String>> INDEX_STORE_PRE_LOAD_SETTING = Setting.listSetting(
        "index.store.preload",
        Collections.emptyList(),
        Function.identity(),
        Property.IndexScope,
        Property.NodeScope
    );

    /** Which lucene file extensions to load with the mmap directory when using hybridfs store. This settings is ignored if {@link #INDEX_STORE_HYBRID_NIO_EXTENSIONS} is set.
     *  This is an expert setting.
     *  @see <a href="https://lucene.apache.org/core/9_9_0/core/org/apache/lucene/codecs/lucene99/package-summary.html#file-names">Lucene File Extensions</a>.
     *
     * @deprecated This setting will be removed in OpenSearch 3.x. Use {@link #INDEX_STORE_HYBRID_NIO_EXTENSIONS} instead.
     */
    @Deprecated
    public static final Setting<List<String>> INDEX_STORE_HYBRID_MMAP_EXTENSIONS = Setting.listSetting(
        "index.store.hybrid.mmap.extensions",
        List.of("nvd", "dvd", "tim", "tip", "dim", "kdd", "kdi", "cfs", "doc"),
        Function.identity(),
        new Setting.Validator<List<String>>() {

            @Override
            public void validate(final List<String> value) {}

            @Override
            public void validate(final List<String> value, final Map<Setting<?>, Object> settings) {
                if (value.equals(INDEX_STORE_HYBRID_MMAP_EXTENSIONS.getDefault(Settings.EMPTY)) == false) {
                    final List<String> nioExtensions = (List<String>) settings.get(INDEX_STORE_HYBRID_NIO_EXTENSIONS);
                    final List<String> defaultNioExtensions = INDEX_STORE_HYBRID_NIO_EXTENSIONS.getDefault(Settings.EMPTY);
                    if (nioExtensions.equals(defaultNioExtensions) == false) {
                        throw new IllegalArgumentException(
                            "Settings "
                                + INDEX_STORE_HYBRID_NIO_EXTENSIONS.getKey()
                                + " & "
                                + INDEX_STORE_HYBRID_MMAP_EXTENSIONS.getKey()
                                + " cannot both be set. Use "
                                + INDEX_STORE_HYBRID_NIO_EXTENSIONS.getKey()
                                + " only."
                        );
                    }
                }
            }

            @Override
            public Iterator<Setting<?>> settings() {
                return List.<Setting<?>>of(INDEX_STORE_HYBRID_NIO_EXTENSIONS).iterator();
            }
        },
        Property.IndexScope,
        Property.NodeScope,
        Property.Deprecated
    );

    /** Which lucene file extensions to load with nio. All others will default to mmap. Takes precedence over {@link #INDEX_STORE_HYBRID_MMAP_EXTENSIONS}.
     *  This is an expert setting.
     *  @see <a href="https://lucene.apache.org/core/9_9_0/core/org/apache/lucene/codecs/lucene99/package-summary.html#file-names">Lucene File Extensions</a>.
     */
    public static final Setting<List<String>> INDEX_STORE_HYBRID_NIO_EXTENSIONS = Setting.listSetting(
        "index.store.hybrid.nio.extensions",
        List.of(
            "segments_N",
            "write.lock",
            "si",
            "cfe",
            "fnm",
            "fdx",
            "fdt",
            "pos",
            "pay",
            "nvm",
            "dvm",
            "tvx",
            "tvd",
            "liv",
            "dii",
            "vem"
        ),
        Function.identity(),
        new Setting.Validator<List<String>>() {

            @Override
            public void validate(final List<String> value) {}

            @Override
            public void validate(final List<String> value, final Map<Setting<?>, Object> settings) {
                if (value.equals(INDEX_STORE_HYBRID_NIO_EXTENSIONS.getDefault(Settings.EMPTY)) == false) {
                    final List<String> mmapExtensions = (List<String>) settings.get(INDEX_STORE_HYBRID_MMAP_EXTENSIONS);
                    final List<String> defaultMmapExtensions = INDEX_STORE_HYBRID_MMAP_EXTENSIONS.getDefault(Settings.EMPTY);
                    if (mmapExtensions.equals(defaultMmapExtensions) == false) {
                        throw new IllegalArgumentException(
                            "Settings "
                                + INDEX_STORE_HYBRID_NIO_EXTENSIONS.getKey()
                                + " & "
                                + INDEX_STORE_HYBRID_MMAP_EXTENSIONS.getKey()
                                + " cannot both be set. Use "
                                + INDEX_STORE_HYBRID_NIO_EXTENSIONS.getKey()
                                + " only."
                        );
                    }
                }
            }

            @Override
            public Iterator<Setting<?>> settings() {
                return List.<Setting<?>>of(INDEX_STORE_HYBRID_MMAP_EXTENSIONS).iterator();
            }
        },
        Property.IndexScope,
        Property.NodeScope
    );

    public static final String SIMILARITY_SETTINGS_PREFIX = "index.similarity";

    // whether to use the query cache
    public static final Setting<Boolean> INDEX_QUERY_CACHE_ENABLED_SETTING = Setting.boolSetting(
        "index.queries.cache.enabled",
        true,
        Property.IndexScope
    );

    // for test purposes only
    public static final Setting<Boolean> INDEX_QUERY_CACHE_EVERYTHING_SETTING = Setting.boolSetting(
        "index.queries.cache.everything",
        false,
        Property.IndexScope
    );

    private static final DeprecationLogger DEPRECATION_LOGGER = DeprecationLogger.getLogger(IndexModule.class);

    private final IndexSettings indexSettings;
    private final AnalysisRegistry analysisRegistry;
    private final EngineFactory engineFactory;
    private final EngineConfigFactory engineConfigFactory;
    private SetOnce<Function<IndexService, CheckedFunction<DirectoryReader, DirectoryReader, IOException>>> indexReaderWrapper =
        new SetOnce<>();
    private final Set<IndexEventListener> indexEventListeners = new HashSet<>();
    private final Map<String, TriFunction<Settings, Version, ScriptService, Similarity>> similarities = new HashMap<>();
    private final Map<String, IndexStorePlugin.DirectoryFactory> directoryFactories;
    private final SetOnce<BiFunction<IndexSettings, IndicesQueryCache, QueryCache>> forceQueryCacheProvider = new SetOnce<>();
    private final List<SearchOperationListener> searchOperationListeners = new ArrayList<>();
    private final List<IndexingOperationListener> indexOperationListeners = new ArrayList<>();
    private final IndexNameExpressionResolver expressionResolver;
    private final AtomicBoolean frozen = new AtomicBoolean(false);
    private final BooleanSupplier allowExpensiveQueries;
    private final Map<String, IndexStorePlugin.RecoveryStateFactory> recoveryStateFactories;
    private final FileCache fileCache;

    /**
     * Construct the index module for the index with the specified index settings. The index module contains extension points for plugins
     * via {@link org.opensearch.plugins.PluginsService#onIndexModule(IndexModule)}.
     *
     * @param indexSettings      the index settings
     * @param analysisRegistry   the analysis registry
     * @param engineFactory      the engine factory
     * @param directoryFactories the available store types
     */
    public IndexModule(
        final IndexSettings indexSettings,
        final AnalysisRegistry analysisRegistry,
        final EngineFactory engineFactory,
        final EngineConfigFactory engineConfigFactory,
        final Map<String, IndexStorePlugin.DirectoryFactory> directoryFactories,
        final BooleanSupplier allowExpensiveQueries,
        final IndexNameExpressionResolver expressionResolver,
        final Map<String, IndexStorePlugin.RecoveryStateFactory> recoveryStateFactories,
        final FileCache fileCache
    ) {
        this.indexSettings = indexSettings;
        this.analysisRegistry = analysisRegistry;
        this.engineFactory = Objects.requireNonNull(engineFactory);
        this.engineConfigFactory = Objects.requireNonNull(engineConfigFactory);
        this.searchOperationListeners.add(new SearchSlowLog(indexSettings));
        this.indexOperationListeners.add(new IndexingSlowLog(indexSettings));
        this.directoryFactories = Collections.unmodifiableMap(directoryFactories);
        this.allowExpensiveQueries = allowExpensiveQueries;
        this.expressionResolver = expressionResolver;
        this.recoveryStateFactories = recoveryStateFactories;
        this.fileCache = fileCache;
    }

    public IndexModule(
        final IndexSettings indexSettings,
        final AnalysisRegistry analysisRegistry,
        final EngineFactory engineFactory,
        final EngineConfigFactory engineConfigFactory,
        final Map<String, IndexStorePlugin.DirectoryFactory> directoryFactories,
        final BooleanSupplier allowExpensiveQueries,
        final IndexNameExpressionResolver expressionResolver,
        final Map<String, IndexStorePlugin.RecoveryStateFactory> recoveryStateFactories
    ) {
        this(
            indexSettings,
            analysisRegistry,
            engineFactory,
            engineConfigFactory,
            directoryFactories,
            allowExpensiveQueries,
            expressionResolver,
            recoveryStateFactories,
            null
        );
    }

    /**
     * Adds a Setting and it's consumer for this index.
     */
    public <T> void addSettingsUpdateConsumer(Setting<T> setting, Consumer<T> consumer) {
        ensureNotFrozen();
        if (setting == null) {
            throw new IllegalArgumentException("setting must not be null");
        }
        indexSettings.getScopedSettings().addSettingsUpdateConsumer(setting, consumer);
    }

    /**
     * Adds a Setting, it's consumer and validator for this index.
     */
    public <T> void addSettingsUpdateConsumer(Setting<T> setting, Consumer<T> consumer, Consumer<T> validator) {
        ensureNotFrozen();
        if (setting == null) {
            throw new IllegalArgumentException("setting must not be null");
        }
        indexSettings.getScopedSettings().addSettingsUpdateConsumer(setting, consumer, validator);
    }

    /**
     * Returns the index {@link Settings} for this index
     */
    public Settings getSettings() {
        return indexSettings.getSettings();
    }

    /**
     * Returns the index this module is associated with
     */
    public Index getIndex() {
        return indexSettings.getIndex();
    }

    /**
     * The engine factory provided during construction of this index module.
     *
     * @return the engine factory
     */
    EngineFactory getEngineFactory() {
        return engineFactory;
    }

    /**
     * Adds an {@link IndexEventListener} for this index. All listeners added here
     * are maintained for the entire index lifecycle on this node. Once an index is closed or deleted these
     * listeners go out of scope.
     * <p>
     * Note: an index might be created on a node multiple times. For instance if the last shard from an index is
     * relocated to another node the internal representation will be destroyed which includes the registered listeners.
     * Once the node holds at least one shard of an index all modules are reloaded and listeners are registered again.
     * Listeners can't be unregistered they will stay alive for the entire time the index is allocated on a node.
     * </p>
     */
    public void addIndexEventListener(IndexEventListener listener) {
        ensureNotFrozen();
        if (listener == null) {
            throw new IllegalArgumentException("listener must not be null");
        }
        if (indexEventListeners.contains(listener)) {
            throw new IllegalArgumentException("listener already added");
        }

        this.indexEventListeners.add(listener);
    }

    /**
     * Adds an {@link SearchOperationListener} for this index. All listeners added here
     * are maintained for the entire index lifecycle on this node. Once an index is closed or deleted these
     * listeners go out of scope.
     * <p>
     * Note: an index might be created on a node multiple times. For instance if the last shard from an index is
     * relocated to another node the internal representation will be destroyed which includes the registered listeners.
     * Once the node holds at least one shard of an index all modules are reloaded and listeners are registered again.
     * Listeners can't be unregistered they will stay alive for the entire time the index is allocated on a node.
     * </p>
     */
    public void addSearchOperationListener(SearchOperationListener listener) {
        ensureNotFrozen();
        if (listener == null) {
            throw new IllegalArgumentException("listener must not be null");
        }
        if (searchOperationListeners.contains(listener)) {
            throw new IllegalArgumentException("listener already added");
        }

        this.searchOperationListeners.add(listener);
    }

    /**
     * Adds an {@link IndexingOperationListener} for this index. All listeners added here
     * are maintained for the entire index lifecycle on this node. Once an index is closed or deleted these
     * listeners go out of scope.
     * <p>
     * Note: an index might be created on a node multiple times. For instance if the last shard from an index is
     * relocated to another node the internal representation will be destroyed which includes the registered listeners.
     * Once the node holds at least one shard of an index all modules are reloaded and listeners are registered again.
     * Listeners can't be unregistered they will stay alive for the entire time the index is allocated on a node.
     * </p>
     */
    public void addIndexOperationListener(IndexingOperationListener listener) {
        ensureNotFrozen();
        if (listener == null) {
            throw new IllegalArgumentException("listener must not be null");
        }
        if (indexOperationListeners.contains(listener)) {
            throw new IllegalArgumentException("listener already added");
        }

        this.indexOperationListeners.add(listener);
    }

    /**
     * Registers the given {@link Similarity} with the given name.
     * The function takes as parameters:<ul>
     *   <li>settings for this similarity
     *   <li>version of OpenSearch when the index was created
     *   <li>ScriptService, for script-based similarities
     * </ul>
     *
     * @param name Name of the SimilarityProvider
     * @param similarity SimilarityProvider to register
     */
    public void addSimilarity(String name, TriFunction<Settings, Version, ScriptService, Similarity> similarity) {
        ensureNotFrozen();
        if (similarities.containsKey(name) || SimilarityService.BUILT_IN.containsKey(name)) {
            throw new IllegalArgumentException("similarity for name: [" + name + " is already registered");
        }
        similarities.put(name, similarity);
    }

    /**
     * Sets the factory for creating new {@link DirectoryReader} wrapper instances.
     * The factory ({@link Function}) is called once the IndexService is fully constructed.
     * NOTE: this method can only be called once per index. Multiple wrappers are not supported.
     * <p>
     * The {@link CheckedFunction} is invoked each time a {@link Engine.Searcher} is requested to do an operation,
     * for example search, and must return a new directory reader wrapping the provided directory reader or if no
     * wrapping was performed the provided directory reader.
     * The wrapped reader can filter out document just like delete documents etc. but must not change any term or
     * document content.
     * NOTE: The index reader wrapper ({@link CheckedFunction}) has a per-request lifecycle,
     * must delegate {@link IndexReader#getReaderCacheHelper()}, {@link LeafReader#getCoreCacheHelper()}
     * and must be an instance of {@link FilterDirectoryReader} that eventually exposes the original reader
     * via {@link FilterDirectoryReader#getDelegate()}.
     * The returned reader is closed once it goes out of scope.
     * </p>
     */
    public void setReaderWrapper(
        Function<IndexService, CheckedFunction<DirectoryReader, DirectoryReader, IOException>> indexReaderWrapperFactory
    ) {
        ensureNotFrozen();
        this.indexReaderWrapper.set(indexReaderWrapperFactory);
    }

    IndexEventListener freeze() { // pkg private for testing
        if (this.frozen.compareAndSet(false, true)) {
            return new CompositeIndexEventListener(indexSettings, indexEventListeners);
        } else {
            throw new IllegalStateException("already frozen");
        }
    }

    /**
     * Type of file system
     *
     * @opensearch.api
     */
    @PublicApi(since = "1.0.0")
    public enum Type {
        HYBRIDFS("hybridfs"),
        NIOFS("niofs"),
        MMAPFS("mmapfs"),
        SIMPLEFS("simplefs"),
        FS("fs"),
        REMOTE_SNAPSHOT("remote_snapshot");

        private final String settingsKey;
        private final boolean deprecated;

        Type(final String settingsKey) {
            this(settingsKey, false);
        }

        Type(final String settingsKey, final boolean deprecated) {
            this.settingsKey = settingsKey;
            this.deprecated = deprecated;
        }

        private static final Map<String, Type> TYPES;

        static {
            final Map<String, Type> types = new HashMap<>(values().length);
            for (final Type type : values()) {
                types.put(type.settingsKey, type);
            }
            TYPES = Collections.unmodifiableMap(types);
        }

        public String getSettingsKey() {
            return this.settingsKey;
        }

        public boolean isDeprecated() {
            return deprecated;
        }

        static boolean containsSettingsKey(String key) {
            return TYPES.containsKey(key);
        }

        public static Type fromSettingsKey(final String key) {
            final Type type = TYPES.get(key);
            if (type == null) {
                throw new IllegalArgumentException("no matching store type for [" + key + "]");
            }
            if (type.isDeprecated()) {
                DEPRECATION_LOGGER.deprecate(type.getSettingsKey(), " is deprecated and will be removed in 2.0");
            }
            return type;
        }

        /**
         * Returns true iff this settings matches the type.
         */
        public boolean match(String setting) {
            return getSettingsKey().equals(setting);
        }

        /**
         * Convenience method to check whether the given {@link IndexSettings}
         * object contains an {@link #INDEX_STORE_TYPE_SETTING} set to the value of this type.
         */
        public boolean match(IndexSettings settings) {
            return match(settings.getSettings());
        }

        /**
         * Convenience method to check whether the given {@link Settings}
         * object contains an {@link #INDEX_STORE_TYPE_SETTING} set to the value of this type.
         */
        public boolean match(Settings settings) {
            return match(INDEX_STORE_TYPE_SETTING.get(settings));
        }
    }

    /**
     * Indicates the locality of the data - whether it will be cached fully or partially
     */
    public enum DataLocalityType {
        /**
         * Indicates that all the data will be cached locally
         */
        FULL,
        /**
         * Indicates that only a subset of the data will be cached locally
         */
        PARTIAL;

        private static final Map<String, DataLocalityType> LOCALITY_TYPES;

        static {
            final Map<String, DataLocalityType> localityTypes = new HashMap<>(values().length);
            for (final DataLocalityType dataLocalityType : values()) {
                localityTypes.put(dataLocalityType.name(), dataLocalityType);
            }
            LOCALITY_TYPES = Collections.unmodifiableMap(localityTypes);
        }

        public static DataLocalityType getValueOf(final String localityType) {
            Objects.requireNonNull(localityType, "No locality type given.");
            final String localityTypeName = toRootUpperCase(localityType.trim());
            final DataLocalityType type = LOCALITY_TYPES.get(localityTypeName);
            if (type != null) {
                return type;
            }
            throw new IllegalArgumentException("Unknown locality type constant [" + localityType + "].");
        }
    }

    public static Type defaultStoreType(final boolean allowMmap) {
        if (allowMmap && Constants.JRE_IS_64BIT && MMapDirectory.UNMAP_SUPPORTED) {
            return Type.HYBRIDFS;
        } else {
            return Type.NIOFS;
        }
    }

    public IndexService newIndexService(
        IndexService.IndexCreationContext indexCreationContext,
        NodeEnvironment environment,
        NamedXContentRegistry xContentRegistry,
        IndexService.ShardStoreDeleter shardStoreDeleter,
        CircuitBreakerService circuitBreakerService,
        BigArrays bigArrays,
        ThreadPool threadPool,
        ScriptService scriptService,
        ClusterService clusterService,
        Client client,
        IndicesQueryCache indicesQueryCache,
        MapperRegistry mapperRegistry,
        IndicesFieldDataCache indicesFieldDataCache,
        NamedWriteableRegistry namedWriteableRegistry,
        BooleanSupplier idFieldDataEnabled,
        ValuesSourceRegistry valuesSourceRegistry,
        IndexStorePlugin.DirectoryFactory remoteDirectoryFactory,
        BiFunction<IndexSettings, ShardRouting, TranslogFactory> translogFactorySupplier,
        Supplier<TimeValue> clusterDefaultRefreshIntervalSupplier,
        RecoverySettings recoverySettings,
        RemoteStoreSettings remoteStoreSettings,
        CompositeIndexSettings compositeIndexSettings
    ) throws IOException {
        final IndexEventListener eventListener = freeze();
        Function<IndexService, CheckedFunction<DirectoryReader, DirectoryReader, IOException>> readerWrapperFactory = indexReaderWrapper
            .get() == null ? (shard) -> null : indexReaderWrapper.get();
        eventListener.beforeIndexCreated(indexSettings.getIndex(), indexSettings.getSettings());
        final IndexStorePlugin.DirectoryFactory directoryFactory = getDirectoryFactory(indexSettings, directoryFactories);
        final IndexStorePlugin.RecoveryStateFactory recoveryStateFactory = getRecoveryStateFactory(indexSettings, recoveryStateFactories);
        QueryCache queryCache = null;
        IndexAnalyzers indexAnalyzers = null;
        boolean success = false;
        try {
            if (indexSettings.getValue(INDEX_QUERY_CACHE_ENABLED_SETTING)) {
                BiFunction<IndexSettings, IndicesQueryCache, QueryCache> queryCacheProvider = forceQueryCacheProvider.get();
                if (queryCacheProvider == null) {
                    queryCache = new IndexQueryCache(indexSettings, indicesQueryCache);
                } else {
                    queryCache = queryCacheProvider.apply(indexSettings, indicesQueryCache);
                }
            } else {
                queryCache = new DisabledQueryCache(indexSettings);
            }
            if (IndexService.needsMapperService(indexSettings, indexCreationContext)) {
                indexAnalyzers = analysisRegistry.build(indexSettings);
            }
            final IndexService indexService = new IndexService(
                indexSettings,
                indexCreationContext,
                environment,
                xContentRegistry,
                new SimilarityService(indexSettings, scriptService, similarities),
                shardStoreDeleter,
                indexAnalyzers,
                engineFactory,
                engineConfigFactory,
                circuitBreakerService,
                bigArrays,
                threadPool,
                scriptService,
                clusterService,
                client,
                queryCache,
                directoryFactory,
                remoteDirectoryFactory,
                eventListener,
                readerWrapperFactory,
                mapperRegistry,
                indicesFieldDataCache,
                searchOperationListeners,
                indexOperationListeners,
                namedWriteableRegistry,
                idFieldDataEnabled,
                allowExpensiveQueries,
                expressionResolver,
                valuesSourceRegistry,
                recoveryStateFactory,
                translogFactorySupplier,
                clusterDefaultRefreshIntervalSupplier,
                recoverySettings,
                remoteStoreSettings,
<<<<<<< HEAD
                compositeIndexSettings
=======
                fileCache
>>>>>>> 47feca7b
            );
            success = true;
            return indexService;
        } finally {
            if (success == false) {
                IOUtils.closeWhileHandlingException(queryCache, indexAnalyzers);
            }
        }
    }

    private static IndexStorePlugin.DirectoryFactory getDirectoryFactory(
        final IndexSettings indexSettings,
        final Map<String, IndexStorePlugin.DirectoryFactory> indexStoreFactories
    ) {
        final String storeType = indexSettings.getValue(INDEX_STORE_TYPE_SETTING);
        final Type type;
        final Boolean allowMmap = NODE_STORE_ALLOW_MMAP.get(indexSettings.getNodeSettings());
        if (storeType.isEmpty() || Type.FS.getSettingsKey().equals(storeType)) {
            type = defaultStoreType(allowMmap);
        } else {
            if (Type.containsSettingsKey(storeType)) {
                type = Type.fromSettingsKey(storeType);
            } else {
                type = null;
            }
        }
        if (allowMmap == false && (type == Type.MMAPFS || type == Type.HYBRIDFS)) {
            throw new IllegalArgumentException("store type [" + storeType + "] is not allowed because mmap is disabled");
        }
        final IndexStorePlugin.DirectoryFactory factory;
        if (storeType.isEmpty()) {
            factory = DEFAULT_DIRECTORY_FACTORY;
        } else {
            factory = indexStoreFactories.get(storeType);
            if (factory == null) {
                throw new IllegalArgumentException("Unknown store type [" + storeType + "]");
            }
        }
        return factory;
    }

    private static IndexStorePlugin.RecoveryStateFactory getRecoveryStateFactory(
        final IndexSettings indexSettings,
        final Map<String, IndexStorePlugin.RecoveryStateFactory> recoveryStateFactories
    ) {
        final String recoveryType = indexSettings.getValue(INDEX_RECOVERY_TYPE_SETTING);

        if (recoveryType.isEmpty()) {
            return DEFAULT_RECOVERY_STATE_FACTORY;
        }

        IndexStorePlugin.RecoveryStateFactory factory = recoveryStateFactories.get(recoveryType);
        if (factory == null) {
            throw new IllegalArgumentException("Unknown recovery type [" + recoveryType + "]");
        }

        return factory;
    }

    /**
     * creates a new mapper service to do administrative work like mapping updates. This *should not* be used for document parsing.
     * doing so will result in an exception.
     */
    public MapperService newIndexMapperService(
        NamedXContentRegistry xContentRegistry,
        MapperRegistry mapperRegistry,
        ScriptService scriptService
    ) throws IOException {
        return new MapperService(
            indexSettings,
            analysisRegistry.build(indexSettings),
            xContentRegistry,
            new SimilarityService(indexSettings, scriptService, similarities),
            mapperRegistry,
            () -> {
                throw new UnsupportedOperationException("no index query shard context available");
            },
            () -> false,
            scriptService
        );
    }

    /**
     * Forces a certain query cache to use instead of the default one. If this is set
     * and query caching is not disabled with {@code index.queries.cache.enabled}, then
     * the given provider will be used.
     * NOTE: this can only be set once
     *
     * @see #INDEX_QUERY_CACHE_ENABLED_SETTING
     */
    public void forceQueryCacheProvider(BiFunction<IndexSettings, IndicesQueryCache, QueryCache> queryCacheProvider) {
        ensureNotFrozen();
        this.forceQueryCacheProvider.set(queryCacheProvider);
    }

    private void ensureNotFrozen() {
        if (this.frozen.get()) {
            throw new IllegalStateException("Can't modify IndexModule once the index service has been created");
        }
    }

    public static Map<String, IndexStorePlugin.DirectoryFactory> createBuiltInDirectoryFactories(
        Supplier<RepositoriesService> repositoriesService,
        ThreadPool threadPool,
        FileCache remoteStoreFileCache
    ) {
        final Map<String, IndexStorePlugin.DirectoryFactory> factories = new HashMap<>();
        for (Type type : Type.values()) {
            switch (type) {
                case HYBRIDFS:
                case NIOFS:
                case FS:
                case MMAPFS:
                case SIMPLEFS:
                    factories.put(type.getSettingsKey(), DEFAULT_DIRECTORY_FACTORY);
                    break;
                case REMOTE_SNAPSHOT:
                    factories.put(
                        type.getSettingsKey(),
                        new RemoteSnapshotDirectoryFactory(repositoriesService, threadPool, remoteStoreFileCache)
                    );
                    break;
                default:
                    throw new IllegalStateException("No directory factory mapping for built-in type " + type);
            }
        }
        return factories;
    }
}<|MERGE_RESOLUTION|>--- conflicted
+++ resolved
@@ -741,11 +741,8 @@
                 clusterDefaultRefreshIntervalSupplier,
                 recoverySettings,
                 remoteStoreSettings,
-<<<<<<< HEAD
+                fileCache,
                 compositeIndexSettings
-=======
-                fileCache
->>>>>>> 47feca7b
             );
             success = true;
             return indexService;
