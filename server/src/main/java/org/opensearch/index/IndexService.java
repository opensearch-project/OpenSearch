--- conflicted
+++ resolved
@@ -89,10 +89,7 @@
 import org.opensearch.index.similarity.SimilarityService;
 import org.opensearch.index.store.Store;
 import org.opensearch.index.translog.InternalTranslogFactory;
-<<<<<<< HEAD
 import org.opensearch.index.translog.RemoteBlobStoreInternalTranslogFactory;
-=======
->>>>>>> ee26e010
 import org.opensearch.index.translog.Translog;
 import org.opensearch.indices.breaker.CircuitBreakerService;
 import org.opensearch.indices.cluster.IndicesClusterStateService;
@@ -556,16 +553,10 @@
                 () -> globalCheckpointSyncer.accept(shardId),
                 retentionLeaseSyncer,
                 circuitBreakerService,
-<<<<<<< HEAD
-                this.indexSettings.isSegRepEnabled() && this.indexSettings.isRemoteTranslogStoreEnabled()
-                    ? new RemoteBlobStoreInternalTranslogFactory(repositoriesServiceSupplier, clusterService, threadPool)
+                // TODO Replace with remote translog factory in the follow up PR
+                this.indexSettings.isRemoteTranslogStoreEnabled() ? new RemoteBlobStoreInternalTranslogFactory(repositoriesServiceSupplier, clusterService, threadPool)
                     : new InternalTranslogFactory(),
-                this.indexSettings.isSegRepEnabled() && routing.primary() ? checkpointPublisher : null,
-=======
-                // TODO Replace with remote translog factory in the follow up PR
-                this.indexSettings.isRemoteTranslogStoreEnabled() ? null : new InternalTranslogFactory(),
                 this.indexSettings.isSegRepEnabled() ? checkpointPublisher : null,
->>>>>>> ee26e010
                 remoteStore
             );
             eventListener.indexShardStateChanged(indexShard, null, indexShard.state(), "shard created");
