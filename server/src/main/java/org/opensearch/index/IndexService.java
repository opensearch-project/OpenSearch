--- conflicted
+++ resolved
@@ -210,12 +210,8 @@
         IndexNameExpressionResolver expressionResolver,
         ValuesSourceRegistry valuesSourceRegistry,
         IndexStorePlugin.RecoveryStateFactory recoveryStateFactory,
-<<<<<<< HEAD
         IndexStorePlugin.SegmentReplicationStateFactory segmentReplicationStateFactory,
-        Supplier<RepositoriesService> repositoriesServiceSupplier
-=======
         BiFunction<IndexSettings, ShardRouting, TranslogFactory> translogFactorySupplier
->>>>>>> 1ad344a5
     ) {
         super(indexSettings);
         this.allowExpensiveQueries = allowExpensiveQueries;
