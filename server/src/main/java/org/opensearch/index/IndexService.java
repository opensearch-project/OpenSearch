--- conflicted
+++ resolved
@@ -192,11 +192,8 @@
     private final Supplier<TimeValue> clusterDefaultRefreshIntervalSupplier;
     private final RecoverySettings recoverySettings;
     private final RemoteStoreSettings remoteStoreSettings;
-<<<<<<< HEAD
+    private final FileCache fileCache;
     private final CompositeIndexSettings compositeIndexSettings;
-=======
-    private final FileCache fileCache;
->>>>>>> 47feca7b
 
     public IndexService(
         IndexSettings indexSettings,
@@ -233,11 +230,8 @@
         Supplier<TimeValue> clusterDefaultRefreshIntervalSupplier,
         RecoverySettings recoverySettings,
         RemoteStoreSettings remoteStoreSettings,
-<<<<<<< HEAD
+        FileCache fileCache,
         CompositeIndexSettings compositeIndexSettings
-=======
-        FileCache fileCache
->>>>>>> 47feca7b
     ) {
         super(indexSettings);
         this.allowExpensiveQueries = allowExpensiveQueries;
@@ -315,11 +309,8 @@
         this.translogFactorySupplier = translogFactorySupplier;
         this.recoverySettings = recoverySettings;
         this.remoteStoreSettings = remoteStoreSettings;
-<<<<<<< HEAD
         this.compositeIndexSettings = compositeIndexSettings;
-=======
         this.fileCache = fileCache;
->>>>>>> 47feca7b
         updateFsyncTaskIfNecessary();
     }
 
@@ -394,6 +385,7 @@
             clusterDefaultRefreshIntervalSupplier,
             recoverySettings,
             remoteStoreSettings,
+            null,
             null
         );
     }
