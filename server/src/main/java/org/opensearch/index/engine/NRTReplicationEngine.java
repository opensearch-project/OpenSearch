--- conflicted
+++ resolved
@@ -129,10 +129,7 @@
         // lower/higher gens are possible from a new primary that was just elected.
         if (incomingGeneration != lastReceivedGen) {
             commitSegmentInfos();
-<<<<<<< HEAD
-=======
             translogManager.getDeletionPolicy().setLocalCheckpointOfSafeCommit(seqNo);
->>>>>>> 28ba311a
             translogManager.rollTranslogGeneration();
         }
         lastReceivedGen = incomingGeneration;
