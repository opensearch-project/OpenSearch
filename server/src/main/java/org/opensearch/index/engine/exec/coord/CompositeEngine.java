/*
 * SPDX-License-Identifier: Apache-2.0
 *
 * The OpenSearch Contributors require contributions made to
 * this file be licensed under the Apache-2.0 license or a
 * compatible open source license.
 */

package org.opensearch.index.engine.exec.coord;

import org.apache.logging.log4j.Logger;
import org.apache.lucene.search.ReferenceManager;
import org.apache.lucene.store.AlreadyClosedException;
import org.opensearch.OpenSearchException;
import org.opensearch.common.Nullable;
import org.opensearch.common.annotation.ExperimentalApi;
import org.opensearch.common.concurrent.GatedCloseable;
import org.opensearch.common.lease.Releasable;
import org.opensearch.common.logging.Loggers;
import org.opensearch.common.util.concurrent.KeyedLock;
import org.opensearch.common.util.concurrent.ReleasableLock;
import org.opensearch.common.util.io.IOUtils;
import org.opensearch.core.Assertions;
import org.opensearch.core.index.AppendOnlyIndexOperationRetryException;
import org.opensearch.core.index.shard.ShardId;
import org.opensearch.index.IndexSettings;
import org.opensearch.index.engine.CatalogSnapshotAwareRefreshListener;
import org.opensearch.index.engine.Engine;
import org.opensearch.index.engine.EngineConfig;
import org.opensearch.index.engine.EngineException;
import org.opensearch.index.engine.FlushFailedEngineException;
import org.opensearch.index.engine.IndexThrottle;
import org.opensearch.index.engine.IndexVersionValue;
import org.opensearch.index.engine.IndexingStrategy;
import org.opensearch.index.engine.IndexingStrategyPlanner;
import org.opensearch.index.engine.LifecycleAware;
import org.opensearch.index.engine.LiveVersionMap;
import org.opensearch.index.engine.SafeCommitInfo;
import org.opensearch.index.engine.SearchExecEngine;
import org.opensearch.index.engine.Segment;
import org.opensearch.index.engine.EngineConfig;
import org.opensearch.index.engine.VersionValue;
import org.opensearch.index.engine.exec.DataFormat;
import org.opensearch.index.engine.exec.FileMetadata;
import org.opensearch.index.engine.exec.RefreshInput;
import org.opensearch.index.engine.exec.RefreshResult;
import org.opensearch.index.engine.exec.WriteResult;
import org.opensearch.index.engine.exec.WriterFileSet;
import org.opensearch.index.engine.exec.bridge.CheckpointState;
import org.opensearch.index.engine.exec.bridge.Indexer;
import org.opensearch.index.engine.exec.bridge.IndexingThrottler;
import org.opensearch.index.engine.exec.commit.Committer;
import org.opensearch.index.engine.exec.commit.LuceneCommitEngine;
import org.opensearch.index.engine.exec.composite.CompositeDataFormatWriter;
import org.opensearch.index.engine.exec.composite.CompositeIndexingExecutionEngine;
import org.opensearch.index.engine.exec.merge.MergeHandler;
import org.opensearch.index.engine.exec.merge.MergeResult;
import org.opensearch.index.engine.exec.merge.MergeScheduler;
import org.opensearch.index.engine.exec.merge.OneMerge;
import org.opensearch.index.engine.exec.merge.ParquetMergeHandler;
import org.opensearch.index.mapper.IdFieldMapper;
import org.opensearch.index.mapper.MapperService;
import org.opensearch.index.mapper.SeqNoFieldMapper;
import org.opensearch.index.seqno.LocalCheckpointTracker;
import org.opensearch.index.seqno.SeqNoStats;
import org.opensearch.index.seqno.SequenceNumbers;
import org.opensearch.index.shard.ShardPath;
import org.opensearch.index.store.Store;
import org.opensearch.index.translog.DefaultTranslogDeletionPolicy;
import org.opensearch.index.translog.InternalTranslogManager;
import org.opensearch.index.translog.Translog;
import org.opensearch.index.translog.TranslogDeletionPolicy;
import org.opensearch.index.translog.TranslogException;
import org.opensearch.index.translog.TranslogManager;
import org.opensearch.index.translog.TranslogOperationHelper;
import org.opensearch.index.translog.listener.CompositeTranslogEventListener;
import org.opensearch.index.translog.listener.TranslogEventListener;
import org.opensearch.plugins.PluginsService;
import org.opensearch.plugins.SearchEnginePlugin;

import java.io.Closeable;
import java.io.IOException;
import java.nio.file.Path;
import java.util.ArrayList;
import java.util.Arrays;
import java.util.Collection;
import java.util.Collections;
import java.util.HashMap;
import java.util.List;
import java.util.Map;
import java.util.Objects;
import java.util.Optional;
import java.util.concurrent.CountDownLatch;
import java.util.concurrent.atomic.AtomicBoolean;
import java.util.concurrent.atomic.AtomicInteger;
import java.util.concurrent.atomic.AtomicLong;
import java.util.concurrent.atomic.AtomicReference;
import java.util.concurrent.locks.Lock;
import java.util.concurrent.locks.ReentrantLock;
import java.util.concurrent.locks.ReentrantReadWriteLock;
import java.util.function.BiConsumer;
import java.util.function.BiFunction;
import java.util.function.Consumer;

import static org.opensearch.index.engine.Engine.HISTORY_UUID_KEY;
import static org.opensearch.index.engine.Engine.MAX_UNSAFE_AUTO_ID_TIMESTAMP_COMMIT_ID;
import static org.opensearch.index.engine.exec.coord.CatalogSnapshot.CATALOG_SNAPSHOT_KEY;
import static org.opensearch.index.engine.exec.coord.CatalogSnapshot.LAST_COMPOSITE_WRITER_GEN_KEY;

@ExperimentalApi
public class CompositeEngine implements LifecycleAware, Closeable, Indexer, CheckpointState, IndexingThrottler {

    private static final Consumer<ReferenceManager.RefreshListener> PRE_REFRESH_LISTENER_CONSUMER = refreshListener -> {
        try {
            refreshListener.beforeRefresh();
        } catch (IOException e) {
            throw new RuntimeException(e);
        }
    };
    private static final Consumer<ReferenceManager.RefreshListener> POST_REFRESH_LISTENER_CONSUMER = refreshListener -> {
        try {
            refreshListener.afterRefresh(true);
        } catch (IOException e) {
            throw new RuntimeException(e);
        }
    };
    private static final BiConsumer<CatalogSnapshot, CatalogSnapshotAwareRefreshListener>
        POST_REFRESH_CATALOG_SNAPSHOT_AWARE_LISTENER_CONSUMER = (catalogSnapshot, catalogSnapshotAwareRefreshListener) -> {
        try {
            catalogSnapshotAwareRefreshListener.afterRefresh(true, catalogSnapshot);
        } catch (IOException e) {
            throw new RuntimeException(e);
        }
    };

    private final ShardId shardId;
    private final CompositeIndexingExecutionEngine engine;
    private final EngineConfig engineConfig;
    private final Store store;
    private final Logger logger;
    private final Committer compositeEngineCommitter;
    private final TranslogManager translogManager;
    private final AtomicBoolean isClosed = new AtomicBoolean(false);
    private final List<ReferenceManager.RefreshListener> refreshListeners = new ArrayList<>();
    private CatalogSnapshot catalogSnapshot;
    private final List<CatalogSnapshotAwareRefreshListener> catalogSnapshotAwareRefreshListeners = new ArrayList<>();
    private final Map<org.opensearch.vectorized.execution.search.DataFormat, List<SearchExecEngine<?, ?, ?, ?>>> readEngines =
        new HashMap<>();
    private final MergeScheduler mergeScheduler;
    private final MergeHandler mergeHandler;

    @Nullable
    protected final String historyUUID;

    private final LocalCheckpointTracker localCheckpointTracker;
    private final ReentrantLock failEngineLock = new ReentrantLock();
    private final ReentrantReadWriteLock rwl = new ReentrantReadWriteLock();
    private final ReleasableLock readLock = new ReleasableLock(rwl.readLock());
    private final ReleasableLock writeLock = new ReleasableLock(rwl.writeLock());
    private final Lock flushLock = new ReentrantLock();
    private final CountDownLatch closedLatch = new CountDownLatch(1);

    // A uid (in the form of BytesRef) to the version map
    // we use the hashed variant since we iterate over it and check removal and additions on existing keys
    private final LiveVersionMap versionMap = new LiveVersionMap();
    private final IndexThrottle throttle;
    // How many callers are currently requesting index throttling. Currently, there are only two situations where we do this: when merges
    // are falling behind and when writing indexing buffer to disk is too slow. When this is 0, there is no throttling, else we throttling
    // incoming indexing ops to a single thread:
    private final AtomicInteger throttleRequestCount = new AtomicInteger();
    /*
     * on {@code lastWriteNanos} we use System.nanoTime() to initialize this since:
     *  - we use the value for figuring out if the shard / engine is active so if we startup and no write has happened yet we still
     *    consider it active for the duration of the configured active to inactive period. If we initialize to 0 or Long.MAX_VALUE we
     *    either immediately or never mark it inactive if no writes at all happen to the shard.
     *  - we also use this to flush big-ass merges on an inactive engine / shard but if we we initialize 0 or Long.MAX_VALUE we either
     *    immediately or never commit merges even though we shouldn't from a user perspective (this can also have funky side effects in
     *    tests when we open indices with lots of segments and suddenly merges kick in.
     *  NOTE: don't use this value for anything accurate it's a best effort for freeing up diskspace after merges and on a shard level to
     *  reduce index buffer sizes on inactive shards.
     */
    private volatile long lastWriteNanos = System.nanoTime();
    private final AtomicLong maxUnsafeAutoIdTimestamp = new AtomicLong(-1);
    private final AtomicLong maxSeenAutoIdTimestamp = new AtomicLong(-1);
    // max_seq_no_of_updates_or_deletes tracks the max seq_no of update or delete operations that have been processed in this engine.
    // An index request is considered as an update if it overwrites existing documents with the same docId in the Lucene index.
    // The value of this marker never goes backwards, and is tracked/updated differently on primary and replica.
    private final AtomicLong maxSeqNoOfUpdatesOrDeletes;
    private final AtomicBoolean trackTranslogLocation = new AtomicBoolean(false);
    private final KeyedLock<Long> noOpKeyedLock = new KeyedLock<>();
    private final IndexingStrategyPlanner indexingStrategyPlanner;
    private final AtomicReference<IndexFileDeleter> indexFileDeleter;
    private final Map<Long, CatalogSnapshot> catalogSnapshotMap;

    public CompositeEngine(
        EngineConfig engineConfig,
        MapperService mapperService,
        PluginsService pluginsService,
        IndexSettings indexSettings,
        ShardPath shardPath,
        BiFunction<Long, Long, LocalCheckpointTracker> localCheckpointTrackerSupplier,
        TranslogEventListener translogEventListener
    ) throws IOException {
        this.logger = Loggers.getLogger(CompositeEngine.class, engineConfig.getShardId());
        boolean success = false;
        this.store = engineConfig.getStore();
        Committer committerRef = null;
        TranslogManager translogManagerRef = null;
        indexFileDeleter = new AtomicReference<>(null);
        catalogSnapshotMap = new HashMap<>();
        try {
            this.engineConfig = engineConfig;
            this.store.incRef();
            this.shardId = engineConfig.getShardId();
            if (engineConfig.isAutoGeneratedIDsOptimizationEnabled() == false) {
                updateAutoIdTimestamp(Long.MAX_VALUE, true);
            }

            // initialize local checkpoint tracker and translog manager
            this.localCheckpointTracker = createLocalCheckpointTracker(localCheckpointTrackerSupplier);
            final Map<String, String> userData = store.readLastCommittedSegmentsInfo().getUserData();
            String translogUUID = Objects.requireNonNull(userData.get(Translog.TRANSLOG_UUID_KEY));
            final TranslogDeletionPolicy translogDeletionPolicy = getTranslogDeletionPolicy(engineConfig);
            TranslogEventListener internalTranslogEventListener = new TranslogEventListener() {
                @Override
                public void onAfterTranslogSync() {
                    try {
                        translogManager.trimUnreferencedReaders();
                    } catch (IOException ex) {
                        throw new TranslogException(shardId, "Failed to trim unreferenced translog generations on translog synced", ex);
                    }
                }

                @Override
                public void onAfterTranslogRecovery() {
                    flush(false, true);
                    translogManager.trimUnreferencedTranslogFiles();
                }

                @Override
                public void onFailure(String reason, Exception ex) {
                    if (ex instanceof AlreadyClosedException) {
                        // failOnTragicEvent((AlreadyClosedException) ex);
                    } else {
                        // failEngine(reason, ex);
                    }
                }
            };
            CompositeTranslogEventListener compositeTranslogEventListener =
                new CompositeTranslogEventListener(Arrays.asList(internalTranslogEventListener, translogEventListener), shardId);
            translogManagerRef = createTranslogManager(translogUUID, translogDeletionPolicy, compositeTranslogEventListener);
            this.translogManager = translogManagerRef;

            // initialize committer and composite indexing execution engine
            committerRef = new LuceneCommitEngine(store, translogDeletionPolicy, translogManager::getLastSyncedGlobalCheckpoint);
            this.compositeEngineCommitter = committerRef;
            final AtomicLong lastCommittedWriterGeneration = new AtomicLong(-1);
            this.compositeEngineCommitter.readLastCommittedCatalogSnapshot().ifPresent(lastCommittedCatalogSnapshot -> {
                this.catalogSnapshot = lastCommittedCatalogSnapshot;
                // Since the catalog snapshot is created from last commit, deleter and map are not available, so we explicitly set them
                catalogSnapshot.setIndexFileDeleterSupplier(indexFileDeleter::get);
                catalogSnapshot.setCatalogSnapshotMap(catalogSnapshotMap);
                this.catalogSnapshot.remapPaths(shardPath.getDataPath());
                lastCommittedWriterGeneration.set(lastCommittedCatalogSnapshot.getLastWriterGeneration());
                catalogSnapshotMap.put(catalogSnapshot.getId(), catalogSnapshot);
            });
            // How to bring the Dataformat here? Currently, this means only Text and LuceneFormat can be used
            this.engine = new CompositeIndexingExecutionEngine(
                mapperService,
                pluginsService,
                shardPath,
                lastCommittedWriterGeneration.incrementAndGet()
            );
            //Initialize IndexFileDeleter before loadWriterFiles to ensure stale files are cleaned up before loading
            indexFileDeleter.set(new IndexFileDeleter(this.engine, catalogSnapshot, shardPath));
            System.out.println("IndexFile Deleter after initialising : " + indexFileDeleter);
            this.engine.loadWriterFiles();

            this.maxSeqNoOfUpdatesOrDeletes =
                new AtomicLong(SequenceNumbers.max(localCheckpointTracker.getMaxSeqNo(), translogManager.getMaxSeqNo()));

            this.indexingStrategyPlanner = new IndexingStrategyPlanner(
                engineConfig,
                engineConfig.getShardId(),
                versionMap,
                maxUnsafeAutoIdTimestamp::get,
                maxSeqNoOfUpdatesOrDeletes::get,
                localCheckpointTracker::getProcessedCheckpoint,
                this::hasBeenProcessedBefore,
                this::compareOpToDocBasedOnSeqNo,
                this::resolveDocVersion,
                this::updateAutoIdTimestamp,
                this::tryAcquireInFlightDocs
            );
            this.throttle = new IndexThrottle();
            this.historyUUID = loadHistoryUUID(userData);
            this.mergeHandler =
                new ParquetMergeHandler(this, this.engine, this.engine.getDataFormat(), indexSettings.getParquetMergePolicy());
            this.mergeScheduler = new MergeScheduler(this.mergeHandler, this);

            // Refresh here so that catalog snapshot gets initialized
            // TODO : any better way to do this ?
            refresh("start");
            // TODO : how to extend this for Lucene ? where engine is a r/w engine
            // Create read specific engines for each format which is associated with shard
            List<SearchEnginePlugin> searchEnginePlugins = pluginsService.filterPlugins(SearchEnginePlugin.class);
            for (SearchEnginePlugin searchEnginePlugin : searchEnginePlugins) {
                for (org.opensearch.vectorized.execution.search.DataFormat dataFormat : searchEnginePlugin.getSupportedFormats()) {
                    List<SearchExecEngine<?, ?, ?, ?>> currentSearchEngines = readEngines.getOrDefault(dataFormat, new ArrayList<>());
                    SearchExecEngine<?, ?, ?, ?> newSearchEngine =
                        searchEnginePlugin.createEngine(dataFormat, Collections.emptyList(), shardPath);

                    currentSearchEngines.add(newSearchEngine);
                    readEngines.put(dataFormat, currentSearchEngines);

                    // TODO : figure out how to do internal and external refresh listeners
                    // Maybe external refresh should be managed in opensearch core and plugins should always give
                    // internal refresh managers
                    // 60s as refresh interval -> ExternalReaderManager acquires a view every 60 seconds
                    // InternalReaderManager -> IndexingMemoryController , it keeps on refreshing internal maanger
                    //
                    if (newSearchEngine.getRefreshListener(Engine.SearcherScope.INTERNAL) != null) {
                        catalogSnapshotAwareRefreshListeners.add(newSearchEngine.getRefreshListener(Engine.SearcherScope.INTERNAL));
                    }
                }
            }
            catalogSnapshotAwareRefreshListeners.forEach(refreshListener -> POST_REFRESH_CATALOG_SNAPSHOT_AWARE_LISTENER_CONSUMER.accept(catalogSnapshot,
                refreshListener
            ));
            success = true;
        } finally {
            if (success == false) {
                IOUtils.closeWhileHandlingException(committerRef, translogManagerRef);
                if (isClosed.get() == false) {
                    // failure we need to dec the store reference
                    store.decRef();
                }
            }
        }
        logger.trace("created new CompositeEngine");
    }

    private LocalCheckpointTracker createLocalCheckpointTracker(
        BiFunction<Long, Long, LocalCheckpointTracker> localCheckpointTrackerSupplier
    ) throws IOException {
        final long maxSeqNo;
        final long localCheckpoint;
        final SequenceNumbers.CommitInfo seqNoStats =
            SequenceNumbers.loadSeqNoInfoFromLuceneCommit(store.readLastCommittedSegmentsInfo().getUserData().entrySet());
        maxSeqNo = seqNoStats.maxSeqNo;
        localCheckpoint = seqNoStats.localCheckpoint;
        logger.trace("recovered maximum sequence number [{}] and local checkpoint [{}]", maxSeqNo, localCheckpoint);
        return localCheckpointTrackerSupplier.apply(maxSeqNo, localCheckpoint);
    }

    protected TranslogDeletionPolicy getTranslogDeletionPolicy(EngineConfig engineConfig) {
        TranslogDeletionPolicy customTranslogDeletionPolicy = null;
        if (engineConfig.getCustomTranslogDeletionPolicyFactory() != null) {
            customTranslogDeletionPolicy = engineConfig.getCustomTranslogDeletionPolicyFactory()
                .create(engineConfig.getIndexSettings(), engineConfig.retentionLeasesSupplier());
        }
        return Objects.requireNonNullElseGet(
            customTranslogDeletionPolicy, () -> new DefaultTranslogDeletionPolicy(
                engineConfig.getIndexSettings().getTranslogRetentionSize().getBytes(),
                engineConfig.getIndexSettings().getTranslogRetentionAge().getMillis(),
                engineConfig.getIndexSettings().getTranslogRetentionTotalFiles()
            )
        );
    }

    protected TranslogManager createTranslogManager(
        String translogUUID,
        TranslogDeletionPolicy translogDeletionPolicy,
        CompositeTranslogEventListener translogEventListener
    ) throws IOException {
        return new InternalTranslogManager(
            engineConfig.getTranslogConfig(),
            engineConfig.getPrimaryTermSupplier(),
            engineConfig.getGlobalCheckpointSupplier(),
            translogDeletionPolicy,
            shardId,
            readLock,
            this::getLocalCheckpointTracker,
            translogUUID,
            translogEventListener,
            this::ensureOpen,
            engineConfig.getTranslogFactory(),
            engineConfig.getStartedPrimarySupplier(),
            TranslogOperationHelper.create(engineConfig)
        );
    }

    @Override
    public void ensureOpen() {

    }

    LocalCheckpointTracker getLocalCheckpointTracker() {
        return localCheckpointTracker;
    }

    public void updateSearchEngine() throws IOException {
        catalogSnapshotAwareRefreshListeners.forEach(ref -> {
            try {
                ref.afterRefresh(true, catalogSnapshot);
            } catch (IOException e) {
                throw new RuntimeException(e);
            }
        });
    }

    /**
     * Initialize refresh listeners from EngineConfig after all dependencies are ready.
     * This method should be called after remote store stats trackers have been created.
     * ToDo: Added as part of upload flow test, Need to discuss.
     */
    public void initializeRefreshListeners(EngineConfig engineConfig) {
        // Add EngineConfig refresh listeners to catalogSnapshotAwareRefreshListeners
        if (engineConfig.getInternalRefreshListener() != null) {
            for (ReferenceManager.RefreshListener listener : engineConfig.getInternalRefreshListener()) {
                if (listener instanceof CatalogSnapshotAwareRefreshListener) {
                    catalogSnapshotAwareRefreshListeners.add((CatalogSnapshotAwareRefreshListener) listener);
                }
            }
        }

        // Also check external refresh listeners
        if (engineConfig.getExternalRefreshListener() != null) {
            for (ReferenceManager.RefreshListener listener : engineConfig.getExternalRefreshListener()) {
                if (listener instanceof CatalogSnapshotAwareRefreshListener) {
                    catalogSnapshotAwareRefreshListeners.add((CatalogSnapshotAwareRefreshListener) listener);
                }
            }
        }

        System.out.println("CompositeEngine initialized with " + catalogSnapshotAwareRefreshListeners.size() + " catalog snapshot aware refresh listeners");
    }

    public SearchExecEngine<?, ?, ?, ?> getReadEngine(org.opensearch.vectorized.execution.search.DataFormat dataFormat) {
        return readEngines.getOrDefault(dataFormat, new ArrayList<>()).getFirst();
    }

    public SearchExecEngine<?, ?, ?, ?> getPrimaryReadEngine() {
        // Return the first available ReadEngine as primary
        return readEngines.values().stream().filter(list -> !list.isEmpty()).findFirst().map(List::getFirst).orElse(null);
    }

    public CompositeDataFormatWriter.CompositeDocumentInput documentInput() throws IOException {
        return engine.createCompositeWriter().newDocumentInput();
    }

    public Engine.IndexResult index(Engine.Index index) throws IOException {
        assert Objects.equals(index.uid().field(), IdFieldMapper.NAME) : index.uid().field();
        final boolean doThrottle = index.origin().isRecovery() == false;
        try (ReleasableLock releasableLock = readLock.acquire()) {
            ensureOpen();
            assert assertIncomingSequenceNumber(index.origin(), index.seqNo());
            int reservedDocs = 0;
            try (
                Releasable ignored = versionMap.acquireLock(index.uid().bytes());
                Releasable indexThrottle = doThrottle ? throttle.acquireThrottle() : () -> {}
            ) {
                lastWriteNanos = index.startTime();
                final IndexingStrategy plan = indexingStrategyForOperation(index);
                reservedDocs = plan.reservedDocs;

                final Engine.IndexResult indexResult;
                if (plan.earlyResultOnPreFlightError.isPresent()) {
                    assert index.origin() == Engine.Operation.Origin.PRIMARY : index.origin();
                    indexResult = (Engine.IndexResult) plan.earlyResultOnPreFlightError.get();
                    assert indexResult.getResultType() == Engine.Result.Type.FAILURE : indexResult.getResultType();
                } else {
                    if (index.origin() == Engine.Operation.Origin.PRIMARY) {
                        index = new Engine.Index(
                            index.uid(),
                            index.parsedDoc(),
                            generateSeqNoForOperationOnPrimary(index),
                            index.primaryTerm(),
                            index.version(),
                            index.versionType(),
                            index.origin(),
                            index.startTime(),
                            index.getAutoGeneratedIdTimestamp(),
                            index.isRetry(),
                            index.getIfSeqNo(),
                            index.getIfPrimaryTerm()
                        );

                        final boolean toAppend = plan.executeOpOnEngine && plan.optimizeAppendOnly == false;
                        if (toAppend == false) {
                            advanceMaxSeqNoOfUpdatesOrDeletesOnPrimary(index.seqNo());
                        }
                    } else {
                        markSeqNoAsSeen(index.seqNo());
                    }

                    assert index.seqNo() >= 0 : "ops should have an assigned seq no.; origin: " + index.origin();

                    if (plan.executeOpOnEngine || plan.optimizeAppendOnly) {
                        index.documentInput.setSeqNo(index.seqNo());
                        index.documentInput.setPrimaryTerm(SeqNoFieldMapper.PRIMARY_TERM_NAME, index.primaryTerm());
                        index.documentInput.setVersion(1); // we are not supporting update in parquet
                        WriteResult writeResult = index.documentInput.addToWriter();
                        indexResult =
                            new Engine.IndexResult(writeResult.version(), index.primaryTerm(), index.seqNo(), writeResult.success());
                    } else {
                        indexResult =
                            new Engine.IndexResult(plan.version, index.primaryTerm(), index.seqNo(), plan.currentNotFoundOrDeleted);
                    }
                }

                if (index.origin().isFromTranslog() == false) {
                    final Translog.Location location;
                    if (indexResult.getResultType() == Engine.Result.Type.SUCCESS) {
                        location = translogManager.add(new Translog.Index(index, indexResult));
                    } else if (indexResult.getSeqNo() != SequenceNumbers.UNASSIGNED_SEQ_NO && indexResult.getFailure() != null
                        && !(indexResult.getFailure() instanceof AppendOnlyIndexOperationRetryException)) {
                        // TODO - validate exception
                        throw new OpenSearchException("");
                    } else {
                        location = null;
                    }
                    indexResult.setTranslogLocation(location);
                }
                if (plan.executeOpOnEngine && indexResult.getResultType() == Engine.Result.Type.SUCCESS) {
                    final Translog.Location translogLocation = trackTranslogLocation.get() ? indexResult.getTranslogLocation() : null;
                    versionMap.maybePutIndexUnderLock(
                        index.uid().bytes(),
                        new IndexVersionValue(translogLocation, plan.version, index.seqNo(), index.primaryTerm())
                    );
                }
                localCheckpointTracker.markSeqNoAsProcessed(indexResult.getSeqNo());
                if (indexResult.getTranslogLocation() == null && !(indexResult.getFailure() != null
                    && (indexResult.getFailure() instanceof AppendOnlyIndexOperationRetryException))) {
                    // the op is coming from the translog (and is hence persisted already) or it does not have a sequence number
                    assert index.origin().isFromTranslog() || indexResult.getSeqNo() == SequenceNumbers.UNASSIGNED_SEQ_NO;
                    localCheckpointTracker.markSeqNoAsPersisted(indexResult.getSeqNo());
                }
                indexResult.setTook(System.nanoTime() - index.startTime());
                indexResult.freeze();
                return indexResult;
            } finally {
                releaseInFlightDocs(reservedDocs);
            }
        } catch (RuntimeException | IOException e) {
            try {
                if (e instanceof AlreadyClosedException == false && treatDocumentFailureAsTragicError(index)) {
                    // TODO: failEngine("index id[" + index.id() + "] origin[" + index.origin() + "] seq#[" + index.seqNo() + "]", e);
                } else {
                    // TODO: maybeFailEngine("index id[" + index.id() + "] origin[" + index.origin() + "] seq#[" + index.seqNo() + "]", e);
                }
            } catch (Exception inner) {
                e.addSuppressed(inner);
            }
            throw e;
        }
    }

    private IndexingStrategy indexingStrategyForOperation(final Engine.Index index) throws IOException {
        if (index.origin() == Engine.Operation.Origin.PRIMARY) {
            return indexingStrategyPlanner.planOperationAsPrimary(index);
        } else {
            // non-primary mode (i.e., replica or recovery)
            return indexingStrategyPlanner.planOperationAsNonPrimary(index);
        }
    }

    private OpVsEngineDocStatus compareOpToDocBasedOnSeqNo(final Engine.Operation op) {
        return OpVsEngineDocStatus.OP_NEWER;
    }

    /** resolves the current version of the document, returning null if not found */
    private VersionValue resolveDocVersion(final Engine.Operation op, boolean loadSeqNo) {
        return null;
    }

    /**
     * Checks if the given operation has been processed in this engine or not.
     * @return true if the given operation was processed; otherwise false.
     */
    private boolean hasBeenProcessedBefore(Engine.Operation op) {
        if (Assertions.ENABLED) {
            assert op.seqNo() != SequenceNumbers.UNASSIGNED_SEQ_NO : "operation is not assigned seq_no";
            if (op.operationType() == Engine.Operation.TYPE.NO_OP) {
                assert noOpKeyedLock.isHeldByCurrentThread(op.seqNo());
            } else {
                assert versionMap.assertKeyedLockHeldByCurrentThread(op.uid().bytes());
            }
        }
        return localCheckpointTracker.hasProcessed(op.seqNo());
    }

    private long generateSeqNoForOperationOnPrimary(final Engine.Operation operation) {
        assert operation.origin() == Engine.Operation.Origin.PRIMARY;
        assert
            operation.seqNo() == SequenceNumbers.UNASSIGNED_SEQ_NO :
            "ops should not have an assigned seq no. but was: " + operation.seqNo();
        return doGenerateSeqNoForOperation(operation);
    }

    /**
     * Generate the sequence number for the specified operation.
     *
     * @param operation the operation
     * @return the sequence number
     */
    public long doGenerateSeqNoForOperation(final Engine.Operation operation) {
        return localCheckpointTracker.generateSeqNo();
    }

    private Exception tryAcquireInFlightDocs(Engine.Operation operation, Integer integer) {
        // TODO - in flight document handling
        return null;
    }

    private void releaseInFlightDocs(int numDocs) {

    }

    /**
     * Marks the given seq_no as seen and advances the max_seq_no of this engine to at least that value.
     */
    protected final void markSeqNoAsSeen(long seqNo) {
        localCheckpointTracker.advanceMaxSeqNo(seqNo);
    }

    @Override
    public long getPersistedLocalCheckpoint() {
        return localCheckpointTracker.getPersistedCheckpoint();
    }

    @Override
    public long getProcessedLocalCheckpoint() {
        return localCheckpointTracker.getProcessedCheckpoint();
    }

    @Override
    public SeqNoStats getSeqNoStats(long globalCheckpoint) {
        return localCheckpointTracker.getStats(globalCheckpoint);
    }

    @Override
    public long getLastSyncedGlobalCheckpoint() {
        return translogManager.getLastSyncedGlobalCheckpoint();
    }

    @Override
    public long getMinRetainedSeqNo() {
        return -1;
    }

    @Override
    public final long getMaxSeenAutoIdTimestamp() {
        return maxSeenAutoIdTimestamp.get();
    }

    @Override
    public void updateMaxUnsafeAutoIdTimestamp(long newTimestamp) {
        updateAutoIdTimestamp(newTimestamp, true);
    }

    private void updateAutoIdTimestamp(long newTimestamp, boolean unsafe) {
        assert newTimestamp >= -1 : "invalid timestamp [" + newTimestamp + "]";
        maxSeenAutoIdTimestamp.updateAndGet(curr -> Math.max(curr, newTimestamp));
        if (unsafe) {
            maxUnsafeAutoIdTimestamp.updateAndGet(curr -> Math.max(curr, newTimestamp));
        }
        assert maxUnsafeAutoIdTimestamp.get() <= maxSeenAutoIdTimestamp.get();
    }

    private void advanceMaxSeqNoOfUpdatesOrDeletesOnPrimary(long seqNo) {
        advanceMaxSeqNoOfUpdatesOrDeletes(seqNo);
    }

    @Override
    public long getMaxSeqNoOfUpdatesOrDeletes() {
        return maxSeqNoOfUpdatesOrDeletes.get();
    }

    @Override
    public void advanceMaxSeqNoOfUpdatesOrDeletes(long maxSeqNoOfUpdatesOnPrimary) {
        if (maxSeqNoOfUpdatesOnPrimary == SequenceNumbers.UNASSIGNED_SEQ_NO) {
            assert false : "max_seq_no_of_updates on primary is unassigned";
            throw new IllegalArgumentException("max_seq_no_of_updates on primary is unassigned");
        }
        this.maxSeqNoOfUpdatesOrDeletes.updateAndGet(curr -> Math.max(curr, maxSeqNoOfUpdatesOnPrimary));
    }

    @Override
    public long getIndexThrottleTimeInMillis() {
        return throttle.getThrottleTimeInMillis();
    }

    @Override
    public boolean isThrottled() {
        return throttle.isThrottled();
    }

    @Override
    public void activateThrottling() {
        int count = throttleRequestCount.incrementAndGet();
        assert count >= 1 : "invalid post-increment throttleRequestCount=" + count;
        if (count == 1) {
            throttle.activate();
        }
    }

    @Override
    public void deactivateThrottling() {
        int count = throttleRequestCount.decrementAndGet();
        assert count >= 0 : "invalid post-decrement throttleRequestCount=" + count;
        if (count == 0) {
            throttle.deactivate();
        }
    }

    public synchronized void refresh(String source) throws EngineException {
        refresh(source, Collections.emptyMap());
    }

    public synchronized void refresh(String source, Map<DataFormat, RefreshInput> refreshInputs) throws EngineException {
        refreshListeners.forEach(PRE_REFRESH_LISTENER_CONSUMER);

        long id = 0L;
        long version = 0L;
        if (catalogSnapshot != null) {
            id = catalogSnapshot.getId();
            version = catalogSnapshot.getVersion();

        }
        CatalogSnapshot newCatSnap;
        try {
            RefreshResult refreshResult;
            if (source.equals("merge")) {
                refreshResult = engine.refresh(refreshInputs);
            } else {
                refreshResult = engine.refresh(new RefreshInput());
                if (refreshResult == null) {
                    return;
                }
            }
<<<<<<< HEAD
            newCatSnap = new CatalogSnapshot(refreshResult, id + 1L, version + 1L);
=======
            newCatSnap = new CatalogSnapshot(refreshResult, id + 1L, catalogSnapshotMap, indexFileDeleter::get);
            catalogSnapshotMap.put(newCatSnap.getId(), newCatSnap);
>>>>>>> 7b3234d3
            System.out.println("CATALOG SNAPSHOT: " + newCatSnap);
        } catch (IOException ex) {
            throw new RuntimeException(ex);
        }
        if (catalogSnapshot != null) {
            catalogSnapshot.decRef();
        }
        catalogSnapshot = newCatSnap;
        compositeEngineCommitter.addLuceneIndexes(catalogSnapshot);
        catalogSnapshotAwareRefreshListeners.forEach(refreshListener -> POST_REFRESH_CATALOG_SNAPSHOT_AWARE_LISTENER_CONSUMER.accept(catalogSnapshot,
            refreshListener
        ));
        refreshListeners.forEach(POST_REFRESH_LISTENER_CONSUMER);

        System.out.println("IndexFile Deleter after REFRESH : " + indexFileDeleter);

        // trigger merges
        if(!source.equals("merge")) {
            triggerPossibleMerges();
        }
    }

    public void applyMergeChanges(MergeResult mergeResult, OneMerge oneMerge) {
        Map<DataFormat, RefreshInput> refreshInputs = new HashMap<>();

        Map<DataFormat, Collection<FileMetadata>> mergedFileMetadata = mergeResult.getMergedFileMetadata();
        for (DataFormat dataFormat : mergedFileMetadata.keySet()) {
            Collection<FileMetadata> mergedFiles = mergedFileMetadata.get(dataFormat);
            RefreshInput refreshInput = new RefreshInput();

            mergedFiles.forEach(mergedFile -> {
                WriterFileSet writerFileSet = WriterFileSet.builder()
                    .directory(Path.of(mergedFile.directory()))
                    .writerGeneration(0)
                    .addFile(mergedFile.file())
                    .build();
                refreshInput.add(writerFileSet);
            });

            oneMerge.getFilesToMerge().forEach(fileToMerge -> {
                WriterFileSet writerFileSet = WriterFileSet.builder()
                    .directory(Path.of(fileToMerge.directory()))
                    .writerGeneration(0)
                    .addFile(fileToMerge.file())
                    .build();
                refreshInput.addFilesToRemove(writerFileSet);
            });

            refreshInputs.put(dataFormat, refreshInput);
        }
        refresh("merge", refreshInputs);
    }

    public void triggerPossibleMerges() {
        try {
            mergeScheduler.triggerMerges();
        } catch (Exception e) {
            System.out.println("ERROR in MERGE : " + e.getMessage());
            e.printStackTrace();
        }
    }

    public GatedCloseable<CatalogSnapshot> getCatalogSnapshotReference() {
        if(catalogSnapshot == null) {
            return new GatedCloseable<>(null, () -> {});
        }

        catalogSnapshot.incRef();
        return new GatedCloseable<>(catalogSnapshot, () -> catalogSnapshot.decRef());
    }

    public void setCatalogSnapshot(CatalogSnapshot catalogSnapshot, ShardPath shardPath) {
        this.catalogSnapshot = catalogSnapshot;
        if(this.catalogSnapshot != null) {
            this.catalogSnapshot = this.catalogSnapshot.remapPaths(shardPath.getDataPath());
        }
    }

    // This should get wired into searcher acquireSnapshot for initializing reader context later
    // this now becomes equivalent of the reader
    // Each search side specific impl can decide on how to init specific reader instances using this pit snapshot provided by writers
    public ReleasableRef<CatalogSnapshot> acquireSnapshot() {
        final CatalogSnapshot snapshot = catalogSnapshot;
        snapshot.incRef();
        return new ReleasableRef<>(snapshot) {
            @Override
            public void close() {
                snapshot.decRef();
            }
        };
    }

    @ExperimentalApi
    public static abstract class ReleasableRef<T> implements AutoCloseable {

        private T t;

        public ReleasableRef(T t) {
            this.t = t;
        }

        public T getRef() {
            return t;
        }
    }

    public long getNativeBytesUsed() {
        return engine.getNativeBytesUsed();
    }

    @Override
    public Engine.DeleteResult delete(Engine.Delete delete) throws IOException {
        return null;
    }

    @Override
    public Engine.NoOpResult noOp(Engine.NoOp noOp) throws IOException {
        return null;
    }

    @Override
    public int countNumberOfHistoryOperations(String source, long fromSeqNo, long toSeqNumber) throws IOException {
        return 0;
    }

    @Override
    public boolean hasCompleteOperationHistory(String reason, long startingSeqNo) {
        return false;
    }

    @Override
    public long getIndexBufferRAMBytesUsed() {
        return 0;
    }

    @Override
    public List<Segment> segments(boolean verbose) {
        return List.of();
    }

    @Override
    public int fillSeqNoGaps(long primaryTerm) throws IOException {
        return 0;
    }

    @Override
    public void forceMerge(
        boolean flush,
        int maxNumSegments,
        boolean onlyExpungeDeletes,
        boolean upgrade,
        boolean upgradeOnlyAncientSegments,
        String forceMergeUUID
    ) throws EngineException, IOException {
        mergeScheduler.forceMerge(maxNumSegments);
    }

    @Override
    public void writeIndexingBuffer() throws EngineException {
        refresh("write indexing buffer");
    }

    @Override
    public void flush(boolean force, boolean waitIfOngoing) throws EngineException {
        ensureOpen();
        if (force && waitIfOngoing == false) {
            assert false : "wait_if_ongoing must be true for a force flush: force=" + force + " wait_if_ongoing=" + waitIfOngoing;
            throw new IllegalArgumentException(
                "wait_if_ongoing must be true for a force flush: force=" + force + " wait_if_ongoing=" + waitIfOngoing);
        }
        try (ReleasableLock lock = readLock.acquire()) {
            ensureOpen();
            if (flushLock.tryLock() == false) {
                // if we can't get the lock right away we block if needed otherwise barf
                if (waitIfOngoing == false) {
                    return;
                }
                logger.trace("waiting for in-flight flush to finish");
                flushLock.lock();
                logger.trace("acquired flush lock after blocking");
            } else {
                logger.trace("acquired flush lock immediately");
            }
            try {
                // TODO - implement flush conditions
                boolean shouldFlush = true;
                if (shouldFlush) {
                    // TODO - translogManager.ensureCanFlush();
                    try {
                        translogManager.rollTranslogGeneration();
                        logger.trace("starting commit for flush; commitTranslog=true");
                        final CatalogSnapshot catalogSnapshotToFlush = catalogSnapshot;
                        final Optional<CatalogSnapshot> previousCatalogSnapshot = compositeEngineCommitter.readLastCommittedCatalogSnapshot();
                        long previousCatalogSnapshotId = previousCatalogSnapshot.map(CatalogSnapshot::getId).orElse(-1L);
                        if (catalogSnapshotToFlush != null) {
                            System.out.println("FLUSH called, current snapshot to commit : " + catalogSnapshotToFlush.getId() + ", previous commited snapshot : " + previousCatalogSnapshotId);
                            // Increment refCount of catalogSnapshotToFlush to prevent deletion of files that will be in the latest commit
                            catalogSnapshotToFlush.incRef();
                            final String serializedCatalogSnapshot = catalogSnapshotToFlush.serializeToString();
                            final long lastWriterGeneration = catalogSnapshotToFlush.getLastWriterGeneration();
                            final long localCheckpoint = localCheckpointTracker.getProcessedCheckpoint();
                            compositeEngineCommitter.commit(
                                () -> {
                                    final Map<String, String> commitData = new HashMap<>(7);
                                    commitData.put(Translog.TRANSLOG_UUID_KEY, translogManager.getTranslogUUID());
                                    commitData.put(SequenceNumbers.LOCAL_CHECKPOINT_KEY, Long.toString(localCheckpoint));
                                    commitData.put(SequenceNumbers.MAX_SEQ_NO, Long.toString(localCheckpointTracker.getMaxSeqNo()));
                                    commitData.put(MAX_UNSAFE_AUTO_ID_TIMESTAMP_COMMIT_ID, Long.toString(maxUnsafeAutoIdTimestamp.get()));
                                    commitData.put(HISTORY_UUID_KEY, historyUUID);
                                    commitData.put(CATALOG_SNAPSHOT_KEY, serializedCatalogSnapshot);
                                    commitData.put(LAST_COMPOSITE_WRITER_GEN_KEY, Long.toString(lastWriterGeneration));
                                    return commitData.entrySet().iterator();
                                }, catalogSnapshotToFlush
                            );
                            // Once commit is successful, decRef the CatalogSnapshot of the older commit
                            if (previousCatalogSnapshotId != -1) {
                                CatalogSnapshot prevCatSnap = catalogSnapshotMap.get(previousCatalogSnapshotId);
                                if (prevCatSnap != null)
                                    prevCatSnap.decRef();
                            }
                            logger.trace("finished commit for flush");
                            translogManager.trimUnreferencedReaders();
                        }
                    } catch (AlreadyClosedException e) {
                        // TODO - failOnTragicEvent(e);
                        throw e;
                    } catch (Exception e) {
                        throw new FlushFailedEngineException(shardId, e);
                    }
                }

            } catch (FlushFailedEngineException ex) {
                // TODO - maybeFailEngine("flush", ex);
                throw ex;
            } finally {
                flushLock.unlock();
            }
        }
        // We don't have to do this here; we do it defensively to make sure that even if wall clock time is misbehaving
        // (e.g., moves backwards) we will at least still sometimes prune deleted tombstones:
        if (engineConfig.isEnableGcDeletes()) {
            // TODO - pruneDeletedTombstones();
        }

    }

    @Override
    public SafeCommitInfo getSafeCommitInfo() {
        return compositeEngineCommitter.getSafeCommitInfo();
    }

    @Override
    public TranslogManager translogManager() {
        return translogManager;
    }

    @Override
    public Closeable acquireHistoryRetentionLock() {
        return null;
    }

    @Override
    public Translog.Snapshot newChangesSnapshot(
        String source,
        long fromSeqNo,
        long toSeqNo,
        boolean requiredFullRange,
        boolean accurateCount
    ) throws IOException {
        return null;
    }

    @Override
    public String getHistoryUUID() {
        return historyUUID;
    }

    /**
     * Flush the engine (committing segments to disk and truncating the
     * translog) and close it.
     */
    @Override
    public void flushAndClose() throws IOException {
        if (isClosed.get() == false) {
            logger.trace("flushAndClose now acquire writeLock");
            try (ReleasableLock lock = writeLock.acquire()) {
                logger.trace("flushAndClose now acquired writeLock");
                try {
                    logger.debug("flushing shard on close - this might take some time to sync files to disk");
                    try {
                        // TODO we might force a flush in the future since we have the write lock already even though recoveries
                        // are running.
                        flush(false, true);
                    } catch (AlreadyClosedException ex) {
                        logger.debug("engine already closed - skipping flushAndClose");
                    }
                } finally {
                    close(); // double close is not a problem
                }
            }
        }
        awaitPendingClose();
    }

    @Override
    public void close() throws IOException {
        if (isClosed.get() == false) { // don't acquire the write lock if we are already closed
            logger.debug("close now acquiring writeLock");
            try (ReleasableLock lock = writeLock.acquire()) {
                logger.debug("close acquired writeLock");
                closeNoLock("api", closedLatch);
            }
        }
        awaitPendingClose();
    }

    private void awaitPendingClose() {
        try {
            closedLatch.await();
        } catch (InterruptedException e) {
            Thread.currentThread().interrupt();
        }
    }

    /**
     * Closes the engine without acquiring the write lock. This should only be
     * called while the write lock is hold or in a disaster condition ie. if the engine
     * is failed.
     */
    private void closeNoLock(String reason, CountDownLatch closedLatch) {
        if (isClosed.compareAndSet(false, true)) {
            assert rwl.isWriteLockedByCurrentThread()
                || failEngineLock.isHeldByCurrentThread() : "Either the write lock must be held or the engine must be currently be failing itself";
            try {
                this.versionMap.clear();
                try {
                    IOUtils.close(engine, translogManager);
                } catch (Exception e) {
                    logger.warn("Failed to close translog", e);
                }
            } catch (Exception e) {
                logger.warn("failed to close translog manager", e);
            } finally {
                try {
                    store.decRef();
                    logger.debug("engine closed [{}]", reason);
                } finally {
                    closedLatch.countDown();
                }
            }
        }
    }
}<|MERGE_RESOLUTION|>--- conflicted
+++ resolved
@@ -739,12 +739,8 @@
                     return;
                 }
             }
-<<<<<<< HEAD
-            newCatSnap = new CatalogSnapshot(refreshResult, id + 1L, version + 1L);
-=======
-            newCatSnap = new CatalogSnapshot(refreshResult, id + 1L, catalogSnapshotMap, indexFileDeleter::get);
+            newCatSnap = new CatalogSnapshot(refreshResult, id + 1L, version + 1L, catalogSnapshotMap, indexFileDeleter::get);
             catalogSnapshotMap.put(newCatSnap.getId(), newCatSnap);
->>>>>>> 7b3234d3
             System.out.println("CATALOG SNAPSHOT: " + newCatSnap);
         } catch (IOException ex) {
             throw new RuntimeException(ex);
