--- conflicted
+++ resolved
@@ -13,11 +13,7 @@
 import org.apache.lucene.document.SortedSetDocValuesField;
 import org.apache.lucene.index.IndexOptions;
 import org.apache.lucene.index.Term;
-<<<<<<< HEAD
 import org.apache.lucene.search.AutomatonQuery;
-import org.apache.lucene.search.BoostQuery;
-=======
->>>>>>> 13159c16
 import org.apache.lucene.search.FieldExistsQuery;
 import org.apache.lucene.search.IndexOrDocValuesQuery;
 import org.apache.lucene.search.MultiTermQuery;
@@ -318,25 +314,17 @@
 
         @Override
         public Query termQueryCaseInsensitive(Object value, QueryShardContext context) {
-            return valueFieldType().termQueryCaseInsensitive(rewriteValue(inputToString(value)), context);
+            failIfNotIndexedAndNoDocValues();
+            return valueFieldType().termQueryCaseInsensitive(rewriteSearchValue(value), context);
         }
 
         /**
          * redirect queries with rewrite value to rewriteSearchValue and directSubFieldName
          */
         @Override
-        public Query termQuery(Object value, @Nullable QueryShardContext context) {
-<<<<<<< HEAD
-            failIfNotIndexed();
-            String rewriteSearchValue = rewriteSearchValue(value);
-            Query query = new TermQuery(new Term(getSearchField(), indexedValueForSearch(rewriteSearchValue)));
-            if (boost() != 1f) {
-                query = new BoostQuery(query, boost());
-            }
-            return query;
-=======
-            return valueFieldType().termQuery(rewriteValue(inputToString(value)), context);
->>>>>>> 13159c16
+        public Query termQuery(Object value, QueryShardContext context) {
+            failIfNotIndexedAndNoDocValues();
+            return valueFieldType().termQuery(rewriteSearchValue(value), context);
         }
 
         @Override
