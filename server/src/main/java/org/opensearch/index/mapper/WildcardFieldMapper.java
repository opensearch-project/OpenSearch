--- conflicted
+++ resolved
@@ -615,13 +615,8 @@
             final String finalValue = normalizer != null ? value = normalizer.normalize(name(), value).utf8ToString() : value;
             final boolean caseInsensitive = matchFlags == RegExp.ASCII_CASE_INSENSITIVE;
 
-<<<<<<< HEAD
-            RegExp regExp = new RegExp(value, syntaxFlags, matchFlags);
+            RegExp regExp = new RegExp(finalValue, syntaxFlags, matchFlags);
             Automaton automaton = Operations.determinize(regExp.toAutomaton(), Operations.DEFAULT_DETERMINIZE_WORK_LIMIT);
-=======
-            RegExp regExp = new RegExp(finalValue, syntaxFlags, matchFlags);
-            Automaton automaton = regExp.toAutomaton(maxDeterminizedStates);
->>>>>>> 5afb92fc
             CompiledAutomaton compiledAutomaton = new CompiledAutomaton(automaton);
 
             Predicate<String> regexpPredicate;
