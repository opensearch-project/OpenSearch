/*
 * SPDX-License-Identifier: Apache-2.0
 *
 * The OpenSearch Contributors require contributions made to
 * this file be licensed under the Apache-2.0 license or a
 * compatible open source license.
 */

/*
 * Licensed to Elasticsearch under one or more contributor
 * license agreements. See the NOTICE file distributed with
 * this work for additional information regarding copyright
 * ownership. Elasticsearch licenses this file to you under
 * the Apache License, Version 2.0 (the "License"); you may
 * not use this file except in compliance with the License.
 * You may obtain a copy of the License at
 *
 *    http://www.apache.org/licenses/LICENSE-2.0
 *
 * Unless required by applicable law or agreed to in writing,
 * software distributed under the License is distributed on an
 * "AS IS" BASIS, WITHOUT WARRANTIES OR CONDITIONS OF ANY
 * KIND, either express or implied.  See the License for the
 * specific language governing permissions and limitations
 * under the License.
 */

/*
 * Modifications Copyright OpenSearch Contributors. See
 * GitHub history for details.
 */

package org.opensearch.index.mapper;

import org.apache.lucene.document.LongPoint;
import org.apache.lucene.document.SortedNumericDocValuesField;
import org.apache.lucene.document.StoredField;
import org.apache.lucene.index.IndexReader;
import org.apache.lucene.index.PointValues;
import org.apache.lucene.search.BoostQuery;
import org.apache.lucene.search.IndexOrDocValuesQuery;
import org.apache.lucene.search.IndexSortSortedNumericDocValuesRangeQuery;
import org.apache.lucene.search.PointRangeQuery;
import org.apache.lucene.search.Query;
import org.opensearch.OpenSearchParseException;
import org.opensearch.Version;
import org.opensearch.common.Nullable;
import org.opensearch.common.geo.ShapeRelation;
import org.opensearch.common.logging.DeprecationLogger;
import org.opensearch.common.lucene.BytesRefs;
import org.opensearch.common.time.DateFormatter;
import org.opensearch.common.time.DateFormatters;
import org.opensearch.common.time.DateMathParser;
import org.opensearch.common.time.DateUtils;
import org.opensearch.common.unit.TimeValue;
import org.opensearch.common.util.FeatureFlags;
import org.opensearch.common.util.LocaleUtils;
import org.opensearch.index.fielddata.IndexFieldData;
import org.opensearch.index.fielddata.IndexNumericFieldData.NumericType;
import org.opensearch.index.fielddata.plain.SortedNumericIndexFieldData;
import org.opensearch.index.query.DateRangeIncludingNowQuery;
import org.opensearch.index.query.QueryRewriteContext;
import org.opensearch.index.query.QueryShardContext;
import org.opensearch.search.DocValueFormat;
import org.opensearch.search.approximate.ApproximatePointRangeQuery;
import org.opensearch.search.approximate.ApproximateScoreQuery;
import org.opensearch.search.lookup.SearchLookup;

import java.io.IOException;
import java.time.DateTimeException;
import java.time.Instant;
import java.time.ZoneId;
import java.time.ZoneOffset;
import java.time.ZonedDateTime;
import java.util.Arrays;
import java.util.Collections;
import java.util.List;
import java.util.Locale;
import java.util.Map;
import java.util.function.BiFunction;
import java.util.function.Function;
import java.util.function.LongSupplier;
import java.util.function.Supplier;

import static org.opensearch.common.time.DateUtils.toLong;
import static org.apache.lucene.document.LongPoint.pack;

/**
 * A {@link FieldMapper} for dates.
 *
 * @opensearch.internal
 */
public final class DateFieldMapper extends ParametrizedFieldMapper {

    private static final DeprecationLogger DEPRECATION_LOGGER = DeprecationLogger.getLogger(DateFieldMapper.class);

    public static final String CONTENT_TYPE = "date";
    public static final String DATE_NANOS_CONTENT_TYPE = "date_nanos";
    @Deprecated
    public static final DateFormatter LEGACY_DEFAULT_DATE_TIME_FORMATTER = DateFormatter.forPattern(
        // TODO remove in 3.0 after backporting
        "strict_date_optional_time||epoch_millis"
    );
    public static final DateFormatter DEFAULT_DATE_TIME_FORMATTER = DateFormatter.forPattern(
        "strict_date_time_no_millis||strict_date_optional_time||epoch_millis",
        "strict_date_optional_time"
    );

    public static DateFormatter getDefaultDateTimeFormatter() {
        return FeatureFlags.isEnabled(FeatureFlags.DATETIME_FORMATTER_CACHING_SETTING)
            ? DEFAULT_DATE_TIME_FORMATTER
            : LEGACY_DEFAULT_DATE_TIME_FORMATTER;
    }

    /**
     * Resolution of the date time
     *
     * @opensearch.internal
     */
    public enum Resolution {
        MILLISECONDS(CONTENT_TYPE, NumericType.DATE) {
            @Override
            public long convert(Instant instant) {
                return instant.toEpochMilli();
            }

            @Override
            public Instant toInstant(long value) {
                return Instant.ofEpochMilli(value);
            }

            @Override
            public Instant clampToValidRange(Instant instant) {
                return instant;
            }

            @Override
            public long parsePointAsMillis(byte[] value) {
                return LongPoint.decodeDimension(value, 0);
            }

            @Override
            protected Query distanceFeatureQuery(String field, float boost, long origin, TimeValue pivot) {
                return LongPoint.newDistanceFeatureQuery(field, boost, origin, pivot.getMillis());
            }
        },
        NANOSECONDS(DATE_NANOS_CONTENT_TYPE, NumericType.DATE_NANOSECONDS) {
            @Override
            public long convert(Instant instant) {
                return toLong(instant);
            }

            @Override
            public Instant toInstant(long value) {
                return DateUtils.toInstant(value);
            }

            @Override
            public Instant clampToValidRange(Instant instant) {
                return DateUtils.clampToNanosRange(instant);
            }

            @Override
            public long parsePointAsMillis(byte[] value) {
                return DateUtils.toMilliSeconds(LongPoint.decodeDimension(value, 0));
            }

            @Override
            protected Query distanceFeatureQuery(String field, float boost, long origin, TimeValue pivot) {
                return LongPoint.newDistanceFeatureQuery(field, boost, origin, pivot.getNanos());
            }
        };

        private final String type;
        private final NumericType numericType;

        Resolution(String type, NumericType numericType) {
            this.type = type;
            this.numericType = numericType;
        }

        public String type() {
            return type;
        }

        NumericType numericType() {
            return numericType;
        }

        /**
         * Convert an {@linkplain Instant} into a long value in this resolution.
         */
        public abstract long convert(Instant instant);

        /**
         * Convert a long value in this resolution into an instant.
         */
        public abstract Instant toInstant(long value);

        /**
         * Return the instant that this range can represent that is closest to
         * the provided instant.
         */
        public abstract Instant clampToValidRange(Instant instant);

        /**
         * Decode the points representation of this field as milliseconds.
         */
        public abstract long parsePointAsMillis(byte[] value);

        public static Resolution ofOrdinal(int ord) {
            for (Resolution resolution : values()) {
                if (ord == resolution.ordinal()) {
                    return resolution;
                }
            }
            throw new IllegalArgumentException("unknown resolution ordinal [" + ord + "]");
        }

        protected abstract Query distanceFeatureQuery(String field, float boost, long origin, TimeValue pivot);
    }

    private static DateFieldMapper toType(FieldMapper in) {
        return (DateFieldMapper) in;
    }

    /**
     * Builder for the date field mapper
     *
     * @opensearch.internal
     */
    public static class Builder extends ParametrizedFieldMapper.Builder {

        private final Parameter<Boolean> index = Parameter.indexParam(m -> toType(m).indexed, true);
        private final Parameter<Boolean> docValues = Parameter.docValuesParam(m -> toType(m).hasDocValues, true);
        private final Parameter<Boolean> store = Parameter.storeParam(m -> toType(m).store, false);

        private final Parameter<Float> boost = Parameter.boostParam();
        private final Parameter<Map<String, String>> meta = Parameter.metaParam();

        private final Parameter<String> format = Parameter.stringParam(
            "format",
            false,
            m -> toType(m).format,
            getDefaultDateTimeFormatter().pattern()
        );
        private final Parameter<String> printFormat = Parameter.stringParam(
            "print_format",
            false,
            m -> toType(m).printFormat,
            getDefaultDateTimeFormatter().printPattern()
        ).acceptsNull();
        private final Parameter<Locale> locale = new Parameter<>(
            "locale",
            false,
            () -> Locale.ROOT,
            (n, c, o) -> LocaleUtils.parse(o.toString()),
            m -> toType(m).locale
        );

        private final Parameter<String> nullValue = Parameter.stringParam("null_value", false, m -> toType(m).nullValueAsString, null)
            .acceptsNull();
        private final Parameter<Boolean> ignoreMalformed;

        private final Resolution resolution;
        private final Version indexCreatedVersion;

        public Builder(
            String name,
            Resolution resolution,
            DateFormatter dateFormatter,
            boolean ignoreMalformedByDefault,
            Version indexCreatedVersion
        ) {
            super(name);
            this.resolution = resolution;
            this.indexCreatedVersion = indexCreatedVersion;
            this.ignoreMalformed = Parameter.boolParam("ignore_malformed", true, m -> toType(m).ignoreMalformed, ignoreMalformedByDefault);
            if (dateFormatter != null) {
                this.format.setValue(dateFormatter.pattern());
                this.printFormat.setValue(dateFormatter.printPattern());
                this.locale.setValue(dateFormatter.locale());
            }
        }

        private DateFormatter buildFormatter() {
            try {
                if (format.isConfigured() && !printFormat.isConfigured()) {
                    return DateFormatter.forPattern(format.getValue(), null, !format.isConfigured()).withLocale(locale.getValue());
                }
                return DateFormatter.forPattern(format.getValue(), printFormat.getValue(), !format.isConfigured())
                    .withLocale(locale.getValue());
            } catch (IllegalArgumentException e) {
                throw new IllegalArgumentException("Error parsing [format] on field [" + name() + "]: " + e.getMessage(), e);
            }
        }

        @Override
        protected List<Parameter<?>> getParameters() {
            return Arrays.asList(index, docValues, store, format, printFormat, locale, nullValue, ignoreMalformed, boost, meta);
        }

        private Long parseNullValue(DateFieldType fieldType) {
            if (nullValue.getValue() == null) {
                return null;
            }
            try {
                return fieldType.parse(nullValue.getValue());
            } catch (Exception e) {
                DEPRECATION_LOGGER.deprecate(
                    "date_mapper_null_field",
                    "Error parsing ["
                        + nullValue.getValue()
                        + "] as date in [null_value] on field ["
                        + name()
                        + "]); [null_value] will be ignored"
                );
                return null;
            }
        }

        @Override
        public DateFieldMapper build(BuilderContext context) {
            DateFieldType ft = new DateFieldType(
                buildFullName(context),
                index.getValue(),
                store.getValue(),
                docValues.getValue(),
                buildFormatter(),
                resolution,
                nullValue.getValue(),
                meta.getValue()
            );
            ft.setBoost(boost.getValue());
            Long nullTimestamp = parseNullValue(ft);
            return new DateFieldMapper(name, ft, multiFieldsBuilder.build(this, context), copyTo.build(), nullTimestamp, resolution, this);
        }
    }

    public static final TypeParser MILLIS_PARSER = new TypeParser((n, c) -> {
        boolean ignoreMalformedByDefault = IGNORE_MALFORMED_SETTING.get(c.getSettings());
        return new Builder(n, Resolution.MILLISECONDS, c.getDateFormatter(), ignoreMalformedByDefault, c.indexVersionCreated());
    });

    public static final TypeParser NANOS_PARSER = new TypeParser((n, c) -> {
        boolean ignoreMalformedByDefault = IGNORE_MALFORMED_SETTING.get(c.getSettings());
        return new Builder(n, Resolution.NANOSECONDS, c.getDateFormatter(), ignoreMalformedByDefault, c.indexVersionCreated());
    });

    /**
     * Field type for date field mapper
     *
     * @opensearch.internal
     */
    public static final class DateFieldType extends MappedFieldType implements NumericPointEncoder {
        protected final DateFormatter dateTimeFormatter;
        protected final DateMathParser dateMathParser;
        protected final Resolution resolution;
        protected final String nullValue;

        public DateFieldType(
            String name,
            boolean isSearchable,
            boolean isStored,
            boolean hasDocValues,
            DateFormatter dateTimeFormatter,
            Resolution resolution,
            String nullValue,
            Map<String, String> meta
        ) {
            super(name, isSearchable, isStored, hasDocValues, TextSearchInfo.SIMPLE_MATCH_ONLY, meta);
            this.dateTimeFormatter = dateTimeFormatter;
            this.dateMathParser = dateTimeFormatter.toDateMathParser();
            this.resolution = resolution;
            this.nullValue = nullValue;
        }

        public DateFieldType(String name) {
            this(name, true, false, true, getDefaultDateTimeFormatter(), Resolution.MILLISECONDS, null, Collections.emptyMap());
        }

        public DateFieldType(String name, DateFormatter dateFormatter) {
            this(name, true, false, true, dateFormatter, Resolution.MILLISECONDS, null, Collections.emptyMap());
        }

        public DateFieldType(String name, Resolution resolution) {
            this(name, true, false, true, getDefaultDateTimeFormatter(), resolution, null, Collections.emptyMap());
        }

        public DateFieldType(String name, Resolution resolution, DateFormatter dateFormatter) {
            this(name, true, false, true, dateFormatter, resolution, null, Collections.emptyMap());
        }

        @Override
        public String typeName() {
            return resolution.type();
        }

        public DateFormatter dateTimeFormatter() {
            return dateTimeFormatter;
        }

        public Resolution resolution() {
            return resolution;
        }

        protected DateMathParser dateMathParser() {
            return dateMathParser;
        }

        // Visible for testing.
        public long parse(String value) {
            return resolution.convert(DateFormatters.from(dateTimeFormatter().parse(value), dateTimeFormatter().locale()).toInstant());
        }

        public long convertNanosToMillis(long nanoSecondsSinceEpoch) {
            if (resolution.numericType.equals(NumericType.DATE_NANOSECONDS)) return DateUtils.toMilliSeconds(nanoSecondsSinceEpoch);
            return nanoSecondsSinceEpoch;
        }

        public long convertRoundedMillisToNanos(long milliSecondsSinceEpoch) {
            if (resolution.numericType.equals(NumericType.DATE_NANOSECONDS)) return DateUtils.toNanoSeconds(milliSecondsSinceEpoch);
            return milliSecondsSinceEpoch;
        }

        @Override
        public ValueFetcher valueFetcher(QueryShardContext context, SearchLookup searchLookup, String format) {
            DateFormatter defaultFormatter = dateTimeFormatter();
            DateFormatter formatter = format != null
                ? DateFormatter.forPattern(format).withLocale(defaultFormatter.locale())
                : defaultFormatter;

            return new SourceValueFetcher(name(), context, nullValue) {
                @Override
                public String parseSourceValue(Object value) {
                    String date = value.toString();
                    long timestamp = parse(date);
                    ZonedDateTime dateTime = resolution().toInstant(timestamp).atZone(ZoneOffset.UTC);
                    return formatter.format(dateTime);
                }
            };
        }

        @Override
        public Query termQuery(Object value, @Nullable QueryShardContext context) {
            Query query = rangeQuery(value, value, true, true, ShapeRelation.INTERSECTS, null, null, context);
            if (boost() != 1f) {
                query = new BoostQuery(query, boost());
            }
            return query;
        }

        @Override
        public Query rangeQuery(
            Object lowerTerm,
            Object upperTerm,
            boolean includeLower,
            boolean includeUpper,
            ShapeRelation relation,
            @Nullable ZoneId timeZone,
            @Nullable DateMathParser forcedDateParser,
            QueryShardContext context
        ) {
            failIfNotIndexedAndNoDocValues();
            if (relation == ShapeRelation.DISJOINT) {
                throw new IllegalArgumentException("Field [" + name() + "] of type [" + typeName() + "] does not support DISJOINT ranges");
            }
            DateMathParser parser = forcedDateParser == null ? dateMathParser : forcedDateParser;
            return dateRangeQuery(lowerTerm, upperTerm, includeLower, includeUpper, timeZone, parser, context, resolution, (l, u) -> {
<<<<<<< HEAD
                Query pointRangeQuery = isSearchable() ? createPointRangeQuery(l, u) : null;
                Query dvQuery = hasDocValues() ? SortedNumericDocValuesField.newSlowRangeQuery(name(), l, u) : null;
                if (isSearchable() && hasDocValues()) {
                    Query query = new IndexOrDocValuesQuery(pointRangeQuery, dvQuery);
=======
                if (isSearchable() && hasDocValues()) {
                    Query query = LongPoint.newRangeQuery(name(), l, u);
                    Query dvQuery = SortedNumericDocValuesField.newSlowRangeQuery(name(), l, u);
                    query = new IndexOrDocValuesQuery(query, dvQuery);
>>>>>>> b830d68c

                    if (context.indexSortedOnField(name())) {
                        query = new IndexSortSortedNumericDocValuesRangeQuery(name(), l, u, query);
                    }
                    return query;
                }
                if (hasDocValues()) {
                    Query query = SortedNumericDocValuesField.newSlowRangeQuery(name(), l, u);
                    if (context.indexSortedOnField(name())) {
                        query = new IndexSortSortedNumericDocValuesRangeQuery(name(), l, u, query);
                    }
                    return query;
                }
<<<<<<< HEAD
                return pointRangeQuery;
=======
                return LongPoint.newRangeQuery(name(), l, u);
>>>>>>> b830d68c
            });
        }

        private Query createPointRangeQuery(long l, long u) {
            return new ApproximateScoreQuery(
                new PointRangeQuery(name(), pack(new long[] { l }).bytes, pack(new long[] { u }).bytes, new long[] { l }.length) {
                    protected String toString(int dimension, byte[] value) {
                        return Long.toString(LongPoint.decodeDimension(value, 0));
                    }
                },
                new ApproximatePointRangeQuery(
                    name(),
                    pack(new long[] { l }).bytes,
                    pack(new long[] { u }).bytes,
                    new long[] { l }.length
                ) {
                    @Override
                    protected String toString(int dimension, byte[] value) {
                        return Long.toString(LongPoint.decodeDimension(value, 0));
                    }
                }
            );
        }

        public static Query dateRangeQuery(
            Object lowerTerm,
            Object upperTerm,
            boolean includeLower,
            boolean includeUpper,
            @Nullable ZoneId timeZone,
            DateMathParser parser,
            QueryShardContext context,
            Resolution resolution,
            BiFunction<Long, Long, Query> builder
        ) {
            return handleNow(context, nowSupplier -> {
                long l, u;
                if (lowerTerm == null) {
                    l = Long.MIN_VALUE;
                } else {
                    l = parseToLong(lowerTerm, !includeLower, timeZone, parser, nowSupplier, resolution);
                    if (includeLower == false) {
                        ++l;
                    }
                }
                if (upperTerm == null) {
                    u = Long.MAX_VALUE;
                } else {
                    u = parseToLong(upperTerm, includeUpper, timeZone, parser, nowSupplier, resolution);
                    if (includeUpper == false) {
                        --u;
                    }
                }
                return builder.apply(l, u);
            });
        }

        /**
         * Handle {@code now} in queries.
         * @param context context from which to read the current time
         * @param builder build the query
         * @return the result of the builder, wrapped in {@link DateRangeIncludingNowQuery} if {@code now} was used.
         */
        public static Query handleNow(QueryShardContext context, Function<LongSupplier, Query> builder) {
            boolean[] nowUsed = new boolean[1];
            LongSupplier nowSupplier = () -> {
                nowUsed[0] = true;
                return context.nowInMillis();
            };
            Query query = builder.apply(nowSupplier);
            return nowUsed[0] ? new DateRangeIncludingNowQuery(query) : query;
        }

        public long parseToLong(Object value, boolean roundUp, @Nullable ZoneId zone, DateMathParser dateParser, LongSupplier now) {
            dateParser = dateParser == null ? dateMathParser() : dateParser;
            return parseToLong(value, roundUp, zone, dateParser, now, resolution);
        }

        public static long parseToLong(
            Object value,
            boolean roundUp,
            @Nullable ZoneId zone,
            DateMathParser dateParser,
            LongSupplier now,
            Resolution resolution
        ) {
            return resolution.convert(dateParser.parse(BytesRefs.toString(value), now, roundUp, zone));
        }

        @Override
        public byte[] encodePoint(Number value) {
            byte[] point = new byte[Long.BYTES];
            LongPoint.encodeDimension(value.longValue(), point, 0);
            return point;
        }

        @Override
        public Query distanceFeatureQuery(Object origin, String pivot, float boost, QueryShardContext context) {
            failIfNotIndexedAndNoDocValues();
            long originLong = parseToLong(origin, true, null, null, context::nowInMillis);
            TimeValue pivotTime = TimeValue.parseTimeValue(pivot, "distance_feature.pivot");
            return resolution.distanceFeatureQuery(name(), boost, originLong, pivotTime);
        }

        @Override
        public Relation isFieldWithinQuery(
            IndexReader reader,
            Object from,
            Object to,
            boolean includeLower,
            boolean includeUpper,
            ZoneId timeZone,
            DateMathParser dateParser,
            QueryRewriteContext context
        ) throws IOException {
            // if we have only doc_values enabled we do not look at the BKD so we return an INTERSECTS by default
            if (isSearchable() == false && hasDocValues()) {
                return Relation.INTERSECTS;
            }
            if (dateParser == null) {
                dateParser = this.dateMathParser;
            }

            long fromInclusive = Long.MIN_VALUE;
            if (from != null) {
                fromInclusive = parseToLong(from, !includeLower, timeZone, dateParser, context::nowInMillis, resolution);
                if (includeLower == false) {
                    if (fromInclusive == Long.MAX_VALUE) {
                        return Relation.DISJOINT;
                    }
                    ++fromInclusive;
                }
            }

            long toInclusive = Long.MAX_VALUE;
            if (to != null) {
                toInclusive = parseToLong(to, includeUpper, timeZone, dateParser, context::nowInMillis, resolution);
                if (includeUpper == false) {
                    if (toInclusive == Long.MIN_VALUE) {
                        return Relation.DISJOINT;
                    }
                    --toInclusive;
                }
            }

            if (PointValues.size(reader, name()) == 0) {
                // no points, so nothing matches
                return Relation.DISJOINT;
            }

            long minValue = LongPoint.decodeDimension(PointValues.getMinPackedValue(reader, name()), 0);
            long maxValue = LongPoint.decodeDimension(PointValues.getMaxPackedValue(reader, name()), 0);

            if (minValue >= fromInclusive && maxValue <= toInclusive) {
                return Relation.WITHIN;
            } else if (maxValue < fromInclusive || minValue > toInclusive) {
                return Relation.DISJOINT;
            } else {
                return Relation.INTERSECTS;
            }
        }

        @Override
        public Function<byte[], Number> pointReaderIfPossible() {
            if (isSearchable()) {
                return resolution()::parsePointAsMillis;
            }
            return null;
        }

        @Override
        public IndexFieldData.Builder fielddataBuilder(String fullyQualifiedIndexName, Supplier<SearchLookup> searchLookup) {
            failIfNoDocValues();
            return new SortedNumericIndexFieldData.Builder(name(), resolution.numericType());
        }

        @Override
        public Object valueForDisplay(Object value) {
            Long val = (Long) value;
            if (val == null) {
                return null;
            }
            return dateTimeFormatter().format(resolution.toInstant(val).atZone(ZoneOffset.UTC));
        }

        @Override
        public DocValueFormat docValueFormat(@Nullable String format, ZoneId timeZone) {
            DateFormatter dateTimeFormatter = this.dateTimeFormatter;
            if (format != null) {
                dateTimeFormatter = DateFormatter.forPattern(format).withLocale(dateTimeFormatter.locale());
            }
            if (timeZone == null) {
                timeZone = ZoneOffset.UTC;
            }
            // the resolution here is always set to milliseconds, as aggregations use this formatter mainly and those are always in
            // milliseconds. The only special case here is docvalue fields, which are handled somewhere else
            // TODO maybe aggs should force millis because lots so of other places want nanos?
            return new DocValueFormat.DateTime(dateTimeFormatter, timeZone, Resolution.MILLISECONDS);
        }
    }

    private final boolean store;
    private final boolean indexed;
    private final boolean hasDocValues;
    private final Locale locale;
    private final String format;
    private final String printFormat;
    private final boolean ignoreMalformed;
    private final Long nullValue;
    private final String nullValueAsString;
    private final Resolution resolution;

    private final boolean ignoreMalformedByDefault;
    private final Version indexCreatedVersion;

    private DateFieldMapper(
        String simpleName,
        MappedFieldType mappedFieldType,
        MultiFields multiFields,
        CopyTo copyTo,
        Long nullValue,
        Resolution resolution,
        Builder builder
    ) {
        super(simpleName, mappedFieldType, multiFields, copyTo);
        this.store = builder.store.getValue();
        this.indexed = builder.index.getValue();
        this.hasDocValues = builder.docValues.getValue();
        this.locale = builder.locale.getValue();
        this.format = builder.format.getValue();
        this.printFormat = builder.printFormat.getValue();
        this.ignoreMalformed = builder.ignoreMalformed.getValue();
        this.nullValueAsString = builder.nullValue.getValue();
        this.nullValue = nullValue;
        this.resolution = resolution;
        this.ignoreMalformedByDefault = builder.ignoreMalformed.getDefaultValue();
        this.indexCreatedVersion = builder.indexCreatedVersion;
    }

    @Override
    public ParametrizedFieldMapper.Builder getMergeBuilder() {
        return new Builder(simpleName(), resolution, null, ignoreMalformedByDefault, indexCreatedVersion).init(this);
    }

    @Override
    public DateFieldType fieldType() {
        return (DateFieldType) super.fieldType();
    }

    @Override
    protected String contentType() {
        return fieldType().resolution.type();
    }

    @Override
    protected DateFieldMapper clone() {
        return (DateFieldMapper) super.clone();
    }

    @Override
    protected void parseCreateField(ParseContext context) throws IOException {
        String dateAsString;
        if (context.externalValueSet()) {
            Object dateAsObject = context.externalValue();
            if (dateAsObject == null) {
                dateAsString = null;
            } else {
                dateAsString = dateAsObject.toString();
            }
        } else {
            dateAsString = context.parser().textOrNull();
        }

        long timestamp;
        if (dateAsString == null) {
            if (nullValue == null) {
                return;
            }
            timestamp = nullValue;
        } else {
            try {
                timestamp = fieldType().parse(dateAsString);
            } catch (IllegalArgumentException | OpenSearchParseException | DateTimeException | ArithmeticException e) {
                if (ignoreMalformed) {
                    context.addIgnoredField(mappedFieldType.name());
                    return;
                } else {
                    throw e;
                }
            }
        }

        if (indexed) {
            context.doc().add(new LongPoint(fieldType().name(), timestamp));
        }
        if (hasDocValues) {
            context.doc().add(new SortedNumericDocValuesField(fieldType().name(), timestamp));
        } else if (store || indexed) {
            createFieldNamesField(context);
        }
        if (store) {
            context.doc().add(new StoredField(fieldType().name(), timestamp));
        }
    }

    public boolean getIgnoreMalformed() {
        return ignoreMalformed;
    }

    public Long getNullValue() {
        return nullValue;
    }
}<|MERGE_RESOLUTION|>--- conflicted
+++ resolved
@@ -467,17 +467,10 @@
             }
             DateMathParser parser = forcedDateParser == null ? dateMathParser : forcedDateParser;
             return dateRangeQuery(lowerTerm, upperTerm, includeLower, includeUpper, timeZone, parser, context, resolution, (l, u) -> {
-<<<<<<< HEAD
                 Query pointRangeQuery = isSearchable() ? createPointRangeQuery(l, u) : null;
                 Query dvQuery = hasDocValues() ? SortedNumericDocValuesField.newSlowRangeQuery(name(), l, u) : null;
                 if (isSearchable() && hasDocValues()) {
                     Query query = new IndexOrDocValuesQuery(pointRangeQuery, dvQuery);
-=======
-                if (isSearchable() && hasDocValues()) {
-                    Query query = LongPoint.newRangeQuery(name(), l, u);
-                    Query dvQuery = SortedNumericDocValuesField.newSlowRangeQuery(name(), l, u);
-                    query = new IndexOrDocValuesQuery(query, dvQuery);
->>>>>>> b830d68c
 
                     if (context.indexSortedOnField(name())) {
                         query = new IndexSortSortedNumericDocValuesRangeQuery(name(), l, u, query);
@@ -491,11 +484,7 @@
                     }
                     return query;
                 }
-<<<<<<< HEAD
                 return pointRangeQuery;
-=======
-                return LongPoint.newRangeQuery(name(), l, u);
->>>>>>> b830d68c
             });
         }
 
