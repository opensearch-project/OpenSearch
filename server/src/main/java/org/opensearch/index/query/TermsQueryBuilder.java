/*
 * SPDX-License-Identifier: Apache-2.0
 *
 * The OpenSearch Contributors require contributions made to
 * this file be licensed under the Apache-2.0 license or a
 * compatible open source license.
 */

/*
 * Licensed to Elasticsearch under one or more contributor
 * license agreements. See the NOTICE file distributed with
 * this work for additional information regarding copyright
 * ownership. Elasticsearch licenses this file to you under
 * the Apache License, Version 2.0 (the "License"); you may
 * not use this file except in compliance with the License.
 * You may obtain a copy of the License at
 *
 *    http://www.apache.org/licenses/LICENSE-2.0
 *
 * Unless required by applicable law or agreed to in writing,
 * software distributed under the License is distributed on an
 * "AS IS" BASIS, WITHOUT WARRANTIES OR CONDITIONS OF ANY
 * KIND, either express or implied.  See the License for the
 * specific language governing permissions and limitations
 * under the License.
 */

/*
 * Modifications Copyright OpenSearch Contributors. See
 * GitHub history for details.
 */

package org.opensearch.index.query;

import org.apache.lucene.search.MatchAllDocsQuery;
import org.apache.lucene.search.MatchNoDocsQuery;
import org.apache.lucene.search.Query;
import org.apache.lucene.util.BytesRef;
import org.apache.lucene.util.BytesRefBuilder;
import org.opensearch.Version;
import org.opensearch.action.get.GetRequest;
import org.opensearch.action.search.SearchRequest;
import org.opensearch.common.SetOnce;
import org.opensearch.common.io.stream.BytesStreamOutput;
import org.opensearch.common.settings.Settings;
import org.opensearch.common.xcontent.support.XContentMapValues;
import org.opensearch.core.ParseField;
import org.opensearch.core.action.ActionListener;
import org.opensearch.core.common.ParsingException;
import org.opensearch.core.common.Strings;
import org.opensearch.core.common.bytes.BytesArray;
import org.opensearch.core.common.bytes.BytesReference;
import org.opensearch.core.common.io.stream.StreamInput;
import org.opensearch.core.common.io.stream.StreamOutput;
import org.opensearch.core.xcontent.XContentBuilder;
import org.opensearch.core.xcontent.XContentParser;
import org.opensearch.index.IndexSettings;
import org.opensearch.index.mapper.ConstantFieldType;
import org.opensearch.index.mapper.MappedFieldType;
import org.opensearch.index.mapper.NumberFieldMapper;
import org.opensearch.indices.TermsLookup;
import org.opensearch.search.SearchHit;
import org.opensearch.search.builder.SearchSourceBuilder;
import org.opensearch.transport.client.Client;

import java.io.IOException;
import java.nio.CharBuffer;
import java.util.AbstractList;
import java.util.ArrayList;
import java.util.Arrays;
import java.util.Base64;
import java.util.Collections;
import java.util.Comparator;
import java.util.HashSet;
import java.util.List;
import java.util.Map;
import java.util.Objects;
import java.util.Set;
import java.util.concurrent.ConcurrentHashMap;
import java.util.function.Supplier;
import java.util.stream.Collectors;
import java.util.stream.IntStream;

/**
 * A filter for a field based on several terms matching on any of them.
 *
 * @opensearch.internal
 */
public class TermsQueryBuilder extends AbstractQueryBuilder<TermsQueryBuilder> implements ComplementAwareQueryBuilder, WithFieldName {
    public static final String NAME = "terms";

    private final String fieldName;
    private final List<?> values;
    private final TermsLookup termsLookup;
    private final Supplier<List<?>> supplier;

    private static final ParseField VALUE_TYPE_FIELD = new ParseField("value_type");
    private ValueType valueType = ValueType.DEFAULT;
    private static final Map<String, SetOnce<List<Object>>> fetchedTermsCache = new ConcurrentHashMap<>();

    /**
     * Terms query may accept different types of value
     * <p>
     * This flag is used to decide how to parse the value and build query upon later
     */
    public enum ValueType {
        DEFAULT("default"),
        BITMAP("bitmap");

        private final String type;

        ValueType(String type) {
            this.type = type;
        }

        public static ValueType fromString(String type) {
            for (ValueType valueType : ValueType.values()) {
                if (valueType.type.equalsIgnoreCase(type)) {
                    return valueType;
                }
            }
            throw new IllegalArgumentException(type + " is not valid " + VALUE_TYPE_FIELD);
        }
    }

    public TermsQueryBuilder valueType(ValueType valueType) {
        this.valueType = valueType;
        return this;
    }

    public TermsQueryBuilder(String fieldName, TermsLookup termsLookup) {
        this(fieldName, null, termsLookup);
    }

    /**
     * constructor used internally for serialization of both value / termslookup variants
     */
    TermsQueryBuilder(String fieldName, List<Object> values, TermsLookup termsLookup) {
        if (Strings.isEmpty(fieldName)) {
            throw new IllegalArgumentException("field name cannot be null.");
        }
        if (values == null && termsLookup == null) {
            throw new IllegalArgumentException("No value or termsLookup specified for terms query");
        }
        if (values != null && termsLookup != null) {
            throw new IllegalArgumentException("Both values and termsLookup specified for terms query");
        }
        this.fieldName = fieldName;
        this.values = values == null ? null : convert(values);
        this.termsLookup = termsLookup;
        this.supplier = null;
    }

    /**
     * A filter for a field based on several terms matching on any of them.
     *
     * @param fieldName The field name
     * @param values The terms
     */
    public TermsQueryBuilder(String fieldName, String... values) {
        this(fieldName, values != null ? Arrays.asList(values) : null);
    }

    /**
     * A filter for a field based on several terms matching on any of them.
     *
     * @param fieldName The field name
     * @param values The terms
     */
    public TermsQueryBuilder(String fieldName, int... values) {
        this(fieldName, values != null ? Arrays.stream(values).mapToObj(s -> s).collect(Collectors.toList()) : (Iterable<?>) null);
    }

    /**
     * A filter for a field based on several terms matching on any of them.
     *
     * @param fieldName The field name
     * @param values The terms
     */
    public TermsQueryBuilder(String fieldName, long... values) {
        this(fieldName, values != null ? Arrays.stream(values).mapToObj(s -> s).collect(Collectors.toList()) : (Iterable<?>) null);
    }

    /**
     * A filter for a field based on several terms matching on any of them.
     *
     * @param fieldName The field name
     * @param values The terms
     */
    public TermsQueryBuilder(String fieldName, float... values) {
        this(
            fieldName,
            values != null ? IntStream.range(0, values.length).mapToObj(i -> values[i]).collect(Collectors.toList()) : (Iterable<?>) null
        );
    }

    /**
     * A filter for a field based on several terms matching on any of them.
     *
     * @param fieldName The field name
     * @param values The terms
     */
    public TermsQueryBuilder(String fieldName, double... values) {
        this(fieldName, values != null ? Arrays.stream(values).mapToObj(s -> s).collect(Collectors.toList()) : (Iterable<?>) null);
    }

    /**
     * A filter for a field based on several terms matching on any of them.
     *
     * @param fieldName The field name
     * @param values The terms
     */
    public TermsQueryBuilder(String fieldName, Object... values) {
        this(fieldName, values != null ? Arrays.asList(values) : (Iterable<?>) null);
    }

    /**
     * A filter for a field based on several terms matching on any of them.
     *
     * @param fieldName The field name
     * @param values The terms
     */
    public TermsQueryBuilder(String fieldName, Iterable<?> values) {
        if (Strings.isEmpty(fieldName)) {
            throw new IllegalArgumentException("field name cannot be null.");
        }
        if (values == null) {
            throw new IllegalArgumentException("No value specified for terms query");
        }
        this.fieldName = fieldName;
        this.values = convert(values);
        this.termsLookup = null;
        this.supplier = null;
    }

    private TermsQueryBuilder(String fieldName, Iterable<?> values, ValueType valueType) {
        this(fieldName, values);
        this.valueType = valueType;
    }

    private TermsQueryBuilder(String fieldName, Supplier<List<?>> supplier) {
        this.fieldName = fieldName;
        this.values = null;
        this.termsLookup = null;
        this.supplier = supplier;
    }

    private TermsQueryBuilder(String fieldName, Supplier<List<?>> supplier, ValueType valueType) {
        this(fieldName, supplier);
        this.valueType = valueType;
    }

    /**
     * Read from a stream.
     */
    public TermsQueryBuilder(StreamInput in) throws IOException {
        super(in);
        fieldName = in.readString();
        termsLookup = in.readOptionalWriteable(TermsLookup::new);
        values = (List<?>) in.readGenericValue();
        this.supplier = null;
        if (in.getVersion().onOrAfter(Version.V_2_17_0)) {
            valueType = in.readEnum(ValueType.class);
        }
    }

    @Override
    protected void doWriteTo(StreamOutput out) throws IOException {
        if (supplier != null) {
            throw new IllegalStateException("supplier must be null, can't serialize suppliers, missing a rewriteAndFetch?");
        }
        out.writeString(fieldName);
        out.writeOptionalWriteable(termsLookup);
        out.writeGenericValue(values);
        if (out.getVersion().onOrAfter(Version.V_2_17_0)) {
            out.writeEnum(valueType);
        }
    }

    @Override
    public String fieldName() {
        return this.fieldName;
    }

    public ValueType valueType() {
        return this.valueType;
    }

    public List<Object> values() {
        return convertBack(this.values);
    }

    public TermsLookup termsLookup() {
        return this.termsLookup;
    }

    private static final Set<Class<? extends Number>> INTEGER_TYPES = new HashSet<>(
        Arrays.asList(Byte.class, Short.class, Integer.class, Long.class)
    );
    private static final Set<Class<?>> STRING_TYPES = new HashSet<>(Arrays.asList(BytesRef.class, String.class));

    /**
     * Same as {@link #convert(List)} but on an {@link Iterable}.
     */
    private static List<?> convert(Iterable<?> values) {
        List<?> list;
        if (values instanceof List<?>) {
            list = (List<?>) values;
        } else {
            ArrayList<Object> arrayList = new ArrayList<>();
            for (Object o : values) {
                arrayList.add(o);
            }
            list = arrayList;
        }
        return convert(list);
    }

    /**
     * Convert the list in a way that optimizes storage in the case that all
     * elements are either integers or {@link String}s/{@link BytesRef}/
     * {@link CharBuffer}s. This is useful to help garbage collections for
     * use-cases that involve sending very large terms queries to OpenSearch.
     * If the list does not only contain integers or {@link String}s, then a
     * list is returned where all {@link String}/{@link CharBuffer}s have been
     * replaced with {@link BytesRef}s.
     */
    static List<?> convert(List<?> list) {
        if (list.isEmpty()) {
            return Collections.emptyList();
        }

        final boolean allNumbers = list.stream().allMatch(o -> o != null && INTEGER_TYPES.contains(o.getClass()));
        if (allNumbers) {
            final long[] elements = list.stream().mapToLong(o -> ((Number) o).longValue()).toArray();
            return new AbstractList<Object>() {
                @Override
                public Object get(int index) {
                    return elements[index];
                }

                @Override
                public int size() {
                    return elements.length;
                }
            };
        }

        final boolean allStrings = list.stream().allMatch(o -> o != null && STRING_TYPES.contains(o.getClass()));
        if (allStrings) {
            final BytesRefBuilder builder = new BytesRefBuilder();
            try (BytesStreamOutput bytesOut = new BytesStreamOutput()) {
                final int[] endOffsets = new int[list.size()];
                int i = 0;
                for (Object o : list) {
                    BytesRef b;
                    if (o instanceof BytesRef) {
                        b = (BytesRef) o;
                    } else if (o instanceof CharBuffer) {
                        b = new BytesRef((CharBuffer) o);
                    } else {
                        builder.copyChars(o.toString());
                        b = builder.get();
                    }
                    bytesOut.writeBytes(b.bytes, b.offset, b.length);
                    if (i == 0) {
                        endOffsets[0] = b.length;
                    } else {
                        endOffsets[i] = Math.addExact(endOffsets[i - 1], b.length);
                    }
                    ++i;
                }
                final BytesReference bytes = bytesOut.bytes();
                return new AbstractList<Object>() {
                    @Override
                    public Object get(int i) {
                        final int startOffset = i == 0 ? 0 : endOffsets[i - 1];
                        final int endOffset = endOffsets[i];
                        return bytes.slice(startOffset, endOffset - startOffset).toBytesRef();
                    }

                    @Override
                    public int size() {
                        return endOffsets.length;
                    }
                };
            }
        }

        return list.stream().map(o -> o instanceof String ? new BytesRef(o.toString()) : o).collect(Collectors.toList());
    }

    /**
     * Convert the internal {@link List} of values back to a user-friendly list.
     * Integers are kept as-is since the terms query does not make any difference
     * between {@link Integer}s and {@link Long}s, but {@link BytesRef}s are
     * converted back to {@link String}s.
     */
    static List<Object> convertBack(List<?> list) {
        return new AbstractList<Object>() {
            @Override
            public int size() {
                return list.size();
            }

            @Override
            public Object get(int index) {
                Object o = list.get(index);
                if (o instanceof BytesRef) {
                    o = ((BytesRef) o).utf8ToString();
                }
                // we do not convert longs, all integer types are equivalent
                // as far as this query is concerned
                return o;
            }
        };
    }

    @Override
    protected void doXContent(XContentBuilder builder, Params params) throws IOException {
        builder.startObject(NAME);
        if (this.termsLookup != null) {
            builder.startObject(fieldName);
            termsLookup.toXContent(builder, params);
            builder.endObject();
        } else {
            builder.field(fieldName, convertBack(values));
        }
        printBoostAndQueryName(builder);
        if (valueType != ValueType.DEFAULT) {
            builder.field(VALUE_TYPE_FIELD.getPreferredName(), valueType.type);
        }
        builder.endObject();
    }

    public static TermsQueryBuilder fromXContent(XContentParser parser) throws IOException {
        String fieldName = null;
        List<Object> values = null;
        TermsLookup termsLookup = null;
        QueryBuilder nestedQuery = null;

        String queryName = null;
        float boost = AbstractQueryBuilder.DEFAULT_BOOST;

        String valueTypeStr = ValueType.DEFAULT.type;

        XContentParser.Token token;
        String currentFieldName = null;
        while ((token = parser.nextToken()) != XContentParser.Token.END_OBJECT) {
            if (token == XContentParser.Token.FIELD_NAME) {
                currentFieldName = parser.currentName();
            } else if (token == XContentParser.Token.START_ARRAY) {
                if (fieldName != null) {
                    throw new ParsingException(
                        parser.getTokenLocation(),
                        "[" + TermsQueryBuilder.NAME + "] query does not support multiple fields"
                    );
                }
                fieldName = currentFieldName;
                values = parseValues(parser);
            } else if (token == XContentParser.Token.START_OBJECT) {
                if (fieldName != null) {
                    throw new ParsingException(
                        parser.getTokenLocation(),
                        "["
                            + TermsQueryBuilder.NAME
                            + "] query does not support more than one field. "
                            + "Already got: ["
                            + fieldName
                            + "] but also found ["
                            + currentFieldName
                            + "]"
                    );
                }
                fieldName = currentFieldName;
                termsLookup = TermsLookup.parseTermsLookup(parser);
            } else if (token.isValue()) {
                if (AbstractQueryBuilder.BOOST_FIELD.match(currentFieldName, parser.getDeprecationHandler())) {
                    boost = parser.floatValue();
                } else if (AbstractQueryBuilder.NAME_FIELD.match(currentFieldName, parser.getDeprecationHandler())) {
                    queryName = parser.text();
                } else if (VALUE_TYPE_FIELD.match(currentFieldName, parser.getDeprecationHandler())) {
                    valueTypeStr = parser.text();
                } else {
                    throw new ParsingException(
                        parser.getTokenLocation(),
                        "[" + TermsQueryBuilder.NAME + "] query does not support [" + currentFieldName + "]"
                    );
                }
            } else {
                throw new ParsingException(
                    parser.getTokenLocation(),
                    "[" + TermsQueryBuilder.NAME + "] unknown token [" + token + "] after [" + currentFieldName + "]"
                );
            }
        }

        if (fieldName == null) {
            throw new ParsingException(
                parser.getTokenLocation(),
                "["
                    + TermsQueryBuilder.NAME
                    + "] query requires a field name, "
                    + "followed by array of terms or a document lookup specification"
            );
        }

        ValueType valueType = ValueType.fromString(valueTypeStr);
        if (valueType == ValueType.BITMAP) {
            if (values != null && values.size() == 1 && values.get(0) instanceof BytesRef) {
                values.set(0, new BytesArray(Base64.getDecoder().decode(((BytesRef) values.get(0)).utf8ToString())));
            } else if (termsLookup == null) {
                throw new IllegalArgumentException(
                    "Invalid value for bitmap type: Expected a single-element array with a base64 encoded serialized bitmap."
                );
            }
        }

        return new TermsQueryBuilder(fieldName, values, termsLookup).boost(boost).queryName(queryName).valueType(valueType);
    }

    static List<Object> parseValues(XContentParser parser) throws IOException {
        List<Object> values = new ArrayList<>();
        while (parser.nextToken() != XContentParser.Token.END_ARRAY) {
            Object value = maybeConvertToBytesRef(parser.objectBytes());
            if (value == null) {
                throw new ParsingException(parser.getTokenLocation(), "No value specified for terms query");
            }
            values.add(value);
        }
        return values;
    }

    @Override
    public String getWriteableName() {
        return NAME;
    }

    @Override
    protected Query doToQuery(QueryShardContext context) throws IOException {
        // All remote fetching for termsLookup must be completed in the rewrite phase.
        // doToQuery should only use cached results from rewrite, never perform I/O!
        if (termsLookup != null && (termsLookup.query() != null || termsLookup.id() != null)) {
            String key = cacheKey();
            SetOnce<List<Object>> fetchedTerms = fetchedTermsCache.get(key);
            // This should NEVER be null here—rewrite must guarantee terms are fetched!
            if (fetchedTerms == null || fetchedTerms.get() == null) {
                throw new IllegalStateException("Rewrite first");
            }
            return context.fieldMapper(fieldName).termsQuery(fetchedTerms.get(), context);
        }

        // This section ensures no on-demand fetching for other cases as well
        if (termsLookup != null || supplier != null || values == null || values.isEmpty()) {
            throw new UnsupportedOperationException("query must be rewritten first");
        }
        int maxTermsCount = context.getIndexSettings().getMaxTermsCount();
        if (values.size() > maxTermsCount) {
            throw new IllegalArgumentException(
                "The number of terms ["
                    + values.size()
                    + "] used in the Terms Query request has exceeded "
                    + "the allowed maximum of ["
                    + maxTermsCount
                    + "]. "
                    + "This maximum can be set by changing the ["
                    + IndexSettings.MAX_TERMS_COUNT_SETTING.getKey()
                    + "] index level setting."
            );
        }
        MappedFieldType fieldType = context.fieldMapper(fieldName);
        if (fieldType == null) {
            throw new IllegalStateException("Rewrite first");
        }

        if (valueType == ValueType.BITMAP) {
            if (values.size() == 1 && values.get(0) instanceof BytesArray) {
                if (fieldType.unwrap() instanceof NumberFieldMapper.NumberFieldType) {
                    return ((NumberFieldMapper.NumberFieldType) fieldType).bitmapQuery((BytesArray) values.get(0));
                }
            }
        }
        return fieldType.termsQuery(values, context);
    }

    private void fetch(TermsLookup termsLookup, Client client, ActionListener<List<Object>> actionListener) {
        if (termsLookup.id() != null) {
            {
                GetRequest getRequest = new GetRequest(termsLookup.index(), termsLookup.id());
                getRequest.preference("_local").routing(termsLookup.routing());
                if (termsLookup.store()) {
                    getRequest.storedFields(termsLookup.path());
                }
                client.get(getRequest, ActionListener.delegateFailure(actionListener, (delegatedListener, getResponse) -> {
                    List<Object> terms = new ArrayList<>();
                    if (termsLookup.store()) {
                        List<Object> values = getResponse.getField(termsLookup.path()).getValues();
                        if (values.size() != 1 && valueType == ValueType.BITMAP) {
                            throw new IllegalArgumentException(
                                "Invalid value for bitmap type: Expected a single base64 encoded serialized bitmap."
                            );
                        }
                        terms.addAll(values);
                    } else {
                        if (getResponse.isSourceEmpty() == false) { // extract terms only if the doc source exists
                            List<Object> extractedValues = XContentMapValues.extractRawValues(
                                termsLookup.path(),
                                getResponse.getSourceAsMap()
                            );
                            terms.addAll(extractedValues);
                        }
                    }
                    delegatedListener.onResponse(terms);
                }));
            }
        } else if (termsLookup.query() != null) {
            client.admin()
                .indices()
                .getSettings(
                    new org.opensearch.action.admin.indices.settings.get.GetSettingsRequest().indices(termsLookup.index()),
                    ActionListener.wrap(settingsResponse -> {
                        // Get index-specific settings, fall back to defaults if missing
                        Settings idxSettings = settingsResponse.getIndexToSettings().getOrDefault(termsLookup.index(), Settings.EMPTY);

                        // Get max_terms_count and max_result_window, fallback to their defaults
                        int maxTermsCount = idxSettings.getAsInt(
                            IndexSettings.MAX_TERMS_COUNT_SETTING.getKey(),
                            IndexSettings.MAX_TERMS_COUNT_SETTING.getDefault(Settings.EMPTY)
                        );
                        int maxResultWindow = idxSettings.getAsInt(
                            "index.max_result_window",
                            10_000 // OpenSearch/Elasticsearch default
                        );

                        // The effective size must not exceed max_result_window
                        int fetchSize = Math.min(maxTermsCount, maxResultWindow);

                        SearchSourceBuilder sourceBuilder = new SearchSourceBuilder().query(termsLookup.query())
                            .size(fetchSize)
                            .fetchSource(termsLookup.path(), null);

                        SearchRequest searchRequest = new SearchRequest(termsLookup.index()).source(sourceBuilder);

                        client.search(searchRequest, ActionListener.delegateFailure(actionListener, (delegatedListener, searchResponse) -> {
                            List<Object> terms = new ArrayList<>();
                            SearchHit[] hits = searchResponse.getHits().getHits();

                            // Defensive: avoid exceeding maxTermsCount
                            if (hits.length > maxTermsCount) {
                                delegatedListener.onFailure(
                                    new IllegalArgumentException(
                                        "Terms lookup subquery result count ["
                                            + hits.length
                                            + "] exceeds allowed max_terms_count ["
                                            + maxTermsCount
                                            + "]"
                                    )
                                );
                                return;
                            }

                            for (SearchHit hit : hits) {
                                Map<String, Object> sourceAsMap = hit.getSourceAsMap();
                                if (sourceAsMap != null) {
                                    List<Object> extractedValues = XContentMapValues.extractRawValues(termsLookup.path(), sourceAsMap);
                                    terms.addAll(extractedValues);
                                }
                            }
                            delegatedListener.onResponse(terms);
                        }));
                    }, actionListener::onFailure)
                );
        } else {
            // No lookup type provided
            actionListener.onResponse(Collections.emptyList());
        }
    }

    @Override
    protected int doHashCode() {
        return Objects.hash(fieldName, values, termsLookup, supplier, valueType);
    }

    @Override
    protected boolean doEquals(TermsQueryBuilder other) {
        return Objects.equals(fieldName, other.fieldName)
            && Objects.equals(values, other.values)
            && Objects.equals(termsLookup, other.termsLookup)
            && Objects.equals(supplier, other.supplier)
            && Objects.equals(valueType, other.valueType);
    }

    @Override
    protected QueryBuilder doRewrite(QueryRewriteContext queryRewriteContext) throws IOException {
        if (supplier != null) {
            return supplier.get() == null ? this : new TermsQueryBuilder(this.fieldName, supplier.get(), valueType);
        }
        // Support: terms lookup by document id && Support: terms lookup by subquery
        else if (this.termsLookup != null && (this.termsLookup.id() != null || this.termsLookup.query() != null)) {
            SetOnce<List<?>> supplier = new SetOnce<>();
            queryRewriteContext.registerAsyncAction((client, listener) -> fetch(termsLookup, client, ActionListener.map(listener, list -> {
                supplier.set(list);
                return null;
            })));
            return new TermsQueryBuilder(this.fieldName, supplier::get, valueType);
        }

        if (values == null || values.isEmpty()) {
            return new MatchNoneQueryBuilder();
        }

        QueryShardContext context = queryRewriteContext.convertToShardContext();
        if (context != null) {
            MappedFieldType fieldType = context.fieldMapper(this.fieldName);
            if (fieldType == null) {
                return new MatchNoneQueryBuilder();
            } else if (fieldType.unwrap() instanceof ConstantFieldType) {
                // This logic is correct for all field types, but by only applying it to constant
                // fields we also have the guarantee that it doesn't perform I/O, which is important
                // since rewrites might happen on a network thread.
                Query query = fieldType.termsQuery(values, context);
                if (query instanceof MatchAllDocsQuery) {
                    return new MatchAllQueryBuilder();
                } else if (query instanceof MatchNoDocsQuery) {
                    return new MatchNoneQueryBuilder();
                } else {
                    assert false : "Constant fields must produce match-all or match-none queries, got " + query;
                }
            }
        }

        return this;
    }

<<<<<<< HEAD
    private String cacheKey() {
        if (termsLookup == null) {
            return "";
        }
        // Compose a unique key based on index, path, routing, and query string
        String index = termsLookup.index();
        String path = termsLookup.path();
        String routing = termsLookup.routing() == null ? "" : termsLookup.routing();
        String queryString = termsLookup.query() == null ? "" : termsLookup.query().toString();

        return index + "|" + path + "|" + routing + "|" + queryString;
    }

=======
    @Override
    public List<QueryBuilder> getComplement(QueryShardContext context) {
        // If this uses BITMAP value type, or if we're using termsLookup, we can't provide the complement.
        if (valueType.equals(ValueType.BITMAP)) return null;
        if (values == null || termsLookup != null) return null;
        // If this is a terms query on a numeric field, we can provide the complement using RangeQueryBuilder.
        NumberFieldMapper.NumberFieldType nft = ComplementHelperUtils.getNumberFieldType(context, fieldName);
        if (nft == null) return null;
        List<Number> numberValues = new ArrayList<>();
        for (Object value : values) {
            numberValues.add(nft.parse(value));
        }
        numberValues.sort(Comparator.comparingDouble(Number::doubleValue)); // For sorting purposes, use double value.
        NumberFieldMapper.NumberType numberType = nft.numberType();
        // If there is some other field type that's a whole number, this will still be correct, the complement may just have some
        // unnecessary components like "x < value < x + 1"
        boolean isWholeNumber = numberType.equals(NumberFieldMapper.NumberType.INTEGER)
            || numberType.equals(NumberFieldMapper.NumberType.LONG)
            || numberType.equals(NumberFieldMapper.NumberType.SHORT);
        return ComplementHelperUtils.numberValuesToComplement(fieldName, numberValues, isWholeNumber);
    }
>>>>>>> c1dfa6a2
}<|MERGE_RESOLUTION|>--- conflicted
+++ resolved
@@ -732,21 +732,6 @@
         return this;
     }
 
-<<<<<<< HEAD
-    private String cacheKey() {
-        if (termsLookup == null) {
-            return "";
-        }
-        // Compose a unique key based on index, path, routing, and query string
-        String index = termsLookup.index();
-        String path = termsLookup.path();
-        String routing = termsLookup.routing() == null ? "" : termsLookup.routing();
-        String queryString = termsLookup.query() == null ? "" : termsLookup.query().toString();
-
-        return index + "|" + path + "|" + routing + "|" + queryString;
-    }
-
-=======
     @Override
     public List<QueryBuilder> getComplement(QueryShardContext context) {
         // If this uses BITMAP value type, or if we're using termsLookup, we can't provide the complement.
@@ -768,5 +753,18 @@
             || numberType.equals(NumberFieldMapper.NumberType.SHORT);
         return ComplementHelperUtils.numberValuesToComplement(fieldName, numberValues, isWholeNumber);
     }
->>>>>>> c1dfa6a2
+
+    private String cacheKey() {
+        if (termsLookup == null) {
+            return "";
+        }
+        // Compose a unique key based on index, path, routing, and query string
+        String index = termsLookup.index();
+        String path = termsLookup.path();
+        String routing = termsLookup.routing() == null ? "" : termsLookup.routing();
+        String queryString = termsLookup.query() == null ? "" : termsLookup.query().toString();
+
+        return index + "|" + path + "|" + routing + "|" + queryString;
+    }
+
 }