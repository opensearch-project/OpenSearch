--- conflicted
+++ resolved
@@ -395,17 +395,13 @@
     private final ClusterApplierService clusterApplierService;
     private final MergedSegmentPublisher mergedSegmentPublisher;
     private final ReferencedSegmentsPublisher referencedSegmentsPublisher;
-<<<<<<< HEAD
+    private final MergedSegmentTransferTracker mergedSegmentTransferTracker;
 
     // Primary Shard: track merged segment checkpoints that have been published for pre-warm but not yet refreshed.
     private final Set<MergedSegmentCheckpoint> primaryMergedSegmentCheckpoints = Sets.newConcurrentHashSet();
 
     // Replica Shard: record the pre-copied merged segment checkpoints, which are not yet refreshed.
     private final Set<MergedSegmentCheckpoint> replicaMergedSegmentCheckpoints = Sets.newConcurrentHashSet();
-=======
-    private final Set<MergedSegmentCheckpoint> pendingMergedSegmentCheckpoints = Sets.newConcurrentHashSet();
-    private final MergedSegmentTransferTracker mergedSegmentTransferTracker;
->>>>>>> 0449ce85
 
     @InternalApi
     public IndexShard(
