--- conflicted
+++ resolved
@@ -5537,10 +5537,6 @@
                 }
                 assert Arrays.stream(store.directory().listAll()).filter(f -> f.startsWith(IndexFileNames.SEGMENTS)).findAny().isEmpty()
                     || indexSettings.isWarmIndex() : "There should not be any segments file in the dir";
-<<<<<<< HEAD
-
-=======
->>>>>>> 163c8704
                 store.commitSegmentInfos(infosSnapshot, processedLocalCheckpoint, processedLocalCheckpoint);
             }
         } catch (IOException e) {
