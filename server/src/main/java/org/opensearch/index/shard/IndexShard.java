/*
 * SPDX-License-Identifier: Apache-2.0
 *
 * The OpenSearch Contributors require contributions made to
 * this file be licensed under the Apache-2.0 license or a
 * compatible open source license.
 */

/*
 * Licensed to Elasticsearch under one or more contributor
 * license agreements. See the NOTICE file distributed with
 * this work for additional information regarding copyright
 * ownership. Elasticsearch licenses this file to you under
 * the Apache License, Version 2.0 (the "License"); you may
 * not use this file except in compliance with the License.
 * You may obtain a copy of the License at
 *
 *    http://www.apache.org/licenses/LICENSE-2.0
 *
 * Unless required by applicable law or agreed to in writing,
 * software distributed under the License is distributed on an
 * "AS IS" BASIS, WITHOUT WARRANTIES OR CONDITIONS OF ANY
 * KIND, either express or implied.  See the License for the
 * specific language governing permissions and limitations
 * under the License.
 */

/*
 * Modifications Copyright OpenSearch Contributors. See
 * GitHub history for details.
 */

package org.opensearch.index.shard;

import org.apache.logging.log4j.Logger;
import org.apache.logging.log4j.message.ParameterizedMessage;
import org.apache.lucene.codecs.CodecUtil;
import org.apache.lucene.index.CheckIndex;
import org.apache.lucene.index.DirectoryReader;
import org.apache.lucene.index.FilterDirectoryReader;
import org.apache.lucene.index.IndexCommit;
import org.apache.lucene.index.IndexFileNames;
import org.apache.lucene.index.LeafReader;
import org.apache.lucene.index.SegmentCommitInfo;
import org.apache.lucene.index.SegmentInfos;
import org.apache.lucene.index.Term;
import org.apache.lucene.search.Query;
import org.apache.lucene.search.QueryCachingPolicy;
import org.apache.lucene.search.ReferenceManager;
import org.apache.lucene.search.Sort;
import org.apache.lucene.search.UsageTrackingQueryCachingPolicy;
import org.apache.lucene.store.AlreadyClosedException;
import org.apache.lucene.store.BufferedChecksumIndexInput;
import org.apache.lucene.store.ChecksumIndexInput;
import org.apache.lucene.store.Directory;
import org.apache.lucene.store.FilterDirectory;
import org.apache.lucene.store.IOContext;
import org.apache.lucene.store.IndexInput;
import org.apache.lucene.util.ThreadInterruptedException;
import org.opensearch.ExceptionsHelper;
import org.opensearch.OpenSearchException;
import org.opensearch.action.ActionRunnable;
import org.opensearch.action.admin.indices.flush.FlushRequest;
import org.opensearch.action.admin.indices.forcemerge.ForceMergeRequest;
import org.opensearch.action.admin.indices.streamingingestion.state.ShardIngestionState;
import org.opensearch.action.admin.indices.upgrade.post.UpgradeRequest;
import org.opensearch.action.support.replication.PendingReplicationActions;
import org.opensearch.action.support.replication.ReplicationResponse;
import org.opensearch.cluster.metadata.DataStream;
import org.opensearch.cluster.metadata.IndexMetadata;
import org.opensearch.cluster.metadata.MappingMetadata;
import org.opensearch.cluster.node.DiscoveryNode;
import org.opensearch.cluster.node.DiscoveryNodes;
import org.opensearch.cluster.routing.IndexShardRoutingTable;
import org.opensearch.cluster.routing.RecoverySource;
import org.opensearch.cluster.routing.RecoverySource.SnapshotRecoverySource;
import org.opensearch.cluster.routing.ShardRouting;
import org.opensearch.cluster.routing.ShardRoutingState;
import org.opensearch.cluster.service.ClusterApplierService;
import org.opensearch.common.Booleans;
import org.opensearch.common.CheckedConsumer;
import org.opensearch.common.CheckedFunction;
import org.opensearch.common.CheckedRunnable;
import org.opensearch.common.Nullable;
import org.opensearch.common.SetOnce;
import org.opensearch.common.annotation.ExperimentalApi;
import org.opensearch.common.annotation.PublicApi;
import org.opensearch.common.collect.Tuple;
import org.opensearch.common.concurrent.GatedCloseable;
import org.opensearch.common.io.stream.BytesStreamOutput;
import org.opensearch.common.lease.Releasable;
import org.opensearch.common.lease.Releasables;
import org.opensearch.common.lucene.Lucene;
import org.opensearch.common.lucene.index.OpenSearchDirectoryReader;
import org.opensearch.common.metrics.CounterMetric;
import org.opensearch.common.metrics.MeanMetric;
import org.opensearch.common.settings.Settings;
import org.opensearch.common.unit.TimeValue;
import org.opensearch.common.util.BigArrays;
import org.opensearch.common.util.concurrent.AbstractAsyncTask;
import org.opensearch.common.util.concurrent.AbstractRunnable;
import org.opensearch.common.util.concurrent.AsyncIOProcessor;
import org.opensearch.common.util.concurrent.BufferedAsyncIOProcessor;
import org.opensearch.common.util.concurrent.RunOnce;
import org.opensearch.common.util.concurrent.ThreadContext;
import org.opensearch.common.util.io.IOUtils;
import org.opensearch.core.Assertions;
import org.opensearch.core.action.ActionListener;
import org.opensearch.core.common.unit.ByteSizeValue;
import org.opensearch.core.index.Index;
import org.opensearch.core.index.shard.ShardId;
import org.opensearch.core.indices.breaker.CircuitBreakerService;
import org.opensearch.core.rest.RestStatus;
import org.opensearch.core.xcontent.MediaTypeRegistry;
import org.opensearch.gateway.WriteStateException;
import org.opensearch.index.IndexModule;
import org.opensearch.index.IndexNotFoundException;
import org.opensearch.index.IndexService;
import org.opensearch.index.IndexSettings;
import org.opensearch.index.ReplicationStats;
import org.opensearch.index.SegmentReplicationShardStats;
import org.opensearch.index.VersionType;
import org.opensearch.index.cache.IndexCache;
import org.opensearch.index.cache.bitset.ShardBitsetFilterCache;
import org.opensearch.index.cache.request.ShardRequestCache;
import org.opensearch.index.codec.CodecService;
import org.opensearch.index.engine.CommitStats;
import org.opensearch.index.engine.Engine;
import org.opensearch.index.engine.Engine.GetResult;
import org.opensearch.index.engine.EngineConfig;
import org.opensearch.index.engine.EngineConfigFactory;
import org.opensearch.index.engine.EngineException;
import org.opensearch.index.engine.EngineFactory;
import org.opensearch.index.engine.IngestionEngine;
import org.opensearch.index.engine.MergedSegmentWarmerFactory;
import org.opensearch.index.engine.NRTReplicationEngine;
import org.opensearch.index.engine.ReadOnlyEngine;
import org.opensearch.index.engine.RefreshFailedEngineException;
import org.opensearch.index.engine.SafeCommitInfo;
import org.opensearch.index.engine.Segment;
import org.opensearch.index.engine.SegmentsStats;
import org.opensearch.index.fielddata.FieldDataStats;
import org.opensearch.index.fielddata.ShardFieldData;
import org.opensearch.index.flush.FlushStats;
import org.opensearch.index.get.GetStats;
import org.opensearch.index.get.ShardGetService;
import org.opensearch.index.mapper.DocumentMapper;
import org.opensearch.index.mapper.DocumentMapperForType;
import org.opensearch.index.mapper.IdFieldMapper;
import org.opensearch.index.mapper.MapperService;
import org.opensearch.index.mapper.Mapping;
import org.opensearch.index.mapper.ParsedDocument;
import org.opensearch.index.mapper.RootObjectMapper;
import org.opensearch.index.mapper.SourceToParse;
import org.opensearch.index.mapper.Uid;
import org.opensearch.index.merge.MergeStats;
import org.opensearch.index.recovery.RecoveryStats;
import org.opensearch.index.refresh.RefreshStats;
import org.opensearch.index.remote.RemoteSegmentStats;
import org.opensearch.index.remote.RemoteStorePathStrategy;
import org.opensearch.index.remote.RemoteStoreStatsTrackerFactory;
import org.opensearch.index.search.stats.SearchStats;
import org.opensearch.index.search.stats.ShardSearchStats;
import org.opensearch.index.seqno.ReplicationTracker;
import org.opensearch.index.seqno.RetentionLease;
import org.opensearch.index.seqno.RetentionLeaseStats;
import org.opensearch.index.seqno.RetentionLeaseSyncer;
import org.opensearch.index.seqno.RetentionLeases;
import org.opensearch.index.seqno.SeqNoStats;
import org.opensearch.index.seqno.SequenceNumbers;
import org.opensearch.index.shard.PrimaryReplicaSyncer.ResyncTask;
import org.opensearch.index.similarity.SimilarityService;
import org.opensearch.index.store.RemoteSegmentStoreDirectory;
import org.opensearch.index.store.RemoteStoreFileDownloader;
import org.opensearch.index.store.Store;
import org.opensearch.index.store.Store.MetadataSnapshot;
import org.opensearch.index.store.StoreFileMetadata;
import org.opensearch.index.store.StoreStats;
import org.opensearch.index.store.remote.metadata.RemoteSegmentMetadata;
import org.opensearch.index.translog.RemoteBlobStoreInternalTranslogFactory;
import org.opensearch.index.translog.RemoteFsTranslog;
import org.opensearch.index.translog.RemoteTranslogStats;
import org.opensearch.index.translog.Translog;
import org.opensearch.index.translog.TranslogConfig;
import org.opensearch.index.translog.TranslogFactory;
import org.opensearch.index.translog.TranslogRecoveryRunner;
import org.opensearch.index.translog.TranslogStats;
import org.opensearch.index.warmer.ShardIndexWarmerService;
import org.opensearch.index.warmer.WarmerStats;
import org.opensearch.indices.IndexingMemoryController;
import org.opensearch.indices.IndicesService;
import org.opensearch.indices.RemoteStoreSettings;
import org.opensearch.indices.cluster.IndicesClusterStateService;
import org.opensearch.indices.pollingingest.IngestionSettings;
import org.opensearch.indices.pollingingest.PollingIngestStats;
import org.opensearch.indices.recovery.PeerRecoveryTargetService;
import org.opensearch.indices.recovery.RecoveryFailedException;
import org.opensearch.indices.recovery.RecoveryListener;
import org.opensearch.indices.recovery.RecoverySettings;
import org.opensearch.indices.recovery.RecoveryState;
import org.opensearch.indices.recovery.RecoveryTarget;
import org.opensearch.indices.replication.checkpoint.ReplicationCheckpoint;
import org.opensearch.indices.replication.checkpoint.ReplicationSegmentCheckpoint;
import org.opensearch.indices.replication.checkpoint.SegmentReplicationCheckpointPublisher;
import org.opensearch.indices.replication.common.ReplicationTimer;
import org.opensearch.repositories.RepositoriesService;
import org.opensearch.repositories.Repository;
import org.opensearch.search.suggest.completion.CompletionStats;
import org.opensearch.threadpool.ThreadPool;

import java.io.Closeable;
import java.io.FileNotFoundException;
import java.io.IOException;
import java.io.PrintStream;
import java.nio.channels.ClosedByInterruptException;
import java.nio.channels.FileChannel;
import java.nio.charset.StandardCharsets;
import java.nio.file.NoSuchFileException;
import java.util.ArrayList;
import java.util.Arrays;
import java.util.Collection;
import java.util.Collections;
import java.util.EnumSet;
import java.util.HashSet;
import java.util.List;
import java.util.Locale;
import java.util.Map;
import java.util.Objects;
import java.util.Optional;
import java.util.Set;
import java.util.concurrent.CopyOnWriteArrayList;
import java.util.concurrent.CountDownLatch;
import java.util.concurrent.TimeUnit;
import java.util.concurrent.TimeoutException;
import java.util.concurrent.atomic.AtomicBoolean;
import java.util.concurrent.atomic.AtomicLong;
import java.util.concurrent.atomic.AtomicReference;
import java.util.function.BiConsumer;
import java.util.function.BiFunction;
import java.util.function.Consumer;
import java.util.function.Function;
import java.util.function.LongSupplier;
import java.util.function.Supplier;
import java.util.stream.Collectors;
import java.util.stream.StreamSupport;

import static org.opensearch.index.seqno.RetentionLeaseActions.RETAIN_ALL;
import static org.opensearch.index.seqno.SequenceNumbers.LOCAL_CHECKPOINT_KEY;
import static org.opensearch.index.seqno.SequenceNumbers.MAX_SEQ_NO;
import static org.opensearch.index.seqno.SequenceNumbers.NO_OPS_PERFORMED;
import static org.opensearch.index.seqno.SequenceNumbers.UNASSIGNED_SEQ_NO;
import static org.opensearch.index.shard.IndexShard.ShardMigrationState.REMOTE_MIGRATING_SEEDED;
import static org.opensearch.index.shard.IndexShard.ShardMigrationState.REMOTE_MIGRATING_UNSEEDED;
import static org.opensearch.index.shard.IndexShard.ShardMigrationState.REMOTE_NON_MIGRATING;
import static org.opensearch.index.translog.Translog.Durability;
import static org.opensearch.index.translog.Translog.TRANSLOG_UUID_KEY;

/**
 * An OpenSearch index shard
 *
 * @opensearch.api
 */
@PublicApi(since = "1.0.0")
public class IndexShard extends AbstractIndexShardComponent implements IndicesClusterStateService.Shard {

    private final ThreadPool threadPool;
    private final MapperService mapperService;
    private final IndexCache indexCache;
    private final Store store;
    private final InternalIndexingStats internalIndexingStats;
    private final ShardSearchStats searchStats = new ShardSearchStats();
    private final ShardGetService getService;
    private final ShardIndexWarmerService shardWarmerService;
    private final ShardRequestCache requestCacheStats;
    private final ShardFieldData shardFieldData;
    private final ShardBitsetFilterCache shardBitsetFilterCache;
    private final Object mutex = new Object();
    private final String checkIndexOnStartup;
    private final CodecService codecService;
    private final Engine.Warmer warmer;
    private final SimilarityService similarityService;
    private final TranslogConfig translogConfig;
    private final IndexEventListener indexEventListener;
    private final QueryCachingPolicy cachingPolicy;
    private final Supplier<Sort> indexSortSupplier;
    // Package visible for testing
    final CircuitBreakerService circuitBreakerService;

    private final SearchOperationListener searchOperationListener;

    private final GlobalCheckpointListeners globalCheckpointListeners;
    private final PendingReplicationActions pendingReplicationActions;
    private final ReplicationTracker replicationTracker;
    private final SegmentReplicationCheckpointPublisher checkpointPublisher;

    protected volatile ShardRouting shardRouting;
    protected volatile IndexShardState state;
    // ensure happens-before relation between addRefreshListener() and postRecovery()
    private final Object postRecoveryMutex = new Object();
    private volatile long pendingPrimaryTerm; // see JavaDocs for getPendingPrimaryTerm
    private final Object engineMutex = new Object(); // lock ordering: engineMutex -> mutex
    private final AtomicReference<Engine> currentEngineReference = new AtomicReference<>();
    final EngineFactory engineFactory;
    final EngineConfigFactory engineConfigFactory;

    private final IndexingOperationListener indexingOperationListeners;
    private final Runnable globalCheckpointSyncer;

    Runnable getGlobalCheckpointSyncer() {
        return globalCheckpointSyncer;
    }

    private final RetentionLeaseSyncer retentionLeaseSyncer;

    @Nullable
    private volatile RecoveryState recoveryState;

    private final RecoveryStats recoveryStats = new RecoveryStats();
    private final MeanMetric refreshMetric = new MeanMetric();
    private final MeanMetric externalRefreshMetric = new MeanMetric();
    private final MeanMetric flushMetric = new MeanMetric();
    private final CounterMetric periodicFlushMetric = new CounterMetric();

    private final ShardEventListener shardEventListener = new ShardEventListener();

    private final ShardPath path;

    private final IndexShardOperationPermits indexShardOperationPermits;

    private static final EnumSet<IndexShardState> readAllowedStates = EnumSet.of(IndexShardState.STARTED, IndexShardState.POST_RECOVERY);
    // for primaries, we only allow to write when actually started (so the cluster has decided we started)
    // in case we have a relocation of a primary, we also allow to write after phase 2 completed, where the shard may be
    // in state RECOVERING or POST_RECOVERY.
    // for replicas, replication is also allowed while recovering, since we index also during recovery to replicas and rely on
    // version checks to make sure its consistent a relocated shard can also be target of a replication if the relocation target has not
    // been marked as active yet and is syncing it's changes back to the relocation source
    private static final EnumSet<IndexShardState> writeAllowedStates = EnumSet.of(
        IndexShardState.RECOVERING,
        IndexShardState.POST_RECOVERY,
        IndexShardState.STARTED
    );

    private final CheckedFunction<DirectoryReader, DirectoryReader, IOException> readerWrapper;

    /**
     * True if this shard is still indexing (recently) and false if we've been idle for long enough (as periodically checked by {@link
     * IndexingMemoryController}).
     */
    private final AtomicBoolean active = new AtomicBoolean();
    /**
     * Allows for the registration of listeners that are called when a change becomes visible for search.
     */
    private final RefreshListeners refreshListeners;

    private final AtomicLong lastSearcherAccess = new AtomicLong();
    private final AtomicReference<Translog.Location> pendingRefreshLocation = new AtomicReference<>();
    private final RefreshPendingLocationListener refreshPendingLocationListener;
    private volatile boolean useRetentionLeasesInPeerRecovery;
    private final Store remoteStore;
    private final BiFunction<IndexSettings, ShardRouting, TranslogFactory> translogFactorySupplier;
    private final boolean isTimeSeriesIndex;
    private final RemoteStoreStatsTrackerFactory remoteStoreStatsTrackerFactory;

    private final List<ReferenceManager.RefreshListener> internalRefreshListener = new ArrayList<>();
    private final RemoteStoreFileDownloader fileDownloader;
    private final RecoverySettings recoverySettings;
    private final RemoteStoreSettings remoteStoreSettings;
    /*
     On source doc rep node,  It will be DOCREP_NON_MIGRATING.
     On source remote node , it will be REMOTE_MIGRATING_SEEDED when relocating from remote node
     On source remote node , it will be REMOTE_MIGRATING_UNSEEDED when relocating from docrep node
     */
    private final ShardMigrationState shardMigrationState;
    private DiscoveryNodes discoveryNodes;
    private final Function<ShardId, ReplicationStats> segmentReplicationStatsProvider;
    private final MergedSegmentWarmerFactory mergedSegmentWarmerFactory;
    private final Supplier<Boolean> fixedRefreshIntervalSchedulingEnabled;
    private final Supplier<TimeValue> refreshInterval;
    private final Object refreshMutex;
    private volatile AsyncShardRefreshTask refreshTask;
<<<<<<< HEAD
    private List<DiscoveryNode> activeReplicaNodes = new ArrayList<>();
=======
    private final ClusterApplierService clusterApplierService;
>>>>>>> d8e26803

    public IndexShard(
        final ShardRouting shardRouting,
        final IndexSettings indexSettings,
        final ShardPath path,
        final Store store,
        final Supplier<Sort> indexSortSupplier,
        final IndexCache indexCache,
        final MapperService mapperService,
        final SimilarityService similarityService,
        final EngineFactory engineFactory,
        final EngineConfigFactory engineConfigFactory,
        final IndexEventListener indexEventListener,
        final CheckedFunction<DirectoryReader, DirectoryReader, IOException> indexReaderWrapper,
        final ThreadPool threadPool,
        final BigArrays bigArrays,
        final Engine.Warmer warmer,
        final List<SearchOperationListener> searchOperationListener,
        final List<IndexingOperationListener> listeners,
        final Runnable globalCheckpointSyncer,
        final RetentionLeaseSyncer retentionLeaseSyncer,
        final CircuitBreakerService circuitBreakerService,
        final BiFunction<IndexSettings, ShardRouting, TranslogFactory> translogFactorySupplier,
        @Nullable final SegmentReplicationCheckpointPublisher checkpointPublisher,
        @Nullable final Store remoteStore,
        final RemoteStoreStatsTrackerFactory remoteStoreStatsTrackerFactory,
        final String nodeId,
        final RecoverySettings recoverySettings,
        final RemoteStoreSettings remoteStoreSettings,
        boolean seedRemote,
        final DiscoveryNodes discoveryNodes,
        final Function<ShardId, ReplicationStats> segmentReplicationStatsProvider,
        final MergedSegmentWarmerFactory mergedSegmentWarmerFactory,
        final boolean shardLevelRefreshEnabled,
        final Supplier<Boolean> fixedRefreshIntervalSchedulingEnabled,
        final Supplier<TimeValue> refreshInterval,
        final Object refreshMutex,
        final ClusterApplierService clusterApplierService
    ) throws IOException {
        super(shardRouting.shardId(), indexSettings);
        assert shardRouting.initializing();
        this.shardRouting = shardRouting;
        final Settings settings = indexSettings.getSettings();
        this.codecService = new CodecService(mapperService, indexSettings, logger);
        this.warmer = warmer;
        this.similarityService = similarityService;
        Objects.requireNonNull(store, "Store must be provided to the index shard");
        this.engineFactory = Objects.requireNonNull(engineFactory);
        this.engineConfigFactory = Objects.requireNonNull(engineConfigFactory);
        this.store = store;
        this.indexSortSupplier = indexSortSupplier;
        this.indexEventListener = indexEventListener;
        this.threadPool = threadPool;
        this.translogSyncProcessor = createTranslogSyncProcessor(
            logger,
            threadPool,
            this::getEngine,
            indexSettings.isAssignedOnRemoteNode(),
            () -> getRemoteTranslogUploadBufferInterval(remoteStoreSettings::getClusterRemoteTranslogBufferInterval)
        );
        this.mapperService = mapperService;
        this.indexCache = indexCache;
        this.internalIndexingStats = new InternalIndexingStats();
        final List<IndexingOperationListener> listenersList = new ArrayList<>(listeners);
        listenersList.add(internalIndexingStats);
        this.indexingOperationListeners = new IndexingOperationListener.CompositeListener(listenersList, logger);
        this.globalCheckpointSyncer = globalCheckpointSyncer;
        this.retentionLeaseSyncer = Objects.requireNonNull(retentionLeaseSyncer);
        final List<SearchOperationListener> searchListenersList = new ArrayList<>(searchOperationListener);
        searchListenersList.add(searchStats);
        this.searchOperationListener = new SearchOperationListener.CompositeListener(searchListenersList, logger);
        this.getService = new ShardGetService(indexSettings, this, mapperService);
        this.shardWarmerService = new ShardIndexWarmerService(shardId, indexSettings);
        this.requestCacheStats = new ShardRequestCache();
        this.shardFieldData = new ShardFieldData();
        this.shardBitsetFilterCache = new ShardBitsetFilterCache(shardId, indexSettings);
        state = IndexShardState.CREATED;
        this.path = path;
        this.circuitBreakerService = circuitBreakerService;
        /* create engine config */
        logger.debug("state: [CREATED]");

        this.checkIndexOnStartup = indexSettings.getValue(IndexSettings.INDEX_CHECK_ON_STARTUP);
        this.translogConfig = new TranslogConfig(shardId, shardPath().resolveTranslog(), indexSettings, bigArrays, nodeId, seedRemote);
        final String aId = shardRouting.allocationId().getId();
        final long primaryTerm = indexSettings.getIndexMetadata().primaryTerm(shardId.id());
        this.pendingPrimaryTerm = primaryTerm;
        this.globalCheckpointListeners = new GlobalCheckpointListeners(shardId, threadPool.scheduler(), logger);
        this.pendingReplicationActions = new PendingReplicationActions(shardId, threadPool);
        this.replicationTracker = new ReplicationTracker(
            shardId,
            aId,
            indexSettings,
            primaryTerm,
            getInitialGlobalCheckpointForShard(indexSettings),
            globalCheckpointListeners::globalCheckpointUpdated,
            threadPool::absoluteTimeInMillis,
            (retentionLeases, listener) -> retentionLeaseSyncer.sync(shardId, aId, getPendingPrimaryTerm(), retentionLeases, listener),
            this::getSafeCommitInfo,
            new CompositeReplicationGroupListener(List.of(pendingReplicationActions, new IndexShardReplicationGroupListener(this))),
            isShardOnRemoteEnabledNode
        );

        // the query cache is a node-level thing, however we want the most popular filters
        // to be computed on a per-shard basis
        if (IndexModule.INDEX_QUERY_CACHE_EVERYTHING_SETTING.get(settings)) {
            cachingPolicy = new QueryCachingPolicy() {
                @Override
                public void onUse(Query query) {

                }

                @Override
                public boolean shouldCache(Query query) {
                    return true;
                }
            };
        } else {
            cachingPolicy = new UsageTrackingQueryCachingPolicy();
        }
        indexShardOperationPermits = new IndexShardOperationPermits(shardId, threadPool);
        readerWrapper = indexReaderWrapper;
        refreshListeners = buildRefreshListeners();
        lastSearcherAccess.set(threadPool.relativeTimeInMillis());
        persistMetadata(path, indexSettings, shardRouting, null, logger);
        this.useRetentionLeasesInPeerRecovery = replicationTracker.hasAllPeerRecoveryRetentionLeases();
        this.refreshPendingLocationListener = new RefreshPendingLocationListener();
        this.checkpointPublisher = checkpointPublisher;
        this.remoteStore = remoteStore;
        this.translogFactorySupplier = translogFactorySupplier;
        this.isTimeSeriesIndex = (mapperService == null || mapperService.documentMapper() == null)
            ? false
            : mapperService.documentMapper().mappers().containsTimeStampField();
        this.remoteStoreStatsTrackerFactory = remoteStoreStatsTrackerFactory;
        this.recoverySettings = recoverySettings;
        this.remoteStoreSettings = remoteStoreSettings;
        this.fileDownloader = new RemoteStoreFileDownloader(shardRouting.shardId(), threadPool, recoverySettings);
        this.shardMigrationState = getShardMigrationState(indexSettings, seedRemote);
        this.discoveryNodes = discoveryNodes;
        this.segmentReplicationStatsProvider = segmentReplicationStatsProvider;
        this.mergedSegmentWarmerFactory = mergedSegmentWarmerFactory;
        this.fixedRefreshIntervalSchedulingEnabled = fixedRefreshIntervalSchedulingEnabled;
        this.refreshInterval = refreshInterval;
        this.refreshMutex = Objects.requireNonNull(refreshMutex);
        this.clusterApplierService = clusterApplierService;
        synchronized (this.refreshMutex) {
            if (shardLevelRefreshEnabled) {
                startRefreshTask();
            }
        }
    }

    private record CompositeReplicationGroupListener(List<Consumer<ReplicationGroup>> consumers) implements Consumer<ReplicationGroup> {

        @Override
        public void accept(ReplicationGroup replicationGroup) {
            consumers.forEach(c -> c.accept(replicationGroup));
        }
    }

    /**
     * By default, UNASSIGNED_SEQ_NO is used as the initial global checkpoint for new shard initialization. Ingestion
     * source does not track sequence numbers explicitly and hence defaults to NO_OPS_PERFORMED for compatibility.
     *
     */
    private long getInitialGlobalCheckpointForShard(IndexSettings indexSettings) {
        if (indexSettings.getIndexMetadata().useIngestionSource()) {
            return NO_OPS_PERFORMED;
        }

        return UNASSIGNED_SEQ_NO;
    }

    public ThreadPool getThreadPool() {
        return this.threadPool;
    }

    public Store store() {
        return this.store;
    }

    public boolean isMigratingToRemote() {
        // set it true only if shard is remote, but index setting doesn't say so
        return shardMigrationState == REMOTE_MIGRATING_UNSEEDED || shardMigrationState == REMOTE_MIGRATING_SEEDED;
    }

    public boolean shouldSeedRemoteStore() {
        // set it true only if relocating from docrep to remote store
        return shardMigrationState == REMOTE_MIGRATING_UNSEEDED;
    }

    /**
     * To be delegated to {@link ReplicationTracker} so that relevant remote store based
     * operations can be ignored during engine migration
     * <p>
     * Has explicit null checks to ensure that the {@link ReplicationTracker#invariant()}
     * checks does not fail during a cluster manager state update when the latest replication group
     * calculation is not yet done and the cached replication group details are available
     */
    public Function<String, Boolean> isShardOnRemoteEnabledNode = nodeId -> {
        DiscoveryNode node = discoveryNodes.get(nodeId);
        if (node != null) {
            return node.isRemoteStoreNode();
        }
        return false;
    };

    public boolean isRemoteSeeded() {
        return shardMigrationState == REMOTE_MIGRATING_SEEDED;
    }

    public Store remoteStore() {
        return this.remoteStore;
    }

    /**
     * Return the sort order of this index, or null if the index has no sort.
     */
    public Sort getIndexSort() {
        return indexSortSupplier.get();
    }

    public ShardGetService getService() {
        return this.getService;
    }

    public ShardBitsetFilterCache shardBitsetFilterCache() {
        return shardBitsetFilterCache;
    }

    public MapperService mapperService() {
        return mapperService;
    }

    public SearchOperationListener getSearchOperationListener() {
        return this.searchOperationListener;
    }

    public ShardIndexWarmerService warmerService() {
        return this.shardWarmerService;
    }

    public ShardRequestCache requestCache() {
        return this.requestCacheStats;
    }

    public ShardFieldData fieldData() {
        return this.shardFieldData;
    }

    public boolean isSystem() {
        return indexSettings.getIndexMetadata().isSystem();
    }

    /**
     * Returns the name of the default codec in codecService
     */
    public String getDefaultCodecName() {
        return codecService.codec(CodecService.DEFAULT_CODEC).getName();
    }

    /**
     * USE THIS METHOD WITH CARE!
     * Returns the primary term the index shard is supposed to be on. In case of primary promotion or when a replica learns about
     * a new term due to a new primary, the term that's exposed here will not be the term that the shard internally uses to assign
     * to operations. The shard will auto-correct its internal operation term, but this might take time.
     * See {@link org.opensearch.cluster.metadata.IndexMetadata#primaryTerm(int)}
     */
    public long getPendingPrimaryTerm() {
        return this.pendingPrimaryTerm;
    }

    /** Returns the primary term that is currently being used to assign to operations */
    public long getOperationPrimaryTerm() {
        return replicationTracker.getOperationPrimaryTerm();
    }

    /**
     * Returns the latest cluster routing entry received with this shard.
     */
    @Override
    public ShardRouting routingEntry() {
        return this.shardRouting;
    }

    public QueryCachingPolicy getQueryCachingPolicy() {
        return cachingPolicy;
    }

    /** Only used for testing **/
    protected RemoteStoreStatsTrackerFactory getRemoteStoreStatsTrackerFactory() {
        return remoteStoreStatsTrackerFactory;
    }

    public String getNodeId() {
        return translogConfig.getNodeId();
    }

    public RecoverySettings getRecoverySettings() {
        return recoverySettings;
    }

    public RemoteStoreSettings getRemoteStoreSettings() {
        return remoteStoreSettings;
    }

    public RemoteStoreFileDownloader getFileDownloader() {
        return fileDownloader;
    }

    @Override
    public void updateShardState(
        final ShardRouting newRouting,
        final long newPrimaryTerm,
        final BiConsumer<IndexShard, ActionListener<ResyncTask>> primaryReplicaSyncer,
        final long applyingClusterStateVersion,
        final Set<String> inSyncAllocationIds,
        final IndexShardRoutingTable routingTable,
        DiscoveryNodes discoveryNodes
    ) throws IOException {
        this.discoveryNodes = discoveryNodes;
        final ShardRouting currentRouting;
        synchronized (mutex) {
            currentRouting = this.shardRouting;
            assert currentRouting != null;

            if (!newRouting.shardId().equals(shardId())) {
                throw new IllegalArgumentException(
                    "Trying to set a routing entry with shardId " + newRouting.shardId() + " on a shard with shardId " + shardId()
                );
            }
            if (newRouting.isSameAllocation(currentRouting) == false) {
                throw new IllegalArgumentException(
                    "Trying to set a routing entry with a different allocation. Current " + currentRouting + ", new " + newRouting
                );
            }
            if (currentRouting.primary() && newRouting.primary() == false) {
                throw new IllegalArgumentException(
                    "illegal state: trying to move shard from primary mode to replica mode. Current "
                        + currentRouting
                        + ", new "
                        + newRouting
                );
            }

            if (newRouting.primary()) {
                replicationTracker.updateFromClusterManager(applyingClusterStateVersion, inSyncAllocationIds, routingTable);
            }

            if (state == IndexShardState.POST_RECOVERY && newRouting.active()) {
                assert currentRouting.active() == false : "we are in POST_RECOVERY, but our shard routing is active " + currentRouting;
                assert currentRouting.isRelocationTarget() == false
                    || currentRouting.primary() == false
                    || replicationTracker.isPrimaryMode()
                    : "a primary relocation is completed by the cluster-managerr, but primary mode is not active " + currentRouting;

                changeState(IndexShardState.STARTED, "global state is [" + newRouting.state() + "]");

                // Flush here after relocation of primary, so that replica get all changes from new primary rather than waiting for more
                // docs to get indexed.
                if (indexSettings.isSegRepEnabledOrRemoteNode()) {
                    flush(new FlushRequest().waitIfOngoing(true).force(true));
                }
            } else if (currentRouting.primary()
                && currentRouting.relocating()
                && replicationTracker.isRelocated()
                && (newRouting.relocating() == false || newRouting.equalsIgnoringMetadata(currentRouting) == false)) {
                    // if the shard is not in primary mode anymore (after primary relocation) we have to fail when any changes in shard
                    // routing occur (e.g. due to recovery failure / cancellation). The reason is that at the moment we cannot safely
                    // reactivate primary mode without risking two active primaries.
                    throw new IndexShardRelocatedException(
                        shardId(),
                        "Shard is marked as relocated, cannot safely move to state " + newRouting.state()
                    );
                }
            assert newRouting.active() == false || state == IndexShardState.STARTED || state == IndexShardState.CLOSED
                : "routing is active, but local shard state isn't. routing: " + newRouting + ", local state: " + state;
            persistMetadata(path, indexSettings, newRouting, currentRouting, logger);
            final CountDownLatch shardStateUpdated = new CountDownLatch(1);

            if (newRouting.primary()) {
                if (newPrimaryTerm == pendingPrimaryTerm) {
                    if (currentRouting.initializing() && currentRouting.isRelocationTarget() == false && newRouting.active()) {
                        // the cluster-manager started a recovering primary, activate primary mode.
                        replicationTracker.activatePrimaryMode(getLocalCheckpoint());
                        postActivatePrimaryMode();
                    }
                } else {
                    assert currentRouting.primary() == false : "term is only increased as part of primary promotion";
                    /* Note that due to cluster state batching an initializing primary shard term can failed and re-assigned
                     * in one state causing it's term to be incremented. Note that if both current shard state and new
                     * shard state are initializing, we could replace the current shard and reinitialize it. It is however
                     * possible that this shard is being started. This can happen if:
                     * 1) Shard is post recovery and sends shard started to the cluster-manager
                     * 2) Node gets disconnected and rejoins
                     * 3) Cluster-manager assigns the shard back to the node
                     * 4) Cluster-manager processes the shard started and starts the shard
                     * 5) The node process the cluster state where the shard is both started and primary term is incremented.
                     *
                     * We could fail the shard in that case, but this will cause it to be removed from the insync allocations list
                     * potentially preventing re-allocation.
                     */
                    assert newRouting.initializing() == false : "a started primary shard should never update its term; "
                        + "shard "
                        + newRouting
                        + ", "
                        + "current term ["
                        + pendingPrimaryTerm
                        + "], "
                        + "new term ["
                        + newPrimaryTerm
                        + "]";
                    assert newPrimaryTerm > pendingPrimaryTerm : "primary terms can only go up; current term ["
                        + pendingPrimaryTerm
                        + "], new term ["
                        + newPrimaryTerm
                        + "]";
                    /*
                     * Before this call returns, we are guaranteed that all future operations are delayed and so this happens before we
                     * increment the primary term. The latch is needed to ensure that we do not unblock operations before the primary
                     * term is incremented.
                     */
                    // to prevent primary relocation handoff while resync is not completed
                    boolean resyncStarted = primaryReplicaResyncInProgress.compareAndSet(false, true);
                    if (resyncStarted == false) {
                        throw new IllegalStateException("cannot start resync while it's already in progress");
                    }
                    bumpPrimaryTerm(newPrimaryTerm, () -> {
                        shardStateUpdated.await();
                        assert pendingPrimaryTerm == newPrimaryTerm : "shard term changed on primary. expected ["
                            + newPrimaryTerm
                            + "] but was ["
                            + pendingPrimaryTerm
                            + "]"
                            + ", current routing: "
                            + currentRouting
                            + ", new routing: "
                            + newRouting;
                        assert getOperationPrimaryTerm() == newPrimaryTerm;
                        try {
                            if (indexSettings.isSegRepEnabledOrRemoteNode()) {
                                // this Shard's engine was read only, we need to update its engine before restoring local history from xlog.
                                assert newRouting.primary() && currentRouting.primary() == false;
                                ReplicationTimer timer = new ReplicationTimer();
                                timer.start();
                                logger.debug(
                                    "Resetting engine on promotion of shard [{}] to primary, startTime {}\n",
                                    shardId,
                                    timer.startTime()
                                );
                                resetEngineToGlobalCheckpoint();
                                timer.stop();
                                logger.info("Completed engine failover for shard [{}] in: {} ms", shardId, timer.time());
                                // It is possible an engine can open with a SegmentInfos on a higher gen but the reader does not refresh to
                                // trigger our refresh listener.
                                // Force update the checkpoint post engine reset.
                                updateReplicationCheckpoint();
                            }

                            replicationTracker.activatePrimaryMode(getLocalCheckpoint());
                            if (indexSettings.isSegRepEnabledOrRemoteNode()) {
                                // force publish a checkpoint once in primary mode so that replicas not caught up to previous primary
                                // are brought up to date.
                                checkpointPublisher.publish(this, getLatestReplicationCheckpoint());
                            }
                            postActivatePrimaryMode();
                            /*
                             * If this shard was serving as a replica shard when another shard was promoted to primary then
                             * its Lucene index was reset during the primary term transition. In particular, the Lucene index
                             * on this shard was reset to the global checkpoint and the operations above the local checkpoint
                             * were reverted. If the other shard that was promoted to primary subsequently fails before the
                             * primary/replica re-sync completes successfully and we are now being promoted, we have to restore
                             * the reverted operations on this shard by replaying the translog to avoid losing acknowledged writes.
                             */
                            final Engine engine = getEngine();
                            engine.translogManager()
                                .restoreLocalHistoryFromTranslog(
                                    engine.getProcessedLocalCheckpoint(),
                                    (snapshot) -> runTranslogRecovery(engine, snapshot, Engine.Operation.Origin.LOCAL_RESET, () -> {})
                                );
                            /* Rolling the translog generation is not strictly needed here (as we will never have collisions between
                             * sequence numbers in a translog generation in a new primary as it takes the last known sequence number
                             * as a starting point), but it simplifies reasoning about the relationship between primary terms and
                             * translog generations.
                             */
                            engine.translogManager().rollTranslogGeneration();
                            engine.fillSeqNoGaps(newPrimaryTerm);
                            replicationTracker.updateLocalCheckpoint(currentRouting.allocationId().getId(), getLocalCheckpoint());
                            primaryReplicaSyncer.accept(this, new ActionListener<ResyncTask>() {
                                @Override
                                public void onResponse(ResyncTask resyncTask) {
                                    logger.info("primary-replica resync completed with {} operations", resyncTask.getResyncedOperations());
                                    boolean resyncCompleted = primaryReplicaResyncInProgress.compareAndSet(true, false);
                                    assert resyncCompleted : "primary-replica resync finished but was not started";
                                }

                                @Override
                                public void onFailure(Exception e) {
                                    boolean resyncCompleted = primaryReplicaResyncInProgress.compareAndSet(true, false);
                                    assert resyncCompleted : "primary-replica resync finished but was not started";
                                    if (state == IndexShardState.CLOSED) {
                                        // ignore, shutting down
                                    } else {
                                        failShard("exception during primary-replica resync", e);
                                    }
                                }
                            });
                        } catch (final AlreadyClosedException e) {
                            // okay, the index was deleted
                        }
                    }, null);
                }
            }
            // set this last, once we finished updating all internal state.
            this.shardRouting = newRouting;

            assert this.shardRouting.primary() == false || this.shardRouting.started() == false || // note that we use started and not
            // active to avoid relocating shards
                this.indexShardOperationPermits.isBlocked() || // if permits are blocked, we are still transitioning
                this.replicationTracker.isPrimaryMode() : "a started primary with non-pending operation term must be in primary mode "
                    + this.shardRouting;
            shardStateUpdated.countDown();
        }
        if (currentRouting.active() == false && newRouting.active()) {
            indexEventListener.afterIndexShardStarted(this);
        }
        if (newRouting.equals(currentRouting) == false) {
            indexEventListener.shardRoutingChanged(this, currentRouting, newRouting);
        }

        if (indexSettings.isSoftDeleteEnabled() && useRetentionLeasesInPeerRecovery == false && state() == IndexShardState.STARTED) {
            final RetentionLeases retentionLeases = replicationTracker.getRetentionLeases();
            final Set<ShardRouting> shardRoutings = new HashSet<>(routingTable.getShards());
            shardRoutings.addAll(routingTable.assignedShards()); // include relocation targets
            if (shardRoutings.stream()
                .allMatch(
                    shr -> shr.assignedToNode() && retentionLeases.contains(ReplicationTracker.getPeerRecoveryRetentionLeaseId(shr))
                )) {
                useRetentionLeasesInPeerRecovery = true;
                turnOffTranslogRetention();
            }
        }
    }

    /**
     * Marks the shard as recovering based on a recovery state, fails with exception is recovering is not allowed to be set.
     */
    public IndexShardState markAsRecovering(String reason, RecoveryState recoveryState) throws IndexShardStartedException,
        IndexShardRelocatedException, IndexShardRecoveringException, IndexShardClosedException {
        synchronized (mutex) {
            if (state == IndexShardState.CLOSED) {
                throw new IndexShardClosedException(shardId);
            }
            if (state == IndexShardState.STARTED) {
                throw new IndexShardStartedException(shardId);
            }
            if (state == IndexShardState.RECOVERING) {
                throw new IndexShardRecoveringException(shardId);
            }
            if (state == IndexShardState.POST_RECOVERY) {
                throw new IndexShardRecoveringException(shardId);
            }
            this.recoveryState = recoveryState;
            return changeState(IndexShardState.RECOVERING, reason);
        }
    }

    private final AtomicBoolean primaryReplicaResyncInProgress = new AtomicBoolean();

    /**
     * Completes the relocation. Operations are blocked and current operations are drained before changing state to
     * relocated. After all operations are successfully blocked, performSegRep is executed followed by target relocation
     * handoff.
     *
     * @param consumer      a {@link Runnable} that is executed after performSegRep
     * @param performSegRep a {@link Runnable} that is executed after operations are blocked
     * @throws IllegalIndexShardStateException if the shard is not relocating due to concurrent cancellation
     * @throws IllegalStateException           if the relocation target is no longer part of the replication group
     * @throws InterruptedException            if blocking operations is interrupted
     */
    public void relocated(
        final String targetAllocationId,
        final Consumer<ReplicationTracker.PrimaryContext> consumer,
        final Runnable performSegRep
    ) throws IllegalIndexShardStateException, IllegalStateException, InterruptedException {
        assert shardRouting.primary() : "only primaries can be marked as relocated: " + shardRouting;
        // The below list of releasable ensures that if the relocation does not happen, we undo the activity of close and
        // acquire all permits. This will ensure that the remote store uploads can still be done by the existing primary shard.
        List<Releasable> releasablesOnHandoffFailures = new ArrayList<>(2);
        try (Releasable forceRefreshes = refreshListeners.forceRefreshes()) {
            indexShardOperationPermits.blockOperations(30, TimeUnit.MINUTES, () -> {
                forceRefreshes.close();

                boolean syncTranslog = (isRemoteTranslogEnabled() || this.isMigratingToRemote())
                    && Durability.ASYNC == indexSettings.getTranslogDurability();
                // Since all the index permits are acquired at this point, the translog buffer will not change.
                // It is safe to perform sync of translogs now as this will ensure for remote-backed indexes, the
                // translogs has been uploaded to the remote store.
                if (syncTranslog) {
                    maybeSync();
                }

                // Ensures all in-flight remote store refreshes drain, before we perform the performSegRep.
                for (ReferenceManager.RefreshListener refreshListener : internalRefreshListener) {
                    if (refreshListener instanceof ReleasableRetryableRefreshListener) {
                        releasablesOnHandoffFailures.add(((ReleasableRetryableRefreshListener) refreshListener).drainRefreshes());
                    }
                }

                // Ensure all in-flight remote store translog upload drains, before we perform the performSegRep.
                releasablesOnHandoffFailures.add(getEngine().translogManager().drainSync());

                // no shard operation permits are being held here, move state from started to relocated
                assert indexShardOperationPermits.getActiveOperationsCount() == OPERATIONS_BLOCKED
                    : "in-flight operations in progress while moving shard state to relocated";

                performSegRep.run();

                /*
                 * We should not invoke the runnable under the mutex as the expected implementation is to handoff the primary context via a
                 * network operation. Doing this under the mutex can implicitly block the cluster state update thread on network operations.
                 */
                verifyRelocatingState();
                final ReplicationTracker.PrimaryContext primaryContext = replicationTracker.startRelocationHandoff(targetAllocationId);
                try {
                    consumer.accept(primaryContext);
                    synchronized (mutex) {
                        verifyRelocatingState();
                        replicationTracker.completeRelocationHandoff(); // make changes to primaryMode and relocated flag only under
                        // mutex
                    }
                } catch (final Exception e) {
                    try {
                        replicationTracker.abortRelocationHandoff();
                    } catch (final Exception inner) {
                        e.addSuppressed(inner);
                    }
                    throw e;
                }
            });
        } catch (TimeoutException e) {
            logger.warn("timed out waiting for relocation hand-off to complete");
            // This is really bad as ongoing replication operations are preventing this shard from completing relocation hand-off.
            // Fail primary relocation source and target shards.
            failShard("timed out waiting for relocation hand-off to complete", null);
            throw new IndexShardClosedException(shardId(), "timed out waiting for relocation hand-off to complete");
        } catch (Exception ex) {
            assert replicationTracker.isPrimaryMode();
            // If the primary mode is still true after the end of handoff attempt, it basically means that the relocation
            // failed. The existing primary will continue to be the primary, so we need to allow the segments and translog
            // upload to resume.
            Releasables.close(releasablesOnHandoffFailures);
            throw ex;
        }
    }

    private void maybeSync() {
        try {
            if (isSyncNeeded()) {
                sync();
            }
        } catch (IOException e) {
            logger.warn("failed to sync translog", e);
        }
    }

    private void verifyRelocatingState() {
        if (state != IndexShardState.STARTED) {
            throw new IndexShardNotStartedException(shardId, state);
        }
        /*
         * If the cluster-manager cancelled recovery, the target will be removed and the recovery will be cancelled. However, it is still possible
         * that we concurrently end up here and therefore have to protect that we do not mark the shard as relocated when its shard routing
         * says otherwise.
         */

        if (shardRouting.relocating() == false) {
            throw new IllegalIndexShardStateException(shardId, IndexShardState.STARTED, ": shard is no longer relocating " + shardRouting);
        }

        if (primaryReplicaResyncInProgress.get()) {
            throw new IllegalIndexShardStateException(
                shardId,
                IndexShardState.STARTED,
                ": primary relocation is forbidden while primary-replica resync is in progress " + shardRouting
            );
        }
    }

    @Override
    public IndexShardState state() {
        return state;
    }

    /**
     * Changes the state of the current shard
     *
     * @param newState the new shard state
     * @param reason   the reason for the state change
     * @return the previous shard state
     */
    private IndexShardState changeState(IndexShardState newState, String reason) {
        assert Thread.holdsLock(mutex);
        logger.debug("state: [{}]->[{}], reason [{}]", state, newState, reason);
        IndexShardState previousState = state;
        state = newState;
        this.indexEventListener.indexShardStateChanged(this, previousState, newState, reason);
        return previousState;
    }

    public Engine.IndexResult applyIndexOperationOnPrimary(
        long version,
        VersionType versionType,
        SourceToParse sourceToParse,
        long ifSeqNo,
        long ifPrimaryTerm,
        long autoGeneratedTimestamp,
        boolean isRetry
    ) throws IOException {
        assert versionType.validateVersionForWrites(version);
        return applyIndexOperation(
            getEngine(),
            UNASSIGNED_SEQ_NO,
            getOperationPrimaryTerm(),
            version,
            versionType,
            ifSeqNo,
            ifPrimaryTerm,
            autoGeneratedTimestamp,
            isRetry,
            Engine.Operation.Origin.PRIMARY,
            sourceToParse,
            null
        );
    }

    public Engine.IndexResult applyIndexOperationOnReplica(
        String id,
        long seqNo,
        long opPrimaryTerm,
        long version,
        long autoGeneratedTimeStamp,
        boolean isRetry,
        SourceToParse sourceToParse
    ) throws IOException {
        return applyIndexOperation(
            getEngine(),
            seqNo,
            opPrimaryTerm,
            version,
            null,
            UNASSIGNED_SEQ_NO,
            0,
            autoGeneratedTimeStamp,
            isRetry,
            Engine.Operation.Origin.REPLICA,
            sourceToParse,
            id
        );
    }

    private Engine.IndexResult applyIndexOperation(
        Engine engine,
        long seqNo,
        long opPrimaryTerm,
        long version,
        @Nullable VersionType versionType,
        long ifSeqNo,
        long ifPrimaryTerm,
        long autoGeneratedTimeStamp,
        boolean isRetry,
        Engine.Operation.Origin origin,
        SourceToParse sourceToParse,
        String id
    ) throws IOException {

        // For Segment Replication enabled replica shards we can be skip parsing the documents as we directly copy segments from primary
        // shard.
        if (indexSettings.isSegRepEnabledOrRemoteNode() && routingEntry().primary() == false) {
            Engine.Index index = new Engine.Index(
                new Term(IdFieldMapper.NAME, Uid.encodeId(id)),
                new ParsedDocument(null, null, id, null, null, sourceToParse.source(), sourceToParse.getMediaType(), null),
                seqNo,
                opPrimaryTerm,
                version,
                null,
                Engine.Operation.Origin.REPLICA,
                System.nanoTime(),
                autoGeneratedTimeStamp,
                isRetry,
                UNASSIGNED_SEQ_NO,
                0
            );
            return getEngine().index(index);
        }
        assert opPrimaryTerm <= getOperationPrimaryTerm() : "op term [ "
            + opPrimaryTerm
            + " ] > shard term ["
            + getOperationPrimaryTerm()
            + "]";
        ensureWriteAllowed(origin);
        Engine.Index operation;
        try {
            operation = prepareIndex(
                docMapper(),
                sourceToParse,
                seqNo,
                opPrimaryTerm,
                version,
                versionType,
                origin,
                autoGeneratedTimeStamp,
                isRetry,
                ifSeqNo,
                ifPrimaryTerm
            );
            Mapping update = operation.parsedDoc().dynamicMappingsUpdate();
            if (update != null) {
                return new Engine.IndexResult(update);
            }
        } catch (Exception e) {
            // We treat any exception during parsing and or mapping update as a document level failure
            // with the exception side effects of closing the shard. Since we don't have the shard, we
            // can not raise an exception that may block any replication of previous operations to the
            // replicas
            verifyNotClosed(e);
            return new Engine.IndexResult(e, version, opPrimaryTerm, seqNo);
        }

        return index(engine, operation);
    }

    public static Engine.Index prepareIndex(
        DocumentMapperForType docMapper,
        SourceToParse source,
        long seqNo,
        long primaryTerm,
        long version,
        VersionType versionType,
        Engine.Operation.Origin origin,
        long autoGeneratedIdTimestamp,
        boolean isRetry,
        long ifSeqNo,
        long ifPrimaryTerm
    ) {
        long startTime = System.nanoTime();
        ParsedDocument doc = docMapper.getDocumentMapper().parse(source);
        if (docMapper.getMapping() != null) {
            doc.addDynamicMappingsUpdate(docMapper.getMapping());
        }
        Term uid = new Term(IdFieldMapper.NAME, Uid.encodeId(doc.id()));
        return new Engine.Index(
            uid,
            doc,
            seqNo,
            primaryTerm,
            version,
            versionType,
            origin,
            startTime,
            autoGeneratedIdTimestamp,
            isRetry,
            ifSeqNo,
            ifPrimaryTerm
        );
    }

    private Engine.IndexResult index(Engine engine, Engine.Index index) throws IOException {
        active.set(true);
        final Engine.IndexResult result;
        index = indexingOperationListeners.preIndex(shardId, index);
        try {
            if (logger.isTraceEnabled()) {
                // don't use index.source().utf8ToString() here source might not be valid UTF-8
                logger.trace(
                    "index [{}] seq# [{}] allocation-id [{}] primaryTerm [{}] operationPrimaryTerm [{}] origin [{}]",
                    index.id(),
                    index.seqNo(),
                    routingEntry().allocationId(),
                    index.primaryTerm(),
                    getOperationPrimaryTerm(),
                    index.origin()
                );
            }
            result = engine.index(index);
            if (logger.isTraceEnabled()) {
                logger.trace(
                    "index-done [{}] seq# [{}] allocation-id [{}] primaryTerm [{}] operationPrimaryTerm [{}] origin [{}] "
                        + "result-seq# [{}] result-term [{}] failure [{}]",
                    index.id(),
                    index.seqNo(),
                    routingEntry().allocationId(),
                    index.primaryTerm(),
                    getOperationPrimaryTerm(),
                    index.origin(),
                    result.getSeqNo(),
                    result.getTerm(),
                    result.getFailure()
                );
            }
        } catch (Exception e) {
            if (logger.isTraceEnabled()) {
                logger.trace(
                    new ParameterizedMessage(
                        "index-fail [{}] seq# [{}] allocation-id [{}] primaryTerm [{}] operationPrimaryTerm [{}] origin [{}]",
                        index.id(),
                        index.seqNo(),
                        routingEntry().allocationId(),
                        index.primaryTerm(),
                        getOperationPrimaryTerm(),
                        index.origin()
                    ),
                    e
                );
            }
            indexingOperationListeners.postIndex(shardId, index, e);
            throw e;
        }
        indexingOperationListeners.postIndex(shardId, index, result);
        return result;
    }

    public Engine.NoOpResult markSeqNoAsNoop(long seqNo, long opPrimaryTerm, String reason) throws IOException {
        return markSeqNoAsNoop(getEngine(), seqNo, opPrimaryTerm, reason, Engine.Operation.Origin.REPLICA);
    }

    private Engine.NoOpResult markSeqNoAsNoop(Engine engine, long seqNo, long opPrimaryTerm, String reason, Engine.Operation.Origin origin)
        throws IOException {
        assert opPrimaryTerm <= getOperationPrimaryTerm() : "op term [ "
            + opPrimaryTerm
            + " ] > shard term ["
            + getOperationPrimaryTerm()
            + "]";
        long startTime = System.nanoTime();
        ensureWriteAllowed(origin);
        final Engine.NoOp noOp = new Engine.NoOp(seqNo, opPrimaryTerm, origin, startTime, reason);
        return noOp(engine, noOp);
    }

    private Engine.NoOpResult noOp(Engine engine, Engine.NoOp noOp) throws IOException {
        active.set(true);
        if (logger.isTraceEnabled()) {
            logger.trace("noop (seq# [{}])", noOp.seqNo());
        }
        return engine.noOp(noOp);
    }

    public Engine.IndexResult getFailedIndexResult(Exception e, long version) {
        return new Engine.IndexResult(e, version);
    }

    public Engine.DeleteResult getFailedDeleteResult(Exception e, long version) {
        return new Engine.DeleteResult(e, version, getOperationPrimaryTerm());
    }

    public Engine.DeleteResult applyDeleteOperationOnPrimary(
        long version,
        String id,
        VersionType versionType,
        long ifSeqNo,
        long ifPrimaryTerm
    ) throws IOException {
        assert versionType.validateVersionForWrites(version);
        return applyDeleteOperation(
            getEngine(),
            UNASSIGNED_SEQ_NO,
            getOperationPrimaryTerm(),
            version,
            id,
            versionType,
            ifSeqNo,
            ifPrimaryTerm,
            Engine.Operation.Origin.PRIMARY
        );
    }

    public Engine.DeleteResult applyDeleteOperationOnReplica(long seqNo, long opPrimaryTerm, long version, String id) throws IOException {
        if (indexSettings.isSegRepEnabledOrRemoteNode()) {
            final Engine.Delete delete = new Engine.Delete(
                id,
                new Term(IdFieldMapper.NAME, Uid.encodeId(id)),
                seqNo,
                opPrimaryTerm,
                version,
                null,
                Engine.Operation.Origin.REPLICA,
                System.nanoTime(),
                UNASSIGNED_SEQ_NO,
                0
            );
            return getEngine().delete(delete);
        }
        return applyDeleteOperation(
            getEngine(),
            seqNo,
            opPrimaryTerm,
            version,
            id,
            null,
            UNASSIGNED_SEQ_NO,
            0,
            Engine.Operation.Origin.REPLICA
        );
    }

    private Engine.DeleteResult applyDeleteOperation(
        Engine engine,
        long seqNo,
        long opPrimaryTerm,
        long version,
        String id,
        @Nullable VersionType versionType,
        long ifSeqNo,
        long ifPrimaryTerm,
        Engine.Operation.Origin origin
    ) throws IOException {
        assert opPrimaryTerm <= getOperationPrimaryTerm() : "op term [ "
            + opPrimaryTerm
            + " ] > shard term ["
            + getOperationPrimaryTerm()
            + "]";
        ensureWriteAllowed(origin);
        final Engine.Delete delete = prepareDelete(id, seqNo, opPrimaryTerm, version, versionType, origin, ifSeqNo, ifPrimaryTerm);
        return delete(engine, delete);
    }

    public static Engine.Delete prepareDelete(
        String id,
        long seqNo,
        long primaryTerm,
        long version,
        VersionType versionType,
        Engine.Operation.Origin origin,
        long ifSeqNo,
        long ifPrimaryTerm
    ) {
        long startTime = System.nanoTime();
        final Term uid = new Term(IdFieldMapper.NAME, Uid.encodeId(id));
        return new Engine.Delete(id, uid, seqNo, primaryTerm, version, versionType, origin, startTime, ifSeqNo, ifPrimaryTerm);
    }

    private Engine.DeleteResult delete(Engine engine, Engine.Delete delete) throws IOException {
        active.set(true);
        final Engine.DeleteResult result;
        delete = indexingOperationListeners.preDelete(shardId, delete);
        try {
            if (logger.isTraceEnabled()) {
                logger.trace("delete [{}] (seq no [{}])", delete.uid().text(), delete.seqNo());
            }
            result = engine.delete(delete);
        } catch (Exception e) {
            indexingOperationListeners.postDelete(shardId, delete, e);
            throw e;
        }
        indexingOperationListeners.postDelete(shardId, delete, result);
        return result;
    }

    public Engine.GetResult get(Engine.Get get) {
        readAllowed();
        DocumentMapper mapper = mapperService.documentMapper();
        if (mapper == null) {
            return GetResult.NOT_EXISTS;
        }
        return getEngine().get(get, this::acquireSearcher);
    }

    /**
     * Writes all indexing changes to disk and opens a new searcher reflecting all changes.  This can throw {@link AlreadyClosedException}.
     */
    public void refresh(String source) {
        verifyNotClosed();
        if (logger.isTraceEnabled()) {
            logger.trace("refresh with source [{}]", source);
        }
        getEngine().refresh(source);
    }

    /**
     * Returns how many bytes we are currently moving from heap to disk
     */
    public long getWritingBytes() {
        Engine engine = getEngineOrNull();
        if (engine == null) {
            return 0;
        }
        return engine.getWritingBytes();
    }

    public RefreshStats refreshStats() {
        int listeners = refreshListeners.pendingCount();
        return new RefreshStats(
            refreshMetric.count(),
            TimeUnit.NANOSECONDS.toMillis(refreshMetric.sum()),
            externalRefreshMetric.count(),
            TimeUnit.NANOSECONDS.toMillis(externalRefreshMetric.sum()),
            listeners
        );
    }

    public FlushStats flushStats() {
        return new FlushStats(flushMetric.count(), periodicFlushMetric.count(), TimeUnit.NANOSECONDS.toMillis(flushMetric.sum()));
    }

    public DocsStats docStats() {
        readAllowed();
        return getEngine().docStats();
    }

    /**
     * @return {@link CommitStats}
     * @throws AlreadyClosedException if shard is closed
     */
    public CommitStats commitStats() {
        return getEngine().commitStats();
    }

    /**
     * @return {@link SeqNoStats}
     * @throws AlreadyClosedException if shard is closed
     */
    public SeqNoStats seqNoStats() {
        return getEngine().getSeqNoStats(replicationTracker.getGlobalCheckpoint());
    }

    public IndexingStats indexingStats() {
        Engine engine = getEngineOrNull();
        final boolean throttled;
        final long throttleTimeInMillis;
        if (engine == null) {
            throttled = false;
            throttleTimeInMillis = 0;
        } else {
            throttled = engine.isThrottled();
            throttleTimeInMillis = engine.getIndexThrottleTimeInMillis();
        }
        return internalIndexingStats.stats(throttled, throttleTimeInMillis);
    }

    public SearchStats searchStats(String... groups) {
        return searchStats.stats(groups);
    }

    public GetStats getStats() {
        return getService.stats();
    }

    public StoreStats storeStats() {
        try {
            final RecoveryState recoveryState = this.recoveryState;
            final long bytesStillToRecover = recoveryState == null ? -1L : recoveryState.getIndex().bytesStillToRecover();
            return store.stats(bytesStillToRecover == -1 ? StoreStats.UNKNOWN_RESERVED_BYTES : bytesStillToRecover);
        } catch (IOException e) {
            failShard("Failing shard because of exception during storeStats", e);
            throw new OpenSearchException("io exception while building 'store stats'", e);
        }
    }

    public MergeStats mergeStats() {
        final Engine engine = getEngineOrNull();
        if (engine == null) {
            return new MergeStats();
        }
        final MergeStats mergeStats = engine.getMergeStats();
        mergeStats.addUnreferencedFileCleanUpStats(engine.unreferencedFileCleanUpsPerformed());
        return mergeStats;
    }

    public SegmentsStats segmentStats(boolean includeSegmentFileSizes, boolean includeUnloadedSegments) {
        SegmentsStats segmentsStats = getEngine().segmentsStats(includeSegmentFileSizes, includeUnloadedSegments);
        segmentsStats.addBitsetMemoryInBytes(shardBitsetFilterCache.getMemorySizeInBytes());
        // Populate remote_store stats only if the index is remote store backed
        if (indexSettings().isAssignedOnRemoteNode()) {
            segmentsStats.addRemoteSegmentStats(
                new RemoteSegmentStats(remoteStoreStatsTrackerFactory.getRemoteSegmentTransferTracker(shardId).stats())
            );
        }
        if (indexSettings.isSegRepEnabledOrRemoteNode()) {
            segmentsStats.addReplicationStats(getReplicationStats());
        }
        return segmentsStats;
    }

    public WarmerStats warmerStats() {
        return shardWarmerService.stats();
    }

    public FieldDataStats fieldDataStats(String... fields) {
        return shardFieldData.stats(fields);
    }

    public TranslogStats translogStats() {
        TranslogStats translogStats = getEngine().translogManager().getTranslogStats();
        // Populate remote_store stats only if the index is remote store backed
        if (indexSettings.isAssignedOnRemoteNode()) {
            translogStats.addRemoteTranslogStats(
                new RemoteTranslogStats(remoteStoreStatsTrackerFactory.getRemoteTranslogTransferTracker(shardId).stats())
            );
        }

        return translogStats;
    }

    public CompletionStats completionStats(String... fields) {
        readAllowed();
        return getEngine().completionStats(fields);
    }

    public PollingIngestStats pollingIngestStats() {
        return getEngine().pollingIngestStats();
    }

    /**
     * Executes the given flush request against the engine.
     *
     * @param request the flush request
     */
    public void flush(FlushRequest request) {
        final boolean waitIfOngoing = request.waitIfOngoing();
        final boolean force = request.force();
        logger.trace("flush with {}", request);
        /*
         * We allow flushes while recovery since we allow operations to happen while recovering and we want to keep the translog under
         * control (up to deletes, which we do not GC). Yet, we do not use flush internally to clear deletes and flush the index writer
         * since we use Engine#writeIndexingBuffer for this now.
         */
        verifyNotClosed();
        final long time = System.nanoTime();
        getEngine().flush(force, waitIfOngoing);
        flushMetric.inc(System.nanoTime() - time);
    }

    /**
     * checks and removes translog files that no longer need to be retained. See
     * {@link org.opensearch.index.translog.TranslogDeletionPolicy} for details
     */
    public void trimTranslog() {
        if (indexSettings.isAssignedOnRemoteNode()) {
            return;
        }
        verifyNotClosed();
        final Engine engine = getEngine();
        engine.translogManager().trimUnreferencedTranslogFiles();
    }

    /**
     * Rolls the tranlog generation and cleans unneeded.
     */
    public void rollTranslogGeneration() throws IOException {
        final Engine engine = getEngine();
        engine.translogManager().rollTranslogGeneration();
    }

    public void forceMerge(ForceMergeRequest forceMerge) throws IOException {
        verifyActive();
        if (logger.isTraceEnabled()) {
            logger.trace("force merge with {}", forceMerge);
        }
        Engine engine = getEngine();
        engine.forceMerge(
            forceMerge.flush(),
            forceMerge.maxNumSegments(),
            forceMerge.onlyExpungeDeletes(),
            false,
            false,
            forceMerge.forceMergeUUID()
        );
    }

    /**
     * Upgrades the shard to the current version of Lucene and returns the minimum segment version
     */
    public org.apache.lucene.util.Version upgrade(UpgradeRequest upgrade) throws IOException {
        verifyActive();
        if (logger.isTraceEnabled()) {
            logger.trace("upgrade with {}", upgrade);
        }
        org.apache.lucene.util.Version previousVersion = minimumCompatibleVersion();
        // we just want to upgrade the segments, not actually forge merge to a single segment
        final Engine engine = getEngine();
        engine.forceMerge(
            true,  // we need to flush at the end to make sure the upgrade is durable
            Integer.MAX_VALUE, // we just want to upgrade the segments, not actually optimize to a single segment
            false,
            true,
            upgrade.upgradeOnlyAncientSegments(),
            null
        );
        org.apache.lucene.util.Version version = minimumCompatibleVersion();
        if (logger.isTraceEnabled()) {
            logger.trace("upgraded segments for {} from version {} to version {}", shardId, previousVersion, version);
        }

        return version;
    }

    public org.apache.lucene.util.Version minimumCompatibleVersion() {
        org.apache.lucene.util.Version luceneVersion = null;
        for (Segment segment : getEngine().segments(false)) {
            if (luceneVersion == null || luceneVersion.onOrAfter(segment.getVersion())) {
                luceneVersion = segment.getVersion();
            }
        }
        return luceneVersion == null ? indexSettings.getIndexVersionCreated().luceneVersion : luceneVersion;
    }

    /**
     * Fetches the last remote uploaded segment metadata file
     * @return {@link RemoteSegmentMetadata}
     * @throws IOException
     */
    public RemoteSegmentMetadata fetchLastRemoteUploadedSegmentMetadata() throws IOException {
        if (!indexSettings.isAssignedOnRemoteNode()) {
            throw new IllegalStateException("Index is not assigned on Remote Node");
        }
        RemoteSegmentMetadata lastUploadedMetadata = getRemoteDirectory().readLatestMetadataFile();
        if (lastUploadedMetadata == null) {
            throw new FileNotFoundException("No metadata file found in remote store");
        }
        return lastUploadedMetadata;
    }

    /**
     * Creates a new {@link IndexCommit} snapshot from the currently running engine. All resources referenced by this
     * commit won't be freed until the commit / snapshot is closed.
     *
     * @param flushFirst <code>true</code> if the index should first be flushed to disk / a low level lucene commit should be executed
     */
    public GatedCloseable<IndexCommit> acquireLastIndexCommit(boolean flushFirst) throws EngineException {
        final IndexShardState state = this.state; // one time volatile read
        // we allow snapshot on closed index shard, since we want to do one after we close the shard and before we close the engine
        if (state == IndexShardState.STARTED || state == IndexShardState.CLOSED) {
            return getEngine().acquireLastIndexCommit(flushFirst);
        } else {
            throw new IllegalIndexShardStateException(shardId, state, "snapshot is not allowed");
        }
    }

    public GatedCloseable<IndexCommit> acquireLastIndexCommitAndRefresh(boolean flushFirst) throws EngineException {
        GatedCloseable<IndexCommit> indexCommit = acquireLastIndexCommit(flushFirst);
        getEngine().refresh("Snapshot for Remote Store based Shard");
        return indexCommit;
    }

    /**
     *
     * @param snapshotId Snapshot UUID.
     * @param primaryTerm current primary term.
     * @param generation Snapshot Commit Generation.
     * @throws IOException if there is some failure in acquiring lock in remote store.
     */
    public void acquireLockOnCommitData(String snapshotId, long primaryTerm, long generation) throws IOException {
        RemoteSegmentStoreDirectory remoteSegmentStoreDirectory = getRemoteDirectory();
        remoteSegmentStoreDirectory.acquireLock(primaryTerm, generation, snapshotId);
    }

    /**
     *
     * @param snapshotId Snapshot UUID.
     * @param primaryTerm current primary term.
     * @param generation Snapshot Commit Generation.
     * @throws IOException if there is some failure in releasing lock in remote store.
     */
    public void releaseLockOnCommitData(String snapshotId, long primaryTerm, long generation) throws IOException {
        RemoteSegmentStoreDirectory remoteSegmentStoreDirectory = getRemoteDirectory();
        remoteSegmentStoreDirectory.releaseLock(primaryTerm, generation, snapshotId);
    }

    public Optional<NRTReplicationEngine> getReplicationEngine() {
        try {
            if (getEngine() instanceof NRTReplicationEngine) {
                return Optional.of((NRTReplicationEngine) getEngine());
            } else {
                return Optional.empty();
            }
        } catch (AlreadyClosedException e) {
            // If shard already closed, return empty. The logic related to segment replication will not continue to execute after judging
            // that the return value is empty, and there will be no side effects.
            logger.debug("failed to get ReplicationEngine", e);
            return Optional.empty();
        }
    }

    public void finalizeReplication(SegmentInfos infos) throws IOException {
        Optional<NRTReplicationEngine> engineOptional = getReplicationEngine();
        if (engineOptional.isPresent()) {
            engineOptional.get().updateSegments(infos);
        }
    }

    /**
     * Snapshots the most recent safe index commit from the currently running engine.
     * All index files referenced by this index commit won't be freed until the commit/snapshot is closed.
     */
    public GatedCloseable<IndexCommit> acquireSafeIndexCommit() throws EngineException {
        final IndexShardState state = this.state; // one time volatile read
        // we allow snapshot on closed index shard, since we want to do one after we close the shard and before we close the engine
        if (state == IndexShardState.STARTED || state == IndexShardState.CLOSED) {
            return getEngine().acquireSafeIndexCommit();
        } else {
            throw new IllegalIndexShardStateException(shardId, state, "snapshot is not allowed");
        }
    }

    /**
     * return the most recently computed ReplicationCheckpoint for a particular shard.
     * The checkpoint is updated inside a refresh listener and may lag behind the SegmentInfos on the reader.
     * To guarantee the checkpoint is upto date with the latest on-reader infos, use `getLatestSegmentInfosAndCheckpoint` instead.
     *
     * @return {@link ReplicationCheckpoint} - The most recently computed ReplicationCheckpoint.
     */
    public ReplicationCheckpoint getLatestReplicationCheckpoint() {
        return replicationTracker.getLatestReplicationCheckpoint();
    }

    /**
     * Compute and return the latest ReplicationCheckpoint for a shard and a GatedCloseable containing the corresponding SegmentInfos.
     * The segments referenced by the SegmentInfos will remain on disk until the GatedCloseable is closed.
     * <p>
     * Primary shards compute the seqNo used in the replication checkpoint from the fetched SegmentInfos.
     * Replica shards compute the seqNo from its latest processed checkpoint, which only increases when refreshing on new segments.
     *
     * @return A {@link Tuple} containing SegmentInfos wrapped in a {@link GatedCloseable} and the {@link ReplicationCheckpoint} computed from the infos.
     *
     */
    public Tuple<GatedCloseable<SegmentInfos>, ReplicationCheckpoint> getLatestSegmentInfosAndCheckpoint() {
        assert indexSettings.isSegRepEnabledOrRemoteNode();

        // do not close the snapshot - caller will close it.
        GatedCloseable<SegmentInfos> snapshot = null;
        try {
            snapshot = getSegmentInfosSnapshot();
            final SegmentInfos segmentInfos = snapshot.get();
            return new Tuple<>(snapshot, computeReplicationCheckpoint(segmentInfos));
        } catch (IOException | AlreadyClosedException e) {
            logger.error("Error Fetching SegmentInfos and latest checkpoint", e);
            if (snapshot != null) {
                try {
                    snapshot.close();
                } catch (IOException ex) {
                    throw new OpenSearchException("Error Closing SegmentInfos Snapshot", e);
                }
            }
        }
        return new Tuple<>(new GatedCloseable<>(null, () -> {}), getLatestReplicationCheckpoint());
    }

    /**
     * Compute the latest {@link ReplicationCheckpoint} from a SegmentInfos.
     * This function fetches a metadata snapshot from the store that comes with an IO cost.
     * We will reuse the existing stored checkpoint if it is at the same SI version.
     *
     * @param segmentInfos {@link SegmentInfos} infos to use to compute.
     * @return {@link ReplicationCheckpoint} Checkpoint computed from the infos.
     * @throws IOException When there is an error computing segment metadata from the store.
     */
    ReplicationCheckpoint computeReplicationCheckpoint(SegmentInfos segmentInfos) throws IOException {
        if (segmentInfos == null) {
            return ReplicationCheckpoint.empty(shardId);
        }
        final ReplicationCheckpoint latestReplicationCheckpoint = getLatestReplicationCheckpoint();
        if (latestReplicationCheckpoint.getSegmentInfosVersion() == segmentInfos.getVersion()
            && latestReplicationCheckpoint.getSegmentsGen() == segmentInfos.getGeneration()
            && latestReplicationCheckpoint.getPrimaryTerm() == getOperationPrimaryTerm()) {
            return latestReplicationCheckpoint;
        }
        final Map<String, StoreFileMetadata> metadataMap = store.getSegmentMetadataMap(segmentInfos);
        final ReplicationCheckpoint checkpoint = new ReplicationCheckpoint(
            this.shardId,
            getOperationPrimaryTerm(),
            segmentInfos.getGeneration(),
            segmentInfos.getVersion(),
            metadataMap.values().stream().mapToLong(StoreFileMetadata::length).sum(),
            getEngine().config().getCodec().getName(),
            metadataMap
        );
        logger.trace("Recomputed ReplicationCheckpoint for shard {}", checkpoint);
        return checkpoint;
    }

    /**
     * Compute {@link ReplicationSegmentCheckpoint} from a SegmentCommitInfo.
     * This function fetches a metadata snapshot from the store that comes with an IO cost.
     *
     * @param segmentCommitInfo {@link SegmentCommitInfo} segmentCommitInfo to use to compute.
     * @return {@link ReplicationSegmentCheckpoint} Checkpoint computed from the segmentCommitInfo.
     * @throws IOException When there is an error computing segment metadata from the store.
     */
    public ReplicationSegmentCheckpoint computeReplicationSegmentCheckpoint(SegmentCommitInfo segmentCommitInfo) throws IOException {
        Map<String, StoreFileMetadata> segmentMetadataMap = store.getSegmentMetadataMap(segmentCommitInfo);
        return new ReplicationSegmentCheckpoint(
            shardId,
            getOperationPrimaryTerm(),
            segmentMetadataMap.values().stream().mapToLong(StoreFileMetadata::length).sum(),
            getEngine().config().getCodec().getName(),
            segmentMetadataMap,
            segmentCommitInfo.info.name
        );
    }

    /**
     * Checks if this target shard should start a round of segment replication.
     * @return - True if the shard is able to perform segment replication.
     */
    public boolean isSegmentReplicationAllowed() {
        if (indexSettings.isSegRepEnabledOrRemoteNode() == false) {
            logger.trace("Attempting to perform segment replication when it is not enabled on the index");
            return false;
        }
        if (getReplicationTracker().isPrimaryMode()) {
            logger.trace("Shard is in primary mode and cannot perform segment replication as a replica.");
            return false;
        }
        if (this.routingEntry().primary()) {
            logger.trace("Shard routing is marked primary thus cannot perform segment replication as replica");
            return false;
        }
        if (state().equals(IndexShardState.STARTED) == false
            && (state() == IndexShardState.POST_RECOVERY && shardRouting.state() == ShardRoutingState.INITIALIZING) == false) {
            logger.trace(
                () -> new ParameterizedMessage(
                    "Shard is not started or recovering {} {} and cannot perform segment replication as a replica",
                    state(),
                    shardRouting.state()
                )
            );
            return false;
        }
        if (getReplicationEngine().isEmpty()) {
            logger.trace(
                () -> new ParameterizedMessage(
                    "Shard does not have the correct engine type to perform segment replication {}.",
                    getEngine().getClass()
                )
            );
            return false;
        }
        return true;
    }

    /**
     * Checks if checkpoint should be processed
     *
     * @param requestCheckpoint       received checkpoint that is checked for processing
     * @return true if checkpoint should be processed
     */
    public final boolean shouldProcessCheckpoint(ReplicationCheckpoint requestCheckpoint) {
        if (isSegmentReplicationAllowed() == false) {
            return false;
        }
        final ReplicationCheckpoint localCheckpoint = getLatestReplicationCheckpoint();
        if (requestCheckpoint.isAheadOf(localCheckpoint) == false) {
            logger.trace(
                () -> new ParameterizedMessage(
                    "Ignoring new replication checkpoint - Shard is already on checkpoint {} that is ahead of {}",
                    localCheckpoint,
                    requestCheckpoint
                )
            );
            return false;
        }
        return true;
    }

    /**
     * Checks if segment checkpoint should be processed
     *
     * @param requestCheckpoint       received segment checkpoint that is checked for processing
     * @return true if segment checkpoint should be processed
     */
    public final boolean shouldProcessMergedSegmentCheckpoint(ReplicationCheckpoint requestCheckpoint) {
        return isSegmentReplicationAllowed() && requestCheckpoint.getPrimaryTerm() >= getOperationPrimaryTerm();
    }

    /**
     * gets a {@link Store.MetadataSnapshot} for the current directory. This method is safe to call in all lifecycle of the index shard,
     * without having to worry about the current state of the engine and concurrent flushes.
     *
     * @throws org.apache.lucene.index.IndexNotFoundException     if no index is found in the current directory
     * @throws org.apache.lucene.index.CorruptIndexException      if the lucene index is corrupted. This can be caused by a checksum
     *                                                            mismatch or an unexpected exception when opening the index reading the
     *                                                            segments file.
     * @throws org.apache.lucene.index.IndexFormatTooOldException if the lucene index is too old to be opened.
     * @throws org.apache.lucene.index.IndexFormatTooNewException if the lucene index is too new to be opened.
     * @throws java.io.FileNotFoundException                      if one or more files referenced by a commit are not present.
     * @throws java.nio.file.NoSuchFileException                  if one or more files referenced by a commit are not present.
     */
    public Store.MetadataSnapshot snapshotStoreMetadata() throws IOException {
        assert Thread.holdsLock(mutex) == false : "snapshotting store metadata under mutex";
        GatedCloseable<IndexCommit> wrappedIndexCommit = null;
        store.incRef();
        try {
            synchronized (engineMutex) {
                // if the engine is not running, we can access the store directly, but we need to make sure no one starts
                // the engine on us. If the engine is running, we can get a snapshot via the deletion policy of the engine.
                final Engine engine = getEngineOrNull();
                if (engine != null) {
                    wrappedIndexCommit = engine.acquireLastIndexCommit(false);
                }
                if (wrappedIndexCommit == null) {
                    return store.getMetadata(null, true);
                }
            }
            return store.getMetadata(wrappedIndexCommit.get());
        } finally {
            store.decRef();
            IOUtils.close(wrappedIndexCommit);
        }
    }

    /**
     * Fetch a map of StoreFileMetadata for each segment from the latest SegmentInfos.
     * This is used to compute diffs for segment replication.
     *
     * @return - Map of Segment Filename to its {@link StoreFileMetadata}
     * @throws IOException - When there is an error loading metadata from the store.
     */
    public Map<String, StoreFileMetadata> getSegmentMetadataMap() throws IOException {
        try (final GatedCloseable<SegmentInfos> snapshot = getSegmentInfosSnapshot()) {
            return store.getSegmentMetadataMap(snapshot.get());
        }
    }

    /**
     * Fails the shard and marks the shard store as corrupted if
     * <code>e</code> is caused by index corruption
     */
    public void failShard(String reason, @Nullable Exception e) {
        // fail the engine. This will cause this shard to also be removed from the node's index service.
        getEngine().failEngine(reason, e);
    }

    /**
     * Acquires a point-in-time reader that can be used to create {@link Engine.Searcher}s on demand.
     */
    public Engine.SearcherSupplier acquireSearcherSupplier() {
        return acquireSearcherSupplier(Engine.SearcherScope.EXTERNAL);
    }

    /**
     * Acquires a point-in-time reader that can be used to create {@link Engine.Searcher}s on demand.
     */
    public Engine.SearcherSupplier acquireSearcherSupplier(Engine.SearcherScope scope) {
        readAllowed();
        markSearcherAccessed();
        final Engine engine = getEngine();
        return engine.acquireSearcherSupplier(this::wrapSearcher, scope);
    }

    public Engine.Searcher acquireSearcher(String source) {
        return acquireSearcher(source, Engine.SearcherScope.EXTERNAL);
    }

    private void markSearcherAccessed() {
        lastSearcherAccess.lazySet(threadPool.relativeTimeInMillis());
    }

    private Engine.Searcher acquireSearcher(String source, Engine.SearcherScope scope) {
        readAllowed();
        markSearcherAccessed();
        final Engine engine = getEngine();
        return engine.acquireSearcher(source, scope, this::wrapSearcher);
    }

    private Engine.Searcher wrapSearcher(Engine.Searcher searcher) {
        assert OpenSearchDirectoryReader.unwrap(searcher.getDirectoryReader()) != null
            : "DirectoryReader must be an instance or OpenSearchDirectoryReader";
        boolean success = false;
        try {
            final Engine.Searcher newSearcher = readerWrapper == null ? searcher : wrapSearcher(searcher, readerWrapper);
            assert newSearcher != null;
            success = true;
            return newSearcher;
        } catch (IOException ex) {
            throw new OpenSearchException("failed to wrap searcher", ex);
        } finally {
            if (success == false) {
                Releasables.close(success, searcher);
            }
        }
    }

    static Engine.Searcher wrapSearcher(
        Engine.Searcher engineSearcher,
        CheckedFunction<DirectoryReader, DirectoryReader, IOException> readerWrapper
    ) throws IOException {
        assert readerWrapper != null;
        final OpenSearchDirectoryReader openSearchDirectoryReader = OpenSearchDirectoryReader.getOpenSearchDirectoryReader(
            engineSearcher.getDirectoryReader()
        );
        if (openSearchDirectoryReader == null) {
            throw new IllegalStateException("Can't wrap non opensearch directory reader");
        }
        NonClosingReaderWrapper nonClosingReaderWrapper = new NonClosingReaderWrapper(engineSearcher.getDirectoryReader());
        DirectoryReader reader = readerWrapper.apply(nonClosingReaderWrapper);
        if (reader != nonClosingReaderWrapper) {
            if (reader.getReaderCacheHelper() != openSearchDirectoryReader.getReaderCacheHelper()) {
                throw new IllegalStateException(
                    "wrapped directory reader doesn't delegate IndexReader#getCoreCacheKey,"
                        + " wrappers must override this method and delegate to the original readers core cache key. Wrapped readers can't be "
                        + "used as cache keys since their are used only per request which would lead to subtle bugs"
                );
            }
            if (OpenSearchDirectoryReader.getOpenSearchDirectoryReader(reader) != openSearchDirectoryReader) {
                // prevent that somebody wraps with a non-filter reader
                throw new IllegalStateException("wrapped directory reader hides actual OpenSearchDirectoryReader but shouldn't");
            }
        }

        if (reader == nonClosingReaderWrapper) {
            return engineSearcher;
        } else {
            // we close the reader to make sure wrappers can release resources if needed....
            // our NonClosingReaderWrapper makes sure that our reader is not closed
            return new Engine.Searcher(
                engineSearcher.source(),
                reader,
                engineSearcher.getSimilarity(),
                engineSearcher.getQueryCache(),
                engineSearcher.getQueryCachingPolicy(),
                () -> IOUtils.close(
                    reader, // this will close the wrappers excluding the NonClosingReaderWrapper
                    engineSearcher
                )
            ); // this will run the closeable on the wrapped engine reader
        }
    }

    public void onCheckpointPublished(ReplicationCheckpoint checkpoint) {
        replicationTracker.startReplicationLagTimers(checkpoint);
    }

    /**
     * Used with segment replication during relocation handoff, this method updates current read only engine to global
     * checkpoint followed by changing to writeable engine
     *
     * @throws IOException if communication failed
     * @throws InterruptedException if calling thread is interrupted
     * @throws TimeoutException if timed out waiting for in-flight operations to finish
     *
     * @opensearch.internal
     */
    public void resetToWriteableEngine() throws IOException, InterruptedException, TimeoutException {
        indexShardOperationPermits.blockOperations(30, TimeUnit.MINUTES, () -> { resetEngineToGlobalCheckpoint(); });
    }

    /**
     * Wrapper for a non-closing reader
     *
     * @opensearch.internal
     */
    private static final class NonClosingReaderWrapper extends FilterDirectoryReader {

        private NonClosingReaderWrapper(DirectoryReader in) throws IOException {
            super(in, new SubReaderWrapper() {
                @Override
                public LeafReader wrap(LeafReader reader) {
                    return reader;
                }
            });
        }

        @Override
        protected DirectoryReader doWrapDirectoryReader(DirectoryReader in) throws IOException {
            return new NonClosingReaderWrapper(in);
        }

        @Override
        protected void doClose() throws IOException {
            // don't close here - mimic the MultiReader#doClose = false behavior that FilterDirectoryReader doesn't have
        }

        @Override
        public CacheHelper getReaderCacheHelper() {
            return in.getReaderCacheHelper();
        }

    }

    public void close(String reason, boolean flushEngine, boolean deleted) throws IOException {
        synchronized (engineMutex) {
            try {
                synchronized (mutex) {
                    changeState(IndexShardState.CLOSED, reason);
                }
            } finally {
                final Engine engine = this.currentEngineReference.getAndSet(null);
                try {
                    if (engine != null && flushEngine) {
                        engine.flushAndClose();
                    }
                } finally {
                    // playing safe here and close the engine even if the above succeeds - close can be called multiple times
                    // Also closing refreshListeners to prevent us from accumulating any more listeners
                    IOUtils.close(engine, globalCheckpointListeners, refreshListeners, pendingReplicationActions, refreshTask);

                    if (deleted && engine != null && isPrimaryMode()) {
                        // Translog Clean up
                        engine.translogManager().onDelete();
                    }

                    indexShardOperationPermits.close();
                }
            }
        }
    }

    /*
    ToDo : Fix this https://github.com/opensearch-project/OpenSearch/issues/8003
     */
    public RemoteSegmentStoreDirectory getRemoteDirectory() {
        assert indexSettings.isAssignedOnRemoteNode();
        assert remoteStore.directory() instanceof FilterDirectory : "Store.directory is not an instance of FilterDirectory";
        FilterDirectory remoteStoreDirectory = (FilterDirectory) remoteStore.directory();
        FilterDirectory byteSizeCachingStoreDirectory = (FilterDirectory) remoteStoreDirectory.getDelegate();
        final Directory remoteDirectory = byteSizeCachingStoreDirectory.getDelegate();
        return ((RemoteSegmentStoreDirectory) remoteDirectory);
    }

    /**
     * Returns true iff it is able to verify that remote segment store
     * is in sync with local
     */
    public boolean isRemoteSegmentStoreInSync() {
        assert indexSettings.isAssignedOnRemoteNode();
        try {
            RemoteSegmentStoreDirectory directory = getRemoteDirectory();
            if (directory.readLatestMetadataFile() != null) {
                Collection<String> uploadFiles = directory.getSegmentsUploadedToRemoteStore().keySet();
                try (GatedCloseable<SegmentInfos> segmentInfosGatedCloseable = getSegmentInfosSnapshot()) {
                    Collection<String> localSegmentInfosFiles = segmentInfosGatedCloseable.get().files(true);
                    Set<String> localFiles = new HashSet<>(localSegmentInfosFiles);
                    // verifying that all files except EXCLUDE_FILES are uploaded to the remote
                    localFiles.removeAll(RemoteStoreRefreshListener.EXCLUDE_FILES);
                    if (uploadFiles.containsAll(localFiles)) {
                        return true;
                    }
                    logger.debug(
                        () -> new ParameterizedMessage(
                            "RemoteSegmentStoreSyncStatus localSize={} remoteSize={}",
                            localFiles.size(),
                            uploadFiles.size()
                        )
                    );
                }
            }
        } catch (AlreadyClosedException e) {
            throw e;
        } catch (Throwable e) {
            logger.error("Exception while reading latest metadata", e);
        }
        return false;
    }

    public void waitForRemoteStoreSync() throws IOException {
        waitForRemoteStoreSync(() -> {});
    }

    /*
    Blocks the calling thread,  waiting for the remote store to get synced till internal Remote Upload Timeout
    Calls onProgress on seeing an increased file count on remote
    Throws IOException if the remote store is not synced within the timeout
    */
    public void waitForRemoteStoreSync(Runnable onProgress) throws IOException {
        assert indexSettings.isAssignedOnRemoteNode();
        RemoteSegmentStoreDirectory directory = getRemoteDirectory();
        int segmentUploadeCount = 0;
        if (shardRouting.primary() == false) {
            return;
        }
        long startNanos = System.nanoTime();

        while (System.nanoTime() - startNanos < getRecoverySettings().internalRemoteUploadTimeout().nanos()) {
            try {
                if (isRemoteSegmentStoreInSync()) {
                    return;
                } else {
                    if (directory.getSegmentsUploadedToRemoteStore().size() > segmentUploadeCount) {
                        onProgress.run();
                        logger.debug("Uploaded segment count {}", directory.getSegmentsUploadedToRemoteStore().size());
                        segmentUploadeCount = directory.getSegmentsUploadedToRemoteStore().size();
                    }
                    try {
                        Thread.sleep(TimeValue.timeValueSeconds(30).millis());
                    } catch (InterruptedException ie) {
                        throw new OpenSearchException("Interrupted waiting for completion of [{}]", ie);
                    }
                }
            } catch (AlreadyClosedException e) {
                // There is no point in waiting as shard is now closed .
                return;
            }
        }
        throw new IOException(
            "Failed to upload to remote segment store within remote upload timeout of "
                + getRecoverySettings().internalRemoteUploadTimeout().getMinutes()
                + " minutes"
        );
    }

    public void preRecovery() {
        final IndexShardState currentState = this.state; // single volatile read
        if (currentState == IndexShardState.CLOSED) {
            throw new IndexShardNotRecoveringException(shardId, currentState);
        }
        assert currentState == IndexShardState.RECOVERING : "expected a recovering shard " + shardId + " but got " + currentState;
        indexEventListener.beforeIndexShardRecovery(this, indexSettings);
    }

    public void postRecovery(String reason) throws IndexShardStartedException, IndexShardRelocatedException, IndexShardClosedException {
        synchronized (postRecoveryMutex) {
            // we need to refresh again to expose all operations that were index until now. Otherwise
            // we may not expose operations that were indexed with a refresh listener that was immediately
            // responded to in addRefreshListener. The refresh must happen under the same mutex used in addRefreshListener
            // and before moving this shard to POST_RECOVERY state (i.e., allow to read from this shard).
            getEngine().refresh("post_recovery");
            synchronized (mutex) {
                if (state == IndexShardState.CLOSED) {
                    throw new IndexShardClosedException(shardId);
                }
                if (state == IndexShardState.STARTED) {
                    throw new IndexShardStartedException(shardId);
                }
                recoveryState.setStage(RecoveryState.Stage.DONE);
                changeState(IndexShardState.POST_RECOVERY, reason);
            }
        }
    }

    /**
     * called before starting to copy index files over
     */
    public void prepareForIndexRecovery() {
        if (state != IndexShardState.RECOVERING) {
            throw new IndexShardNotRecoveringException(shardId, state);
        }
        recoveryState.setStage(RecoveryState.Stage.INDEX);
        assert currentEngineReference.get() == null;
    }

    /**
     * A best effort to bring up this shard to the global checkpoint using the local translog before performing a peer recovery.
     *
     * @return a sequence number that an operation-based peer recovery can start with.
     * This is the first operation after the local checkpoint of the safe commit if exists.
     */
    private long recoverLocallyUpToGlobalCheckpoint() {
        validateLocalRecoveryState();
        final Optional<SequenceNumbers.CommitInfo> safeCommit;
        final long globalCheckpoint;
        try {
            final String translogUUID = store.readLastCommittedSegmentsInfo().getUserData().get(TRANSLOG_UUID_KEY);
            globalCheckpoint = Translog.readGlobalCheckpoint(translogConfig.getTranslogPath(), translogUUID);
            safeCommit = store.findSafeIndexCommit(globalCheckpoint);
        } catch (org.apache.lucene.index.IndexNotFoundException e) {
            logger.trace("skip local recovery as no index commit found");
            return UNASSIGNED_SEQ_NO;
        } catch (Exception e) {
            logger.debug("skip local recovery as failed to find the safe commit", e);
            return UNASSIGNED_SEQ_NO;
        }
        try {
            maybeCheckIndex(); // check index here and won't do it again if ops-based recovery occurs
            recoveryState.setStage(RecoveryState.Stage.TRANSLOG);
            if (safeCommit.isPresent() == false) {
                logger.trace("skip local recovery as no safe commit found");
                return UNASSIGNED_SEQ_NO;
            }
            assert safeCommit.get().localCheckpoint <= globalCheckpoint : safeCommit.get().localCheckpoint + " > " + globalCheckpoint;
            if (safeCommit.get().localCheckpoint == globalCheckpoint) {
                logger.trace(
                    "skip local recovery as the safe commit is up to date; safe commit {} global checkpoint {}",
                    safeCommit.get(),
                    globalCheckpoint
                );
                recoveryState.getTranslog().totalLocal(0);
                return globalCheckpoint + 1;
            }
            if (indexSettings.getIndexMetadata().getState() == IndexMetadata.State.CLOSE
                || IndexMetadata.INDEX_BLOCKS_WRITE_SETTING.get(indexSettings.getSettings())) {
                logger.trace(
                    "skip local recovery as the index was closed or not allowed to write; safe commit {} global checkpoint {}",
                    safeCommit.get(),
                    globalCheckpoint
                );
                recoveryState.getTranslog().totalLocal(0);
                return safeCommit.get().localCheckpoint + 1;
            }
            try {
                final TranslogRecoveryRunner translogRecoveryRunner = (snapshot) -> {
                    recoveryState.getTranslog().totalLocal(snapshot.totalOperations());
                    final int recoveredOps = runTranslogRecovery(
                        getEngine(),
                        snapshot,
                        Engine.Operation.Origin.LOCAL_TRANSLOG_RECOVERY,
                        recoveryState.getTranslog()::incrementRecoveredOperations
                    );
                    recoveryState.getTranslog().totalLocal(recoveredOps); // adjust the total local to reflect the actual count
                    return recoveredOps;
                };
                innerOpenEngineAndTranslog(() -> globalCheckpoint);
                getEngine().translogManager()
                    .recoverFromTranslog(translogRecoveryRunner, getEngine().getProcessedLocalCheckpoint(), globalCheckpoint);
                logger.trace("shard locally recovered up to {}", getEngine().getSeqNoStats(globalCheckpoint));
            } finally {
                synchronized (engineMutex) {
                    IOUtils.close(currentEngineReference.getAndSet(null));
                }
            }
        } catch (Exception e) {
            logger.debug(new ParameterizedMessage("failed to recover shard locally up to global checkpoint {}", globalCheckpoint), e);
            return UNASSIGNED_SEQ_NO;
        }
        try {
            // we need to find the safe commit again as we should have created a new one during the local recovery
            final Optional<SequenceNumbers.CommitInfo> newSafeCommit = store.findSafeIndexCommit(globalCheckpoint);
            assert newSafeCommit.isPresent() : "no safe commit found after local recovery";
            return newSafeCommit.get().localCheckpoint + 1;
        } catch (Exception e) {
            logger.debug(
                new ParameterizedMessage(
                    "failed to find the safe commit after recovering shard locally up to global checkpoint {}",
                    globalCheckpoint
                ),
                e
            );
            return UNASSIGNED_SEQ_NO;
        }
    }

    public long recoverLocallyAndFetchStartSeqNo(boolean localTranslog) {
        if (localTranslog) {
            return recoverLocallyUpToGlobalCheckpoint();
        } else {
            return recoverLocallyUptoLastCommit();
        }
    }

    /**
     * The method figures out the sequence number basis the last commit.
     *
     * @return the starting sequence number from which the recovery should start.
     */
    private long recoverLocallyUptoLastCommit() {
        assert indexSettings.isAssignedOnRemoteNode() : "Remote translog store is not enabled";
        long seqNo;
        validateLocalRecoveryState();

        try {
            seqNo = Long.parseLong(store.readLastCommittedSegmentsInfo().getUserData().get(MAX_SEQ_NO));
        } catch (org.apache.lucene.index.IndexNotFoundException e) {
            logger.error("skip local recovery as no index commit found");
            return UNASSIGNED_SEQ_NO;
        } catch (Exception e) {
            logger.error("skip local recovery as failed to find the safe commit", e);
            return UNASSIGNED_SEQ_NO;
        }

        try {
            maybeCheckIndex();
            recoveryState.setStage(RecoveryState.Stage.TRANSLOG);
            recoveryState.getTranslog().totalLocal(0);
        } catch (Exception e) {
            logger.error("check index failed during fetch seqNo", e);
            return UNASSIGNED_SEQ_NO;
        }
        return seqNo;
    }

    private void validateLocalRecoveryState() {
        assert Thread.holdsLock(mutex) == false : "recover locally under mutex";
        if (state != IndexShardState.RECOVERING) {
            throw new IndexShardNotRecoveringException(shardId, state);
        }
        recoveryState.validateCurrentStage(RecoveryState.Stage.INDEX);
        assert routingEntry().recoverySource().getType() == RecoverySource.Type.PEER : "not a peer recovery [" + routingEntry() + "]";
    }

    public void trimOperationOfPreviousPrimaryTerms(long aboveSeqNo) {
        getEngine().translogManager().trimOperationsFromTranslog(getOperationPrimaryTerm(), aboveSeqNo);
    }

    /**
     * Returns the maximum auto_id_timestamp of all append-only requests have been processed by this shard or the auto_id_timestamp received
     * from the primary via {@link #updateMaxUnsafeAutoIdTimestamp(long)} at the beginning of a peer-recovery or a primary-replica resync.
     *
     * @see #updateMaxUnsafeAutoIdTimestamp(long)
     */
    public long getMaxSeenAutoIdTimestamp() {
        return getEngine().getMaxSeenAutoIdTimestamp();
    }

    /**
     * Since operations stored in soft-deletes do not have max_auto_id_timestamp, the primary has to propagate its max_auto_id_timestamp
     * (via {@link #getMaxSeenAutoIdTimestamp()} of all processed append-only requests to replicas at the beginning of a peer-recovery
     * or a primary-replica resync to force a replica to disable optimization for all append-only requests which are replicated via
     * replication while its retry variants are replicated via recovery without auto_id_timestamp.
     * <p>
     * Without this force-update, a replica can generate duplicate documents (for the same id) if it first receives
     * a retry append-only (without timestamp) via recovery, then an original append-only (with timestamp) via replication.
     */
    public void updateMaxUnsafeAutoIdTimestamp(long maxSeenAutoIdTimestampFromPrimary) {
        getEngine().updateMaxUnsafeAutoIdTimestamp(maxSeenAutoIdTimestampFromPrimary);
    }

    public Engine.Result applyTranslogOperation(Translog.Operation operation, Engine.Operation.Origin origin) throws IOException {
        return applyTranslogOperation(getEngine(), operation, origin);
    }

    private Engine.Result applyTranslogOperation(Engine engine, Translog.Operation operation, Engine.Operation.Origin origin)
        throws IOException {
        // If a translog op is replayed on the primary (eg. ccr), we need to use external instead of null for its version type.
        final VersionType versionType = (origin == Engine.Operation.Origin.PRIMARY) ? VersionType.EXTERNAL : null;
        final Engine.Result result;
        switch (operation.opType()) {
            case INDEX:
                final Translog.Index index = (Translog.Index) operation;
                // we set canHaveDuplicates to true all the time such that we de-optimze the translog case and ensure that all
                // autoGeneratedID docs that are coming from the primary are updated correctly.
                result = applyIndexOperation(
                    engine,
                    index.seqNo(),
                    index.primaryTerm(),
                    index.version(),
                    versionType,
                    UNASSIGNED_SEQ_NO,
                    0,
                    index.getAutoGeneratedIdTimestamp(),
                    true,
                    origin,
                    new SourceToParse(
                        shardId.getIndexName(),
                        index.id(),
                        index.source(),
                        MediaTypeRegistry.xContentType(index.source()),
                        index.routing()
                    ),
                    index.id()
                );
                break;
            case DELETE:
                final Translog.Delete delete = (Translog.Delete) operation;
                result = applyDeleteOperation(
                    engine,
                    delete.seqNo(),
                    delete.primaryTerm(),
                    delete.version(),
                    delete.id(),
                    versionType,
                    UNASSIGNED_SEQ_NO,
                    0,
                    origin
                );
                break;
            case NO_OP:
                final Translog.NoOp noOp = (Translog.NoOp) operation;
                result = markSeqNoAsNoop(engine, noOp.seqNo(), noOp.primaryTerm(), noOp.reason(), origin);
                break;
            default:
                throw new IllegalStateException("No operation defined for [" + operation + "]");
        }
        return result;
    }

    /**
     * Replays translog operations from the provided translog {@code snapshot} to the current engine using the given {@code origin}.
     * The callback {@code onOperationRecovered} is notified after each translog operation is replayed successfully.
     */
    int runTranslogRecovery(Engine engine, Translog.Snapshot snapshot, Engine.Operation.Origin origin, Runnable onOperationRecovered)
        throws IOException {
        int opsRecovered = 0;
        Translog.Operation operation;
        while ((operation = snapshot.next()) != null) {
            try {
                logger.trace("[translog] recover op {}", operation);
                Engine.Result result = applyTranslogOperation(engine, operation, origin);
                switch (result.getResultType()) {
                    case FAILURE:
                        throw result.getFailure();
                    case MAPPING_UPDATE_REQUIRED:
                        throw new IllegalArgumentException("unexpected mapping update: " + result.getRequiredMappingUpdate());
                    case SUCCESS:
                        break;
                    default:
                        throw new AssertionError("Unknown result type [" + result.getResultType() + "]");
                }

                opsRecovered++;
                onOperationRecovered.run();
            } catch (Exception e) {
                // TODO: Don't enable this leniency unless users explicitly opt-in
                if (origin == Engine.Operation.Origin.LOCAL_TRANSLOG_RECOVERY && ExceptionsHelper.status(e) == RestStatus.BAD_REQUEST) {
                    // mainly for MapperParsingException and Failure to detect xcontent
                    logger.info("ignoring recovery of a corrupt translog entry", e);
                } else {
                    throw ExceptionsHelper.convertToRuntime(e);
                }
            }
        }
        return opsRecovered;
    }

    private void loadGlobalCheckpointToReplicationTracker() throws IOException {
        // we have to set it before we open an engine and recover from the translog because
        // acquiring a snapshot from the translog causes a sync which causes the global checkpoint to be pulled in,
        // and an engine can be forced to close in ctor which also causes the global checkpoint to be pulled in.
        final String translogUUID = store.readLastCommittedSegmentsInfo().getUserData().get(TRANSLOG_UUID_KEY);
        final long globalCheckpoint = Translog.readGlobalCheckpoint(translogConfig.getTranslogPath(), translogUUID);
        replicationTracker.updateGlobalCheckpointOnReplica(globalCheckpoint, "read from translog checkpoint");
    }

    /**
     * opens the engine on top of the existing lucene engine and translog.
     * Operations from the translog will be replayed to bring lucene up to date.
     **/
    public void openEngineAndRecoverFromTranslog() throws IOException {
        openEngineAndRecoverFromTranslog(true);
    }

    public void openEngineAndRecoverFromTranslog(boolean syncFromRemote) throws IOException {
        recoveryState.validateCurrentStage(RecoveryState.Stage.INDEX);
        maybeCheckIndex();
        recoveryState.setStage(RecoveryState.Stage.TRANSLOG);
        final RecoveryState.Translog translogRecoveryStats = recoveryState.getTranslog();
        final TranslogRecoveryRunner translogRecoveryRunner = (snapshot) -> {
            translogRecoveryStats.totalOperations(snapshot.totalOperations());
            translogRecoveryStats.totalOperationsOnStart(snapshot.totalOperations());
            return runTranslogRecovery(
                getEngine(),
                snapshot,
                Engine.Operation.Origin.LOCAL_TRANSLOG_RECOVERY,
                translogRecoveryStats::incrementRecoveredOperations
            );
        };

        // Do not load the global checkpoint if this is a remote snapshot index or using ingestion source
        if (indexSettings.isRemoteSnapshot() == false
            && indexSettings.isRemoteTranslogStoreEnabled() == false
            && !indexSettings.getIndexMetadata().useIngestionSource()) {
            loadGlobalCheckpointToReplicationTracker();
        }

        if (isSnapshotV2Restore()) {
            translogConfig.setDownloadRemoteTranslogOnInit(false);
        }

        innerOpenEngineAndTranslog(replicationTracker, syncFromRemote);

        if (isSnapshotV2Restore()) {
            translogConfig.setDownloadRemoteTranslogOnInit(true);
        }

        getEngine().translogManager()
            .recoverFromTranslog(translogRecoveryRunner, getEngine().getProcessedLocalCheckpoint(), Long.MAX_VALUE);
    }

    /**
     * Opens the engine on top of the existing lucene engine and translog.
     * The translog is kept but its operations won't be replayed.
     */
    public void openEngineAndSkipTranslogRecovery() throws IOException {
        assert routingEntry().recoverySource().getType() == RecoverySource.Type.PEER : "not a peer recovery [" + routingEntry() + "]";
        openEngineAndSkipTranslogRecovery(true);
    }

    public void openEngineAndSkipTranslogRecoveryFromSnapshot() throws IOException {
        assert routingEntry().isSearchOnly() || routingEntry().recoverySource().getType() == RecoverySource.Type.SNAPSHOT
            : "not a snapshot recovery [" + routingEntry() + "]";
        recoveryState.validateCurrentStage(RecoveryState.Stage.INDEX);
        maybeCheckIndex();
        recoveryState.setStage(RecoveryState.Stage.TRANSLOG);
        openEngineAndSkipTranslogRecovery(routingEntry().isSearchOnly());
    }

    void openEngineAndSkipTranslogRecovery(boolean syncFromRemote) throws IOException {
        recoveryState.validateCurrentStage(RecoveryState.Stage.TRANSLOG);
        loadGlobalCheckpointToReplicationTracker();
        innerOpenEngineAndTranslog(replicationTracker, syncFromRemote);
        assert routingEntry().isSearchOnly() == false || translogStats().estimatedNumberOfOperations() == 0
            : "Translog is expected to be empty but holds " + translogStats().estimatedNumberOfOperations() + "Operations.";
        getEngine().translogManager().skipTranslogRecovery();
    }

    private void innerOpenEngineAndTranslog(LongSupplier globalCheckpointSupplier) throws IOException {
        innerOpenEngineAndTranslog(globalCheckpointSupplier, true);
    }

    private void innerOpenEngineAndTranslog(LongSupplier globalCheckpointSupplier, boolean syncFromRemote) throws IOException {
        syncFromRemote = syncFromRemote && indexSettings.isRemoteSnapshot() == false;
        assert Thread.holdsLock(mutex) == false : "opening engine under mutex";
        if (state != IndexShardState.RECOVERING) {
            throw new IndexShardNotRecoveringException(shardId, state);
        }
        final EngineConfig config = newEngineConfig(globalCheckpointSupplier);

        // we disable deletes since we allow for operations to be executed against the shard while recovering
        // but we need to make sure we don't loose deletes until we are done recovering
        config.setEnableGcDeletes(false);
        updateRetentionLeasesOnReplica(loadRetentionLeases());
        assert recoveryState.getRecoverySource().expectEmptyRetentionLeases() == false || getRetentionLeases().leases().isEmpty()
            : "expected empty set of retention leases with recovery source ["
                + recoveryState.getRecoverySource()
                + "] but got "
                + getRetentionLeases();
        synchronized (engineMutex) {
            assert currentEngineReference.get() == null : "engine is running";
            verifyNotClosed();
            if (indexSettings.isRemoteStoreEnabled() || this.isRemoteSeeded()) {
                // Download missing segments from remote segment store.
                if (syncFromRemote) {
                    syncSegmentsFromRemoteSegmentStore(false);
                }
                if (shardRouting.primary()) {
                    if (syncFromRemote) {
                        syncRemoteTranslogAndUpdateGlobalCheckpoint();
                    } else if (isSnapshotV2Restore() == false) {
                        // we will enter this block when we do not want to recover from remote translog.
                        // currently only during snapshot restore, we are coming into this block.
                        // here, as while initiliazing remote translog we cannot skip downloading translog files,
                        // so before that step, we are deleting the translog files present in remote store.
                        deleteTranslogFilesFromRemoteTranslog();
                    }
                } else if (syncFromRemote) {
                    // For replicas, when we download segments from remote segment store, we need to make sure that local
                    // translog is having the same UUID that is referred by the segments. If they are different, engine open
                    // fails with TranslogCorruptedException. It is safe to create empty translog for remote store enabled
                    // indices as replica would only need to read translog in failover scenario and we always fetch data
                    // from remote translog at the time of failover.
                    final SegmentInfos lastCommittedSegmentInfos = store().readLastCommittedSegmentsInfo();
                    final String translogUUID = lastCommittedSegmentInfos.userData.get(TRANSLOG_UUID_KEY);
                    final long checkpoint = Long.parseLong(lastCommittedSegmentInfos.userData.get(SequenceNumbers.LOCAL_CHECKPOINT_KEY));
                    Translog.createEmptyTranslog(
                        shardPath().resolveTranslog(),
                        shardId(),
                        checkpoint,
                        getPendingPrimaryTerm(),
                        translogUUID,
                        FileChannel::open
                    );
                }
            }
            // we must create a new engine under mutex (see IndexShard#snapshotStoreMetadata).
            final Engine newEngine = engineFactory.newReadWriteEngine(config);
            onNewEngine(newEngine);
            currentEngineReference.set(newEngine);

            if (indexSettings.isSegRepEnabledOrRemoteNode()) {
                // set initial replication checkpoints into tracker.
                updateReplicationCheckpoint();
            }
            // We set active because we are now writing operations to the engine; this way,
            // we can flush if we go idle after some time and become inactive.
            active.set(true);
        }
        // time elapses after the engine is created above (pulling the config settings) until we set the engine reference, during
        // which settings changes could possibly have happened, so here we forcefully push any config changes to the new engine.
        onSettingsChanged();
        if (indexSettings.getIndexMetadata().useIngestionSource()) {
            return;
        }
        assert assertSequenceNumbersInCommit();
        recoveryState.validateCurrentStage(RecoveryState.Stage.TRANSLOG);
    }

    private boolean isSnapshotV2Restore() {
        return routingEntry().recoverySource().getType() == RecoverySource.Type.SNAPSHOT
            && ((SnapshotRecoverySource) routingEntry().recoverySource()).pinnedTimestamp() > 0;
    }

    private boolean assertSequenceNumbersInCommit() throws IOException {
        final Map<String, String> userData = fetchUserData();
        assert userData.containsKey(SequenceNumbers.LOCAL_CHECKPOINT_KEY) : "commit point doesn't contains a local checkpoint";
        assert userData.containsKey(MAX_SEQ_NO) : "commit point doesn't contains a maximum sequence number";
        assert userData.containsKey(Engine.HISTORY_UUID_KEY) : "commit point doesn't contains a history uuid";
        assert userData.get(Engine.HISTORY_UUID_KEY).equals(getHistoryUUID()) : "commit point history uuid ["
            + userData.get(Engine.HISTORY_UUID_KEY)
            + "] is different than engine ["
            + getHistoryUUID()
            + "]";
        assert userData.containsKey(Engine.MAX_UNSAFE_AUTO_ID_TIMESTAMP_COMMIT_ID) : "opening index which was created post 5.5.0 but "
            + Engine.MAX_UNSAFE_AUTO_ID_TIMESTAMP_COMMIT_ID
            + " is not found in commit";
        return true;
    }

    private Map<String, String> fetchUserData() throws IOException {
        if (indexSettings.isRemoteSnapshot() && indexSettings.getExtendedCompatibilitySnapshotVersion() != null) {
            return Lucene.readSegmentInfos(store.directory(), indexSettings.getExtendedCompatibilitySnapshotVersion()).getUserData();
        } else {
            return SegmentInfos.readLatestCommit(store.directory()).getUserData();
        }
    }

    private void onNewEngine(Engine newEngine) {
        assert Thread.holdsLock(engineMutex);
        refreshListeners.setCurrentRefreshLocationSupplier(newEngine.translogManager()::getTranslogLastWriteLocation);
    }

    /**
     * called if recovery has to be restarted after network error / delay **
     */
    public void performRecoveryRestart() throws IOException {
        assert Thread.holdsLock(mutex) == false : "restart recovery under mutex";
        synchronized (engineMutex) {
            assert refreshListeners.pendingCount() == 0 : "we can't restart with pending listeners";
            IOUtils.close(currentEngineReference.getAndSet(null));
            resetRecoveryStage();
        }
    }

    /**
     * If a file-based recovery occurs, a recovery target calls this method to reset the recovery stage.
     */
    public void resetRecoveryStage() {
        assert routingEntry().recoverySource().getType() == RecoverySource.Type.PEER : "not a peer recovery [" + routingEntry() + "]";
        assert currentEngineReference.get() == null;
        if (state != IndexShardState.RECOVERING) {
            throw new IndexShardNotRecoveringException(shardId, state);
        }
        recoveryState().setStage(RecoveryState.Stage.INIT);
    }

    /**
     * returns stats about ongoing recoveries, both source and target
     */
    public RecoveryStats recoveryStats() {
        return recoveryStats;
    }

    /**
     * Returns the current {@link RecoveryState} if this shard is recovering or has been recovering.
     * Returns null if the recovery has not yet started or shard was not recovered (created via an API).
     */
    @Override
    public RecoveryState recoveryState() {
        return this.recoveryState;
    }

    /**
     * perform the last stages of recovery once all translog operations are done.
     * note that you should still call {@link #postRecovery(String)}.
     */
    public void finalizeRecovery() {
        recoveryState().setStage(RecoveryState.Stage.FINALIZE);
        Engine engine = getEngine();
        engine.refresh("recovery_finalization");
        engine.config().setEnableGcDeletes(true);
    }

    /**
     * Returns {@code true} if this shard can ignore a recovery attempt made to it (since the already doing/done it)
     */
    public boolean ignoreRecoveryAttempt() {
        IndexShardState state = state(); // one time volatile read
        return state == IndexShardState.POST_RECOVERY
            || state == IndexShardState.RECOVERING
            || state == IndexShardState.STARTED
            || state == IndexShardState.CLOSED;
    }

    public void readAllowed() throws IllegalIndexShardStateException {
        IndexShardState state = this.state; // one time volatile read
        if (readAllowedStates.contains(state) == false) {
            throw new IllegalIndexShardStateException(
                shardId,
                state,
                "operations only allowed when shard state is one of " + readAllowedStates.toString()
            );
        }
    }

    /** returns true if the {@link IndexShardState} allows reading */
    public boolean isReadAllowed() {
        return readAllowedStates.contains(state);
    }

    private void ensureWriteAllowed(Engine.Operation.Origin origin) throws IllegalIndexShardStateException {
        IndexShardState state = this.state; // one time volatile read

        if (origin.isRecovery()) {
            if (state != IndexShardState.RECOVERING) {
                throw new IllegalIndexShardStateException(
                    shardId,
                    state,
                    "operation only allowed when recovering, origin [" + origin + "]"
                );
            }
        } else {
            if (origin == Engine.Operation.Origin.PRIMARY) {
                assert assertPrimaryMode();
            } else if (origin == Engine.Operation.Origin.REPLICA) {
                assert assertReplicationTarget();
            } else {
                assert origin == Engine.Operation.Origin.LOCAL_RESET;
                assert getActiveOperationsCount() == OPERATIONS_BLOCKED
                    : "locally resetting without blocking operations, active operations are [" + getActiveOperations() + "]";
            }
            if (writeAllowedStates.contains(state) == false) {
                throw new IllegalIndexShardStateException(
                    shardId,
                    state,
                    "operation only allowed when shard state is one of " + writeAllowedStates + ", origin [" + origin + "]"
                );
            }
        }
    }

    private boolean assertPrimaryMode() {
        assert shardRouting.primary() && replicationTracker.isPrimaryMode() : "shard "
            + shardRouting
            + " is not a primary shard in primary mode";
        return true;
    }

    // Returns true if shard routing is primary & replication tracker is in primary mode.
    public boolean isPrimaryMode() {
        return shardRouting.primary() && replicationTracker.isPrimaryMode();
    }

    private boolean assertReplicationTarget() {
        assert replicationTracker.isPrimaryMode() == false : "shard " + shardRouting + " in primary mode cannot be a replication target";
        return true;
    }

    private void verifyNotClosed() throws IllegalIndexShardStateException {
        verifyNotClosed(null);
    }

    private void verifyNotClosed(Exception suppressed) throws IllegalIndexShardStateException {
        IndexShardState state = this.state; // one time volatile read
        if (state == IndexShardState.CLOSED) {
            final IllegalIndexShardStateException exc = new IndexShardClosedException(shardId, "operation only allowed when not closed");
            if (suppressed != null) {
                exc.addSuppressed(suppressed);
            }
            throw exc;
        }
    }

    protected final void verifyActive() throws IllegalIndexShardStateException {
        IndexShardState state = this.state; // one time volatile read
        if (state != IndexShardState.STARTED) {
            throw new IllegalIndexShardStateException(shardId, state, "operation only allowed when shard is active");
        }
    }

    /**
     * Returns number of heap bytes used by the indexing buffer for this shard, or 0 if the shard is closed
     */
    public long getIndexBufferRAMBytesUsed() {
        Engine engine = getEngineOrNull();
        if (engine == null) {
            return 0;
        }
        try {
            return engine.getIndexBufferRAMBytesUsed();
        } catch (AlreadyClosedException ex) {
            return 0;
        }
    }

    public void addShardFailureCallback(Consumer<ShardFailure> onShardFailure) {
        this.shardEventListener.delegates.add(onShardFailure);
    }

    /**
     * Called by {@link IndexingMemoryController} to check whether more than {@code inactiveTimeNS} has passed since the last
     * indexing operation, so we can flush the index.
     */
    public void flushOnIdle(long inactiveTimeNS) {
        Engine engineOrNull = getEngineOrNull();
        if (engineOrNull != null && System.nanoTime() - engineOrNull.getLastWriteNanos() >= inactiveTimeNS) {
            boolean wasActive = active.getAndSet(false);
            if (wasActive) {
                logger.debug("flushing shard on inactive");
                threadPool.executor(ThreadPool.Names.FLUSH).execute(new AbstractRunnable() {
                    @Override
                    public void onFailure(Exception e) {
                        if (state != IndexShardState.CLOSED) {
                            logger.warn("failed to flush shard on inactive", e);
                        }
                    }

                    @Override
                    protected void doRun() {
                        flush(new FlushRequest().waitIfOngoing(false).force(false));
                        periodicFlushMetric.inc();
                    }
                });
            }
        }
    }

    public boolean isActive() {
        return active.get();
    }

    public ShardPath shardPath() {
        return path;
    }

    public void recoverFromLocalShards(
        Consumer<MappingMetadata> mappingUpdateConsumer,
        List<IndexShard> localShards,
        ActionListener<Boolean> listener
    ) throws IOException {
        assert shardRouting.primary() : "recover from local shards only makes sense if the shard is a primary shard";
        assert recoveryState.getRecoverySource().getType() == RecoverySource.Type.LOCAL_SHARDS : "invalid recovery type: "
            + recoveryState.getRecoverySource();
        final List<LocalShardSnapshot> snapshots = new ArrayList<>();
        final ActionListener<Boolean> recoveryListener = ActionListener.runBefore(listener, () -> IOUtils.close(snapshots));
        boolean success = false;
        try {
            for (IndexShard shard : localShards) {
                snapshots.add(new LocalShardSnapshot(shard));
            }
            // we are the first primary, recover from the gateway
            // if its post api allocation, the index should exists
            assert shardRouting.primary() : "recover from local shards only makes sense if the shard is a primary shard";
            StoreRecovery storeRecovery = new StoreRecovery(shardId, logger);
            storeRecovery.recoverFromLocalShards(mappingUpdateConsumer, this, snapshots, recoveryListener);
            success = true;
        } finally {
            if (success == false) {
                IOUtils.close(snapshots);
            }
        }
    }

    public void recoverFromStore(ActionListener<Boolean> listener) {
        // we are the first primary, recover from the gateway
        // if its post api allocation, the index should exists
        assert shardRouting.primary() || shardRouting.isSearchOnly()
            : "recover from store only makes sense if the shard is a primary shard or an untracked search only replica";
        assert shardRouting.initializing() : "can only start recovery on initializing shard";
        StoreRecovery storeRecovery = new StoreRecovery(shardId, logger);
        storeRecovery.recoverFromStore(this, listener);
    }

    public void restoreFromRemoteStore(ActionListener<Boolean> listener) {
        assert shardRouting.primary() : "recover from store only makes sense if the shard is a primary shard";
        StoreRecovery storeRecovery = new StoreRecovery(shardId, logger);
        storeRecovery.recoverFromRemoteStore(this, listener);
    }

    public void restoreFromSnapshotAndRemoteStore(
        Repository repository,
        RepositoriesService repositoriesService,
        ActionListener<Boolean> listener
    ) {
        try {
            assert shardRouting.primary() : "recover from store only makes sense if the shard is a primary shard";
            assert recoveryState.getRecoverySource().getType() == RecoverySource.Type.SNAPSHOT : "invalid recovery type: "
                + recoveryState.getRecoverySource();
            StoreRecovery storeRecovery = new StoreRecovery(shardId, logger);
            SnapshotRecoverySource recoverySource = (SnapshotRecoverySource) recoveryState().getRecoverySource();
            if (recoverySource.pinnedTimestamp() != 0) {
                storeRecovery.recoverShallowSnapshotV2(
                    this,
                    repository,
                    repositoriesService,
                    listener,
                    remoteStoreSettings.getSegmentsPathFixedPrefix(),
                    threadPool
                );
            } else {
                storeRecovery.recoverFromSnapshotAndRemoteStore(
                    this,
                    repository,
                    repositoriesService,
                    listener,
                    remoteStoreSettings.getSegmentsPathFixedPrefix(),
                    threadPool
                );
            }
        } catch (Exception e) {
            listener.onFailure(e);
        }
    }

    public void restoreFromRepository(Repository repository, ActionListener<Boolean> listener) {
        try {
            assert shardRouting.primary() : "recover from store only makes sense if the shard is a primary shard";
            assert recoveryState.getRecoverySource().getType() == RecoverySource.Type.SNAPSHOT : "invalid recovery type: "
                + recoveryState.getRecoverySource();
            StoreRecovery storeRecovery = new StoreRecovery(shardId, logger);
            storeRecovery.recoverFromRepository(this, repository, listener);
        } catch (Exception e) {
            listener.onFailure(e);
        }
    }

    /**
     * Tests whether or not the engine should be flushed periodically.
     * This test is based on the current size of the translog compared to the configured flush threshold size.
     *
     * @return {@code true} if the engine should be flushed
     */
    public boolean shouldPeriodicallyFlush() {
        final Engine engine = getEngineOrNull();
        if (engine != null) {
            try {
                return engine.shouldPeriodicallyFlush();
            } catch (final AlreadyClosedException e) {
                // we are already closed, no need to flush or roll
            }
        }
        return false;
    }

    /**
     * Tests whether or not the translog generation should be rolled to a new generation. This test is based on the size of the current
     * generation compared to the configured generation threshold size.
     *
     * @return {@code true} if the current generation should be rolled to a new generation
     */
    boolean shouldRollTranslogGeneration() {
        final Engine engine = getEngineOrNull();
        if (engine != null) {
            try {
                return engine.translogManager().shouldRollTranslogGeneration();
            } catch (final AlreadyClosedException e) {
                // we are already closed, no need to flush or roll
            }
        }
        return false;
    }

    public void onSettingsChanged() {
        Engine engineOrNull = getEngineOrNull();
        if (engineOrNull != null) {
            final boolean disableTranslogRetention = indexSettings.isSoftDeleteEnabled() && useRetentionLeasesInPeerRecovery;
            engineOrNull.onSettingsChanged(
                disableTranslogRetention ? TimeValue.MINUS_ONE : indexSettings.getTranslogRetentionAge(),
                disableTranslogRetention ? new ByteSizeValue(-1) : indexSettings.getTranslogRetentionSize(),
                indexSettings.getSoftDeleteRetentionOperations()
            );
        }
    }

    private void turnOffTranslogRetention() {
        logger.debug(
            "turn off the translog retention for the replication group {} "
                + "as it starts using retention leases exclusively in peer recoveries",
            shardId
        );
        // Off to the generic threadPool as pruning the delete tombstones can be expensive.
        threadPool.generic().execute(new AbstractRunnable() {
            @Override
            public void onFailure(Exception e) {
                if (state != IndexShardState.CLOSED) {
                    logger.warn("failed to turn off translog retention", e);
                }
            }

            @Override
            protected void doRun() {
                onSettingsChanged();
                trimTranslog();
            }
        });
    }

    /**
     * Acquires a lock on the translog files and Lucene soft-deleted documents to prevent them from being trimmed
     */
    public Closeable acquireHistoryRetentionLock() {
        return getEngine().acquireHistoryRetentionLock();
    }

    /**
     * Creates a new history snapshot for reading operations since
     * the provided starting seqno (inclusive) and ending seqno (inclusive)
     * The returned snapshot can be retrieved from either Lucene index or translog files.
     */
    public Translog.Snapshot getHistoryOperations(String reason, long startingSeqNo, long endSeqNo, boolean accurateCount)
        throws IOException {
        return getEngine().newChangesSnapshot(reason, startingSeqNo, endSeqNo, true, accurateCount);
    }

    /**
     * Creates a new history snapshot from the translog instead of the lucene index. Required for cross cluster replication.
     * Use the recommended {@link #getHistoryOperations(String, long, long, boolean)} method for other cases.
     * This method should only be invoked if Segment Replication or Remote Store is not enabled.
     */
    public Translog.Snapshot getHistoryOperationsFromTranslog(long startingSeqNo, long endSeqNo) throws IOException {
        assert indexSettings.isSegRepEnabledOrRemoteNode() == false
            : "unsupported operation for segment replication enabled indices or remote store backed indices";
        return getEngine().translogManager().newChangesSnapshot(startingSeqNo, endSeqNo, true);
    }

    /**
     * Checks if we have a completed history of operations since the given starting seqno (inclusive).
     * This method should be called after acquiring the retention lock; See {@link #acquireHistoryRetentionLock()}
     */
    public boolean hasCompleteHistoryOperations(String reason, long startingSeqNo) {
        return getEngine().hasCompleteOperationHistory(reason, startingSeqNo);
    }

    /**
     * Gets the minimum retained sequence number for this engine.
     *
     * @return the minimum retained sequence number
     */
    public long getMinRetainedSeqNo() {
        return getEngine().getMinRetainedSeqNo();
    }

    /**
     * Counts the number of history operations within the provided sequence numbers
     * @param source     source of the requester (e.g., peer-recovery)
     * @param fromSeqNo  from sequence number, included
     * @param toSeqNo    to sequence number, included
     * @return           number of history operations in the sequence number range
     */
    public int countNumberOfHistoryOperations(String source, long fromSeqNo, long toSeqNo) throws IOException {
        return getEngine().countNumberOfHistoryOperations(source, fromSeqNo, toSeqNo);
    }

    /**
     * Creates a new changes snapshot for reading operations whose seq_no are between {@code fromSeqNo}(inclusive)
     * and {@code toSeqNo}(inclusive). The caller has to close the returned snapshot after finishing the reading.
     *
     * @param source            the source of the request
     * @param fromSeqNo         the from seq_no (inclusive) to read
     * @param toSeqNo           the to seq_no (inclusive) to read
     * @param requiredFullRange if {@code true} then {@link Translog.Snapshot#next()} will throw {@link IllegalStateException}
     *                          if any operation between {@code fromSeqNo} and {@code toSeqNo} is missing.
     *                          This parameter should be only enabled when the entire requesting range is below the global checkpoint.
     */
    public Translog.Snapshot newChangesSnapshot(
        String source,
        long fromSeqNo,
        long toSeqNo,
        boolean requiredFullRange,
        boolean accurateCount
    ) throws IOException {
        return getEngine().newChangesSnapshot(source, fromSeqNo, toSeqNo, requiredFullRange, accurateCount);
    }

    public List<Segment> segments(boolean verbose) {
        return getEngine().segments(verbose);
    }

    public String getHistoryUUID() {
        return getEngine().getHistoryUUID();
    }

    public IndexEventListener getIndexEventListener() {
        return indexEventListener;
    }

    public void activateThrottling() {
        try {
            getEngine().activateThrottling();
        } catch (AlreadyClosedException ex) {
            // ignore
        }
    }

    public void deactivateThrottling() {
        try {
            getEngine().deactivateThrottling();
        } catch (AlreadyClosedException ex) {
            // ignore
        }
    }

    private void handleRefreshException(Exception e) {
        if (e instanceof AlreadyClosedException) {
            // ignore
        } else if (e instanceof RefreshFailedEngineException) {
            RefreshFailedEngineException rfee = (RefreshFailedEngineException) e;
            if (rfee.getCause() instanceof InterruptedException) {
                // ignore, we are being shutdown
            } else if (rfee.getCause() instanceof ClosedByInterruptException) {
                // ignore, we are being shutdown
            } else if (rfee.getCause() instanceof ThreadInterruptedException) {
                // ignore, we are being shutdown
            } else {
                if (state != IndexShardState.CLOSED) {
                    logger.warn("Failed to perform engine refresh", e);
                }
            }
        } else {
            if (state != IndexShardState.CLOSED) {
                logger.warn("Failed to perform engine refresh", e);
            }
        }
    }

    /**
     * Called when our shard is using too much heap and should move buffered indexed/deleted documents to disk.
     */
    public void writeIndexingBuffer() {
        try {
            Engine engine = getEngine();
            engine.writeIndexingBuffer();
        } catch (Exception e) {
            handleRefreshException(e);
        }
    }

    /**
     * Notifies the service to update the local checkpoint for the shard with the provided allocation ID. See
     * {@link ReplicationTracker#updateLocalCheckpoint(String, long)} for
     * details.
     *
     * @param allocationId the allocation ID of the shard to update the local checkpoint for
     * @param checkpoint   the local checkpoint for the shard
     */
    public void updateLocalCheckpointForShard(final String allocationId, final long checkpoint) {
        assert assertPrimaryMode();
        verifyNotClosed();
        replicationTracker.updateLocalCheckpoint(allocationId, checkpoint);
    }

    /**
     * Update the local knowledge of the persisted global checkpoint for the specified allocation ID.
     *
     * @param allocationId     the allocation ID to update the global checkpoint for
     * @param globalCheckpoint the global checkpoint
     */
    public void updateGlobalCheckpointForShard(final String allocationId, final long globalCheckpoint) {
        assert assertPrimaryMode();
        verifyNotClosed();
        replicationTracker.updateGlobalCheckpointForShard(allocationId, globalCheckpoint);
    }

    /**
     * Update the local knowledge of the visible global checkpoint for the specified allocation ID.
     *
     * @param allocationId     the allocation ID to update the global checkpoint for
     * @param visibleCheckpoint the visible checkpoint
     */
    public void updateVisibleCheckpointForShard(final String allocationId, final ReplicationCheckpoint visibleCheckpoint) {
        // Update target replication checkpoint only when in active primary mode
        if (this.isPrimaryMode()) {
            verifyNotClosed();
            replicationTracker.updateVisibleCheckpointForShard(allocationId, visibleCheckpoint);
        }
    }

    /**
     * Fetch stats on segment replication.
     * @return {@link Tuple} V1 - TimeValue in ms - mean replication lag for this primary to its entire group,
     * V2 - Set of {@link SegmentReplicationShardStats} per shard in this primary's replication group.
     */
    public Set<SegmentReplicationShardStats> getReplicationStatsForTrackedReplicas() {
        return replicationTracker.getSegmentReplicationStats();
    }

    public ReplicationStats getReplicationStats() {
        if (indexSettings.isSegRepEnabledOrRemoteNode() && !routingEntry().primary()) {
            return segmentReplicationStatsProvider.apply(shardId);
        }
        return ReplicationStats.empty();
    }

    /**
     * Add a global checkpoint listener. If the global checkpoint is equal to or above the global checkpoint the listener is waiting for,
     * then the listener will be notified immediately via an executor (so possibly not on the current thread). If the specified timeout
     * elapses before the listener is notified, the listener will be notified with an {@link TimeoutException}. A caller may pass null to
     * specify no timeout.
     *
     * @param waitingForGlobalCheckpoint the global checkpoint the listener is waiting for
     * @param listener                   the listener
     * @param timeout                    the timeout
     */
    public void addGlobalCheckpointListener(
        final long waitingForGlobalCheckpoint,
        final GlobalCheckpointListeners.GlobalCheckpointListener listener,
        final TimeValue timeout
    ) {
        this.globalCheckpointListeners.add(waitingForGlobalCheckpoint, listener, timeout);
    }

    private void ensureSoftDeletesEnabled(String feature) {
        if (indexSettings.isSoftDeleteEnabled() == false) {
            String message = feature + " requires soft deletes but " + indexSettings.getIndex() + " does not have soft deletes enabled";
            assert false : message;
            throw new IllegalStateException(message);
        }
    }

    /**
     * Get all retention leases tracked on this shard.
     *
     * @return the retention leases
     */
    public RetentionLeases getRetentionLeases() {
        return getRetentionLeases(false).v2();
    }

    /**
     * If the expire leases parameter is false, gets all retention leases tracked on this shard and otherwise first calculates
     * expiration of existing retention leases, and then gets all non-expired retention leases tracked on this shard. Note that only the
     * primary shard calculates which leases are expired, and if any have expired, syncs the retention leases to any replicas. If the
     * expire leases parameter is true, this replication tracker must be in primary mode.
     *
     * @return a tuple indicating whether or not any retention leases were expired, and the non-expired retention leases
     */
    public Tuple<Boolean, RetentionLeases> getRetentionLeases(final boolean expireLeases) {
        assert expireLeases == false || assertPrimaryMode();
        verifyNotClosed();
        return replicationTracker.getRetentionLeases(expireLeases);
    }

    public RetentionLeaseStats getRetentionLeaseStats() {
        verifyNotClosed();
        return new RetentionLeaseStats(getRetentionLeases());
    }

    /**
     * Adds a new retention lease.
     *
     * @param id                      the identifier of the retention lease
     * @param retainingSequenceNumber the retaining sequence number
     * @param source                  the source of the retention lease
     * @param listener                the callback when the retention lease is successfully added and synced to replicas
     * @return the new retention lease
     * @throws IllegalArgumentException if the specified retention lease already exists
     */
    public RetentionLease addRetentionLease(
        final String id,
        final long retainingSequenceNumber,
        final String source,
        final ActionListener<ReplicationResponse> listener
    ) {
        Objects.requireNonNull(listener);
        assert assertPrimaryMode();
        verifyNotClosed();
        ensureSoftDeletesEnabled("retention leases");
        try (Closeable ignore = acquireHistoryRetentionLock()) {
            final long actualRetainingSequenceNumber = retainingSequenceNumber == RETAIN_ALL
                ? getMinRetainedSeqNo()
                : retainingSequenceNumber;
            return replicationTracker.addRetentionLease(id, actualRetainingSequenceNumber, source, listener);
        } catch (final IOException e) {
            throw new AssertionError(e);
        }
    }

    /**
     * Renews an existing retention lease.
     *
     * @param id                      the identifier of the retention lease
     * @param retainingSequenceNumber the retaining sequence number
     * @param source                  the source of the retention lease
     * @return the renewed retention lease
     * @throws IllegalArgumentException if the specified retention lease does not exist
     */
    public RetentionLease renewRetentionLease(final String id, final long retainingSequenceNumber, final String source) {
        assert assertPrimaryMode();
        verifyNotClosed();
        ensureSoftDeletesEnabled("retention leases");
        try (Closeable ignore = acquireHistoryRetentionLock()) {
            final long actualRetainingSequenceNumber = retainingSequenceNumber == RETAIN_ALL
                ? getMinRetainedSeqNo()
                : retainingSequenceNumber;
            return replicationTracker.renewRetentionLease(id, actualRetainingSequenceNumber, source);
        } catch (final IOException e) {
            throw new AssertionError(e);
        }
    }

    /**
     * Removes an existing retention lease.
     *
     * @param id       the identifier of the retention lease
     * @param listener the callback when the retention lease is successfully removed and synced to replicas
     */
    public void removeRetentionLease(final String id, final ActionListener<ReplicationResponse> listener) {
        Objects.requireNonNull(listener);
        assert assertPrimaryMode();
        verifyNotClosed();
        ensureSoftDeletesEnabled("retention leases");
        replicationTracker.removeRetentionLease(id, listener);
    }

    /**
     * Updates retention leases on a replica.
     *
     * @param retentionLeases the retention leases
     */
    public void updateRetentionLeasesOnReplica(final RetentionLeases retentionLeases) {
        assert assertReplicationTarget();
        verifyNotClosed();
        replicationTracker.updateRetentionLeasesOnReplica(retentionLeases);
    }

    /**
     * Loads the latest retention leases from their dedicated state file.
     *
     * @return the retention leases
     * @throws IOException if an I/O exception occurs reading the retention leases
     */
    public RetentionLeases loadRetentionLeases() throws IOException {
        verifyNotClosed();
        return replicationTracker.loadRetentionLeases(path.getShardStatePath());
    }

    /**
     * Persists the current retention leases to their dedicated state file.
     *
     * @throws WriteStateException if an exception occurs writing the state file
     */
    public void persistRetentionLeases() throws WriteStateException {
        verifyNotClosed();
        replicationTracker.persistRetentionLeases(path.getShardStatePath());
    }

    public boolean assertRetentionLeasesPersisted() throws IOException {
        return replicationTracker.assertRetentionLeasesPersisted(path.getShardStatePath());
    }

    /**
     * Syncs the current retention leases to all replicas.
     */
    public void syncRetentionLeases() {
        assert assertPrimaryMode();
        verifyNotClosed();
        replicationTracker.renewPeerRecoveryRetentionLeases();
        final Tuple<Boolean, RetentionLeases> retentionLeases = getRetentionLeases(true);
        if (retentionLeases.v1()) {
            logger.trace("syncing retention leases [{}] after expiration check", retentionLeases.v2());
            retentionLeaseSyncer.sync(
                shardId,
                shardRouting.allocationId().getId(),
                getPendingPrimaryTerm(),
                retentionLeases.v2(),
                ActionListener.wrap(
                    r -> {},
                    e -> logger.warn(
                        new ParameterizedMessage("failed to sync retention leases [{}] after expiration check", retentionLeases),
                        e
                    )
                )
            );
        } else {
            logger.trace("background syncing retention leases [{}] after expiration check", retentionLeases.v2());
            retentionLeaseSyncer.backgroundSync(
                shardId,
                shardRouting.allocationId().getId(),
                getPendingPrimaryTerm(),
                retentionLeases.v2()
            );
        }
    }

    /**
     * Called when the recovery process for a shard has opened the engine on the target shard. Ensures that the right data structures
     * have been set up locally to track local checkpoint information for the shard and that the shard is added to the replication group.
     *
     * @param allocationId  the allocation ID of the shard for which recovery was initiated
     */
    public void initiateTracking(final String allocationId) {
        assert assertPrimaryMode();
        replicationTracker.initiateTracking(allocationId);
    }

    /**
     * Marks the shard with the provided allocation ID as in-sync with the primary shard. See
     * {@link ReplicationTracker#markAllocationIdAsInSync(String, long)}
     * for additional details.
     *
     * @param allocationId    the allocation ID of the shard to mark as in-sync
     * @param localCheckpoint the current local checkpoint on the shard
     */
    public void markAllocationIdAsInSync(final String allocationId, final long localCheckpoint) throws InterruptedException {
        assert assertPrimaryMode();
        replicationTracker.markAllocationIdAsInSync(allocationId, localCheckpoint);
    }

    /**
     * Returns the persisted local checkpoint for the shard.
     *
     * @return the local checkpoint
     */
    public long getLocalCheckpoint() {
        return getEngine().getPersistedLocalCheckpoint();
    }

    /**
     * Fetch the latest checkpoint that has been processed but not necessarily persisted.
     * Also see {@link #getLocalCheckpoint()}.
     */
    public long getProcessedLocalCheckpoint() {
        return getEngine().getProcessedLocalCheckpoint();
    }

    /**
     * Returns the global checkpoint for the shard.
     *
     * @return the global checkpoint
     */
    public long getLastKnownGlobalCheckpoint() {
        return replicationTracker.getGlobalCheckpoint();
    }

    /**
     * Returns the latest global checkpoint value that has been persisted in the underlying storage (i.e. translog's checkpoint)
     */
    public long getLastSyncedGlobalCheckpoint() {
        return getEngine().getLastSyncedGlobalCheckpoint();
    }

    /**
     * Get the local knowledge of the global checkpoints for all in-sync allocation IDs.
     *
     * @return a map from allocation ID to the local knowledge of the global checkpoint for that allocation ID
     */
    public Map<String, Long> getInSyncGlobalCheckpoints() {
        assert assertPrimaryMode();
        verifyNotClosed();
        return replicationTracker.getInSyncGlobalCheckpoints();
    }

    /**
     * Syncs the global checkpoint to the replicas if the global checkpoint on at least one replica is behind the global checkpoint on the
     * primary.
     */
    public void maybeSyncGlobalCheckpoint(final String reason) {
        verifyNotClosed();
        assert shardRouting.primary() : "only call maybeSyncGlobalCheckpoint on primary shard";
        if (replicationTracker.isPrimaryMode() == false) {
            return;
        }
        assert assertPrimaryMode();
        // only sync if there are no operations in flight, or when using async durability
        final SeqNoStats stats = getEngine().getSeqNoStats(replicationTracker.getGlobalCheckpoint());
        final boolean asyncDurability = indexSettings().getTranslogDurability() == Durability.ASYNC;
        if (stats.getMaxSeqNo() == stats.getGlobalCheckpoint() || asyncDurability) {
            final Map<String, Long> globalCheckpoints = getInSyncGlobalCheckpoints();
            final long globalCheckpoint = replicationTracker.getGlobalCheckpoint();
            // async durability means that the local checkpoint might lag (as it is only advanced on fsync)
            // periodically ask for the newest local checkpoint by syncing the global checkpoint, so that ultimately the global
            // checkpoint can be synced. Also take into account that a shard might be pending sync, which means that it isn't
            // in the in-sync set just yet but might be blocked on waiting for its persisted local checkpoint to catch up to
            // the global checkpoint.
            final boolean syncNeeded = (asyncDurability
                && (stats.getGlobalCheckpoint() < stats.getMaxSeqNo() || replicationTracker.pendingInSync()))
                // check if the persisted global checkpoint
                || StreamSupport.stream(globalCheckpoints.values().spliterator(), false).anyMatch(v -> v < globalCheckpoint);
            // only sync if index is not closed and there is a shard lagging the primary
            if (syncNeeded && indexSettings.getIndexMetadata().getState() == IndexMetadata.State.OPEN) {
                logger.trace("syncing global checkpoint for [{}]", reason);
                globalCheckpointSyncer.run();
            }
        }
    }

    /**
     * Returns the current replication group for the shard.
     *
     * @return the replication group
     */
    public ReplicationGroup getReplicationGroup() {
        assert assertPrimaryMode();
        verifyNotClosed();
        ReplicationGroup replicationGroup = replicationTracker.getReplicationGroup();
        // PendingReplicationActions is dependent on ReplicationGroup. Every time we expose ReplicationGroup,
        // ensure PendingReplicationActions is updated with the newest version to prevent races.
        pendingReplicationActions.accept(replicationGroup);
        return replicationGroup;
    }

    /**
     * Returns the pending replication actions for the shard.
     *
     * @return the pending replication actions
     */
    public PendingReplicationActions getPendingReplicationActions() {
        assert assertPrimaryMode();
        verifyNotClosed();
        return pendingReplicationActions;
    }

    /**
     * Updates the global checkpoint on a replica shard after it has been updated by the primary.
     *
     * @param globalCheckpoint the global checkpoint
     * @param reason           the reason the global checkpoint was updated
     */
    public void updateGlobalCheckpointOnReplica(final long globalCheckpoint, final String reason) {
        assert assertReplicationTarget();
        final long localCheckpoint = getLocalCheckpoint();
        if (globalCheckpoint > localCheckpoint) {
            /*
             * This can happen during recovery when the shard has started its engine but recovery is not finalized and is receiving global
             * checkpoint updates. However, since this shard is not yet contributing to calculating the global checkpoint, it can be the
             * case that the global checkpoint update from the primary is ahead of the local checkpoint on this shard. In this case, we
             * ignore the global checkpoint update. This can happen if we are in the translog stage of recovery. Prior to this, the engine
             * is not opened and this shard will not receive global checkpoint updates, and after this the shard will be contributing to
             * calculations of the global checkpoint. However, we can not assert that we are in the translog stage of recovery here as
             * while the global checkpoint update may have emanated from the primary when we were in that state, we could subsequently move
             * to recovery finalization, or even finished recovery before the update arrives here.
             * When remote translog is enabled for an index, replication operation is limited to primary term validation and does not
             * update local checkpoint at replica, so the local checkpoint at replica can be less than globalCheckpoint.
             */
            assert (state() != IndexShardState.POST_RECOVERY && state() != IndexShardState.STARTED)
                || indexSettings.isAssignedOnRemoteNode() : "supposedly in-sync shard copy received a global checkpoint ["
                    + globalCheckpoint
                    + "] "
                    + "that is higher than its local checkpoint ["
                    + localCheckpoint
                    + "]";
            return;
        }
        replicationTracker.updateGlobalCheckpointOnReplica(globalCheckpoint, reason);
    }

    /**
     * Updates the known allocation IDs and the local checkpoints for the corresponding allocations from a primary relocation source.
     *
     * @param primaryContext the sequence number context
     */
    public void activateWithPrimaryContext(final ReplicationTracker.PrimaryContext primaryContext) {
        assert shardRouting.primary() && shardRouting.isRelocationTarget()
            : "only primary relocation target can update allocation IDs from primary context: " + shardRouting;
        assert primaryContext.getCheckpointStates().containsKey(routingEntry().allocationId().getId()) : "primary context ["
            + primaryContext
            + "] does not contain relocation target ["
            + routingEntry()
            + "]";
        String allocationId = routingEntry().allocationId().getId();
        if (isRemoteStoreEnabled() || isMigratingToRemote()) {
            // For remote backed indexes, old primary may not have updated value of local checkpoint of new primary.
            // But the new primary is always updated with data in remote sore and is at par with old primary.
            // So, we can use a stricter check where local checkpoint of new primary is checked against that of old primary.
            allocationId = primaryContext.getRoutingTable().primaryShard().allocationId().getId();
        }
        assert getLocalCheckpoint() == primaryContext.getCheckpointStates().get(allocationId).getLocalCheckpoint()
            || indexSettings().getTranslogDurability() == Durability.ASYNC : "local checkpoint ["
                + getLocalCheckpoint()
                + "] does not match checkpoint from primary context ["
                + primaryContext
                + "]";
        synchronized (mutex) {
            replicationTracker.activateWithPrimaryContext(primaryContext); // make changes to primaryMode flag only under mutex
        }
        postActivatePrimaryMode();
    }

    private void postActivatePrimaryMode() {
        if (indexSettings.isAssignedOnRemoteNode()) {
            // We make sure to upload translog (even if it does not contain any operations) to remote translog.
            // This helps to get a consistent state in remote store where both remote segment store and remote
            // translog contains data.
            try {
                getEngine().translogManager().syncTranslog();
            } catch (IOException e) {
                logger.error("Failed to sync translog to remote from new primary", e);
            }
        }
        ensurePeerRecoveryRetentionLeasesExist();
    }

    private void ensurePeerRecoveryRetentionLeasesExist() {
        threadPool.generic()
            .execute(
                () -> replicationTracker.createMissingPeerRecoveryRetentionLeases(
                    ActionListener.wrap(
                        r -> logger.trace("created missing peer recovery retention leases"),
                        e -> logger.debug("failed creating missing peer recovery retention leases", e)
                    )
                )
            );
    }

    /**
     * Check if there are any recoveries pending in-sync.
     *
     * @return {@code true} if there is at least one shard pending in-sync, otherwise false
     */
    public boolean pendingInSync() {
        assert assertPrimaryMode();
        return replicationTracker.pendingInSync();
    }

    /**
     * Should be called for each no-op update operation to increment relevant statistics.
     */
    public void noopUpdate() {
        internalIndexingStats.noopUpdate();
    }

    public void maybeCheckIndex() {
        recoveryState.setStage(RecoveryState.Stage.VERIFY_INDEX);
        if (Booleans.isTrue(checkIndexOnStartup) || "checksum".equals(checkIndexOnStartup)) {
            try {
                checkIndex();
            } catch (IOException ex) {
                throw new RecoveryFailedException(recoveryState, "check index failed", ex);
            }
        }
    }

    void checkIndex() throws IOException {
        if (store.tryIncRef()) {
            try {
                doCheckIndex();
            } catch (IOException e) {
                store.markStoreCorrupted(e);
                throw e;
            } finally {
                store.decRef();
            }
        }
    }

    private void doCheckIndex() throws IOException {
        long timeNS = System.nanoTime();
        if (!Lucene.indexExists(store.directory())) {
            return;
        }

        try (BytesStreamOutput os = new BytesStreamOutput(); PrintStream out = new PrintStream(os, false, StandardCharsets.UTF_8.name())) {
            if ("checksum".equals(checkIndexOnStartup)) {
                // physical verification only: verify all checksums for the latest commit
                IOException corrupt = null;
                MetadataSnapshot metadata = snapshotStoreMetadata();
                for (Map.Entry<String, StoreFileMetadata> entry : metadata.asMap().entrySet()) {
                    try {
                        Store.checkIntegrity(entry.getValue(), store.directory());
                        out.println("checksum passed: " + entry.getKey());
                    } catch (IOException exc) {
                        out.println("checksum failed: " + entry.getKey());
                        exc.printStackTrace(out);
                        corrupt = exc;
                    }
                }
                out.flush();
                if (corrupt != null) {
                    logger.warn("check index [failure]\n{}", os.bytes().utf8ToString());
                    throw corrupt;
                }
            } else {
                // full checkindex
                final CheckIndex.Status status = store.checkIndex(out);
                out.flush();
                if (!status.clean) {
                    if (state == IndexShardState.CLOSED) {
                        // ignore if closed....
                        return;
                    }
                    logger.warn("check index [failure]\n{}", os.bytes().utf8ToString());
                    throw new IOException("index check failure");
                }
            }

            if (logger.isDebugEnabled()) {
                logger.debug("check index [success]\n{}", os.bytes().utf8ToString());
            }
        }

        recoveryState.getVerifyIndex().checkIndexTime(Math.max(0, TimeValue.nsecToMSec(System.nanoTime() - timeNS)));
    }

    Engine getEngine() {
        Engine engine = getEngineOrNull();
        if (engine == null) {
            throw new AlreadyClosedException("engine is closed");
        }
        return engine;
    }

    /**
     * NOTE: returns null if engine is not yet started (e.g. recovery phase 1, copying over index files, is still running), or if engine is
     * closed.
     */
    protected Engine getEngineOrNull() {
        return this.currentEngineReference.get();
    }

    public void startRecovery(
        RecoveryState recoveryState,
        PeerRecoveryTargetService recoveryTargetService,
        RecoveryListener recoveryListener,
        RepositoriesService repositoriesService,
        Consumer<MappingMetadata> mappingUpdateConsumer,
        IndicesService indicesService
    ) {
        // TODO: Create a proper object to encapsulate the recovery context
        // all of the current methods here follow a pattern of:
        // resolve context which isn't really dependent on the local shards and then async
        // call some external method with this pointer.
        // with a proper recovery context object we can simply change this to:
        // startRecovery(RecoveryState recoveryState, ShardRecoverySource source ) {
        // markAsRecovery("from " + source.getShortDescription(), recoveryState);
        // threadPool.generic().execute() {
        // onFailure () { listener.failure() };
        // doRun() {
        // if (source.recover(this)) {
        // recoveryListener.onRecoveryDone(recoveryState);
        // }
        // }
        // }}
        // }
        logger.debug("startRecovery type={}", recoveryState.getRecoverySource().getType());
        assert recoveryState.getRecoverySource().equals(shardRouting.recoverySource());
        switch (recoveryState.getRecoverySource().getType()) {
            case EMPTY_STORE:
            case EXISTING_STORE:
                executeRecovery("from store", recoveryState, recoveryListener, this::recoverFromStore);
                break;
            case REMOTE_STORE:
                executeRecovery("from remote store", recoveryState, recoveryListener, l -> restoreFromRemoteStore(l));
                break;
            case PEER:
                try {
                    markAsRecovering("from " + recoveryState.getSourceNode(), recoveryState);
                    recoveryTargetService.startRecovery(this, recoveryState.getSourceNode(), recoveryListener);
                } catch (Exception e) {
                    failShard("corrupted preexisting index", e);
                    recoveryListener.onFailure(recoveryState, new RecoveryFailedException(recoveryState, null, e), true);
                }
                break;
            case SNAPSHOT:
                final SnapshotRecoverySource recoverySource = (SnapshotRecoverySource) recoveryState.getRecoverySource();
                if (recoverySource.isSearchableSnapshot()) {
                    executeRecovery("from snapshot (remote)", recoveryState, recoveryListener, this::recoverFromStore);
                } else if (recoverySource.remoteStoreIndexShallowCopy()) {
                    final String repo = recoverySource.snapshot().getRepository();
                    executeRecovery(
                        "from snapshot and remote store",
                        recoveryState,
                        recoveryListener,
                        l -> restoreFromSnapshotAndRemoteStore(repositoriesService.repository(repo), repositoriesService, l)
                    );
                    // indicesService.indexService(shardRouting.shardId().getIndex()).addMetadataListener();
                } else {
                    final String repo = recoverySource.snapshot().getRepository();
                    executeRecovery(
                        "from snapshot",
                        recoveryState,
                        recoveryListener,
                        l -> restoreFromRepository(repositoriesService.repository(repo), l)
                    );
                }
                break;
            case LOCAL_SHARDS:
                final IndexMetadata indexMetadata = indexSettings().getIndexMetadata();
                final Index resizeSourceIndex = indexMetadata.getResizeSourceIndex();
                final List<IndexShard> startedShards = new ArrayList<>();
                final IndexService sourceIndexService = indicesService.indexService(resizeSourceIndex);
                final Set<ShardId> requiredShards;
                final int numShards;
                if (sourceIndexService != null) {
                    requiredShards = IndexMetadata.selectRecoverFromShards(
                        shardId().id(),
                        sourceIndexService.getMetadata(),
                        indexMetadata.getNumberOfShards()
                    );
                    for (IndexShard shard : sourceIndexService) {
                        if (shard.state() == IndexShardState.STARTED && requiredShards.contains(shard.shardId())) {
                            startedShards.add(shard);
                        }
                    }
                    numShards = requiredShards.size();
                } else {
                    numShards = -1;
                    requiredShards = Collections.emptySet();
                }

                if (numShards == startedShards.size()) {
                    assert requiredShards.isEmpty() == false;
                    executeRecovery(
                        "from local shards",
                        recoveryState,
                        recoveryListener,
                        l -> recoverFromLocalShards(
                            mappingUpdateConsumer,
                            startedShards.stream().filter((s) -> requiredShards.contains(s.shardId())).collect(Collectors.toList()),
                            l
                        )
                    );
                } else {
                    final RuntimeException e;
                    if (numShards == -1) {
                        e = new IndexNotFoundException(resizeSourceIndex);
                    } else {
                        e = new IllegalStateException(
                            "not all required shards of index "
                                + resizeSourceIndex
                                + " are started yet, expected "
                                + numShards
                                + " found "
                                + startedShards.size()
                                + " can't recover shard "
                                + shardId()
                        );
                    }
                    throw e;
                }
                break;
            default:
                throw new IllegalArgumentException("Unknown recovery source " + recoveryState.getRecoverySource());
        }
    }

    private void executeRecovery(
        String reason,
        RecoveryState recoveryState,
        RecoveryListener recoveryListener,
        CheckedConsumer<ActionListener<Boolean>, Exception> action
    ) {
        markAsRecovering(reason, recoveryState); // mark the shard as recovering on the cluster state thread
        threadPool.generic().execute(ActionRunnable.wrap(ActionListener.wrap(r -> {
            if (r) {
                recoveryListener.onDone(recoveryState);
            }
        }, e -> recoveryListener.onFailure(recoveryState, new RecoveryFailedException(recoveryState, null, e), true)), action));
    }

    /**
     * Returns whether the shard is a relocated primary, i.e. not in charge anymore of replicating changes (see {@link ReplicationTracker}).
     */
    public boolean isRelocatedPrimary() {
        assert shardRouting.primary() : "only call isRelocatedPrimary on primary shard";
        return replicationTracker.isRelocated();
    }

    public RetentionLease addPeerRecoveryRetentionLease(
        String nodeId,
        long globalCheckpoint,
        ActionListener<ReplicationResponse> listener
    ) {
        assert assertPrimaryMode();
        // only needed for BWC reasons involving rolling upgrades from versions that do not support PRRLs:
        assert indexSettings.isSoftDeleteEnabled() == false;
        return replicationTracker.addPeerRecoveryRetentionLease(nodeId, globalCheckpoint, listener);
    }

    public RetentionLease cloneLocalPeerRecoveryRetentionLease(String nodeId, ActionListener<ReplicationResponse> listener) {
        assert assertPrimaryMode();
        return replicationTracker.cloneLocalPeerRecoveryRetentionLease(nodeId, listener);
    }

    public void removePeerRecoveryRetentionLease(String nodeId, ActionListener<ReplicationResponse> listener) {
        assert assertPrimaryMode();
        replicationTracker.removePeerRecoveryRetentionLease(nodeId, listener);
    }

    /**
     * Returns a list of retention leases for peer recovery installed in this shard copy.
     */
    public List<RetentionLease> getPeerRecoveryRetentionLeases() {
        return replicationTracker.getPeerRecoveryRetentionLeases();
    }

    public boolean useRetentionLeasesInPeerRecovery() {
        return useRetentionLeasesInPeerRecovery;
    }

    private SafeCommitInfo getSafeCommitInfo() {
        final Engine engine = getEngineOrNull();
        return engine == null ? SafeCommitInfo.EMPTY : engine.getSafeCommitInfo();
    }

    class ShardEventListener implements Engine.EventListener {
        private final CopyOnWriteArrayList<Consumer<ShardFailure>> delegates = new CopyOnWriteArrayList<>();

        // called by the current engine
        @Override
        public void onFailedEngine(String reason, @Nullable Exception failure) {
            final ShardFailure shardFailure = new ShardFailure(shardRouting, reason, failure);
            for (Consumer<ShardFailure> listener : delegates) {
                try {
                    listener.accept(shardFailure);
                } catch (Exception inner) {
                    inner.addSuppressed(failure);
                    logger.warn("exception while notifying engine failure", inner);
                }
            }
        }
    }

    private static void persistMetadata(
        final ShardPath shardPath,
        final IndexSettings indexSettings,
        final ShardRouting newRouting,
        final @Nullable ShardRouting currentRouting,
        final Logger logger
    ) throws IOException {
        assert newRouting != null : "newRouting must not be null";

        // only persist metadata if routing information that is persisted in shard state metadata actually changed
        final ShardId shardId = newRouting.shardId();
        if (currentRouting == null
            || currentRouting.primary() != newRouting.primary()
            || currentRouting.allocationId().equals(newRouting.allocationId()) == false) {
            assert currentRouting == null || currentRouting.isSameAllocation(newRouting);
            final String writeReason;
            if (currentRouting == null) {
                writeReason = "initial state with allocation id [" + newRouting.allocationId() + "]";
            } else {
                writeReason = "routing changed from " + currentRouting + " to " + newRouting;
            }
            logger.trace("{} writing shard state, reason [{}]", shardId, writeReason);

            final ShardStateMetadata.IndexDataLocation indexDataLocation = IndexSettings.SEARCHABLE_SNAPSHOT_REPOSITORY.exists(
                indexSettings.getSettings()
            ) ? ShardStateMetadata.IndexDataLocation.REMOTE : ShardStateMetadata.IndexDataLocation.LOCAL;
            final ShardStateMetadata newShardStateMetadata = new ShardStateMetadata(
                newRouting.primary(),
                indexSettings.getUUID(),
                newRouting.allocationId(),
                indexDataLocation
            );
            ShardStateMetadata.FORMAT.writeAndCleanup(newShardStateMetadata, shardPath.getShardStatePath());
        } else {
            logger.trace("{} skip writing shard state, has been written before", shardId);
        }
    }

    private DocumentMapperForType docMapper() {
        return mapperService.documentMapperWithAutoCreate();
    }

    private EngineConfig newEngineConfig(LongSupplier globalCheckpointSupplier) throws IOException {
        final Sort indexSort = indexSortSupplier.get();
        final Engine.Warmer warmer = reader -> {
            assert Thread.holdsLock(mutex) == false : "warming engine under mutex";
            assert reader != null;
            if (this.warmer != null) {
                this.warmer.warm(reader);
            }
        };

        internalRefreshListener.clear();
        internalRefreshListener.add(new RefreshMetricUpdater(refreshMetric));
        if (indexSettings.isSegRepEnabledOrRemoteNode()) {
            internalRefreshListener.add(new ReplicationCheckpointUpdater());
        }
        if (this.checkpointPublisher != null && shardRouting.primary() && indexSettings.isSegRepLocalEnabled()) {
            internalRefreshListener.add(new CheckpointRefreshListener(this, this.checkpointPublisher));
        }

        if (isRemoteStoreEnabled() || isMigratingToRemote()) {
            internalRefreshListener.add(
                new RemoteStoreRefreshListener(
                    this,
                    this.checkpointPublisher,
                    remoteStoreStatsTrackerFactory.getRemoteSegmentTransferTracker(shardId()),
                    remoteStoreSettings
                )
            );
        }

        /*
          With segment replication enabled for primary relocation, recover replica shard initially as read only and
          change to a writeable engine during relocation handoff after a round of segment replication.
         */
        boolean isReadOnlyReplica = indexSettings.isSegRepEnabledOrRemoteNode()
            && (shardRouting.primary() == false
                || (shardRouting.isRelocationTarget() && recoveryState.getStage() != RecoveryState.Stage.FINALIZE));

        // For mixed mode, when relocating from doc rep to remote node, we use a writeable engine
        if (shouldSeedRemoteStore()) {
            isReadOnlyReplica = false;
        }

        return this.engineConfigFactory.newEngineConfig(
            shardId,
            threadPool,
            indexSettings,
            warmer,
            store,
            indexSettings.getMergePolicy(isTimeSeriesIndex),
            mapperService != null ? mapperService.indexAnalyzer() : null,
            similarityService.similarity(mapperService),
            engineConfigFactory.newCodecServiceOrDefault(indexSettings, mapperService, logger, codecService),
            shardEventListener,
            indexCache != null ? indexCache.query() : null,
            cachingPolicy,
            translogConfig,
            IndexingMemoryController.SHARD_INACTIVE_TIME_SETTING.get(indexSettings.getSettings()),
            Arrays.asList(refreshListeners, refreshPendingLocationListener),
            internalRefreshListener,
            indexSort,
            circuitBreakerService,
            globalCheckpointSupplier,
            replicationTracker::getRetentionLeases,
            this::getOperationPrimaryTerm,
            tombstoneDocSupplier(),
            isReadOnlyReplica,
            this::enableUploadToRemoteTranslog,
            translogFactorySupplier.apply(indexSettings, shardRouting),
            isTimeSeriesDescSortOptimizationEnabled() ? DataStream.TIMESERIES_LEAF_SORTER : null, // DESC @timestamp default order for
            // timeseries
            () -> docMapper(),
            mergedSegmentWarmerFactory.get(this),
            clusterApplierService
        );
    }

    private boolean isRemoteStoreEnabled() {
        return (remoteStore != null && shardRouting.primary());
    }

    public boolean isRemoteTranslogEnabled() {
        return indexSettings() != null && (indexSettings().isRemoteTranslogStoreEnabled());
    }

    /**
     * This checks if we are in state to upload to remote store. Until the cluster-manager informs the shard through
     * cluster state, the shard will not be in STARTED state. This method is used to prevent pre-emptive segment or
     * translog uploads.
     */
    public boolean isStartedPrimary() {
        return (getReplicationTracker().isPrimaryMode() && state() == IndexShardState.STARTED);
    }

    public boolean enableUploadToRemoteTranslog() {
        return isStartedPrimary() || (shouldSeedRemoteStore() && hasOneRemoteSegmentSyncHappened());
    }

    private boolean hasOneRemoteSegmentSyncHappened() {
        assert indexSettings.isAssignedOnRemoteNode();
        // We upload remote translog only after one remote segment upload in case of migration
        RemoteSegmentStoreDirectory rd = getRemoteDirectory();
        AtomicBoolean segment_n_uploaded = new AtomicBoolean(false);
        rd.getSegmentsUploadedToRemoteStore().forEach((key, value) -> {
            if (key.startsWith("segments")) {
                segment_n_uploaded.set(true);
            }
        });
        return segment_n_uploaded.get();
    }

    /**
     * @return true if segment reverse search optimization is enabled for time series based workload.
     */
    public boolean isTimeSeriesDescSortOptimizationEnabled() {
        // Do not change segment order in case of index sort.
        return isTimeSeriesIndex && getIndexSort() == null;
    }

    /**
     * @return True if settings indicate this shard is backed by a remote snapshot, false otherwise.
     */
    public boolean isRemoteSnapshot() {
        return indexSettings != null && indexSettings.isRemoteSnapshot();
    }

    /**
     * Acquire a primary operation permit whenever the shard is ready for indexing. If a permit is directly available, the provided
     * ActionListener will be called on the calling thread. During relocation hand-off, permit acquisition can be delayed. The provided
     * ActionListener will then be called using the provided executor.
     *
     * @param debugInfo an extra information that can be useful when tracing an unreleased permit. When assertions are enabled
     *                  the tracing will capture the supplied object's {@link Object#toString()} value. Otherwise the object
     *                  isn't used
     */
    public void acquirePrimaryOperationPermit(ActionListener<Releasable> onPermitAcquired, String executorOnDelay, Object debugInfo) {
        acquirePrimaryOperationPermit(onPermitAcquired, executorOnDelay, debugInfo, false);
    }

    public void acquirePrimaryOperationPermit(
        ActionListener<Releasable> onPermitAcquired,
        String executorOnDelay,
        Object debugInfo,
        boolean forceExecution
    ) {
        verifyNotClosed();
        assert shardRouting.primary() : "acquirePrimaryOperationPermit should only be called on primary shard: " + shardRouting;

        indexShardOperationPermits.acquire(
            wrapPrimaryOperationPermitListener(onPermitAcquired),
            executorOnDelay,
            forceExecution,
            debugInfo
        );
    }

    /**
     * Acquire all primary operation permits. Once all permits are acquired, the provided ActionListener is called.
     * It is the responsibility of the caller to close the {@link Releasable}.
     */
    public void acquireAllPrimaryOperationsPermits(final ActionListener<Releasable> onPermitAcquired, final TimeValue timeout) {
        verifyNotClosed();
        assert shardRouting.primary() : "acquireAllPrimaryOperationsPermits should only be called on primary shard: " + shardRouting;

        asyncBlockOperations(wrapPrimaryOperationPermitListener(onPermitAcquired), timeout.duration(), timeout.timeUnit());
    }

    /**
     * Wraps the action to run on a primary after acquiring permit. This wrapping is used to check if the shard is in primary mode before
     * executing the action.
     *
     * @param listener the listener to wrap
     * @return the wrapped listener
     */
    private ActionListener<Releasable> wrapPrimaryOperationPermitListener(final ActionListener<Releasable> listener) {
        return ActionListener.delegateFailure(listener, (l, r) -> {
            if (replicationTracker.isPrimaryMode()) {
                l.onResponse(r);
            } else {
                r.close();
                l.onFailure(new ShardNotInPrimaryModeException(shardId, state));
            }
        });
    }

    private void asyncBlockOperations(ActionListener<Releasable> onPermitAcquired, long timeout, TimeUnit timeUnit) {
        final Releasable forceRefreshes = refreshListeners.forceRefreshes();
        final ActionListener<Releasable> wrappedListener = ActionListener.wrap(r -> {
            forceRefreshes.close();
            onPermitAcquired.onResponse(r);
        }, e -> {
            forceRefreshes.close();
            onPermitAcquired.onFailure(e);
        });
        try {
            indexShardOperationPermits.asyncBlockOperations(wrappedListener, timeout, timeUnit);
        } catch (Exception e) {
            forceRefreshes.close();
            throw e;
        }
    }

    /**
     * Runs the specified runnable under a permit and otherwise calling back the specified failure callback. This method is really a
     * convenience for {@link #acquirePrimaryOperationPermit(ActionListener, String, Object)} where the listener equates to
     * try-with-resources closing the releasable after executing the runnable on successfully acquiring the permit, an otherwise calling
     * back the failure callback.
     *
     * @param runnable the runnable to execute under permit
     * @param onFailure the callback on failure
     * @param executorOnDelay the executor to execute the runnable on if permit acquisition is blocked
     * @param debugInfo debug info
     */
    public void runUnderPrimaryPermit(
        final Runnable runnable,
        final Consumer<Exception> onFailure,
        final String executorOnDelay,
        final Object debugInfo
    ) {
        verifyNotClosed();
        assert shardRouting.primary() : "runUnderPrimaryPermit should only be called on primary shard but was " + shardRouting;
        final ActionListener<Releasable> onPermitAcquired = ActionListener.wrap(releasable -> {
            try (Releasable ignore = releasable) {
                runnable.run();
            }
        }, onFailure);
        acquirePrimaryOperationPermit(onPermitAcquired, executorOnDelay, debugInfo);
    }

    private <E extends Exception> void bumpPrimaryTerm(
        final long newPrimaryTerm,
        final CheckedRunnable<E> onBlocked,
        @Nullable ActionListener<Releasable> combineWithAction
    ) {
        assert Thread.holdsLock(mutex);
        assert newPrimaryTerm > pendingPrimaryTerm || (newPrimaryTerm >= pendingPrimaryTerm && combineWithAction != null);
        assert getOperationPrimaryTerm() <= pendingPrimaryTerm;
        final CountDownLatch termUpdated = new CountDownLatch(1);
        asyncBlockOperations(new ActionListener<Releasable>() {
            @Override
            public void onFailure(final Exception e) {
                try {
                    innerFail(e);
                } finally {
                    if (combineWithAction != null) {
                        combineWithAction.onFailure(e);
                    }
                }
            }

            private void innerFail(final Exception e) {
                try {
                    failShard("exception during primary term transition", e);
                } catch (AlreadyClosedException ace) {
                    // ignore, shard is already closed
                }
            }

            @Override
            public void onResponse(final Releasable releasable) {
                final RunOnce releaseOnce = new RunOnce(releasable::close);
                try {
                    assert getOperationPrimaryTerm() <= pendingPrimaryTerm;
                    termUpdated.await();
                    // indexShardOperationPermits doesn't guarantee that async submissions are executed
                    // in the order submitted. We need to guard against another term bump
                    if (getOperationPrimaryTerm() < newPrimaryTerm) {
                        replicationTracker.setOperationPrimaryTerm(newPrimaryTerm);
                        onBlocked.run();
                    }
                } catch (final Exception e) {
                    if (combineWithAction == null) {
                        // otherwise leave it to combineWithAction to release the permit
                        releaseOnce.run();
                    }
                    innerFail(e);
                } finally {
                    if (combineWithAction != null) {
                        combineWithAction.onResponse(releasable);
                    } else {
                        releaseOnce.run();
                    }
                }
            }
        }, 30, TimeUnit.MINUTES);
        pendingPrimaryTerm = newPrimaryTerm;
        termUpdated.countDown();
    }

    /**
     * Acquire a replica operation permit whenever the shard is ready for indexing (see
     * {@link #acquirePrimaryOperationPermit(ActionListener, String, Object)}). If the given primary term is lower than then one in
     * {@link #shardRouting}, the {@link ActionListener#onFailure(Exception)} method of the provided listener is invoked with an
     * {@link IllegalStateException}. If permit acquisition is delayed, the listener will be invoked on the executor with the specified
     * name.
     *
     * @param opPrimaryTerm              the operation primary term
     * @param globalCheckpoint           the global checkpoint associated with the request
     * @param maxSeqNoOfUpdatesOrDeletes the max seq_no of updates (index operations overwrite Lucene) or deletes captured on the primary
     *                                   after this replication request was executed on it (see {@link #getMaxSeqNoOfUpdatesOrDeletes()}
     * @param onPermitAcquired           the listener for permit acquisition
     * @param executorOnDelay            the name of the executor to invoke the listener on if permit acquisition is delayed
     * @param debugInfo                  an extra information that can be useful when tracing an unreleased permit. When assertions are
     *                                   enabled the tracing will capture the supplied object's {@link Object#toString()} value.
     *                                   Otherwise the object isn't used
     */
    public void acquireReplicaOperationPermit(
        final long opPrimaryTerm,
        final long globalCheckpoint,
        final long maxSeqNoOfUpdatesOrDeletes,
        final ActionListener<Releasable> onPermitAcquired,
        final String executorOnDelay,
        final Object debugInfo
    ) {
        innerAcquireReplicaOperationPermit(
            opPrimaryTerm,
            globalCheckpoint,
            maxSeqNoOfUpdatesOrDeletes,
            onPermitAcquired,
            false,
            (listener) -> indexShardOperationPermits.acquire(listener, executorOnDelay, true, debugInfo)
        );
    }

    /**
     * Acquire all replica operation permits whenever the shard is ready for indexing (see
     * {@link #acquireAllPrimaryOperationsPermits(ActionListener, TimeValue)}. If the given primary term is lower than then one in
     * {@link #shardRouting}, the {@link ActionListener#onFailure(Exception)} method of the provided listener is invoked with an
     * {@link IllegalStateException}.
     *
     * @param opPrimaryTerm              the operation primary term
     * @param globalCheckpoint           the global checkpoint associated with the request
     * @param maxSeqNoOfUpdatesOrDeletes the max seq_no of updates (index operations overwrite Lucene) or deletes captured on the primary
     *                                   after this replication request was executed on it (see {@link #getMaxSeqNoOfUpdatesOrDeletes()}
     * @param onPermitAcquired           the listener for permit acquisition
     * @param timeout                    the maximum time to wait for the in-flight operations block
     */
    public void acquireAllReplicaOperationsPermits(
        final long opPrimaryTerm,
        final long globalCheckpoint,
        final long maxSeqNoOfUpdatesOrDeletes,
        final ActionListener<Releasable> onPermitAcquired,
        final TimeValue timeout
    ) {
        innerAcquireReplicaOperationPermit(
            opPrimaryTerm,
            globalCheckpoint,
            maxSeqNoOfUpdatesOrDeletes,
            onPermitAcquired,
            true,
            listener -> asyncBlockOperations(listener, timeout.duration(), timeout.timeUnit())
        );
    }

    private void innerAcquireReplicaOperationPermit(
        final long opPrimaryTerm,
        final long globalCheckpoint,
        final long maxSeqNoOfUpdatesOrDeletes,
        final ActionListener<Releasable> onPermitAcquired,
        final boolean allowCombineOperationWithPrimaryTermUpdate,
        final Consumer<ActionListener<Releasable>> operationExecutor
    ) {
        verifyNotClosed();

        // This listener is used for the execution of the operation. If the operation requires all the permits for its
        // execution and the primary term must be updated first, we can combine the operation execution with the
        // primary term update. Since indexShardOperationPermits doesn't guarantee that async submissions are executed
        // in the order submitted, combining both operations ensure that the term is updated before the operation is
        // executed. It also has the side effect of acquiring all the permits one time instead of two.
        final ActionListener<Releasable> operationListener = ActionListener.delegateFailure(
            onPermitAcquired,
            (delegatedListener, releasable) -> {
                if (opPrimaryTerm < getOperationPrimaryTerm()) {
                    releasable.close();
                    final String message = String.format(
                        Locale.ROOT,
                        "%s operation primary term [%d] is too old (current [%d])",
                        shardId,
                        opPrimaryTerm,
                        getOperationPrimaryTerm()
                    );
                    delegatedListener.onFailure(new IllegalStateException(message));
                } else {
                    assert assertReplicationTarget();
                    try {
                        updateGlobalCheckpointOnReplica(globalCheckpoint, "operation");
                        advanceMaxSeqNoOfUpdatesOrDeletes(maxSeqNoOfUpdatesOrDeletes);
                    } catch (Exception e) {
                        releasable.close();
                        delegatedListener.onFailure(e);
                        return;
                    }
                    delegatedListener.onResponse(releasable);
                }
            }
        );

        if (requirePrimaryTermUpdate(opPrimaryTerm, allowCombineOperationWithPrimaryTermUpdate)) {
            synchronized (mutex) {
                if (requirePrimaryTermUpdate(opPrimaryTerm, allowCombineOperationWithPrimaryTermUpdate)) {
                    final IndexShardState shardState = state();
                    // only roll translog and update primary term if shard has made it past recovery
                    // Having a new primary term here means that the old primary failed and that there is a new primary, which again
                    // means that the cluster-manager will fail this shard as all initializing shards are failed when a primary is selected
                    // We abort early here to prevent an ongoing recovery from the failed primary to mess with the global / local checkpoint
                    if (shardState != IndexShardState.POST_RECOVERY && shardState != IndexShardState.STARTED) {
                        throw new IndexShardNotStartedException(shardId, shardState);
                    }

                    bumpPrimaryTerm(opPrimaryTerm, () -> {
                        updateGlobalCheckpointOnReplica(globalCheckpoint, "primary term transition");
                        final long currentGlobalCheckpoint = getLastKnownGlobalCheckpoint();
                        final long maxSeqNo = seqNoStats().getMaxSeqNo();
                        logger.info(
                            "detected new primary with primary term [{}], global checkpoint [{}], max_seq_no [{}]",
                            opPrimaryTerm,
                            currentGlobalCheckpoint,
                            maxSeqNo
                        );
                        // With Segment Replication enabled, we never want to reset a replica's engine unless
                        // it is promoted to primary.
                        if (currentGlobalCheckpoint < maxSeqNo && indexSettings.isSegRepEnabledOrRemoteNode() == false) {
                            resetEngineToGlobalCheckpoint();
                        } else {
                            getEngine().translogManager().rollTranslogGeneration();
                        }
                    }, allowCombineOperationWithPrimaryTermUpdate ? operationListener : null);

                    if (allowCombineOperationWithPrimaryTermUpdate) {
                        logger.debug("operation execution has been combined with primary term update");
                        return;
                    }
                }
            }
        }
        assert opPrimaryTerm <= pendingPrimaryTerm : "operation primary term ["
            + opPrimaryTerm
            + "] should be at most ["
            + pendingPrimaryTerm
            + "]";
        operationExecutor.accept(operationListener);
    }

    private boolean requirePrimaryTermUpdate(final long opPrimaryTerm, final boolean allPermits) {
        return (opPrimaryTerm > pendingPrimaryTerm) || (allPermits && opPrimaryTerm > getOperationPrimaryTerm());
    }

    public static final int OPERATIONS_BLOCKED = -1;

    /**
     * Obtain the active operation count, or {@link IndexShard#OPERATIONS_BLOCKED} if all permits are held (even if there are
     * outstanding operations in flight).
     *
     * @return the active operation count, or {@link IndexShard#OPERATIONS_BLOCKED} when all permits are held.
     */
    public int getActiveOperationsCount() {
        return indexShardOperationPermits.getActiveOperationsCount();
    }

    /**
     * @return a list of describing each permit that wasn't released yet. The description consist of the debugInfo supplied
     *         when the permit was acquired plus a stack traces that was captured when the permit was request.
     */
    public List<String> getActiveOperations() {
        return indexShardOperationPermits.getActiveOperations();
    }

    private final AsyncIOProcessor<Translog.Location> translogSyncProcessor;

    private static AsyncIOProcessor<Translog.Location> createTranslogSyncProcessor(
        Logger logger,
        ThreadPool threadPool,
        Supplier<Engine> engineSupplier,
        boolean bufferAsyncIoProcessor,
        Supplier<TimeValue> bufferIntervalSupplier
    ) {
        assert bufferAsyncIoProcessor == false || Objects.nonNull(bufferIntervalSupplier)
            : "If bufferAsyncIoProcessor is true, then the bufferIntervalSupplier needs to be non null";
        ThreadContext threadContext = threadPool.getThreadContext();
        CheckedConsumer<List<Tuple<Translog.Location, Consumer<Exception>>>, IOException> writeConsumer = candidates -> {
            try {
                engineSupplier.get().translogManager().ensureTranslogSynced(candidates.stream().map(Tuple::v1));
            } catch (AlreadyClosedException ex) {
                // that's fine since we already synced everything on engine close - this also is conform with the methods
                // documentation
            } catch (IOException ex) { // if this fails we are in deep shit - fail the request
                logger.debug("failed to sync translog", ex);
                throw ex;
            }
        };
        if (bufferAsyncIoProcessor) {
            return new BufferedAsyncIOProcessor<>(logger, 102400, threadContext, threadPool, bufferIntervalSupplier) {
                @Override
                protected void write(List<Tuple<Translog.Location, Consumer<Exception>>> candidates) throws IOException {
                    writeConsumer.accept(candidates);
                }

                @Override
                protected String getBufferProcessThreadPoolName() {
                    return ThreadPool.Names.TRANSLOG_SYNC;
                }
            };
        }

        return new AsyncIOProcessor<>(logger, 1024, threadContext) {
            @Override
            protected void write(List<Tuple<Translog.Location, Consumer<Exception>>> candidates) throws IOException {
                writeConsumer.accept(candidates);
            }
        };
    }

    /**
     * Syncs the given location with the underlying storage unless already synced. This method might return immediately without
     * actually fsyncing the location until the sync listener is called. Yet, unless there is already another thread fsyncing
     * the transaction log the caller thread will be hijacked to run the fsync for all pending fsync operations.
     * This method allows indexing threads to continue indexing without blocking on fsync calls. We ensure that there is only
     * one thread blocking on the sync an all others can continue indexing.
     * NOTE: if the syncListener throws an exception when it's processed the exception will only be logged. Users should make sure that the
     * listener handles all exception cases internally.
     */
    public final void sync(Translog.Location location, Consumer<Exception> syncListener) {
        verifyNotClosed();
        translogSyncProcessor.put(location, syncListener);
    }

    public void sync() throws IOException {
        verifyNotClosed();
        getEngine().translogManager().syncTranslog();
    }

    /**
     * Checks if the underlying storage sync is required.
     */
    public boolean isSyncNeeded() {
        return getEngine().translogManager().isTranslogSyncNeeded();
    }

    /**
     * Returns the current translog durability mode
     */
    public Durability getTranslogDurability() {
        return indexSettings.getTranslogDurability();
    }

    // we can not protect with a lock since we "release" on a different thread
    private final AtomicBoolean flushOrRollRunning = new AtomicBoolean();

    /**
     * Schedules a flush or translog generation roll if needed but will not schedule more than one concurrently. The operation will be
     * executed asynchronously on the flush thread pool.
     * Can also schedule a flush if decided by translog manager
     */
    public void afterWriteOperation() {
        if (shouldPeriodicallyFlush() || shouldRollTranslogGeneration()) {
            if (flushOrRollRunning.compareAndSet(false, true)) {
                /*
                 * We have to check again since otherwise there is a race when a thread passes the first check next to another thread which
                 * performs the operation quickly enough to  finish before the current thread could flip the flag. In that situation, we
                 * have an extra operation.
                 *
                 * Additionally, a flush implicitly executes a translog generation roll so if we execute a flush then we do not need to
                 * check if we should roll the translog generation.
                 */
                if (shouldPeriodicallyFlush()) {
                    logger.debug("submitting async flush request");
                    final AbstractRunnable flush = new AbstractRunnable() {
                        @Override
                        public void onFailure(final Exception e) {
                            if (state != IndexShardState.CLOSED) {
                                logger.warn("failed to flush index", e);
                            }
                        }

                        @Override
                        protected void doRun() throws IOException {
                            flush(new FlushRequest());
                            periodicFlushMetric.inc();
                        }

                        @Override
                        public void onAfter() {
                            flushOrRollRunning.compareAndSet(true, false);
                            afterWriteOperation();
                        }
                    };
                    threadPool.executor(ThreadPool.Names.FLUSH).execute(flush);
                } else if (shouldRollTranslogGeneration()) {
                    logger.debug("submitting async roll translog generation request");
                    final AbstractRunnable roll = new AbstractRunnable() {
                        @Override
                        public void onFailure(final Exception e) {
                            if (state != IndexShardState.CLOSED) {
                                logger.warn("failed to roll translog generation", e);
                            }
                        }

                        @Override
                        protected void doRun() throws Exception {
                            rollTranslogGeneration();
                        }

                        @Override
                        public void onAfter() {
                            flushOrRollRunning.compareAndSet(true, false);
                            afterWriteOperation();
                        }
                    };
                    threadPool.executor(ThreadPool.Names.FLUSH).execute(roll);
                } else {
                    flushOrRollRunning.compareAndSet(true, false);
                }
            }
        }
    }

    /**
     * Build {@linkplain RefreshListeners} for this shard.
     */
    private RefreshListeners buildRefreshListeners() {
        return new RefreshListeners(
            indexSettings::getMaxRefreshListeners,
            () -> refresh("too_many_listeners"),
            logger,
            threadPool.getThreadContext(),
            externalRefreshMetric
        );
    }

    /**
     * Simple struct encapsulating a shard failure
     *
     * @see IndexShard#addShardFailureCallback(Consumer)
     *
     * @opensearch.api
     */
    @PublicApi(since = "1.0.0")
    public static final class ShardFailure {
        public final ShardRouting routing;
        public final String reason;
        @Nullable
        public final Exception cause;

        public ShardFailure(ShardRouting routing, String reason, @Nullable Exception cause) {
            this.routing = routing;
            this.reason = reason;
            this.cause = cause;
        }
    }

    EngineFactory getEngineFactory() {
        return engineFactory;
    }

    EngineConfigFactory getEngineConfigFactory() {
        return engineConfigFactory;
    }

    // for tests
    ReplicationTracker getReplicationTracker() {
        return replicationTracker;
    }

    /**
     * Executes a scheduled refresh if necessary.
     *
     * @return <code>true</code> iff the engine got refreshed otherwise <code>false</code>
     */
    public boolean scheduledRefresh() {
        verifyNotClosed();
        boolean listenerNeedsRefresh = refreshListeners.refreshNeeded();
        if (isReadAllowed() && (listenerNeedsRefresh || getEngine().refreshNeeded())) {
            if (listenerNeedsRefresh == false // if we have a listener that is waiting for a refresh we need to force it
                && isSearchIdleSupported()
                && isSearchIdle()
                && indexSettings.isExplicitRefresh() == false
                && active.get()) { // it must be active otherwise we might not free up segment memory once the shard became inactive
                // lets skip this refresh since we are search idle and
                // don't necessarily need to refresh. the next searcher access will register a refreshListener and that will
                // cause the next schedule to refresh.
                final Engine engine = getEngine();
                engine.maybePruneDeletes(); // try to prune the deletes in the engine if we accumulated some
                setRefreshPending(engine);
                return false;
            } else {
                if (logger.isTraceEnabled()) {
                    logger.trace("refresh with source [schedule]");
                }
                return getEngine().maybeRefresh("schedule");
            }
        }
        final Engine engine = getEngine();
        engine.maybePruneDeletes(); // try to prune the deletes in the engine if we accumulated some
        return false;
    }

    /**
     * Returns true if this shards is search idle
     */
    public final boolean isSearchIdle() {
        return (threadPool.relativeTimeInMillis() - lastSearcherAccess.get()) >= indexSettings.getSearchIdleAfter().getMillis();
    }

    /**
     * Returns true if this shard supports search idle.
     * <p>
     * Indices using Segment Replication will ignore search idle unless there are no replicas.
     * Primary shards push out new segments only
     * after a refresh, so we don't want to wait for a search to trigger that cycle. Replicas will only refresh after receiving
     * a new set of segments.
     */
    public final boolean isSearchIdleSupported() {
        // If the index is remote store backed, then search idle is not supported. This is to ensure that async refresh
        // task continues to upload to remote store periodically.
        if (isRemoteTranslogEnabled() || indexSettings.isAssignedOnRemoteNode()) {
            return false;
        }
        return indexSettings.isSegRepEnabledOrRemoteNode() == false || indexSettings.getNumberOfReplicas() == 0;
    }

    /**
     * Returns the last timestamp the searcher was accessed. This is a relative timestamp in milliseconds.
     */
    final long getLastSearcherAccess() {
        return lastSearcherAccess.get();
    }

    /**
     * Returns true if this shard has some scheduled refresh that is pending because of search-idle.
     */
    public final boolean hasRefreshPending() {
        return pendingRefreshLocation.get() != null;
    }

    private void setRefreshPending(Engine engine) {
        final Translog.Location lastWriteLocation = engine.translogManager().getTranslogLastWriteLocation();
        pendingRefreshLocation.updateAndGet(curr -> {
            if (curr == null || curr.compareTo(lastWriteLocation) <= 0) {
                return lastWriteLocation;
            } else {
                return curr;
            }
        });
    }

    private class RefreshPendingLocationListener implements ReferenceManager.RefreshListener {
        Translog.Location lastWriteLocation;

        @Override
        public void beforeRefresh() {
            try {
                lastWriteLocation = getEngine().translogManager().getTranslogLastWriteLocation();
            } catch (AlreadyClosedException exc) {
                // shard is closed - no location is fine
                lastWriteLocation = null;
            }
        }

        @Override
        public void afterRefresh(boolean didRefresh) {
            if (didRefresh && lastWriteLocation != null) {
                pendingRefreshLocation.updateAndGet(pendingLocation -> {
                    if (pendingLocation == null || pendingLocation.compareTo(lastWriteLocation) <= 0) {
                        return null;
                    } else {
                        return pendingLocation;
                    }
                });
            }
        }
    }

    /**
     * Registers the given listener and invokes it once the shard is active again and all
     * pending refresh translog location has been refreshed. If there is no pending refresh location registered the listener will be
     * invoked immediately.
     * @param listener the listener to invoke once the pending refresh location is visible. The listener will be called with
     *                 <code>true</code> if the listener was registered to wait for a refresh.
     */
    public final void awaitShardSearchActive(Consumer<Boolean> listener) {
        boolean isSearchIdle = isSearchIdle();
        markSearcherAccessed(); // move the shard into non-search idle
        final Translog.Location location = pendingRefreshLocation.get();
        if (location != null) {
            if (isSearchIdle) {
                SearchOperationListener searchOperationListener = getSearchOperationListener();
                searchOperationListener.onSearchIdleReactivation();
            }
            addRefreshListener(location, (b) -> {
                pendingRefreshLocation.compareAndSet(location, null);
                listener.accept(true);
            });
        } else {
            listener.accept(false);
        }
    }

    /**
     * Add a listener for refreshes.
     *
     * @param location the location to listen for
     * @param listener for the refresh. Called with true if registering the listener ran it out of slots and forced a refresh. Called with
     *        false otherwise.
     */
    public void addRefreshListener(Translog.Location location, Consumer<Boolean> listener) {
        final boolean readAllowed;
        if (isReadAllowed()) {
            readAllowed = true;
        } else {
            // check again under postRecoveryMutex. this is important to create a happens before relationship
            // between the switch to POST_RECOVERY + associated refresh. Otherwise we may respond
            // to a listener before a refresh actually happened that contained that operation.
            synchronized (postRecoveryMutex) {
                readAllowed = isReadAllowed();
            }
        }
        // NRT Replicas will not accept refresh listeners.
        if (readAllowed && isSegmentReplicationAllowed() == false) {
            refreshListeners.addOrNotify(location, listener);
        } else {
            // we're not yet ready fo ready for reads, just ignore refresh cycles
            listener.accept(false);
        }
    }

    /**
     * Metrics updater for a refresh
     *
     * @opensearch.internal
     */
    private static class RefreshMetricUpdater implements ReferenceManager.RefreshListener {

        private final MeanMetric refreshMetric;
        private long currentRefreshStartTime;
        private Thread callingThread = null;

        private RefreshMetricUpdater(MeanMetric refreshMetric) {
            this.refreshMetric = refreshMetric;
        }

        @Override
        public void beforeRefresh() throws IOException {
            if (Assertions.ENABLED) {
                assert callingThread == null : "beforeRefresh was called by "
                    + callingThread.getName()
                    + " without a corresponding call to afterRefresh";
                callingThread = Thread.currentThread();
            }
            currentRefreshStartTime = System.nanoTime();
        }

        @Override
        public void afterRefresh(boolean didRefresh) throws IOException {
            if (Assertions.ENABLED) {
                assert callingThread != null : "afterRefresh called but not beforeRefresh";
                assert callingThread == Thread.currentThread() : "beforeRefreshed called by a different thread. current ["
                    + Thread.currentThread().getName()
                    + "], thread that called beforeRefresh ["
                    + callingThread.getName()
                    + "]";
                callingThread = null;
            }
            refreshMetric.inc(System.nanoTime() - currentRefreshStartTime);
        }
    }

    /**
     * Refresh listener to update the Shard's ReplicationCheckpoint post refresh.
     */
    private class ReplicationCheckpointUpdater implements ReferenceManager.RefreshListener {
        @Override
        public void beforeRefresh() throws IOException {}

        @Override
        public void afterRefresh(boolean didRefresh) throws IOException {
            if (didRefresh) {
                // We're only starting to track the replication checkpoint. The timers for replication are started when
                // the checkpoint is published. This is done so that the timers do not include the time spent by primary
                // in uploading the segments to remote store.
                updateReplicationCheckpoint();
            }
        }
    }

    private void updateReplicationCheckpoint() {
        final Tuple<GatedCloseable<SegmentInfos>, ReplicationCheckpoint> tuple = getLatestSegmentInfosAndCheckpoint();
        try (final GatedCloseable<SegmentInfos> ignored = tuple.v1()) {
            replicationTracker.setLatestReplicationCheckpoint(tuple.v2());
        } catch (IOException e) {
            throw new OpenSearchException("Error Closing SegmentInfos Snapshot", e);
        }
    }

    private EngineConfig.TombstoneDocSupplier tombstoneDocSupplier() {
        final RootObjectMapper.Builder noopRootMapper = new RootObjectMapper.Builder("__noop");
        final DocumentMapper noopDocumentMapper = mapperService != null
            ? new DocumentMapper.Builder(noopRootMapper, mapperService).build(mapperService)
            : null;
        return new EngineConfig.TombstoneDocSupplier() {
            @Override
            public ParsedDocument newDeleteTombstoneDoc(String id) {
                return docMapper().getDocumentMapper().createDeleteTombstoneDoc(shardId.getIndexName(), id);
            }

            @Override
            public ParsedDocument newNoopTombstoneDoc(String reason) {
                return noopDocumentMapper.createNoopTombstoneDoc(shardId.getIndexName(), reason);
            }
        };
    }

    /**
     * Rollback the current engine to the safe commit, then replay local translog up to the global checkpoint.
     */
    void resetEngineToGlobalCheckpoint() throws IOException {
        assert Thread.holdsLock(mutex) == false : "resetting engine under mutex";
        assert getActiveOperationsCount() == OPERATIONS_BLOCKED : "resetting engine without blocking operations; active operations are ["
            + getActiveOperations()
            + ']';
        sync(); // persist the global checkpoint to disk
        final SeqNoStats seqNoStats = seqNoStats();
        final TranslogStats translogStats = translogStats();
        // flush to make sure the latest commit, which will be opened by the read-only engine, includes all operations.
        flush(new FlushRequest().waitIfOngoing(true));

        SetOnce<Engine> newEngineReference = new SetOnce<>();
        final long globalCheckpoint = getLastKnownGlobalCheckpoint();
        assert globalCheckpoint == getLastSyncedGlobalCheckpoint();
        synchronized (engineMutex) {
            verifyNotClosed();
            // we must create both new read-only engine and new read-write engine under engineMutex to ensure snapshotStoreMetadata,
            // acquireXXXCommit and close works.
            final Engine readOnlyEngine = new ReadOnlyEngine(
                newEngineConfig(replicationTracker),
                seqNoStats,
                translogStats,
                false,
                Function.identity(),
                true
            ) {
                @Override
                public GatedCloseable<IndexCommit> acquireLastIndexCommit(boolean flushFirst) {
                    synchronized (engineMutex) {
                        if (newEngineReference.get() == null) {
                            throw new AlreadyClosedException("engine was closed");
                        }
                        // ignore flushFirst since we flushed above and we do not want to interfere with ongoing translog replay
                        return newEngineReference.get().acquireLastIndexCommit(false);
                    }
                }

                @Override
                public GatedCloseable<IndexCommit> acquireSafeIndexCommit() {
                    synchronized (engineMutex) {
                        if (newEngineReference.get() == null) {
                            throw new AlreadyClosedException("engine was closed");
                        }
                        return newEngineReference.get().acquireSafeIndexCommit();
                    }
                }

                @Override
                public GatedCloseable<SegmentInfos> getSegmentInfosSnapshot() {
                    synchronized (engineMutex) {
                        if (newEngineReference.get() == null) {
                            throw new AlreadyClosedException("engine was closed");
                        }
                        return newEngineReference.get().getSegmentInfosSnapshot();
                    }
                }

                @Override
                public void close() throws IOException {
                    assert Thread.holdsLock(engineMutex);

                    Engine newEngine = newEngineReference.get();
                    if (newEngine == currentEngineReference.get()) {
                        // we successfully installed the new engine so do not close it.
                        newEngine = null;
                    }
                    IOUtils.close(super::close, newEngine);
                }
            };
            IOUtils.close(currentEngineReference.getAndSet(readOnlyEngine));
            if (indexSettings.isRemoteStoreEnabled() || this.isRemoteSeeded()) {
                syncSegmentsFromRemoteSegmentStore(false);
            }
            if ((indexSettings.isRemoteTranslogStoreEnabled() || this.isRemoteSeeded()) && shardRouting.primary()) {
                syncRemoteTranslogAndUpdateGlobalCheckpoint();
            }
            newEngineReference.set(engineFactory.newReadWriteEngine(newEngineConfig(replicationTracker)));
            onNewEngine(newEngineReference.get());
        }
        final TranslogRecoveryRunner translogRunner = (snapshot) -> runTranslogRecovery(
            newEngineReference.get(),
            snapshot,
            Engine.Operation.Origin.LOCAL_RESET,
            () -> {
                // TODO: add a dedicate recovery stats for the reset translog
            }
        );

        // When the new engine is created, translogs are synced from remote store onto local. Since remote store is the source
        // of truth for translog, we play all translogs that exists locally. Otherwise, the recoverUpto happens upto global checkpoint.
        // We also replay all local translog ops with Segment replication, because on engine swap our local translog may
        // hold more ops than the global checkpoint.
        long recoverUpto = this.isRemoteTranslogEnabled() || indexSettings().isSegRepEnabledOrRemoteNode()
            ? Long.MAX_VALUE
            : globalCheckpoint;
        newEngineReference.get()
            .translogManager()
            .recoverFromTranslog(translogRunner, newEngineReference.get().getProcessedLocalCheckpoint(), recoverUpto);
        newEngineReference.get().refresh("reset_engine");
        synchronized (engineMutex) {
            verifyNotClosed();
            IOUtils.close(currentEngineReference.getAndSet(newEngineReference.get()));
            // We set active because we are now writing operations to the engine; this way,
            // if we go idle after some time and become inactive, we still give sync'd flush a chance to run.
            active.set(true);
        }
        // time elapses after the engine is created above (pulling the config settings) until we set the engine reference, during
        // which settings changes could possibly have happened, so here we forcefully push any config changes to the new engine.
        onSettingsChanged();
    }

    private void syncRemoteTranslogAndUpdateGlobalCheckpoint() throws IOException {
        syncTranslogFilesFromRemoteTranslog();
        loadGlobalCheckpointToReplicationTracker();
    }

    public void deleteTranslogFilesFromRemoteTranslog() throws IOException {
        TranslogFactory translogFactory = translogFactorySupplier.apply(indexSettings, shardRouting);
        assert translogFactory instanceof RemoteBlobStoreInternalTranslogFactory;
        Repository repository = ((RemoteBlobStoreInternalTranslogFactory) translogFactory).getRepository();
        RemoteFsTranslog.cleanup(
            repository,
            shardId,
            getThreadPool(),
            indexSettings.getRemoteStorePathStrategy(),
            remoteStoreSettings,
            indexSettings().isTranslogMetadataEnabled()
        );
    }

    /*
    Cleans up remote store and remote translog contents.
    This is used in remote store migration, where we want to clean up all stale segment and translog data
    and seed the remote store afresh
     */
    public void deleteRemoteStoreContents() throws IOException {
        deleteTranslogFilesFromRemoteTranslog();
        getRemoteDirectory().delete();
    }

    public void syncTranslogFilesFromRemoteTranslog() throws IOException {
        TranslogFactory translogFactory = translogFactorySupplier.apply(indexSettings, shardRouting);
        assert translogFactory instanceof RemoteBlobStoreInternalTranslogFactory;
        Repository repository = ((RemoteBlobStoreInternalTranslogFactory) translogFactory).getRepository();
        syncTranslogFilesFromGivenRemoteTranslog(
            repository,
            shardId,
            indexSettings.getRemoteStorePathStrategy(),
            indexSettings().isTranslogMetadataEnabled(),
            0
        );
    }

    public void syncTranslogFilesFromGivenRemoteTranslog(
        Repository repository,
        ShardId shardId,
        RemoteStorePathStrategy remoteStorePathStrategy,
        boolean isTranslogMetadataEnabled,
        long timestamp
    ) throws IOException {
        RemoteFsTranslog.download(
            repository,
            shardId,
            getThreadPool(),
            shardPath().resolveTranslog(),
            remoteStorePathStrategy,
            remoteStoreSettings,
            logger,
            shouldSeedRemoteStore(),
            isTranslogMetadataEnabled,
            timestamp
        );
    }

    /**
     * Downloads segments from remote segment store
     * @param overrideLocal flag to override local segment files with those in remote store.
     * @throws IOException if exception occurs while reading segments from remote store.
     */
    public void syncSegmentsFromRemoteSegmentStore(boolean overrideLocal) throws IOException {
        syncSegmentsFromRemoteSegmentStore(overrideLocal, () -> {});
    }

    /**
     * Downloads segments from remote segment store along with updating the access time of the recovery target.
     * @param overrideLocal flag to override local segment files with those in remote store.
     * @param onFileSync runnable that updates the access time when run.
     * @throws IOException if exception occurs while reading segments from remote store.
     */
    public void syncSegmentsFromRemoteSegmentStore(boolean overrideLocal, final Runnable onFileSync) throws IOException {
        boolean syncSegmentSuccess = false;
        long startTimeMs = System.currentTimeMillis();
        assert indexSettings.isRemoteStoreEnabled() || this.isRemoteSeeded();
        logger.trace("Downloading segments from remote segment store");
        RemoteSegmentStoreDirectory remoteDirectory = getRemoteDirectory();
        // We need to call RemoteSegmentStoreDirectory.init() in order to get latest metadata of the files that
        // are uploaded to the remote segment store.
        RemoteSegmentMetadata remoteSegmentMetadata = remoteDirectory.init();

        Map<String, RemoteSegmentStoreDirectory.UploadedSegmentMetadata> uploadedSegments = remoteDirectory
            .getSegmentsUploadedToRemoteStore()
            .entrySet()
            .stream()
            .filter(entry -> entry.getKey().startsWith(IndexFileNames.SEGMENTS) == false)
            .collect(Collectors.toMap(Map.Entry::getKey, Map.Entry::getValue));
        store.incRef();
        remoteStore.incRef();
        try {
            final Directory storeDirectory;
            if (recoveryState.getStage() == RecoveryState.Stage.INDEX) {
                storeDirectory = new StoreRecovery.StatsDirectoryWrapper(store.directory(), recoveryState.getIndex());
                for (String file : uploadedSegments.keySet()) {
                    long checksum = Long.parseLong(uploadedSegments.get(file).getChecksum());
                    if (overrideLocal || localDirectoryContains(storeDirectory, file, checksum) == false) {
                        recoveryState.getIndex().addFileDetail(file, uploadedSegments.get(file).getLength(), false);
                    } else {
                        recoveryState.getIndex().addFileDetail(file, uploadedSegments.get(file).getLength(), true);
                    }
                }
            } else {
                storeDirectory = store.directory();
            }
            if (indexSettings.isWarmIndex() == false) {
                copySegmentFiles(storeDirectory, remoteDirectory, null, uploadedSegments, overrideLocal, onFileSync);
            }

            if (remoteSegmentMetadata != null) {
                final SegmentInfos infosSnapshot = store.buildSegmentInfos(
                    remoteSegmentMetadata.getSegmentInfosBytes(),
                    remoteSegmentMetadata.getGeneration()
                );
                long processedLocalCheckpoint = Long.parseLong(infosSnapshot.getUserData().get(LOCAL_CHECKPOINT_KEY));
                // delete any other commits, we want to start the engine only from a new commit made with the downloaded infos bytes.
                // Extra segments will be wiped on engine open.
                for (String file : List.of(store.directory().listAll())) {
                    if (file.startsWith(IndexFileNames.SEGMENTS)) {
                        store.deleteQuiet(file);
                    }
                }
                assert Arrays.stream(store.directory().listAll()).filter(f -> f.startsWith(IndexFileNames.SEGMENTS)).findAny().isEmpty()
                    || indexSettings.isWarmIndex() : "There should not be any segments file in the dir";
                store.commitSegmentInfos(infosSnapshot, processedLocalCheckpoint, processedLocalCheckpoint);
            }
            syncSegmentSuccess = true;
        } catch (IOException e) {
            throw new IndexShardRecoveryException(shardId, "Exception while copying segment files from remote segment store", e);
        } finally {
            logger.trace(
                "syncSegmentsFromRemoteSegmentStore success={} elapsedTime={}",
                syncSegmentSuccess,
                (System.currentTimeMillis() - startTimeMs)
            );
            store.decRef();
            remoteStore.decRef();
        }
    }

    /**
     * Downloads segments from given remote segment store for a specific commit.
     * @param overrideLocal flag to override local segment files with those in remote store
     * @param sourceRemoteDirectory RemoteSegmentDirectory Instance from which we need to sync segments
     * @throws IOException if exception occurs while reading segments from remote store
     */
    public void syncSegmentsFromGivenRemoteSegmentStore(
        boolean overrideLocal,
        RemoteSegmentStoreDirectory sourceRemoteDirectory,
        RemoteSegmentMetadata remoteSegmentMetadata,
        boolean pinnedTimestamp
    ) throws IOException {
        logger.trace("Downloading segments from given remote segment store");
        RemoteSegmentStoreDirectory remoteDirectory = null;
        if (remoteStore != null) {
            remoteDirectory = getRemoteDirectory();
            remoteDirectory.init();
            remoteStore.incRef();
        }
        Map<String, RemoteSegmentStoreDirectory.UploadedSegmentMetadata> uploadedSegments = sourceRemoteDirectory
            .getSegmentsUploadedToRemoteStore();
        store.incRef();
        try {
            final Directory storeDirectory;
            if (recoveryState.getStage() == RecoveryState.Stage.INDEX) {
                storeDirectory = new StoreRecovery.StatsDirectoryWrapper(store.directory(), recoveryState.getIndex());
                for (String file : uploadedSegments.keySet()) {
                    long checksum = Long.parseLong(uploadedSegments.get(file).getChecksum());
                    if (overrideLocal || localDirectoryContains(storeDirectory, file, checksum) == false) {
                        recoveryState.getIndex().addFileDetail(file, uploadedSegments.get(file).getLength(), false);
                    } else {
                        recoveryState.getIndex().addFileDetail(file, uploadedSegments.get(file).getLength(), true);
                    }
                }
            } else {
                storeDirectory = store.directory();
            }

            String segmentsNFile = copySegmentFiles(
                storeDirectory,
                sourceRemoteDirectory,
                remoteDirectory,
                uploadedSegments,
                overrideLocal,
                () -> {}
            );
            if (pinnedTimestamp) {
                final SegmentInfos infosSnapshot = store.buildSegmentInfos(
                    remoteSegmentMetadata.getSegmentInfosBytes(),
                    remoteSegmentMetadata.getGeneration()
                );
                long processedLocalCheckpoint = Long.parseLong(infosSnapshot.getUserData().get(LOCAL_CHECKPOINT_KEY));
                // delete any other commits, we want to start the engine only from a new commit made with the downloaded infos bytes.
                // Extra segments will be wiped on engine open.
                for (String file : List.of(store.directory().listAll())) {
                    if (file.startsWith(IndexFileNames.SEGMENTS)) {
                        store.deleteQuiet(file);
                    }
                }
                assert Arrays.stream(store.directory().listAll()).filter(f -> f.startsWith(IndexFileNames.SEGMENTS)).findAny().isEmpty()
                    || indexSettings.isWarmIndex() : "There should not be any segments file in the dir";
                store.commitSegmentInfos(infosSnapshot, processedLocalCheckpoint, processedLocalCheckpoint);
            } else if (segmentsNFile != null) {
                try (
                    ChecksumIndexInput indexInput = new BufferedChecksumIndexInput(
                        storeDirectory.openInput(segmentsNFile, IOContext.READONCE)
                    )
                ) {
                    long commitGeneration = SegmentInfos.generationFromSegmentsFileName(segmentsNFile);
                    SegmentInfos infosSnapshot = SegmentInfos.readCommit(store.directory(), indexInput, commitGeneration);
                    long processedLocalCheckpoint = Long.parseLong(infosSnapshot.getUserData().get(LOCAL_CHECKPOINT_KEY));
                    if (remoteStore != null) {
                        store.commitSegmentInfos(infosSnapshot, processedLocalCheckpoint, processedLocalCheckpoint);
                    } else {
                        store.directory().sync(infosSnapshot.files(true));
                        store.directory().syncMetaData();
                    }
                }
            }
        } catch (IOException e) {
            throw new IndexShardRecoveryException(shardId, "Exception while copying segment files from remote segment store", e);
        } finally {
            store.decRef();
            if (remoteStore != null) {
                remoteStore.decRef();
            }
        }
    }

    private String copySegmentFiles(
        Directory storeDirectory,
        RemoteSegmentStoreDirectory sourceRemoteDirectory,
        RemoteSegmentStoreDirectory targetRemoteDirectory,
        Map<String, RemoteSegmentStoreDirectory.UploadedSegmentMetadata> uploadedSegments,
        boolean overrideLocal,
        final Runnable onFileSync
    ) throws IOException {
        Set<String> toDownloadSegments = new HashSet<>();
        Set<String> skippedSegments = new HashSet<>();
        String segmentNFile = null;

        try {
            if (overrideLocal) {
                for (String file : storeDirectory.listAll()) {
                    storeDirectory.deleteFile(file);
                }
            }

            for (String file : uploadedSegments.keySet()) {
                long checksum = Long.parseLong(uploadedSegments.get(file).getChecksum());
                if (overrideLocal || localDirectoryContains(storeDirectory, file, checksum) == false) {
                    toDownloadSegments.add(file);
                } else {
                    skippedSegments.add(file);
                }

                if (file.startsWith(IndexFileNames.SEGMENTS)) {
                    assert segmentNFile == null : "There should be only one SegmentInfosSnapshot file";
                    segmentNFile = file;
                }
            }

            if (toDownloadSegments.isEmpty() == false) {
                try {
                    fileDownloader.download(sourceRemoteDirectory, storeDirectory, targetRemoteDirectory, toDownloadSegments, onFileSync);
                } catch (Exception e) {
                    throw new IOException("Error occurred when downloading segments from remote store", e);
                }
            }
        } finally {
            logger.trace("Downloaded segments here: {}", toDownloadSegments);
            logger.trace("Skipped download for segments here: {}", skippedSegments);
        }

        return segmentNFile;
    }

    // Visible for testing
    boolean localDirectoryContains(Directory localDirectory, String file, long checksum) throws IOException {
        try (IndexInput indexInput = localDirectory.openInput(file, IOContext.READONCE)) {
            if (checksum == CodecUtil.retrieveChecksum(indexInput)) {
                return true;
            } else {
                logger.warn("Checksum mismatch between local and remote segment file: {}, will override local file", file);
                // If there is a checksum mismatch and we are not serving reads it is safe to go ahead and delete the file now.
                // Outside of engine resets this method will be invoked during recovery so this is safe.
                if (isReadAllowed() == false) {
                    localDirectory.deleteFile(file);
                } else {
                    // segment conflict with remote store while the shard is serving reads.
                    failShard("Local copy of segment " + file + " has a different checksum than the version in remote store", null);
                }
            }
        } catch (NoSuchFileException | FileNotFoundException e) {
            logger.debug("File {} does not exist in local FS, downloading from remote store", file);
        } catch (IOException e) {
            logger.warn("Exception while reading checksum of file: {}, this can happen if file is corrupted", file);
            // For any other exception on reading checksum, we delete the file to re-download again
            localDirectory.deleteFile(file);
        }
        return false;
    }

    /**
     * Returns the maximum sequence number of either update or delete operations have been processed in this shard
     * or the sequence number from {@link #advanceMaxSeqNoOfUpdatesOrDeletes(long)}. An index request is considered
     * as an update operation if it overwrites the existing documents in Lucene index with the same document id.
     * <p>
     * The primary captures this value after executes a replication request, then transfers it to a replica before
     * executing that replication request on a replica.
     */
    public long getMaxSeqNoOfUpdatesOrDeletes() {
        return getEngine().getMaxSeqNoOfUpdatesOrDeletes();
    }

    /**
     * A replica calls this method to advance the max_seq_no_of_updates marker of its engine to at least the max_seq_no_of_updates
     * value (piggybacked in a replication request) that it receives from its primary before executing that replication request.
     * The receiving value is at least as high as the max_seq_no_of_updates on the primary was when any of the operations of that
     * replication request were processed on it.
     * <p>
     * A replica shard also calls this method to bootstrap the max_seq_no_of_updates marker with the value that it received from
     * the primary in peer-recovery, before it replays remote translog operations from the primary. The receiving value is at least
     * as high as the max_seq_no_of_updates on the primary was when any of these operations were processed on it.
     * <p>
     * These transfers guarantee that every index/delete operation when executing on a replica engine will observe this marker a value
     * which is at least the value of the max_seq_no_of_updates marker on the primary after that operation was executed on the primary.
     *
     * @see #acquireReplicaOperationPermit(long, long, long, ActionListener, String, Object)
     * @see RecoveryTarget#indexTranslogOperations(List, int, long, long, RetentionLeases, long, ActionListener)
     */
    public void advanceMaxSeqNoOfUpdatesOrDeletes(long seqNo) {
        getEngine().advanceMaxSeqNoOfUpdatesOrDeletes(seqNo);
    }

    /**
     * Performs the pre-closing checks on the {@link IndexShard}.
     *
     * @throws IllegalStateException if the sanity checks failed
     */
    public void verifyShardBeforeIndexClosing() throws IllegalStateException {
        getEngine().verifyEngineBeforeIndexClosing();
    }

    RetentionLeaseSyncer getRetentionLeaseSyncer() {
        return retentionLeaseSyncer;
    }

    /**
     * Fetch the latest SegmentInfos held by the shard's underlying Engine, wrapped
     * by a a {@link GatedCloseable} to ensure files are not deleted/merged away.
     *
     * @throws EngineException - When segment infos cannot be safely retrieved
     */
    public GatedCloseable<SegmentInfos> getSegmentInfosSnapshot() {
        return getEngine().getSegmentInfosSnapshot();
    }

    private TimeValue getRemoteTranslogUploadBufferInterval(Supplier<TimeValue> clusterRemoteTranslogBufferIntervalSupplier) {
        assert Objects.nonNull(clusterRemoteTranslogBufferIntervalSupplier) : "remote translog buffer interval supplier is null";
        if (indexSettings().isRemoteTranslogBufferIntervalExplicit()) {
            return indexSettings().getRemoteTranslogUploadBufferInterval();
        }
        return clusterRemoteTranslogBufferIntervalSupplier.get();
    }

    // Exclusively for testing, please do not use it elsewhere.
    public AsyncIOProcessor<Translog.Location> getTranslogSyncProcessor() {
        return translogSyncProcessor;
    }

    public DiscoveryNodes getDiscoveryNodes() {
        return discoveryNodes;
    }

    public List<DiscoveryNode> getActiveReplicaNodes() {
        return activeReplicaNodes;
    }

    public void setActiveReplicaNodes(List<DiscoveryNode> activeReplicaNodes) {
        this.activeReplicaNodes = activeReplicaNodes;
    }

    enum ShardMigrationState {
        REMOTE_NON_MIGRATING,
        REMOTE_MIGRATING_SEEDED,
        REMOTE_MIGRATING_UNSEEDED,
        DOCREP_NON_MIGRATING
    }

    static ShardMigrationState getShardMigrationState(IndexSettings indexSettings, boolean shouldSeed) {
        if (indexSettings.isAssignedOnRemoteNode() && indexSettings.isRemoteStoreEnabled()) {
            return REMOTE_NON_MIGRATING;
        } else if (indexSettings.isAssignedOnRemoteNode()) {
            return shouldSeed ? REMOTE_MIGRATING_UNSEEDED : REMOTE_MIGRATING_SEEDED;
        }
        return ShardMigrationState.DOCREP_NON_MIGRATING;
    }

    /**
     * Updates the ingestion state based on the received index metadata.
     */
    @Override
    public void updateShardIngestionState(IndexMetadata indexMetadata) {
        if (indexMetadata.useIngestionSource() == false) {
            return;
        }

        IngestionSettings ingestionSettings = IngestionSettings.builder()
            .setIsPaused(indexMetadata.getIngestionStatus().isPaused())
            .build();
        updateShardIngestionState(ingestionSettings);
    }

    /**
     * Updates the ingestion state by delegating to the ingestion engine.
     */
    public void updateShardIngestionState(IngestionSettings ingestionSettings) {
        synchronized (engineMutex) {
            if (getEngineOrNull() instanceof IngestionEngine == false) {
                return;
            }

            IngestionEngine ingestionEngine = (IngestionEngine) getEngineOrNull();
            ingestionEngine.updateIngestionSettings(ingestionSettings);
        }
    }

    /**
     * Returns the current ingestion state for the shard.
     */
    @Override
    public ShardIngestionState getIngestionState() {
        Engine engine = getEngineOrNull();
        if (indexSettings.getIndexMetadata().useIngestionSource() == false || engine instanceof IngestionEngine == false) {
            throw new OpenSearchException("Unable to retrieve ingestion state as the shard does not have ingestion enabled.");
        }

        IngestionEngine ingestionEngine = (IngestionEngine) engine;
        return ingestionEngine.getIngestionState();
    }

    /**
     * Async shard refresh task for running refreshes at shard level independently
     */
    @ExperimentalApi
    public final class AsyncShardRefreshTask extends AbstractAsyncTask {

        private final IndexShard indexShard;
        private final Logger logger;

        public AsyncShardRefreshTask(IndexShard indexShard) {
            super(indexShard.logger, indexShard.threadPool, refreshInterval.get(), true, fixedRefreshIntervalSchedulingEnabled);
            this.logger = indexShard.logger;
            this.indexShard = indexShard;
            rescheduleIfNecessary();
        }

        @Override
        protected boolean mustReschedule() {
            return indexShard.state != IndexShardState.CLOSED
                && indexShard.indexSettings.getIndexMetadata().getState() == IndexMetadata.State.OPEN;
        }

        @Override
        protected void runInternal() {
            indexShard.scheduledRefresh();
        }

        @Override
        protected String getThreadPool() {
            return ThreadPool.Names.REFRESH;
        }

        @Override
        public String toString() {
            return "shard_refresh";
        }
    }

    public void startRefreshTask() {
        assert Thread.holdsLock(refreshMutex);
        // The refresh task is expected to be null at this point.
        assert Objects.isNull(refreshTask);
        refreshTask = new AsyncShardRefreshTask(this);
    }

    public void stopRefreshTask() {
        assert Thread.holdsLock(refreshMutex);
        // The refresh task is expected to be non-null at this point.
        assert Objects.nonNull(refreshTask);
        refreshTask.close();
        refreshTask = null;
    }

    // Visible for testing
    public AsyncShardRefreshTask getRefreshTask() {
        return refreshTask;
    }
}<|MERGE_RESOLUTION|>--- conflicted
+++ resolved
@@ -378,11 +378,8 @@
     private final Supplier<TimeValue> refreshInterval;
     private final Object refreshMutex;
     private volatile AsyncShardRefreshTask refreshTask;
-<<<<<<< HEAD
+    private final ClusterApplierService clusterApplierService;
     private List<DiscoveryNode> activeReplicaNodes = new ArrayList<>();
-=======
-    private final ClusterApplierService clusterApplierService;
->>>>>>> d8e26803
 
     public IndexShard(
         final ShardRouting shardRouting,
