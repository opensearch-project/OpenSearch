--- conflicted
+++ resolved
@@ -164,13 +164,8 @@
                 deleteCurrent.count(),
                 noopUpdates.count(),
                 isThrottled,
-<<<<<<< HEAD
-                TimeUnit.MILLISECONDS.toMillis(currentThrottleMillis)
-=======
                 TimeUnit.MILLISECONDS.toMillis(currentThrottleMillis),
-                new IndexingStats.Stats.DocStatusStats(),
                 maxLastIndexRequestTimestamp.get()
->>>>>>> 54b8f05f
             );
         }
     }
