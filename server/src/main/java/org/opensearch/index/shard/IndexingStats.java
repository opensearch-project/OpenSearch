--- conflicted
+++ resolved
@@ -71,11 +71,7 @@
         private long noopUpdateCount;
         private long throttleTimeInMillis;
         private boolean isThrottled;
-<<<<<<< HEAD
-=======
-        private final DocStatusStats docStatusStats;
         private long maxLastIndexRequestTimestamp;
->>>>>>> 54b8f05f
 
         Stats() {}
 
@@ -90,19 +86,11 @@
             noopUpdateCount = in.readVLong();
             isThrottled = in.readBoolean();
             throttleTimeInMillis = in.readLong();
-<<<<<<< HEAD
-=======
             if (in.getVersion().onOrAfter(Version.V_3_2_0)) {
                 maxLastIndexRequestTimestamp = in.readLong();
             } else {
                 maxLastIndexRequestTimestamp = 0L;
             }
-            if (in.getVersion().onOrAfter(Version.V_2_11_0)) {
-                docStatusStats = in.readOptionalWriteable(DocStatusStats::new);
-            } else {
-                docStatusStats = null;
-            }
->>>>>>> 54b8f05f
         }
 
         public Stats(
@@ -144,7 +132,6 @@
             long noopUpdateCount,
             boolean isThrottled,
             long throttleTimeInMillis,
-            DocStatusStats docStatusStats,
             long maxLastIndexRequestTimestamp
         ) {
             this.indexCount = indexCount;
@@ -157,11 +144,7 @@
             this.noopUpdateCount = noopUpdateCount;
             this.isThrottled = isThrottled;
             this.throttleTimeInMillis = throttleTimeInMillis;
-<<<<<<< HEAD
-=======
-            this.docStatusStats = docStatusStats;
             this.maxLastIndexRequestTimestamp = maxLastIndexRequestTimestamp;
->>>>>>> 54b8f05f
         }
 
         public void add(Stats stats) {
@@ -177,15 +160,7 @@
             noopUpdateCount += stats.noopUpdateCount;
             throttleTimeInMillis += stats.throttleTimeInMillis;
             isThrottled |= stats.isThrottled; // When combining if one is throttled set result to throttled.
-<<<<<<< HEAD
-=======
-
-            if (getDocStatusStats() != null) {
-                getDocStatusStats().add(stats.getDocStatusStats());
-            }
-
             maxLastIndexRequestTimestamp = Math.max(maxLastIndexRequestTimestamp, stats.maxLastIndexRequestTimestamp);
->>>>>>> 54b8f05f
         }
 
         /**
@@ -255,17 +230,10 @@
             return noopUpdateCount;
         }
 
-<<<<<<< HEAD
-=======
-        public DocStatusStats getDocStatusStats() {
-            return docStatusStats;
-        }
-
         public long getMaxLastIndexRequestTimestamp() {
             return maxLastIndexRequestTimestamp;
         }
 
->>>>>>> 54b8f05f
         @Override
         public void writeTo(StreamOutput out) throws IOException {
             out.writeVLong(indexCount);
@@ -278,15 +246,9 @@
             out.writeVLong(noopUpdateCount);
             out.writeBoolean(isThrottled);
             out.writeLong(throttleTimeInMillis);
-<<<<<<< HEAD
-=======
             if (out.getVersion().onOrAfter(Version.V_3_2_0)) {
                 out.writeLong(maxLastIndexRequestTimestamp);
             }
-            if (out.getVersion().onOrAfter(Version.V_2_11_0)) {
-                out.writeOptionalWriteable(docStatusStats);
-            }
->>>>>>> 54b8f05f
         }
 
         @Override
@@ -305,15 +267,7 @@
             builder.field(Fields.IS_THROTTLED, isThrottled);
             builder.humanReadableField(Fields.THROTTLED_TIME_IN_MILLIS, Fields.THROTTLED_TIME, getThrottleTime());
 
-<<<<<<< HEAD
-=======
-            if (getDocStatusStats() != null) {
-                getDocStatusStats().toXContent(builder, params);
-            }
-
             builder.field(Fields.MAX_LAST_INDEX_REQUEST_TIMESTAMP, maxLastIndexRequestTimestamp);
-
->>>>>>> 54b8f05f
             return builder;
         }
 
@@ -386,11 +340,7 @@
         static final String IS_THROTTLED = "is_throttled";
         static final String THROTTLED_TIME_IN_MILLIS = "throttle_time_in_millis";
         static final String THROTTLED_TIME = "throttle_time";
-<<<<<<< HEAD
-=======
-        static final String DOC_STATUS = "doc_status";
         static final String MAX_LAST_INDEX_REQUEST_TIMESTAMP = "max_last_index_request_timestamp";
->>>>>>> 54b8f05f
     }
 
     @Override
