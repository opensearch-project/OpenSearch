/*
 * Licensed to Elasticsearch under one or more contributor
 * license agreements. See the NOTICE file distributed with
 * this work for additional information regarding copyright
 * ownership. Elasticsearch licenses this file to you under
 * the Apache License, Version 2.0 (the "License"); you may
 * not use this file except in compliance with the License.
 * You may obtain a copy of the License at
 *
 *     http://www.apache.org/licenses/LICENSE-2.0
 *
 * Unless required by applicable law or agreed to in writing,
 * software distributed under the License is distributed on an
 * "AS IS" BASIS, WITHOUT WARRANTIES OR CONDITIONS OF ANY
 * KIND, either express or implied.  See the License for the
 * specific language governing permissions and limitations
 * under the License.
 */

package org.opensearch;

import org.opensearch.cluster.metadata.IndexMetadata;
import org.opensearch.common.Strings;
import org.opensearch.common.SuppressForbidden;
import org.opensearch.common.collect.ImmutableOpenIntMap;
import org.opensearch.common.collect.ImmutableOpenMap;
import org.opensearch.common.io.stream.StreamInput;
import org.opensearch.common.io.stream.StreamOutput;
import org.opensearch.common.settings.Settings;
import org.opensearch.common.xcontent.ToXContentFragment;
import org.opensearch.common.xcontent.XContentBuilder;
import org.opensearch.monitor.jvm.JvmInfo;

import java.io.IOException;
import java.lang.reflect.Field;
import java.lang.reflect.Modifier;
import java.util.ArrayList;
import java.util.Collections;
import java.util.List;
import java.util.Locale;
import java.util.Objects;

public class Version implements Comparable<Version>, ToXContentFragment {
    /*
     * The logic for ID is: XXYYZZAA, where XX is major version, YY is minor version, ZZ is revision, and AA is alpha/beta/rc indicator AA
     * values below 25 are for alpha builder (since 5.0), and above 25 and below 50 are beta builds, and below 99 are RC builds, with 99
     * indicating a release the (internal) format of the id is there so we can easily do after/before checks on the id
     *
     * IMPORTANT: Unreleased vs. Released Versions
     *
     * All listed versions MUST be released versions, except the last major, the last minor and the last revison. ONLY those are required
     * as unreleased versions.
     *
     * Example: assume the last release is 7.3.0
     * The unreleased last major is the next major release, e.g. _8_.0.0
     * The unreleased last minor is the current major with a upped minor: 7._4_.0
     * The unreleased revision is the very release with a upped revision 7.3._1_
     */
    public static final int V_EMPTY_ID = 0;
    public static final Version V_EMPTY = new Version(V_EMPTY_ID, org.apache.lucene.util.Version.LATEST);

    public static final Version V_1_0_0 = new Version(1000099, org.apache.lucene.util.Version.LUCENE_8_7_0);
    public static final Version CURRENT = V_1_0_0;

    private static final ImmutableOpenIntMap<Version> idToVersion;
    private static final ImmutableOpenMap<String, Version> stringToVersion;

    static {
        final ImmutableOpenIntMap.Builder<Version> builder = ImmutableOpenIntMap.builder();
        final ImmutableOpenMap.Builder<String, Version> builderByString = ImmutableOpenMap.builder();

        for (final Field declaredField : LegacyESVersion.class.getFields()) {
            if (declaredField.getType().equals(Version.class) || declaredField.getType().equals(LegacyESVersion.class)) {
                final String fieldName = declaredField.getName();
                if (fieldName.equals("CURRENT") || fieldName.equals("V_EMPTY")) {
                    continue;
                }
                assert fieldName.matches("V_\\d+_\\d+_\\d+(_alpha[1,2]|_beta[1,2]|_rc[1,2])?")
                    : "expected Version field [" + fieldName + "] to match V_\\d+_\\d+_\\d+";
                try {
                    final Version version = (Version) declaredField.get(null);
                    if (Assertions.ENABLED) {
                        final String[] fields = fieldName.split("_");
                        if (fields.length == 5) {
                            assert (fields[1].equals("1") || fields[1].equals("6")) && fields[2].equals("0") :
                                "field " + fieldName + " should not have a build qualifier";
                        } else {
                            final int major = Integer.valueOf(fields[1]) * 1000000;
                            final int minor = Integer.valueOf(fields[2]) * 10000;
                            final int revision = Integer.valueOf(fields[3]) * 100;
                            final int expectedId;
                            if (fields[1].equals("1")) {
                                expectedId = 0x08000000 ^ (major + minor + revision + 99);
                            } else {
                                expectedId = (major + minor + revision + 99);
                            }
                            assert version.id == expectedId :
                                "expected version [" + fieldName + "] to have id [" + expectedId + "] but was [" + version.id + "]";
                        }
                    }
                    final Version maybePrevious = builder.put(version.id, version);
                    builderByString.put(version.toString(), version);
                    assert maybePrevious == null :
                        "expected [" + version.id + "] to be uniquely mapped but saw [" + maybePrevious + "] and [" + version + "]";
                } catch (final IllegalAccessException e) {
                    assert false : "Version field [" + fieldName + "] should be public";
                }
            }
        }
        assert CURRENT.luceneVersion.equals(org.apache.lucene.util.Version.LATEST) : "Version must be upgraded to ["
            + org.apache.lucene.util.Version.LATEST + "] is still set to [" + CURRENT.luceneVersion + "]";

        builder.put(V_EMPTY_ID, V_EMPTY);
        builderByString.put(V_EMPTY.toString(), V_EMPTY);
        idToVersion = builder.build();
        stringToVersion = builderByString.build();
    }

    public static Version readVersion(StreamInput in) throws IOException {
        return fromId(in.readVInt());
    }

    public static Version fromId(int id) {
        final Version known = idToVersion.get(id);
        if (known != null) {
            return known;
        }
        return fromIdSlow(id);
    }

    private static Version fromIdSlow(int id) {
        // We need at least the major of the Lucene version to be correct.
        // Our best guess is to use the same Lucene version as the previous
        // version in the list, assuming that it didn't change. This is at
        // least correct for patch versions of known minors since we never
        // update the Lucene dependency for patch versions.
        List<Version> versions = DeclaredVersionsHolder.DECLARED_VERSIONS;
        Version tmp = id < MASK ? new LegacyESVersion(id, org.apache.lucene.util.Version.LATEST) :
            new Version(id ^ MASK, org.apache.lucene.util.Version.LATEST);
        int index = Collections.binarySearch(versions, tmp);
        if (index < 0) {
            index = -2 - index;
        } else {
            assert false : "Version [" + tmp + "] is declared but absent from the switch statement in Version#fromId";
        }
        final org.apache.lucene.util.Version luceneVersion;
        if (index == -1) {
            // this version is older than any supported version, so we
            // assume it is the previous major to the oldest Lucene version
            // that we know about
            luceneVersion = org.apache.lucene.util.Version.fromBits(
                versions.get(0).luceneVersion.major - 1, 0, 0);
        } else {
            luceneVersion = versions.get(index).luceneVersion;
        }
        return id < MASK ? new LegacyESVersion(id, luceneVersion) : new Version(id ^ MASK, luceneVersion);
    }

    /**
     * Return the {@link Version} of OpenSearch that has been used to create an index given its settings.
     *
     * @throws IllegalStateException if the given index settings doesn't contain a value for the key
     *         {@value IndexMetadata#SETTING_VERSION_CREATED}
     */
    public static Version indexCreated(Settings indexSettings) {
        final Version indexVersion = IndexMetadata.SETTING_INDEX_VERSION_CREATED.get(indexSettings);
        if (indexVersion.equals(V_EMPTY)) {
            final String message = String.format(
                Locale.ROOT,
                "[%s] is not present in the index settings for index with UUID [%s]",
                IndexMetadata.SETTING_INDEX_VERSION_CREATED.getKey(),
                indexSettings.get(IndexMetadata.SETTING_INDEX_UUID));
            throw new IllegalStateException(message);
        }
        return indexVersion;
    }

    public static void writeVersion(Version version, StreamOutput out) throws IOException {
        out.writeVInt(version.id);
    }

    public static int computeLegacyID(int major, int minor, int revision, int build) {
        return major * 1000000 + minor * 10000 + revision * 100 + build;
    }

    public static int computeID(int major, int minor, int revision, int build) {
        return computeLegacyID(major, minor, revision, build) ^ MASK;
    }

    /**
     * Returns the minimum version between the 2.
     */
    public static Version min(Version version1, Version version2) {
        return version1.id < version2.id ? version1 : version2;
    }

    /**
     * Returns the maximum version between the 2
     */
    public static Version max(Version version1, Version version2) { return version1.id > version2.id ? version1 : version2; }

    /**
     * Returns the version given its string representation, current version if the argument is null or empty
     */
    public static Version fromString(String version) {
        if (!Strings.hasLength(version)) {
            return Version.CURRENT;
        }
        final Version cached = stringToVersion.get(version);
        if (cached != null) {
            return cached;
        }
        return fromStringSlow(version);
    }

    private static Version fromStringSlow(String version) {
        final boolean snapshot; // this is some BWC for 2.x and before indices
        if (snapshot = version.endsWith("-SNAPSHOT")) {
            version = version.substring(0, version.length() - 9);
        }
        String[] parts = version.split("[.-]");
        if (parts.length < 3 || parts.length > 4) {
            throw new IllegalArgumentException(
                "the version needs to contain major, minor, and revision, and optionally the build: " + version);
        }

        try {
            final int rawMajor = Integer.parseInt(parts[0]);
            if (rawMajor >= 5 && snapshot) { // we don't support snapshot as part of the version here anymore
                throw new IllegalArgumentException("illegal version format - snapshots are only supported until version 2.x");
            }
            if (rawMajor >=7 && parts.length == 4) { // we don't support qualifier as part of the version anymore
                throw new IllegalArgumentException("illegal version format - qualifiers are only supported until version 6.x");
            }
            final int betaOffset = rawMajor < 5 ? 0 : 25;
            //we reverse the version id calculation based on some assumption as we can't reliably reverse the modulo
            final int major = rawMajor * 1000000;
            final int minor = Integer.parseInt(parts[1]) * 10000;
            final int revision = Integer.parseInt(parts[2]) * 100;


            int build = 99;
            if (parts.length == 4) {
                String buildStr = parts[3];
                if (buildStr.startsWith("alpha")) {
                    assert rawMajor >= 5 : "major must be >= 5 but was " + major;
                    build = Integer.parseInt(buildStr.substring(5));
                    assert build < 25 : "expected a alpha build but " + build + " >= 25";
                } else if (buildStr.startsWith("Beta") || buildStr.startsWith("beta")) {
                    build = betaOffset + Integer.parseInt(buildStr.substring(4));
                    assert build < 50 : "expected a beta build but " + build + " >= 50";
                } else if (buildStr.startsWith("RC") || buildStr.startsWith("rc")) {
                    build = Integer.parseInt(buildStr.substring(2)) + 50;
                } else {
                    throw new IllegalArgumentException("unable to parse version " + version);
                }
            }

            return fromId(major + minor + revision + build);

        } catch (NumberFormatException e) {
            throw new IllegalArgumentException("unable to parse version " + version, e);
        }
    }

    public static final int MASK = 0x08000000;
    public final int id;
    public final byte major;
    public final byte minor;
    public final byte revision;
    public final byte build;
    public final org.apache.lucene.util.Version luceneVersion;

    Version(int id, org.apache.lucene.util.Version luceneVersion) {
        // flip the 28th bit of the ID; identify as an opensearch vs legacy system:
<<<<<<< HEAD
        this.id = id ^ MASK;
        id &= 0xF7FFFFFF;
=======
        // we start from version 1 for opensearch, so ignore the 0 (empty) version
        if(id != 0) {
            this.id = id ^ MASK;
            id &= 0xF7FFFFFF;
        } else {
            this.id = id;
        }
>>>>>>> 13845acc
        this.major = (byte) ((id / 1000000) % 100);
        this.minor = (byte) ((id / 10000) % 100);
        this.revision = (byte) ((id / 100) % 100);
        this.build = (byte) (id % 100);
        this.luceneVersion = Objects.requireNonNull(luceneVersion);
    }

    public boolean after(Version version) {
        return version.id < id;
    }

    public boolean onOrAfter(Version version) {
        return version.id <= id;
    }

    public boolean before(Version version) {
        return version.id > id;
    }

    public boolean onOrBefore(Version version) {
        return version.id >= id;
    }

    @Override
    public int compareTo(Version other) {
        return Integer.compare(this.id, other.id);
    }

    @Override
    public XContentBuilder toXContent(XContentBuilder builder, Params params) throws IOException {
        return builder.value(toString());
    }

    /*
     * We need the declared versions when computing the minimum compatibility version. As computing the declared versions uses reflection it
     * is not cheap. Since computing the minimum compatibility version can occur often, we use this holder to compute the declared versions
     * lazily once.
     */
    static class DeclaredVersionsHolder {
        // use LegacyESVersion.class since it inherits Version fields
        protected static final List<Version> DECLARED_VERSIONS = Collections.unmodifiableList(getDeclaredVersions(LegacyESVersion.class));
    }

    // lazy initialized because we don't yet have the declared versions ready when instantiating the cached Version
    // instances
    private Version minCompatVersion;

    // lazy initialized because we don't yet have the declared versions ready when instantiating the cached Version
    // instances
    private Version minIndexCompatVersion;

    /**
     * Returns the minimum compatible version based on the current
     * version. Ie a node needs to have at least the return version in order
     * to communicate with a node running the current version. The returned version
     * is in most of the cases the smallest major version release unless the current version
     * is a beta or RC release then the version itself is returned.
     */
    public Version minimumCompatibilityVersion() {
        Version res = minCompatVersion;
        if (res == null) {
            res = computeMinCompatVersion();
            minCompatVersion = res;
        }
        return res;
    }

    private Version computeMinCompatVersion() {
        if (major == 1) {
            return Version.fromId(6080099);
        } else if (major == 6) {
            // force the minimum compatibility for version 6 to 5.6 since we don't reference version 5 anymore
            return Version.fromId(5060099);
        } else if (major >= 7) {
            // all major versions from 7 onwards are compatible with last minor series of the previous major
            Version bwcVersion = null;

            for (int i = DeclaredVersionsHolder.DECLARED_VERSIONS.size() - 1; i >= 0; i--) {
                final Version candidateVersion = DeclaredVersionsHolder.DECLARED_VERSIONS.get(i);
                if (candidateVersion.major == major - 1 && candidateVersion.isRelease() && after(candidateVersion)) {
                    if (bwcVersion != null && candidateVersion.minor < bwcVersion.minor) {
                        break;
                    }
                    bwcVersion = candidateVersion;
                }
            }
            return bwcVersion == null ? this : bwcVersion;
        }

        return Version.min(this, fromId((int) major * 1000000 + 0 * 10000 + 99));
    }

    /**
     * Returns the minimum created index version that this version supports. Indices created with lower versions
     * can't be used with this version. This should also be used for file based serialization backwards compatibility ie. on serialization
     * code that is used to read / write file formats like transaction logs, cluster state, and index metadata.
     */
    public Version minimumIndexCompatibilityVersion() {
        Version res = minIndexCompatVersion;
        if (res == null) {
            res = computeMinIndexCompatVersion();
            minIndexCompatVersion = res;
        }
        return res;
    }

    private Version computeMinIndexCompatVersion() {
        final int bwcMajor;
        if (major == 5) {
            bwcMajor = 2; // we jumped from 2 to 5
        } else if (major == 7 || major == 1) {
            return LegacyESVersion.V_6_0_0_beta1;
        } else {
            bwcMajor = major - 1;
        }
        final int bwcMinor = 0;
        return Version.min(this, fromId((bwcMajor * 1000000 + bwcMinor * 10000 + 99) ));
    }

    /**
     * Returns <code>true</code> iff both version are compatible. Otherwise <code>false</code>
     */
    public boolean isCompatible(Version version) {
        boolean compatible = onOrAfter(version.minimumCompatibilityVersion())
            && version.onOrAfter(minimumCompatibilityVersion());

        // OpenSearch version 1 is the functional equivalent of predecessor version 7
        int a = major == 1 ? 7 : major;
        int b = version.major == 1 ? 7 : version.major;

        assert compatible == false || Math.max(a, b) - Math.min(a, b) <= 1;
        return compatible;
    }

    @SuppressForbidden(reason = "System.out.*")
    public static void main(String[] args) {
        final String versionOutput = String.format(
            Locale.ROOT,
            "Version: %s, Build: %s/%s/%s/%s, JVM: %s",
            Build.CURRENT.getQualifiedVersion(),
            Build.CURRENT.type().displayName(),
            Build.CURRENT.hash(),
            Build.CURRENT.date(),
            JvmInfo.jvmInfo().version());
        System.out.println(versionOutput);
    }

    @Override
    public String toString() {
        StringBuilder sb = new StringBuilder();
        sb.append(major).append('.').append(minor).append('.').append(revision);
        if (isAlpha()) {
            sb.append("-alpha");
            sb.append(build);
        } else if (isBeta()) {
            if (major >= 2) {
                sb.append("-beta");
            } else {
                sb.append(".Beta");
            }
            sb.append(major < 5 ? build : build-25);
        } else if (build < 99) {
            if (major >= 2) {
                sb.append("-rc");
            } else {
                sb.append(".RC");
            }
            sb.append(build - 50);
        }
        return sb.toString();
    }

    @Override
    public boolean equals(Object o) {
        if (this == o) {
            return true;
        }
        if (o == null || getClass() != o.getClass()) {
            return false;
        }

        Version version = (Version) o;

        if (id != version.id) {
            return false;
        }

        return true;
    }

    @Override
    public int hashCode() {
        return id;
    }

    public boolean isBeta() {
        return build >= 25 && build < 50;
    }

    /**
     * Returns true iff this version is an alpha version
     * Note: This has been introduced in version 5 of the OpenSearch predecessor. Previous versions will never
     * have an alpha version.
     */
    public boolean isAlpha() {
        return build < 25;
    }

    public boolean isRC() {
        return build > 50 && build < 99;
    }

    public boolean isRelease() {
        return build == 99;
    }

    /**
     * Extracts a sorted list of declared version constants from a class.
     * The argument would normally be Version.class but is exposed for
     * testing with other classes-containing-version-constants.
     */
    public static List<Version> getDeclaredVersions(final Class<?> versionClass) {
        final Field[] fields = versionClass.getFields();
        final List<Version> versions = new ArrayList<>(fields.length);
        for (final Field field : fields) {
            final int mod = field.getModifiers();
            if (false == Modifier.isStatic(mod) && Modifier.isFinal(mod) && Modifier.isPublic(mod)) {
                continue;
            }
            if (field.getType() != Version.class && field.getType() != LegacyESVersion.class) {
                continue;
            }
            switch (field.getName()) {
                case "CURRENT":
                case "V_EMPTY":
                    continue;
            }
            assert field.getName().matches("V(_\\d+)+(_(alpha|beta|rc)\\d+)?") : field.getName();
            try {
                versions.add(((Version) field.get(null)));
            } catch (final IllegalAccessException e) {
                throw new RuntimeException(e);
            }
        }
        Collections.sort(versions);
        return versions;
    }
}<|MERGE_RESOLUTION|>--- conflicted
+++ resolved
@@ -273,10 +273,6 @@
 
     Version(int id, org.apache.lucene.util.Version luceneVersion) {
         // flip the 28th bit of the ID; identify as an opensearch vs legacy system:
-<<<<<<< HEAD
-        this.id = id ^ MASK;
-        id &= 0xF7FFFFFF;
-=======
         // we start from version 1 for opensearch, so ignore the 0 (empty) version
         if(id != 0) {
             this.id = id ^ MASK;
@@ -284,7 +280,6 @@
         } else {
             this.id = id;
         }
->>>>>>> 13845acc
         this.major = (byte) ((id / 1000000) % 100);
         this.minor = (byte) ((id / 10000) % 100);
         this.revision = (byte) ((id / 100) % 100);
