--- conflicted
+++ resolved
@@ -52,11 +52,8 @@
 import org.opensearch.common.settings.Setting;
 import org.opensearch.common.settings.Setting.Property;
 import org.opensearch.common.settings.Settings;
-<<<<<<< HEAD
 import org.opensearch.common.unit.RatioValue;
-=======
 import org.opensearch.common.util.concurrent.ConcurrentCollections;
->>>>>>> 7fde3d8d
 import org.opensearch.core.common.unit.ByteSizeValue;
 import org.opensearch.core.index.Index;
 import org.opensearch.core.index.shard.ShardId;
@@ -99,13 +96,10 @@
     );
     private final IndexFieldDataCache.Listener indicesFieldDataCacheListener;
     private final Cache<Key, Accountable> cache;
-<<<<<<< HEAD
     private final ThreadPool threadPool;
-=======
     private Set<Index> indicesToClear;
     private Map<Index, Set<String>> fieldsToClear;
     private Set<CacheKey> cacheKeysToClear;
->>>>>>> 7fde3d8d
 
     /**
      * Deprecated ctor. Use the ctor with the clusterService argument.
@@ -128,7 +122,6 @@
             cacheBuilder.setMaximumWeight(sizeInBytes).weigher(new FieldDataWeigher());
         }
         cache = cacheBuilder.build();
-<<<<<<< HEAD
         if (clusterService != null) {
             clusterService.getClusterSettings().addSettingsUpdateConsumer(INDICES_FIELDDATA_CACHE_SIZE_KEY, this::updateMaximumWeight);
         } else {
@@ -140,11 +133,9 @@
         if (threadPool == null) {
             logger.warn("IndicesFieldDataCache ctor got null threadPool! Evictions on cache resize will happen on cluster applier thread!");
         }
-=======
         this.indicesToClear = ConcurrentCollections.newConcurrentSet();
         this.fieldsToClear = new ConcurrentHashMap<>();
         this.cacheKeysToClear = ConcurrentCollections.newConcurrentSet();
->>>>>>> 7fde3d8d
     }
 
     @Override
