/*
 * SPDX-License-Identifier: Apache-2.0
 *
 * The OpenSearch Contributors require contributions made to
 * this file be licensed under the Apache-2.0 license or a
 * compatible open source license.
 */

/*
 * Licensed to Elasticsearch under one or more contributor
 * license agreements. See the NOTICE file distributed with
 * this work for additional information regarding copyright
 * ownership. Elasticsearch licenses this file to you under
 * the Apache License, Version 2.0 (the "License"); you may
 * not use this file except in compliance with the License.
 * You may obtain a copy of the License at
 *
 *    http://www.apache.org/licenses/LICENSE-2.0
 *
 * Unless required by applicable law or agreed to in writing,
 * software distributed under the License is distributed on an
 * "AS IS" BASIS, WITHOUT WARRANTIES OR CONDITIONS OF ANY
 * KIND, either express or implied.  See the License for the
 * specific language governing permissions and limitations
 * under the License.
 */

/*
 * Modifications Copyright OpenSearch Contributors. See
 * GitHub history for details.
 */

package org.opensearch.indices;

import org.apache.logging.log4j.LogManager;
import org.apache.logging.log4j.Logger;
import org.apache.lucene.index.DirectoryReader;
import org.apache.lucene.index.IndexReader;
import org.apache.lucene.util.Accountable;
import org.apache.lucene.util.RamUsageEstimator;
import org.opensearch.OpenSearchParseException;
import org.opensearch.cluster.service.ClusterService;
import org.opensearch.common.CheckedSupplier;
import org.opensearch.common.cache.CacheType;
import org.opensearch.common.cache.ICache;
import org.opensearch.common.cache.ICacheKey;
import org.opensearch.common.cache.LoadAwareCacheLoader;
import org.opensearch.common.cache.RemovalListener;
import org.opensearch.common.cache.RemovalNotification;
import org.opensearch.common.cache.RemovalReason;
import org.opensearch.common.cache.policy.CachedQueryResult;
import org.opensearch.common.cache.serializer.BytesReferenceSerializer;
import org.opensearch.common.cache.service.CacheService;
import org.opensearch.common.cache.stats.ImmutableCacheStatsHolder;
import org.opensearch.common.cache.store.config.CacheConfig;
import org.opensearch.common.lease.Releasable;
import org.opensearch.common.lucene.index.OpenSearchDirectoryReader;
import org.opensearch.common.settings.Setting;
import org.opensearch.common.settings.Setting.Property;
import org.opensearch.common.settings.Settings;
import org.opensearch.common.unit.RatioValue;
import org.opensearch.common.unit.TimeValue;
import org.opensearch.common.util.concurrent.ConcurrentCollections;
import org.opensearch.core.common.bytes.BytesReference;
import org.opensearch.core.common.io.stream.StreamInput;
import org.opensearch.core.common.io.stream.StreamOutput;
import org.opensearch.core.common.io.stream.Writeable;
import org.opensearch.core.common.unit.ByteSizeValue;
import org.opensearch.core.index.shard.ShardId;
import org.opensearch.index.shard.IndexShard;
import org.opensearch.threadpool.ThreadPool;

import java.io.Closeable;
import java.io.IOException;
import java.util.Collection;
import java.util.Collections;
import java.util.HashMap;
import java.util.HashSet;
import java.util.Iterator;
import java.util.List;
import java.util.Objects;
import java.util.Optional;
import java.util.Set;
import java.util.concurrent.ConcurrentMap;
import java.util.concurrent.atomic.AtomicBoolean;
import java.util.concurrent.atomic.AtomicInteger;
import java.util.function.Function;
import java.util.function.ToLongBiFunction;

import static org.opensearch.indices.IndicesService.INDICES_CACHE_CLEAN_INTERVAL_SETTING;

/**
 * The indices request cache allows to cache a shard level request stage responses, helping with improving
 * similar requests that are potentially expensive (because of aggs for example). The cache is fully coherent
 * with the semantics of NRT (the index reader cache key is part of the cache key), and relies on size based
 * eviction to evict old reader associated cache entries as well as scheduler reaper to clean readers that
 * are no longer used or closed shards.
 * <p>
 * Currently, the cache is only enabled for count requests, and can only be opted in on an index
 * level setting that can be dynamically changed and defaults to false.
 * <p>
 * There are still several TODOs left in this class, some easily addressable, some more complex, but the support
 * is functional.
 *
 * @opensearch.internal
 */
public final class IndicesRequestCache implements RemovalListener<ICacheKey<IndicesRequestCache.Key>, BytesReference>, Closeable {

    private static final Logger logger = LogManager.getLogger(IndicesRequestCache.class);

    /**
     * A setting to enable or disable request caching on an index level. Its dynamic by default
     * since we are checking on the cluster state IndexMetadata always.
     */
    public static final String INDICES_REQUEST_CACHE_CLEANUP_STALENESS_THRESHOLD_SETTING_KEY =
        "indices.requests.cache.cleanup.staleness_threshold";
    public static final String INDICES_REQUEST_CACHE_CLEANUP_INTERVAL_SETTING_KEY = "indices.requests.cache.cleanup.interval";

    public static final Setting<Boolean> INDEX_CACHE_REQUEST_ENABLED_SETTING = Setting.boolSetting(
        "index.requests.cache.enable",
        true,
        Property.Dynamic,
        Property.IndexScope
    );
    public static final Setting<ByteSizeValue> INDICES_CACHE_QUERY_SIZE = Setting.memorySizeSetting(
        "indices.requests.cache.size",
        "1%",
        Property.NodeScope
    );
    public static final Setting<TimeValue> INDICES_CACHE_QUERY_EXPIRE = Setting.positiveTimeSetting(
        "indices.requests.cache.expire",
        new TimeValue(0),
        Property.NodeScope
    );
    public static final Setting<TimeValue> INDICES_REQUEST_CACHE_CLEANUP_INTERVAL_SETTING = Setting.positiveTimeSetting(
        INDICES_REQUEST_CACHE_CLEANUP_INTERVAL_SETTING_KEY,
        INDICES_CACHE_CLEAN_INTERVAL_SETTING,
        Property.NodeScope
    );
    public static final Setting<String> INDICES_REQUEST_CACHE_STALENESS_THRESHOLD_SETTING = new Setting<>(
        INDICES_REQUEST_CACHE_CLEANUP_STALENESS_THRESHOLD_SETTING_KEY,
        "0%",
        IndicesRequestCache::validateStalenessSetting,
        Property.Dynamic,
        Property.NodeScope
    );

    private final static long BASE_RAM_BYTES_USED = RamUsageEstimator.shallowSizeOfInstance(Key.class);

    private final ConcurrentMap<CleanupKey, Boolean> registeredClosedListeners = ConcurrentCollections.newConcurrentMap();
    private final ByteSizeValue size;
    private final TimeValue expire;
    private final ICache<Key, BytesReference> cache;
    private final ClusterService clusterService;
    private final Function<ShardId, Optional<CacheEntity>> cacheEntityLookup;
    // pkg-private for testing
    final IndicesRequestCacheCleanupManager cacheCleanupManager;

    // These values determine the valid names for levels in the cache stats API
    public static final String SHARD_ID_DIMENSION_NAME = "shards";
    public static final String INDEX_DIMENSION_NAME = "indices";

    IndicesRequestCache(
        Settings settings,
        Function<ShardId, Optional<CacheEntity>> cacheEntityFunction,
        CacheService cacheService,
        ThreadPool threadPool,
        ClusterService clusterService
    ) {
        this.size = INDICES_CACHE_QUERY_SIZE.get(settings);
        this.expire = INDICES_CACHE_QUERY_EXPIRE.exists(settings) ? INDICES_CACHE_QUERY_EXPIRE.get(settings) : null;
        long sizeInBytes = size.getBytes();
        ToLongBiFunction<ICacheKey<Key>, BytesReference> weigher = (k, v) -> k.ramBytesUsed(k.key.ramBytesUsed()) + v.ramBytesUsed();
        this.cacheCleanupManager = new IndicesRequestCacheCleanupManager(
            threadPool,
            INDICES_REQUEST_CACHE_CLEANUP_INTERVAL_SETTING.get(settings),
            getStalenessThreshold(settings)
        );
        this.cacheEntityLookup = cacheEntityFunction;
        this.clusterService = clusterService;
        this.clusterService.getClusterSettings()
            .addSettingsUpdateConsumer(INDICES_REQUEST_CACHE_STALENESS_THRESHOLD_SETTING, this::setStalenessThreshold);
        this.cache = cacheService.createCache(
            new CacheConfig.Builder<Key, BytesReference>().setSettings(settings)
                .setWeigher(weigher)
                .setValueType(BytesReference.class)
                .setKeyType(Key.class)
                .setRemovalListener(this)
                .setMaxSizeInBytes(sizeInBytes) // for backward compatibility
                .setExpireAfterAccess(expire) // for backward compatibility
                .setDimensionNames(List.of(INDEX_DIMENSION_NAME, SHARD_ID_DIMENSION_NAME))
                .setCachedResultParser((bytesReference) -> {
                    try {
                        return CachedQueryResult.getPolicyValues(bytesReference);
                    } catch (IOException e) {
                        // Set took time to -1, which will always be rejected by the policy.
                        return new CachedQueryResult.PolicyValues(-1);
                    }
                })
                .setKeySerializer(new IRCKeyWriteableSerializer())
                .setValueSerializer(new BytesReferenceSerializer())
                .setClusterSettings(clusterService.getClusterSettings())
                .build(),
            CacheType.INDICES_REQUEST_CACHE
        );
    }

    @Override
    public void close() throws IOException {
        cache.invalidateAll();
        cache.close();
        cacheCleanupManager.close();
    }

    private double getStalenessThreshold(Settings settings) {
        String threshold = INDICES_REQUEST_CACHE_STALENESS_THRESHOLD_SETTING.get(settings);
        return RatioValue.parseRatioValue(threshold).getAsRatio();
    }

    // pkg-private for testing
    void setStalenessThreshold(String threshold) {
        this.cacheCleanupManager.updateStalenessThreshold(RatioValue.parseRatioValue(threshold).getAsRatio());
    }

    void clear(CacheEntity entity) {
        cacheCleanupManager.enqueueCleanupKey(new CleanupKey(entity, null));
        cacheCleanupManager.forceCleanCache();
    }

    @Override
    public void onRemoval(RemovalNotification<ICacheKey<Key>, BytesReference> notification) {
        // In case this event happens for an old shard, we can safely ignore this as we don't keep track for old
        // shards as part of request cache.
        // Pass a new removal notification containing Key rather than ICacheKey<Key> to the CacheEntity for backwards compatibility.
        Key key = notification.getKey().key;
        RemovalNotification<Key, BytesReference> newNotification = new RemovalNotification<>(
            key,
            notification.getValue(),
            notification.getRemovalReason()
        );
        cacheEntityLookup.apply(key.shardId).ifPresent(entity -> entity.onRemoval(newNotification));
        CleanupKey cleanupKey = new CleanupKey(cacheEntityLookup.apply(key.shardId).orElse(null), key.readerCacheKeyId);
        cacheCleanupManager.updateStaleCountOnEntryRemoval(cleanupKey, newNotification);
    }

    private ICacheKey<Key> getICacheKey(Key key) {
        String indexDimensionValue = getIndexDimensionName(key);
        String shardIdDimensionValue = getShardIdDimensionName(key);
        List<String> dimensions = List.of(indexDimensionValue, shardIdDimensionValue);
        return new ICacheKey<>(key, dimensions);
    }

    private String getShardIdDimensionName(Key key) {
        return key.shardId.toString();
    }

    private String getIndexDimensionName(Key key) {
        return key.shardId.getIndexName();
    }

    BytesReference getOrCompute(
        IndicesService.IndexShardCacheEntity cacheEntity,
        CheckedSupplier<BytesReference, IOException> loader,
        DirectoryReader reader,
        BytesReference cacheKey
    ) throws Exception {
        assert reader.getReaderCacheHelper() != null;
        assert reader.getReaderCacheHelper() instanceof OpenSearchDirectoryReader.DelegatingCacheHelper;

        OpenSearchDirectoryReader.DelegatingCacheHelper delegatingCacheHelper = (OpenSearchDirectoryReader.DelegatingCacheHelper) reader
            .getReaderCacheHelper();
        String readerCacheKeyId = delegatingCacheHelper.getDelegatingCacheKey().getId();
        assert readerCacheKeyId != null;
        final Key key = new Key(((IndexShard) cacheEntity.getCacheIdentity()).shardId(), cacheKey, readerCacheKeyId);
        Loader cacheLoader = new Loader(cacheEntity, loader);
        BytesReference value = cache.computeIfAbsent(getICacheKey(key), cacheLoader);
        if (cacheLoader.isLoaded()) {
            cacheEntity.onMiss();
            // see if it's the first time we see this reader, and make sure to register a cleanup key
            CleanupKey cleanupKey = new CleanupKey(cacheEntity, readerCacheKeyId);
            if (!registeredClosedListeners.containsKey(cleanupKey)) {
                Boolean previous = registeredClosedListeners.putIfAbsent(cleanupKey, Boolean.TRUE);
                if (previous == null) {
                    OpenSearchDirectoryReader.addReaderCloseListener(reader, cleanupKey);
                }
            }
            cacheCleanupManager.updateStaleCountOnCacheInsert(cleanupKey);
        } else {
            cacheEntity.onHit();
        }

        return value;
    }

    /**
     * Invalidates the given the cache entry for the given key and it's context
     * @param cacheEntity the cache entity to invalidate for
     * @param reader the reader to invalidate the cache entry for
     * @param cacheKey the cache key to invalidate
     */
    void invalidate(IndicesService.IndexShardCacheEntity cacheEntity, DirectoryReader reader, BytesReference cacheKey) {
        assert reader.getReaderCacheHelper() != null;
        String readerCacheKeyId = null;
        if (reader instanceof OpenSearchDirectoryReader) {
            IndexReader.CacheHelper cacheHelper = ((OpenSearchDirectoryReader) reader).getDelegatingCacheHelper();
            readerCacheKeyId = ((OpenSearchDirectoryReader.DelegatingCacheHelper) cacheHelper).getDelegatingCacheKey().getId();
        }
        cache.invalidate(getICacheKey(new Key(((IndexShard) cacheEntity.getCacheIdentity()).shardId(), cacheKey, readerCacheKeyId)));
    }

    /**
     * Loader for the request cache
     *
     * @opensearch.internal
     */
    private static class Loader implements LoadAwareCacheLoader<ICacheKey<Key>, BytesReference> {

        private final CacheEntity entity;
        private final CheckedSupplier<BytesReference, IOException> loader;
        private boolean loaded;

        Loader(CacheEntity entity, CheckedSupplier<BytesReference, IOException> loader) {
            this.entity = entity;
            this.loader = loader;
        }

        public boolean isLoaded() {
            return this.loaded;
        }

        @Override
        public BytesReference load(ICacheKey<Key> key) throws Exception {
            BytesReference value = loader.get();
            entity.onCached(key.key, value);
            loaded = true;
            return value;
        }
    }

    /**
     * Basic interface to make this cache testable.
     */
    interface CacheEntity extends Accountable {

        /**
         * Called after the value was loaded.
         */
        void onCached(Key key, BytesReference value);

        /**
         * Returns <code>true</code> iff the resource behind this entity is still open ie.
         * entities associated with it can remain in the cache. ie. IndexShard is still open.
         */
        boolean isOpen();

        /**
         * Returns the cache identity. this is, similar to {@link #isOpen()} the resource identity behind this cache entity.
         * For instance IndexShard is the identity while a CacheEntity is per DirectoryReader. Yet, we group by IndexShard instance.
         */
        Object getCacheIdentity();

        /**
         * Called each time this entity has a cache hit.
         */
        void onHit();

        /**
         * Called each time this entity has a cache miss.
         */
        void onMiss();

        /**
         * Called when this entity instance is removed
         */
        void onRemoval(RemovalNotification<Key, BytesReference> notification);

    }

    /**
     * Unique key for the cache
     *
     * @opensearch.internal
     */
    static class Key implements Accountable, Writeable {
        public final ShardId shardId; // use as identity equality
        public final String readerCacheKeyId;
        public final BytesReference value;

        Key(ShardId shardId, BytesReference value, String readerCacheKeyId) {
            this.shardId = shardId;
            this.value = value;
            this.readerCacheKeyId = Objects.requireNonNull(readerCacheKeyId);
        }

        Key(StreamInput in) throws IOException {
            this.shardId = in.readOptionalWriteable(ShardId::new);
            this.readerCacheKeyId = in.readOptionalString();
            this.value = in.readBytesReference();
        }

        @Override
        public long ramBytesUsed() {
            return BASE_RAM_BYTES_USED + shardId.getBaseRamBytesUsed() + value.length();
        }

        @Override
        public Collection<Accountable> getChildResources() {
            // TODO: more detailed ram usage?
            return Collections.emptyList();
        }

        @Override
        public boolean equals(Object o) {
            if (this == o) return true;
            if (o == null || getClass() != o.getClass()) return false;
            Key key = (Key) o;
            if (!Objects.equals(readerCacheKeyId, key.readerCacheKeyId)) return false;
            if (!shardId.equals(key.shardId)) return false;
            if (!value.equals(key.value)) return false;
            return true;
        }

        @Override
        public int hashCode() {
            int result = shardId.hashCode();
            result = 31 * result + readerCacheKeyId.hashCode();
            result = 31 * result + value.hashCode();
            return result;
        }

        @Override
        public void writeTo(StreamOutput out) throws IOException {
            out.writeOptionalWriteable(shardId);
            out.writeOptionalString(readerCacheKeyId);
            out.writeBytesReference(value);
        }
    }

    private class CleanupKey implements IndexReader.ClosedListener {
        final CacheEntity entity;
        final String readerCacheKeyId;

        private CleanupKey(CacheEntity entity, String readerCacheKeyId) {
            this.entity = entity;
            this.readerCacheKeyId = readerCacheKeyId;
        }

        @Override
        public void onClose(IndexReader.CacheKey cacheKey) {
            // Remove the current CleanupKey from the registeredClosedListeners map
            // If the key was present, enqueue it for cleanup
            Boolean wasRegistered = registeredClosedListeners.remove(this);
            if (wasRegistered != null) {
                cacheCleanupManager.enqueueCleanupKey(this);
            }
        }

        @Override
        public boolean equals(Object o) {
            if (this == o) return true;
            if (o == null || getClass() != o.getClass()) {
                return false;
            }
            CleanupKey that = (CleanupKey) o;
            if (!Objects.equals(readerCacheKeyId, that.readerCacheKeyId)) return false;
            if (!entity.getCacheIdentity().equals(that.entity.getCacheIdentity())) return false;
            return true;
        }

        @Override
        public int hashCode() {
            int result = entity.getCacheIdentity().hashCode();
            result = 31 * result + Objects.hashCode(readerCacheKeyId);
            return result;
        }
    }

    /*
     * The IndicesRequestCacheCleanupManager manages the cleanup of stale keys in IndicesRequestCache.
     *
     * It also keeps track of the number of stale keys in the cache (staleKeysCount) and a staleness threshold,
     * which is used to determine when the cache should be cleaned.
     *
     * If Staleness threshold is 0, we do not keep track of stale keys in the cache
     * */
    class IndicesRequestCacheCleanupManager implements Closeable {
        private final Set<CleanupKey> keysToClean;
        private final ConcurrentMap<ShardId, HashMap<String, Integer>> cleanupKeyToCountMap;
        private final AtomicInteger staleKeysCount;
        private volatile double stalenessThreshold;
        private final IndicesRequestCacheCleaner cacheCleaner;

        IndicesRequestCacheCleanupManager(ThreadPool threadpool, TimeValue cleanInterval, double stalenessThreshold) {
            this.stalenessThreshold = stalenessThreshold;
            this.keysToClean = ConcurrentCollections.newConcurrentSet();
            this.cleanupKeyToCountMap = ConcurrentCollections.newConcurrentMap();
            this.staleKeysCount = new AtomicInteger(0);
            this.cacheCleaner = new IndicesRequestCacheCleaner(this, threadpool, cleanInterval);
            threadpool.schedule(cacheCleaner, cleanInterval, ThreadPool.Names.SAME);
        }

        void updateStalenessThreshold(double stalenessThreshold) {
            double oldStalenessThreshold = this.stalenessThreshold;
            this.stalenessThreshold = stalenessThreshold;
            if (logger.isDebugEnabled()) {
                logger.debug(
                    "Staleness threshold for indices request cache changed to {} from {}",
                    this.stalenessThreshold,
                    oldStalenessThreshold
                );
            }
        }

        /**
         * Enqueue cleanup key.
         *
         * @param cleanupKey the cleanup key
         */
        void enqueueCleanupKey(CleanupKey cleanupKey) {
            keysToClean.add(cleanupKey);
            incrementStaleKeysCount(cleanupKey);
        }

        /**
         * Updates the cleanupKeyToCountMap with the given CleanupKey.
         * If the ShardId associated with the CleanupKey does not exist in the map, a new entry is created.
         * The method increments the count of the CleanupKey in the map.
         * <p>
         * Why use ShardID as the key ?
         * CacheEntity mainly contains IndexShard, both of these classes do not override equals() and hashCode() methods.
         * ShardID class properly overrides equals() and hashCode() methods.
         * Therefore, to avoid modifying CacheEntity and IndexShard classes to override these methods, we use ShardID as the key.
         *
         * @param cleanupKey the CleanupKey to be updated in the map
         */
        private void updateStaleCountOnCacheInsert(CleanupKey cleanupKey) {
<<<<<<< HEAD
            if (cleanupKey.entity == null) {
=======
            if (stalenessThreshold == 0.0 || cleanupKey.entity == null) {
>>>>>>> 4bea2369
                return;
            }
            IndexShard indexShard = (IndexShard) cleanupKey.entity.getCacheIdentity();
            if (indexShard == null) {
                logger.warn("IndexShard is null for CleanupKey: {} while cleaning Indices Request Cache", cleanupKey.readerCacheKeyId);
                return;
            }
            ShardId shardId = indexShard.shardId();

            // If the key doesn't exist, it's added with a value of 1.
            // If the key exists, its value is incremented by 1.
            cleanupKeyToCountMap.computeIfAbsent(shardId, k -> new HashMap<>()).merge(cleanupKey.readerCacheKeyId, 1, Integer::sum);
        }

        /**
         * Handles the eviction of a cache entry.
         *
         * <p>This method is called when an entry is evicted from the cache.
         * We consider all removal notifications except with the reason Replaced
         * {@link #incrementStaleKeysCount} would have removed the entries from the map and increment the {@link #staleKeysCount}
         * Hence we decrement {@link #staleKeysCount} if we do not find the shardId or readerCacheKeyId in the map.
         * Skip decrementing staleKeysCount if we find the shardId or readerCacheKeyId in the map since it would have not been accounted for in the staleKeysCount in
         *
         * @param cleanupKey   the CleanupKey that has been evicted from the cache
         * @param notification RemovalNotification of the cache entry evicted
         */
        private void updateStaleCountOnEntryRemoval(CleanupKey cleanupKey, RemovalNotification<Key, BytesReference> notification) {
            if (notification.getRemovalReason() == RemovalReason.REPLACED) {
                // The reason of the notification is REPLACED when a cache entry's value is updated, since replacing an entry
                // does not affect the staleness count, we skip such notifications.
                return;
            }
            if (cleanupKey.entity == null) {
                // entity will only be null when the shard is closed/deleted
                // we would have accounted this in staleKeysCount when the closing/deletion of shard would have closed the associated
                // readers
                staleKeysCount.decrementAndGet();
                return;
            }
            IndexShard indexShard = (IndexShard) cleanupKey.entity.getCacheIdentity();
            if (indexShard == null) {
                logger.warn("IndexShard is null for CleanupKey: {} while cleaning Indices Request Cache", cleanupKey.readerCacheKeyId);
                return;
            }
            ShardId shardId = indexShard.shardId();

            cleanupKeyToCountMap.compute(shardId, (key, readerCacheKeyMap) -> {
                if (readerCacheKeyMap == null || !readerCacheKeyMap.containsKey(cleanupKey.readerCacheKeyId)) {
                    // If ShardId is not present or readerCacheKeyId is not present
                    // it should have already been accounted for and hence been removed from this map
                    // so decrement staleKeysCount
                    staleKeysCount.decrementAndGet();
                    // Return the current map
                    return readerCacheKeyMap;
                } else {
                    // If it is in the map, it is not stale yet.
                    // Proceed to adjust the count for the readerCacheKeyId in the map
                    // but do not decrement the staleKeysCount
                    Integer count = readerCacheKeyMap.get(cleanupKey.readerCacheKeyId);
                    // this should never be null
                    assert (count != null && count >= 0);
                    // Reduce the count by 1
                    int newCount = count - 1;
                    if (newCount > 0) {
                        // Update the map with the new count
                        readerCacheKeyMap.put(cleanupKey.readerCacheKeyId, newCount);
                    } else {
                        // Remove the readerCacheKeyId entry if new count is zero
                        readerCacheKeyMap.remove(cleanupKey.readerCacheKeyId);
                    }
                    // If after modification, the readerCacheKeyMap is empty, we return null to remove the ShardId entry
                    return readerCacheKeyMap.isEmpty() ? null : readerCacheKeyMap;
                }
            });
        }

        /**
         * Updates the count of stale keys in the cache.
         * This method is called when a CleanupKey is added to the keysToClean set.
         *
         * <p>It increments the staleKeysCount by the count of the CleanupKey in the cleanupKeyToCountMap.
         * If the CleanupKey's readerCacheKeyId is null or the CleanupKey's entity is not open, it increments the staleKeysCount
         * by the total count of keys associated with the CleanupKey's ShardId in the cleanupKeyToCountMap and removes the ShardId from the map.
         *
         * @param cleanupKey the CleanupKey that has been marked for cleanup
         */
        private void incrementStaleKeysCount(CleanupKey cleanupKey) {
            if (cleanupKey.entity == null) {
                return;
            }
            IndexShard indexShard = (IndexShard) cleanupKey.entity.getCacheIdentity();
            if (indexShard == null) {
                logger.warn("IndexShard is null for CleanupKey: {}", cleanupKey.readerCacheKeyId);
                return;
            }
            ShardId shardId = indexShard.shardId();

            // Using computeIfPresent to atomically operate on the countMap for a given shardId
            cleanupKeyToCountMap.computeIfPresent(shardId, (currentShardId, countMap) -> {
                if (cleanupKey.readerCacheKeyId == null) {
                    // Aggregate and add to staleKeysCount atomically if readerCacheKeyId is null
                    int totalSum = countMap.values().stream().mapToInt(Integer::intValue).sum();
                    staleKeysCount.addAndGet(totalSum);
                    // Return null to automatically remove the mapping for shardId
                    return null;
                } else {
                    // Update staleKeysCount based on specific readerCacheKeyId, then remove it from the countMap
                    countMap.computeIfPresent(cleanupKey.readerCacheKeyId, (readerCacheKey, count) -> {
                        staleKeysCount.addAndGet(count);
                        // Return null to remove the key after updating staleKeysCount
                        return null;
                    });
                    // Check if countMap is empty after removal to decide if we need to remove the shardId entry
                    if (countMap.isEmpty()) {
                        // Returning null removes the entry for shardId
                        return null;
                    }
                }
                // Return the modified countMap to retain updates
                return countMap;
            });
        }

        // package private for testing
        AtomicInteger getStaleKeysCount() {
            return staleKeysCount;
        }

        /**
         * Clean cache based on stalenessThreshold
         */
        void cleanCache() {
            cleanCache(stalenessThreshold);
        }

        /**
         * Force Clean cache without checking stalenessThreshold
         */
        private void forceCleanCache() {
            cleanCache(0);
        }

        /**
         * Cleans the cache based on the provided staleness threshold.
         * <p>If the percentage of stale keys in the cache is less than this threshold,the cache cleanup process is skipped.
         * @param stalenessThreshold The staleness threshold as a double.
         */
        private synchronized void cleanCache(double stalenessThreshold) {
            if (logger.isDebugEnabled()) {
                logger.debug("Cleaning Indices Request Cache with threshold : " + stalenessThreshold);
            }
            if (canSkipCacheCleanup(stalenessThreshold)) {
                return;
            }
            // Contains CleanupKey objects with open shard but invalidated readerCacheKeyId.
            final Set<CleanupKey> cleanupKeysFromOutdatedReaders = new HashSet<>();
            // Contains CleanupKey objects of a closed shard.
            final Set<Object> cleanupKeysFromClosedShards = new HashSet<>();

            for (Iterator<CleanupKey> iterator = keysToClean.iterator(); iterator.hasNext();) {
                CleanupKey cleanupKey = iterator.next();
                iterator.remove();
                if (cleanupKey.readerCacheKeyId == null || !cleanupKey.entity.isOpen()) {
                    // null indicates full cleanup, as does a closed shard
                    ShardId shardId = ((IndexShard) cleanupKey.entity.getCacheIdentity()).shardId();
                    cleanupKeysFromClosedShards.add(shardId);
                } else {
                    cleanupKeysFromOutdatedReaders.add(cleanupKey);
                }
            }

            if (cleanupKeysFromOutdatedReaders.isEmpty() && cleanupKeysFromClosedShards.isEmpty()) {
                return;
            }

            Set<List<String>> dimensionListsToDrop = new HashSet<>();

            for (Iterator<ICacheKey<Key>> iterator = cache.keys().iterator(); iterator.hasNext();) {
                ICacheKey<Key> key = iterator.next();
                if (cleanupKeysFromClosedShards.contains(key.key.shardId)) {
                    // Since the shard is closed, the cache should drop stats for this shard.
                    dimensionListsToDrop.add(key.dimensions);
                    iterator.remove();
                } else {
                    CleanupKey cleanupKey = new CleanupKey(cacheEntityLookup.apply(key.key.shardId).orElse(null), key.key.readerCacheKeyId);
                    if (cleanupKeysFromOutdatedReaders.contains(cleanupKey)) {
                        iterator.remove();
                    }
                }
            }
            for (List<String> closedDimensions : dimensionListsToDrop) {
                // Invalidate a dummy key containing the dimensions we need to drop stats for
                ICacheKey<Key> dummyKey = new ICacheKey<>(null, closedDimensions);
                dummyKey.setDropStatsForDimensions(true);
                cache.invalidate(dummyKey);
            }
            cache.refresh();
        }

        /**
         * Determines whether the cache cleanup process can be skipped based on the staleness threshold.
         *
         * <p>If the percentage of stale keys is less than the provided staleness threshold returns true,
         * indicating that the cache cleanup process can be skipped.
         *
         * @param cleanThresholdPercent The staleness threshold as a percentage.
         * @return true if the cache cleanup process can be skipped, false otherwise.
         */
        private synchronized boolean canSkipCacheCleanup(double cleanThresholdPercent) {
            if (cleanThresholdPercent == 0.0) {
                return false;
            }
            double staleKeysInCachePercentage = staleKeysInCachePercentage();
            if (staleKeysInCachePercentage < cleanThresholdPercent) {
                if (logger.isDebugEnabled()) {
                    logger.debug(
                        "Skipping Indices Request cache cleanup since the percentage of stale keys : "
                            + staleKeysInCachePercentage
                            + " is less than the threshold : "
                            + stalenessThreshold
                    );
                }
                return true;
            }
            return false;
        }

        /**
         * Calculates and returns the percentage of stale keys in the cache.
         *
         * @return The percentage of stale keys in the cache as a double. Returns 0 if there are no keys in the cache or no stale keys.
         */
        private synchronized double staleKeysInCachePercentage() {
            long totalKeysInCache = count();
            if (totalKeysInCache == 0 || staleKeysCount.get() == 0) {
                return 0;
            }
            return ((double) staleKeysCount.get() / totalKeysInCache);
        }

        @Override
        public void close() {
            this.cacheCleaner.close();
        }

        // for testing
        ConcurrentMap<ShardId, HashMap<String, Integer>> getCleanupKeyToCountMap() {
            return cleanupKeyToCountMap;
        }

        private final class IndicesRequestCacheCleaner implements Runnable, Releasable {

            private final IndicesRequestCacheCleanupManager cacheCleanupManager;
            private final ThreadPool threadPool;
            private final TimeValue interval;

            IndicesRequestCacheCleaner(IndicesRequestCacheCleanupManager cacheCleanupManager, ThreadPool threadPool, TimeValue interval) {
                this.cacheCleanupManager = cacheCleanupManager;
                this.threadPool = threadPool;
                this.interval = interval;
            }

            private final AtomicBoolean closed = new AtomicBoolean(false);

            @Override
            public void run() {
                try {
                    this.cacheCleanupManager.cleanCache();
                } catch (Exception e) {
                    logger.warn("Exception during periodic indices request cache cleanup:", e);
                }
                // Reschedule itself to run again if not closed
                if (closed.get() == false) {
                    threadPool.scheduleUnlessShuttingDown(interval, ThreadPool.Names.SAME, this);
                }
            }

            @Override
            public void close() {
                closed.compareAndSet(false, true);
            }
        }
    }

    /**
     * Returns the current size of the cache
     */
    long count() {
        return cache.count();
    }

    /**
     * Returns the current size in bytes of the cache
     */
    long getSizeInBytes() {
        return cache.stats().getTotalSizeInBytes();
    }

    /**
     * Returns the current cache stats. Pkg-private for testing.
     */
    ImmutableCacheStatsHolder stats() {
        return cache.stats();
    }

    int numRegisteredCloseListeners() { // for testing
        return registeredClosedListeners.size();
    }

    /**
     * Validates the staleness setting for the cache cleanup threshold.
     *
     * <p>This method checks if the provided staleness threshold is a valid percentage or a valid double value.
     * If the staleness threshold is not valid, it throws an OpenSearchParseException.
     *
     * @param staleThreshold The staleness threshold to validate.
     * @return The validated staleness threshold.
     * @throws OpenSearchParseException If the staleness threshold is not a valid percentage or double value.
     *
     * <p>package private for testing
     */
    static String validateStalenessSetting(String staleThreshold) {
        try {
            RatioValue.parseRatioValue(staleThreshold);
        } catch (OpenSearchParseException e) {
            e.addSuppressed(e);
            throw e;
        }
        return staleThreshold;
    }
}<|MERGE_RESOLUTION|>--- conflicted
+++ resolved
@@ -534,11 +534,7 @@
          * @param cleanupKey the CleanupKey to be updated in the map
          */
         private void updateStaleCountOnCacheInsert(CleanupKey cleanupKey) {
-<<<<<<< HEAD
             if (cleanupKey.entity == null) {
-=======
-            if (stalenessThreshold == 0.0 || cleanupKey.entity == null) {
->>>>>>> 4bea2369
                 return;
             }
             IndexShard indexShard = (IndexShard) cleanupKey.entity.getCacheIdentity();
@@ -748,7 +744,9 @@
          * @return true if the cache cleanup process can be skipped, false otherwise.
          */
         private synchronized boolean canSkipCacheCleanup(double cleanThresholdPercent) {
-            if (cleanThresholdPercent == 0.0) {
+            if (cleanThresholdPercent == 
+               
+               ) {
                 return false;
             }
             double staleKeysInCachePercentage = staleKeysInCachePercentage();
