--- conflicted
+++ resolved
@@ -145,19 +145,11 @@
     private final TimeValue expire;
     private final ICache<Key, BytesReference> cache;
     private final Function<ShardId, Optional<CacheEntity>> cacheEntityLookup;
-<<<<<<< HEAD
+    // pkg-private for testing
+    final IndicesRequestCacheCleanupManager cacheCleanupManager;
 
     public static final String SHARD_ID_DIMENSION_NAME = "shardId";
     public static final String INDEX_DIMENSION_NAME = "index";
-
-    IndicesRequestCache(Settings settings, Function<ShardId, Optional<CacheEntity>> cacheEntityFunction, CacheService cacheService) {
-        this.size = INDICES_CACHE_QUERY_SIZE.get(settings);
-        this.expire = INDICES_CACHE_QUERY_EXPIRE.exists(settings) ? INDICES_CACHE_QUERY_EXPIRE.get(settings) : null;
-        long sizeInBytes = size.getBytes();
-        ToLongBiFunction<ICacheKey<Key>, BytesReference> weigher = (k, v) -> k.ramBytesUsed(k.key.ramBytesUsed()) + v.ramBytesUsed();
-=======
-    // pkg-private for testing
-    final IndicesRequestCacheCleanupManager cacheCleanupManager;
 
     IndicesRequestCache(
         Settings settings,
@@ -168,13 +160,12 @@
         this.size = INDICES_CACHE_QUERY_SIZE.get(settings);
         this.expire = INDICES_CACHE_QUERY_EXPIRE.exists(settings) ? INDICES_CACHE_QUERY_EXPIRE.get(settings) : null;
         long sizeInBytes = size.getBytes();
-        ToLongBiFunction<Key, BytesReference> weigher = (k, v) -> k.ramBytesUsed() + v.ramBytesUsed();
+        ToLongBiFunction<ICacheKey<Key>, BytesReference> weigher = (k, v) -> k.ramBytesUsed(k.key.ramBytesUsed()) + v.ramBytesUsed();
         this.cacheCleanupManager = new IndicesRequestCacheCleanupManager(
             threadPool,
             INDICES_REQUEST_CACHE_CLEAN_INTERVAL_SETTING.get(settings),
             getStalenessThreshold(settings)
         );
->>>>>>> d4e1ab13
         this.cacheEntityLookup = cacheEntityFunction;
         this.cache = cacheService.createCache(
             new CacheConfig.Builder<Key, BytesReference>().setSettings(settings)
@@ -184,9 +175,7 @@
                 .setRemovalListener(this)
                 .setMaxSizeInBytes(sizeInBytes) // for backward compatibility
                 .setExpireAfterAccess(expire) // for backward compatibility
-<<<<<<< HEAD
                 .setDimensionNames(List.of(INDEX_DIMENSION_NAME, SHARD_ID_DIMENSION_NAME))
-=======
                 .setCachedResultParser((bytesReference) -> {
                     try {
                         return CachedQueryResult.getPolicyValues(bytesReference);
@@ -197,7 +186,6 @@
                 })
                 .setKeySerializer(new IRCKeyWriteableSerializer())
                 .setValueSerializer(new BytesReferenceSerializer())
->>>>>>> d4e1ab13
                 .build(),
             CacheType.INDICES_REQUEST_CACHE
         );
@@ -224,15 +212,19 @@
     public void onRemoval(RemovalNotification<ICacheKey<Key>, BytesReference> notification) {
         // In case this event happens for an old shard, we can safely ignore this as we don't keep track for old
         // shards as part of request cache.
-<<<<<<< HEAD
 
         // Pass a new removal notification containing Key rather than ICacheKey<Key> to the CacheEntity for backwards compatibility.
+        Key key = notification.getKey().key;
         RemovalNotification<Key, BytesReference> newNotification = new RemovalNotification<>(
-            notification.getKey().key,
+            key,
             notification.getValue(),
             notification.getRemovalReason()
         );
-        cacheEntityLookup.apply(notification.getKey().key.shardId).ifPresent(entity -> entity.onRemoval(newNotification));
+
+        cacheEntityLookup.apply(key.shardId).ifPresent(entity -> entity.onRemoval(newNotification));
+        cacheCleanupManager.updateCleanupKeyToCountMapOnCacheEviction(
+            new CleanupKey(cacheEntityLookup.apply(key.shardId).orElse(null), key.readerCacheKeyId)
+        );
     }
 
     private ICacheKey<Key> getICacheKey(Key key) {
@@ -242,13 +234,6 @@
         CacheStatsDimension indexDimension = new CacheStatsDimension(INDEX_DIMENSION_NAME, indexName);
         List<CacheStatsDimension> dimensions = List.of(shardIdDimension, indexDimension);
         return new ICacheKey<>(key, dimensions);
-=======
-        Key key = notification.getKey();
-        cacheEntityLookup.apply(key.shardId).ifPresent(entity -> entity.onRemoval(notification));
-        cacheCleanupManager.updateCleanupKeyToCountMapOnCacheEviction(
-            new CleanupKey(cacheEntityLookup.apply(key.shardId).orElse(null), key.readerCacheKeyId)
-        );
->>>>>>> d4e1ab13
     }
 
     BytesReference getOrCompute(
@@ -616,12 +601,6 @@
         private void forceCleanCache() {
             cleanCache(0);
         }
-<<<<<<< HEAD
-        if (!currentKeysToClean.isEmpty() || !currentFullClean.isEmpty()) {
-            for (Iterator<ICacheKey<Key>> iterator = cache.keys().iterator(); iterator.hasNext();) {
-                Key key = iterator.next().key;
-                if (currentFullClean.contains(key.shardId)) {
-=======
 
         /**
          * Cleans the cache based on the provided staleness threshold.
@@ -655,10 +634,9 @@
                 return;
             }
 
-            for (Iterator<Key> iterator = cache.keys().iterator(); iterator.hasNext();) {
-                Key key = iterator.next();
+            for (Iterator<ICacheKey<Key>> iterator = cache.keys().iterator(); iterator.hasNext();) {
+                Key key = iterator.next().key;
                 if (cleanupKeysFromClosedShards.contains(key.shardId)) {
->>>>>>> d4e1ab13
                     iterator.remove();
                 } else {
                     CleanupKey cleanupKey = new CleanupKey(cacheEntityLookup.apply(key.shardId).orElse(null), key.readerCacheKeyId);
