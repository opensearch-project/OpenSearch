--- conflicted
+++ resolved
@@ -182,15 +182,8 @@
                 } else {
                     logger.trace(
                         () -> new ParameterizedMessage(
-<<<<<<< HEAD
-                            "[shardId {}] [replication id {}] Replication complete, timing data: {}",
-                            replicaShard.shardId().getId(),
-                            state.getReplicationId(),
-                            state.getOverallTimer()
-=======
                             "Ignoring new replication checkpoint - shard is currently replicating to checkpoint {}",
                             replicaShard.getLatestReplicationCheckpoint()
->>>>>>> 1ad344a5
                         )
                     );
                     return;
@@ -206,7 +199,7 @@
                                 "[shardId {}] [replication id {}] Replication complete, timing data: {}",
                                 replicaShard.shardId().getId(),
                                 state.getReplicationId(),
-                                state.getTimingData()
+                                state.getOverallTimer()
                             )
                         );
                         // if we received a checkpoint during the copy event that is ahead of this
@@ -222,21 +215,6 @@
                         }
                     }
 
-<<<<<<< HEAD
-                @Override
-                public void onReplicationFailure(SegmentReplicationState state, ReplicationFailedException e, boolean sendShardFailure) {
-                    logger.trace(
-                        () -> new ParameterizedMessage(
-                            "[shardId {}] [replication id {}] Replication failed, timing data: {}",
-                            replicaShard.shardId().getId(),
-                            state.getReplicationId(),
-                            state.getOverallTimer()
-                        )
-                    );
-                    if (sendShardFailure == true) {
-                        logger.error("replication failure", e);
-                        replicaShard.failShard("replication failure", e);
-=======
                     @Override
                     public void onReplicationFailure(
                         SegmentReplicationState state,
@@ -248,14 +226,13 @@
                                 "[shardId {}] [replication id {}] Replication failed, timing data: {}",
                                 replicaShard.shardId().getId(),
                                 state.getReplicationId(),
-                                state.getTimingData()
+                                state.getOverallTimer()
                             )
                         );
                         if (sendShardFailure == true) {
                             logger.error("replication failure", e);
                             replicaShard.failShard("replication failure", e);
                         }
->>>>>>> 1ad344a5
                     }
                 });
 
