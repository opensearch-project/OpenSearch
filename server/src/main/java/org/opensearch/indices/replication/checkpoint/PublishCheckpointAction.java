/*
 * SPDX-License-Identifier: Apache-2.0
 *
 * The OpenSearch Contributors require contributions made to
 * this file be licensed under the Apache-2.0 license or a
 * compatible open source license.
 */

package org.opensearch.indices.replication.checkpoint;

import org.apache.logging.log4j.LogManager;
import org.apache.logging.log4j.Logger;
import org.apache.logging.log4j.message.ParameterizedMessage;
import org.apache.lucene.store.AlreadyClosedException;
import org.opensearch.ExceptionsHelper;
import org.opensearch.action.ActionListener;
import org.opensearch.action.support.ActionFilters;
import org.opensearch.action.support.replication.ReplicationResponse;
import org.opensearch.action.support.replication.ReplicationTask;
import org.opensearch.action.support.replication.TransportReplicationAction;
import org.opensearch.cluster.action.shard.ShardStateAction;
import org.opensearch.cluster.service.ClusterService;
import org.opensearch.common.inject.Inject;
import org.opensearch.common.io.stream.StreamInput;
import org.opensearch.common.settings.Settings;
import org.opensearch.common.util.concurrent.ThreadContext;
import org.opensearch.index.IndexNotFoundException;
import org.opensearch.index.shard.IndexShard;
import org.opensearch.index.shard.IndexShardClosedException;
import org.opensearch.index.shard.ShardNotInPrimaryModeException;
import org.opensearch.indices.IndicesService;
import org.opensearch.indices.replication.SegmentReplicationTargetService;
import org.opensearch.indices.replication.common.ReplicationTimer;
import org.opensearch.node.NodeClosedException;
import org.opensearch.tasks.Task;
import org.opensearch.threadpool.ThreadPool;
import org.opensearch.transport.TransportException;
import org.opensearch.transport.TransportResponseHandler;
import org.opensearch.transport.TransportService;

import java.io.IOException;
import java.util.Objects;

import org.opensearch.action.support.replication.ReplicationMode;

/**
 * Replication action responsible for publishing checkpoint to a replica shard.
 *
 * @opensearch.internal
 */

public class PublishCheckpointAction extends TransportReplicationAction<
    PublishCheckpointRequest,
    PublishCheckpointRequest,
    ReplicationResponse> {

    public static final String ACTION_NAME = "indices:admin/publishCheckpoint";
    protected static Logger logger = LogManager.getLogger(PublishCheckpointAction.class);

    private final SegmentReplicationTargetService replicationService;

    @Inject
    public PublishCheckpointAction(
        Settings settings,
        TransportService transportService,
        ClusterService clusterService,
        IndicesService indicesService,
        ThreadPool threadPool,
        ShardStateAction shardStateAction,
        ActionFilters actionFilters,
        SegmentReplicationTargetService targetService
    ) {
        super(
            settings,
            ACTION_NAME,
            transportService,
            clusterService,
            indicesService,
            threadPool,
            shardStateAction,
            actionFilters,
            PublishCheckpointRequest::new,
            PublishCheckpointRequest::new,
            ThreadPool.Names.REFRESH
        );
        this.replicationService = targetService;
    }

    @Override
    protected ReplicationResponse newResponseInstance(StreamInput in) throws IOException {
        return new ReplicationResponse(in);
    }

    @Override
    protected void doExecute(Task task, PublishCheckpointRequest request, ActionListener<ReplicationResponse> listener) {
        assert false : "use PublishCheckpointAction#publish";
    }

    @Override
    public ReplicationMode getReplicationMode(IndexShard indexShard) {
        if (indexShard.isRemoteTranslogEnabled()) {
            return ReplicationMode.FULL_REPLICATION;
        }
        return super.getReplicationMode(indexShard);
    }

    /**
     * Publish checkpoint request to shard
     */
<<<<<<< HEAD
    final void publish(IndexShard indexShard) {
        String primaryAllocationId = indexShard.routingEntry().allocationId().getId();
=======
    final void publish(IndexShard indexShard, ReplicationCheckpoint checkpoint) {
>>>>>>> 6babc087
        long primaryTerm = indexShard.getPendingPrimaryTerm();
        final ThreadContext threadContext = threadPool.getThreadContext();
        try (ThreadContext.StoredContext ignore = threadContext.stashContext()) {
            // we have to execute under the system context so that if security is enabled the sync is authorized
            threadContext.markAsSystemContext();
<<<<<<< HEAD
            PublishCheckpointRequest request = new PublishCheckpointRequest(indexShard.getLatestReplicationCheckpoint());
            final ReplicationCheckpoint checkpoint = request.getCheckpoint();
            final ReplicationTask task = (ReplicationTask) taskManager.register("transport", "segrep_publish_checkpoint", request);
            final ReplicationTimer timer = new ReplicationTimer();
            timer.start();
            transportService.sendChildRequest(
                indexShard.recoveryState().getTargetNode(),
                transportPrimaryAction,
                new ConcreteShardRequest<>(request, primaryAllocationId, primaryTerm),
                task,
                transportOptions,
                new TransportResponseHandler<ReplicationResponse>() {
                    @Override
                    public ReplicationResponse read(StreamInput in) throws IOException {
                        return newResponseInstance(in);
                    }

                    @Override
                    public String executor() {
                        return ThreadPool.Names.SAME;
                    }
=======
            PublishCheckpointRequest request = new PublishCheckpointRequest(checkpoint);
>>>>>>> 6babc087

                    @Override
                    public void handleResponse(ReplicationResponse response) {
                        timer.stop();
                        logger.trace(
                            () -> new ParameterizedMessage(
                                "[shardId {}] Completed publishing checkpoint [{}], timing: {}",
                                indexShard.shardId().getId(),
                                checkpoint,
                                timer.time()
                            )
                        );
                        task.setPhase("finished");
                        taskManager.unregister(task);
                    }

                    @Override
                    public void handleException(TransportException e) {
                        timer.stop();
                        logger.trace("[shardId {}] Failed to publish checkpoint, timing: {}", indexShard.shardId().getId(), timer.time());
                        task.setPhase("finished");
                        taskManager.unregister(task);
                        if (ExceptionsHelper.unwrap(
                            e,
                            NodeClosedException.class,
                            IndexNotFoundException.class,
                            AlreadyClosedException.class,
                            IndexShardClosedException.class,
                            ShardNotInPrimaryModeException.class
                        ) != null) {
                            // Node is shutting down or the index was deleted or the shard is closed
                            return;
                        }
                        logger.warn(
                            new ParameterizedMessage("{} segment replication checkpoint publishing failed", indexShard.shardId()),
                            e
                        );
                    }
                }
            );
            logger.trace(
                () -> new ParameterizedMessage(
                    "[shardId {}] Publishing replication checkpoint [{}]",
                    checkpoint.getShardId().getId(),
                    checkpoint
                )
            );
        }
    }

    @Override
    protected void shardOperationOnPrimary(
        PublishCheckpointRequest request,
        IndexShard primary,
        ActionListener<PrimaryResult<PublishCheckpointRequest, ReplicationResponse>> listener
    ) {
        ActionListener.completeWith(listener, () -> new PrimaryResult<>(request, new ReplicationResponse()));
    }

    @Override
    protected void shardOperationOnReplica(PublishCheckpointRequest request, IndexShard replica, ActionListener<ReplicaResult> listener) {
        Objects.requireNonNull(request);
        Objects.requireNonNull(replica);
        ActionListener.completeWith(listener, () -> {
            logger.trace(() -> new ParameterizedMessage("Checkpoint {} received on replica {}", request, replica.shardId()));
            if (request.getCheckpoint().getShardId().equals(replica.shardId())) {
                replicationService.onNewCheckpoint(request.getCheckpoint(), replica);
            }
            return new ReplicaResult();
        });
    }
}<|MERGE_RESOLUTION|>--- conflicted
+++ resolved
@@ -107,20 +107,14 @@
     /**
      * Publish checkpoint request to shard
      */
-<<<<<<< HEAD
-    final void publish(IndexShard indexShard) {
+    final void publish(IndexShard indexShard, ReplicationCheckpoint checkpoint) {
         String primaryAllocationId = indexShard.routingEntry().allocationId().getId();
-=======
-    final void publish(IndexShard indexShard, ReplicationCheckpoint checkpoint) {
->>>>>>> 6babc087
         long primaryTerm = indexShard.getPendingPrimaryTerm();
         final ThreadContext threadContext = threadPool.getThreadContext();
         try (ThreadContext.StoredContext ignore = threadContext.stashContext()) {
             // we have to execute under the system context so that if security is enabled the sync is authorized
             threadContext.markAsSystemContext();
-<<<<<<< HEAD
-            PublishCheckpointRequest request = new PublishCheckpointRequest(indexShard.getLatestReplicationCheckpoint());
-            final ReplicationCheckpoint checkpoint = request.getCheckpoint();
+            PublishCheckpointRequest request = new PublishCheckpointRequest(checkpoint);
             final ReplicationTask task = (ReplicationTask) taskManager.register("transport", "segrep_publish_checkpoint", request);
             final ReplicationTimer timer = new ReplicationTimer();
             timer.start();
@@ -140,9 +134,6 @@
                     public String executor() {
                         return ThreadPool.Names.SAME;
                     }
-=======
-            PublishCheckpointRequest request = new PublishCheckpointRequest(checkpoint);
->>>>>>> 6babc087
 
                     @Override
                     public void handleResponse(ReplicationResponse response) {
