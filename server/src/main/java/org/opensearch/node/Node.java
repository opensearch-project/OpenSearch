/*
 * SPDX-License-Identifier: Apache-2.0
 *
 * The OpenSearch Contributors require contributions made to
 * this file be licensed under the Apache-2.0 license or a
 * compatible open source license.
 */

/*
 * Licensed to Elasticsearch under one or more contributor
 * license agreements. See the NOTICE file distributed with
 * this work for additional information regarding copyright
 * ownership. Elasticsearch licenses this file to you under
 * the Apache License, Version 2.0 (the "License"); you may
 * not use this file except in compliance with the License.
 * You may obtain a copy of the License at
 *
 *    http://www.apache.org/licenses/LICENSE-2.0
 *
 * Unless required by applicable law or agreed to in writing,
 * software distributed under the License is distributed on an
 * "AS IS" BASIS, WITHOUT WARRANTIES OR CONDITIONS OF ANY
 * KIND, either express or implied.  See the License for the
 * specific language governing permissions and limitations
 * under the License.
 */

/*
 * Modifications Copyright OpenSearch Contributors. See
 * GitHub history for details.
 */

package org.opensearch.node;

import org.apache.logging.log4j.LogManager;
import org.apache.logging.log4j.Logger;
import org.apache.lucene.util.Constants;
import org.opensearch.ExceptionsHelper;
import org.opensearch.common.SetOnce;
import org.opensearch.common.settings.SettingsException;
import org.opensearch.common.unit.ByteSizeUnit;
import org.opensearch.common.unit.ByteSizeValue;
import org.opensearch.common.util.FeatureFlags;
import org.opensearch.cluster.routing.allocation.AwarenessReplicaBalance;
import org.opensearch.identity.NoopIdentityService;
import org.opensearch.index.IndexModule;
import org.opensearch.index.IndexingPressureService;
import org.opensearch.index.store.remote.filecache.FileCache;
import org.opensearch.index.store.remote.filecache.FileCacheCleaner;
import org.opensearch.index.store.remote.filecache.FileCacheFactory;
import org.opensearch.indices.replication.SegmentReplicationSourceFactory;
import org.opensearch.indices.replication.SegmentReplicationTargetService;
import org.opensearch.indices.replication.SegmentReplicationSourceService;
import org.opensearch.extensions.ExtensionsManager;
import org.opensearch.extensions.NoopExtensionsManager;
import org.opensearch.monitor.fs.FsInfo;
import org.opensearch.monitor.fs.FsProbe;
import org.opensearch.plugins.SearchPipelinePlugin;
import org.opensearch.search.backpressure.SearchBackpressureService;
import org.opensearch.search.backpressure.settings.SearchBackpressureSettings;
import org.opensearch.search.pipeline.SearchPipelineService;
import org.opensearch.tasks.TaskResourceTrackingService;
import org.opensearch.tasks.consumer.TopNSearchTasksLogger;
import org.opensearch.threadpool.RunnableTaskExecutionListener;
import org.opensearch.index.store.RemoteSegmentStoreDirectoryFactory;
import org.opensearch.watcher.ResourceWatcherService;
import org.opensearch.core.Assertions;
import org.opensearch.Build;
import org.opensearch.OpenSearchException;
import org.opensearch.OpenSearchTimeoutException;
import org.opensearch.Version;
import org.opensearch.action.ActionModule;
import org.opensearch.action.ActionModule.DynamicActionRegistry;
import org.opensearch.action.ActionType;
import org.opensearch.action.admin.cluster.snapshots.status.TransportNodesSnapshotsStatus;
import org.opensearch.action.search.SearchExecutionStatsCollector;
import org.opensearch.action.search.SearchPhaseController;
import org.opensearch.action.search.SearchTransportService;
import org.opensearch.action.support.TransportAction;
import org.opensearch.action.update.UpdateHelper;
import org.opensearch.bootstrap.BootstrapCheck;
import org.opensearch.bootstrap.BootstrapContext;
import org.opensearch.client.Client;
import org.opensearch.client.node.NodeClient;
import org.opensearch.cluster.ClusterInfoService;
import org.opensearch.cluster.ClusterModule;
import org.opensearch.cluster.ClusterName;
import org.opensearch.cluster.ClusterState;
import org.opensearch.cluster.ClusterStateObserver;
import org.opensearch.cluster.InternalClusterInfoService;
import org.opensearch.cluster.NodeConnectionsService;
import org.opensearch.cluster.action.index.MappingUpdatedAction;
import org.opensearch.cluster.metadata.AliasValidator;
import org.opensearch.cluster.metadata.IndexTemplateMetadata;
import org.opensearch.cluster.metadata.Metadata;
import org.opensearch.cluster.metadata.MetadataCreateDataStreamService;
import org.opensearch.cluster.metadata.MetadataCreateIndexService;
import org.opensearch.cluster.metadata.MetadataIndexUpgradeService;
import org.opensearch.cluster.metadata.SystemIndexMetadataUpgradeService;
import org.opensearch.cluster.metadata.TemplateUpgradeService;
import org.opensearch.cluster.node.DiscoveryNode;
import org.opensearch.cluster.node.DiscoveryNodeRole;
import org.opensearch.cluster.routing.BatchedRerouteService;
import org.opensearch.cluster.routing.RerouteService;
import org.opensearch.cluster.routing.allocation.DiskThresholdMonitor;
import org.opensearch.cluster.service.ClusterService;
import org.opensearch.common.StopWatch;
import org.opensearch.common.breaker.CircuitBreaker;
import org.opensearch.common.component.Lifecycle;
import org.opensearch.common.component.LifecycleComponent;
import org.opensearch.common.inject.Injector;
import org.opensearch.common.inject.Key;
import org.opensearch.common.inject.Module;
import org.opensearch.common.inject.ModulesBuilder;
import org.opensearch.common.io.stream.NamedWriteableRegistry;
import org.opensearch.common.lease.Releasables;
import org.opensearch.common.logging.DeprecationLogger;
import org.opensearch.common.logging.HeaderWarning;
import org.opensearch.common.logging.NodeAndClusterIdStateListener;
import org.opensearch.common.network.NetworkAddress;
import org.opensearch.common.network.NetworkModule;
import org.opensearch.common.network.NetworkService;
import org.opensearch.common.settings.ClusterSettings;
import org.opensearch.common.settings.ConsistentSettingsService;
import org.opensearch.common.settings.Setting;
import org.opensearch.common.settings.Setting.Property;
import org.opensearch.common.settings.SettingUpgrader;
import org.opensearch.common.settings.Settings;
import org.opensearch.common.settings.SettingsModule;
import org.opensearch.common.transport.BoundTransportAddress;
import org.opensearch.common.transport.TransportAddress;
import org.opensearch.common.unit.TimeValue;
import org.opensearch.common.util.BigArrays;
import org.opensearch.common.util.PageCacheRecycler;
import org.opensearch.core.xcontent.NamedXContentRegistry;
import org.opensearch.common.util.io.IOUtils;
import org.opensearch.discovery.Discovery;
import org.opensearch.discovery.DiscoveryModule;
import org.opensearch.env.Environment;
import org.opensearch.env.NodeEnvironment;
import org.opensearch.env.NodeMetadata;
import org.opensearch.gateway.GatewayAllocator;
import org.opensearch.gateway.GatewayMetaState;
import org.opensearch.gateway.GatewayModule;
import org.opensearch.gateway.GatewayService;
import org.opensearch.gateway.MetaStateService;
import org.opensearch.gateway.PersistedClusterStateService;
import org.opensearch.http.HttpServerTransport;
import org.opensearch.identity.IdentityService;
import org.opensearch.index.IndexSettings;
import org.opensearch.index.analysis.AnalysisRegistry;
import org.opensearch.index.engine.EngineFactory;
import org.opensearch.indices.IndicesModule;
import org.opensearch.indices.IndicesService;
import org.opensearch.indices.ShardLimitValidator;
import org.opensearch.indices.SystemIndexDescriptor;
import org.opensearch.indices.SystemIndices;
import org.opensearch.indices.analysis.AnalysisModule;
import org.opensearch.indices.breaker.BreakerSettings;
import org.opensearch.indices.breaker.CircuitBreakerService;
import org.opensearch.indices.breaker.HierarchyCircuitBreakerService;
import org.opensearch.indices.breaker.NoneCircuitBreakerService;
import org.opensearch.indices.cluster.IndicesClusterStateService;
import org.opensearch.indices.recovery.PeerRecoverySourceService;
import org.opensearch.indices.recovery.PeerRecoveryTargetService;
import org.opensearch.indices.recovery.RecoverySettings;
import org.opensearch.indices.store.IndicesStore;
import org.opensearch.ingest.IngestService;
import org.opensearch.monitor.MonitorService;
import org.opensearch.monitor.fs.FsHealthService;
import org.opensearch.monitor.jvm.JvmInfo;
import org.opensearch.persistent.PersistentTasksClusterService;
import org.opensearch.persistent.PersistentTasksExecutor;
import org.opensearch.persistent.PersistentTasksExecutorRegistry;
import org.opensearch.persistent.PersistentTasksService;
import org.opensearch.plugins.ActionPlugin;
import org.opensearch.plugins.AnalysisPlugin;
import org.opensearch.plugins.CircuitBreakerPlugin;
import org.opensearch.plugins.ClusterPlugin;
import org.opensearch.plugins.DiscoveryPlugin;
import org.opensearch.plugins.EnginePlugin;
import org.opensearch.plugins.IdentityPlugin;
import org.opensearch.plugins.IndexStorePlugin;
import org.opensearch.plugins.IngestPlugin;
import org.opensearch.plugins.MapperPlugin;
import org.opensearch.plugins.MetadataUpgrader;
import org.opensearch.plugins.NetworkPlugin;
import org.opensearch.plugins.PersistentTaskPlugin;
import org.opensearch.plugins.Plugin;
import org.opensearch.plugins.PluginsService;
import org.opensearch.plugins.RepositoryPlugin;
import org.opensearch.plugins.ScriptPlugin;
import org.opensearch.plugins.SearchPlugin;
import org.opensearch.plugins.SystemIndexPlugin;
import org.opensearch.repositories.RepositoriesModule;
import org.opensearch.repositories.RepositoriesService;
import org.opensearch.rest.RestController;
import org.opensearch.script.ScriptContext;
import org.opensearch.script.ScriptEngine;
import org.opensearch.script.ScriptModule;
import org.opensearch.script.ScriptService;
import org.opensearch.search.SearchModule;
import org.opensearch.search.SearchService;
import org.opensearch.search.aggregations.support.AggregationUsageService;
import org.opensearch.search.fetch.FetchPhase;
import org.opensearch.search.query.QueryPhase;
import org.opensearch.snapshots.InternalSnapshotsInfoService;
import org.opensearch.snapshots.RestoreService;
import org.opensearch.snapshots.SnapshotShardsService;
import org.opensearch.snapshots.SnapshotsInfoService;
import org.opensearch.snapshots.SnapshotsService;
import org.opensearch.tasks.Task;
import org.opensearch.tasks.TaskCancellationService;
import org.opensearch.tasks.TaskResultsService;
import org.opensearch.threadpool.ExecutorBuilder;
import org.opensearch.threadpool.ThreadPool;
import org.opensearch.transport.RemoteClusterService;
import org.opensearch.transport.Transport;
import org.opensearch.transport.TransportInterceptor;
import org.opensearch.transport.TransportService;
import org.opensearch.usage.UsageService;

import javax.net.ssl.SNIHostName;
import java.io.BufferedWriter;
import java.io.Closeable;
import java.io.IOException;
import java.net.InetAddress;
import java.net.InetSocketAddress;
import java.nio.charset.StandardCharsets;
import java.nio.file.Files;
import java.nio.file.Path;
import java.nio.file.StandardCopyOption;
import java.util.ArrayList;
import java.util.Arrays;
import java.util.Collection;
import java.util.Collections;
import java.util.HashMap;
import java.util.LinkedHashSet;
import java.util.List;
import java.util.Map;
import java.util.Optional;
import java.util.Set;
import java.util.concurrent.CountDownLatch;
import java.util.concurrent.Executor;
import java.util.concurrent.TimeUnit;
import java.util.concurrent.atomic.AtomicReference;
import java.util.function.Function;
import java.util.function.UnaryOperator;
import java.util.stream.Collectors;
import java.util.stream.Stream;

import static java.util.stream.Collectors.toList;
import static org.opensearch.common.util.FeatureFlags.SEARCH_PIPELINE;
import static org.opensearch.env.NodeEnvironment.collectFileCacheDataPath;
import static org.opensearch.index.ShardIndexingPressureSettings.SHARD_INDEXING_PRESSURE_ENABLED_ATTRIBUTE_KEY;

/**
 * A node represent a node within a cluster ({@code cluster.name}). The {@link #client()} can be used
 * in order to use a {@link Client} to perform actions/operations against the cluster.
 *
 * @opensearch.internal
 */
public class Node implements Closeable {
    public static final Setting<Boolean> WRITE_PORTS_FILE_SETTING = Setting.boolSetting("node.portsfile", false, Property.NodeScope);
    private static final Setting<Boolean> NODE_DATA_SETTING = Setting.boolSetting(
        "node.data",
        true,
        Property.Deprecated,
        Property.NodeScope
    );
    private static final Setting<Boolean> NODE_MASTER_SETTING = Setting.boolSetting(
        "node.master",
        true,
        Property.Deprecated,
        Property.NodeScope
    );
    private static final Setting<Boolean> NODE_INGEST_SETTING = Setting.boolSetting(
        "node.ingest",
        true,
        Property.Deprecated,
        Property.NodeScope
    );
    private static final Setting<Boolean> NODE_REMOTE_CLUSTER_CLIENT = Setting.boolSetting(
        "node.remote_cluster_client",
        RemoteClusterService.ENABLE_REMOTE_CLUSTERS,
        Property.Deprecated,
        Property.NodeScope
    );

    /**
    * controls whether the node is allowed to persist things like metadata to disk
    * Note that this does not control whether the node stores actual indices (see
    * {@link #NODE_DATA_SETTING}). However, if this is false, {@link #NODE_DATA_SETTING}
    * and {@link #NODE_MASTER_SETTING} must also be false.
    *
    */
    public static final Setting<Boolean> NODE_LOCAL_STORAGE_SETTING = Setting.boolSetting(
        "node.local_storage",
        true,
        Property.Deprecated,
        Property.NodeScope
    );
    public static final Setting<String> NODE_NAME_SETTING = Setting.simpleString("node.name", Property.NodeScope);
    public static final Setting.AffixSetting<String> NODE_ATTRIBUTES = Setting.prefixKeySetting(
        "node.attr.",
        (key) -> new Setting<>(key, "", (value) -> {
            if (value.length() > 0
                && (Character.isWhitespace(value.charAt(0)) || Character.isWhitespace(value.charAt(value.length() - 1)))) {
                throw new IllegalArgumentException(key + " cannot have leading or trailing whitespace " + "[" + value + "]");
            }
            if (value.length() > 0 && "node.attr.server_name".equals(key)) {
                try {
                    new SNIHostName(value);
                } catch (IllegalArgumentException e) {
                    throw new IllegalArgumentException("invalid node.attr.server_name [" + value + "]", e);
                }
            }
            return value;
        }, Property.NodeScope)
    );
    public static final Setting<String> BREAKER_TYPE_KEY = new Setting<>("indices.breaker.type", "hierarchy", (s) -> {
        switch (s) {
            case "hierarchy":
            case "none":
                return s;
            default:
                throw new IllegalArgumentException("indices.breaker.type must be one of [hierarchy, none] but was: " + s);
        }
    }, Setting.Property.NodeScope);

    public static final Setting<ByteSizeValue> NODE_SEARCH_CACHE_SIZE_SETTING = Setting.byteSizeSetting(
        "node.search.cache.size",
        ByteSizeValue.ZERO,
        Property.NodeScope
    );

    private static final String CLIENT_TYPE = "node";

    /**
     * The discovery settings for the node.
     *
     * @opensearch.internal
     */
    public static class DiscoverySettings {
        public static final Setting<TimeValue> INITIAL_STATE_TIMEOUT_SETTING = Setting.positiveTimeSetting(
            "discovery.initial_state_timeout",
            TimeValue.timeValueSeconds(30),
            Property.NodeScope
        );
    }

    private final Lifecycle lifecycle = new Lifecycle();

    /**
     * This logger instance is an instance field as opposed to a static field. This ensures that the field is not
     * initialized until an instance of Node is constructed, which is sure to happen after the logging infrastructure
     * has been initialized to include the hostname. If this field were static, then it would be initialized when the
     * class initializer runs. Alas, this happens too early, before logging is initialized as this class is referred to
     * in InternalSettingsPreparer#finalizeSettings, which runs when creating the Environment, before logging is
     * initialized.
     */
    private final Logger logger = LogManager.getLogger(Node.class);
    private final DeprecationLogger deprecationLogger = DeprecationLogger.getLogger(Node.class);
    private final Injector injector;
    private final Environment environment;
    private final NodeEnvironment nodeEnvironment;
    private final PluginsService pluginsService;
    private final ExtensionsManager extensionsManager;
    private final IdentityService identityService;
    private final NodeClient client;
    private final Collection<LifecycleComponent> pluginLifecycleComponents;
    private final LocalNodeFactory localNodeFactory;
    private final NodeService nodeService;
    final NamedWriteableRegistry namedWriteableRegistry;
    private final AtomicReference<RunnableTaskExecutionListener> runnableTaskListener;
    private FileCache fileCache;

    public Node(Environment environment) {
        this(environment, Collections.emptyList(), true);
    }

    /**
     * Constructs a node
     *
     * @param initialEnvironment         the initial environment for this node, which will be added to by plugins
     * @param classpathPlugins           the plugins to be loaded from the classpath
     * @param forbidPrivateIndexSettings whether or not private index settings are forbidden when creating an index; this is used in the
     *                                   test framework for tests that rely on being able to set private settings
     */
    protected Node(
        final Environment initialEnvironment,
        Collection<Class<? extends Plugin>> classpathPlugins,
        boolean forbidPrivateIndexSettings
    ) {
        final List<Closeable> resourcesToClose = new ArrayList<>(); // register everything we need to release in the case of an error
        boolean success = false;
        try {
            Settings tmpSettings = Settings.builder()
                .put(initialEnvironment.settings())
                .put(Client.CLIENT_TYPE_SETTING_S.getKey(), CLIENT_TYPE)
                // Enabling shard indexing backpressure node-attribute
                .put(NODE_ATTRIBUTES.getKey() + SHARD_INDEXING_PRESSURE_ENABLED_ATTRIBUTE_KEY, "true")
                .build();

            final JvmInfo jvmInfo = JvmInfo.jvmInfo();
            logger.info(
                "version[{}], pid[{}], build[{}/{}/{}], OS[{}/{}/{}], JVM[{}/{}/{}/{}]",
                Build.CURRENT.getQualifiedVersion(),
                jvmInfo.pid(),
                Build.CURRENT.type().displayName(),
                Build.CURRENT.hash(),
                Build.CURRENT.date(),
                Constants.OS_NAME,
                Constants.OS_VERSION,
                Constants.OS_ARCH,
                Constants.JVM_VENDOR,
                Constants.JVM_NAME,
                Constants.JAVA_VERSION,
                Constants.JVM_VERSION
            );
            if (jvmInfo.getBundledJdk()) {
                logger.info("JVM home [{}], using bundled JDK [{}]", System.getProperty("java.home"), jvmInfo.getUsingBundledJdk());
            } else {
                logger.info("JVM home [{}]", System.getProperty("java.home"));
                deprecationLogger.deprecate(
                    "no-jdk",
                    "no-jdk distributions that do not bundle a JDK are deprecated and will be removed in a future release"
                );
            }
            logger.info("JVM arguments {}", Arrays.toString(jvmInfo.getInputArguments()));
            if (Build.CURRENT.isProductionRelease() == false) {
                logger.warn(
                    "version [{}] is a pre-release version of OpenSearch and is not suitable for production",
                    Build.CURRENT.getQualifiedVersion()
                );
            }

            if (logger.isDebugEnabled()) {
                logger.debug(
                    "using config [{}], data [{}], logs [{}], plugins [{}]",
                    initialEnvironment.configDir(),
                    Arrays.toString(initialEnvironment.dataFiles()),
                    initialEnvironment.logsDir(),
                    initialEnvironment.pluginsDir()
                );
            }

            this.pluginsService = new PluginsService(
                tmpSettings,
                initialEnvironment.configDir(),
                initialEnvironment.modulesDir(),
                initialEnvironment.pluginsDir(),
                classpathPlugins
            );

            final Settings settings = pluginsService.updatedSettings();

            // Ensure to initialize Feature Flags via the settings from opensearch.yml
            FeatureFlags.initializeFeatureFlags(settings);

            final List<IdentityPlugin> identityPlugins = new ArrayList<>();
            if (FeatureFlags.isEnabled(FeatureFlags.IDENTITY)) {
                // If identity is enabled load plugins implementing the extension point
                logger.info("Identity on so found plugins implementing: " + pluginsService.filterPlugins(IdentityPlugin.class).toString());
                identityPlugins.addAll(pluginsService.filterPlugins(IdentityPlugin.class));
            }

            final IdentityService identityService = new IdentityService(settings, identityPlugins);

            if (FeatureFlags.isEnabled(FeatureFlags.EXTENSIONS)) {
<<<<<<< HEAD
                this.extensionsManager = new ExtensionsManager(tmpSettings, initialEnvironment.extensionDir());
                this.identityService = new IdentityService(tmpSettings, initialEnvironment.extensionDir());
=======
                this.extensionsManager = new ExtensionsManager(initialEnvironment.extensionDir());
>>>>>>> 01e5c294
            } else {
                this.extensionsManager = new NoopExtensionsManager();
                this.identityService = new NoopIdentityService();
            }

            final Set<DiscoveryNodeRole> additionalRoles = pluginsService.filterPlugins(Plugin.class)
                .stream()
                .map(Plugin::getRoles)
                .flatMap(Set::stream)
                .collect(Collectors.toSet());
            DiscoveryNode.setAdditionalRoles(additionalRoles);

            DiscoveryNode.setDeprecatedMasterRole();

            /*
             * Create the environment based on the finalized view of the settings. This is to ensure that components get the same setting
             * values, no matter they ask for them from.
             */
            this.environment = new Environment(settings, initialEnvironment.configDir(), Node.NODE_LOCAL_STORAGE_SETTING.get(settings));
            Environment.assertEquivalent(initialEnvironment, this.environment);
            nodeEnvironment = new NodeEnvironment(tmpSettings, environment);
            logger.info(
                "node name [{}], node ID [{}], cluster name [{}], roles {}",
                NODE_NAME_SETTING.get(tmpSettings),
                nodeEnvironment.nodeId(),
                ClusterName.CLUSTER_NAME_SETTING.get(tmpSettings).value(),
                DiscoveryNode.getRolesFromSettings(settings)
                    .stream()
                    .map(DiscoveryNodeRole::roleName)
                    .collect(Collectors.toCollection(LinkedHashSet::new))
            );
            resourcesToClose.add(nodeEnvironment);
            localNodeFactory = new LocalNodeFactory(settings, nodeEnvironment.nodeId());

            final List<ExecutorBuilder<?>> executorBuilders = pluginsService.getExecutorBuilders(settings);

            runnableTaskListener = new AtomicReference<>();
            final ThreadPool threadPool = new ThreadPool(settings, runnableTaskListener, executorBuilders.toArray(new ExecutorBuilder[0]));
            resourcesToClose.add(() -> ThreadPool.terminate(threadPool, 10, TimeUnit.SECONDS));
            final ResourceWatcherService resourceWatcherService = new ResourceWatcherService(settings, threadPool);
            resourcesToClose.add(resourceWatcherService);
            // adds the context to the DeprecationLogger so that it does not need to be injected everywhere
            HeaderWarning.setThreadContext(threadPool.getThreadContext());
            resourcesToClose.add(() -> HeaderWarning.removeThreadContext(threadPool.getThreadContext()));

            final List<Setting<?>> additionalSettings = new ArrayList<>();
            // register the node.data, node.ingest, node.master, node.remote_cluster_client settings here so we can mark them private
            additionalSettings.add(NODE_DATA_SETTING);
            additionalSettings.add(NODE_INGEST_SETTING);
            additionalSettings.add(NODE_MASTER_SETTING);
            additionalSettings.add(NODE_REMOTE_CLUSTER_CLIENT);
            additionalSettings.addAll(pluginsService.getPluginSettings());
            final List<String> additionalSettingsFilter = new ArrayList<>(pluginsService.getPluginSettingsFilter());
            for (final ExecutorBuilder<?> builder : threadPool.builders()) {
                additionalSettings.addAll(builder.getRegisteredSettings());
            }
            client = new NodeClient(settings, threadPool);

            final ScriptModule scriptModule = new ScriptModule(settings, pluginsService.filterPlugins(ScriptPlugin.class));
            final ScriptService scriptService = newScriptService(settings, scriptModule.engines, scriptModule.contexts);
            AnalysisModule analysisModule = new AnalysisModule(this.environment, pluginsService.filterPlugins(AnalysisPlugin.class));
            // this is as early as we can validate settings at this point. we already pass them to ScriptModule as well as ThreadPool
            // so we might be late here already

            final Set<SettingUpgrader<?>> settingsUpgraders = pluginsService.filterPlugins(Plugin.class)
                .stream()
                .map(Plugin::getSettingUpgraders)
                .flatMap(List::stream)
                .collect(Collectors.toSet());

            final SettingsModule settingsModule = new SettingsModule(
                settings,
                additionalSettings,
                additionalSettingsFilter,
                settingsUpgraders
            );
            scriptModule.registerClusterSettingsListeners(scriptService, settingsModule.getClusterSettings());
            final NetworkService networkService = new NetworkService(
                getCustomNameResolvers(pluginsService.filterPlugins(DiscoveryPlugin.class))
            );

            List<ClusterPlugin> clusterPlugins = pluginsService.filterPlugins(ClusterPlugin.class);
            final ClusterService clusterService = new ClusterService(settings, settingsModule.getClusterSettings(), threadPool);
            clusterService.addStateApplier(scriptService);
            resourcesToClose.add(clusterService);
            final Set<Setting<?>> consistentSettings = settingsModule.getConsistentSettings();
            if (consistentSettings.isEmpty() == false) {
                clusterService.addLocalNodeMasterListener(
                    new ConsistentSettingsService(settings, clusterService, consistentSettings).newHashPublisher()
                );
            }
            final IngestService ingestService = new IngestService(
                clusterService,
                threadPool,
                this.environment,
                scriptService,
                analysisModule.getAnalysisRegistry(),
                pluginsService.filterPlugins(IngestPlugin.class),
                client
            );

            final SetOnce<RepositoriesService> repositoriesServiceReference = new SetOnce<>();
            final ClusterInfoService clusterInfoService = newClusterInfoService(settings, clusterService, threadPool, client);
            final UsageService usageService = new UsageService();

            ModulesBuilder modules = new ModulesBuilder();
            // plugin modules must be added here, before others or we can get crazy injection errors...
            for (Module pluginModule : pluginsService.createGuiceModules()) {
                modules.add(pluginModule);
            }
            final FsHealthService fsHealthService = new FsHealthService(
                settings,
                clusterService.getClusterSettings(),
                threadPool,
                nodeEnvironment
            );
            final SetOnce<RerouteService> rerouteServiceReference = new SetOnce<>();
            final InternalSnapshotsInfoService snapshotsInfoService = new InternalSnapshotsInfoService(
                settings,
                clusterService,
                repositoriesServiceReference::get,
                rerouteServiceReference::get
            );
            final ClusterModule clusterModule = new ClusterModule(
                settings,
                clusterService,
                clusterPlugins,
                clusterInfoService,
                snapshotsInfoService,
                threadPool.getThreadContext()
            );
            modules.add(clusterModule);
            IndicesModule indicesModule = new IndicesModule(pluginsService.filterPlugins(MapperPlugin.class));
            modules.add(indicesModule);

            SearchModule searchModule = new SearchModule(settings, pluginsService.filterPlugins(SearchPlugin.class));
            List<BreakerSettings> pluginCircuitBreakers = pluginsService.filterPlugins(CircuitBreakerPlugin.class)
                .stream()
                .map(plugin -> plugin.getCircuitBreaker(settings))
                .collect(Collectors.toList());
            final CircuitBreakerService circuitBreakerService = createCircuitBreakerService(
                settingsModule.getSettings(),
                pluginCircuitBreakers,
                settingsModule.getClusterSettings()
            );
            // File cache will be initialized by the node once circuit breakers are in place.
            initializeFileCache(settings, circuitBreakerService.getBreaker(CircuitBreaker.REQUEST));
            final FileCacheCleaner fileCacheCleaner = new FileCacheCleaner(nodeEnvironment, fileCache);
            final MonitorService monitorService = new MonitorService(settings, nodeEnvironment, threadPool, fileCache);

            pluginsService.filterPlugins(CircuitBreakerPlugin.class).forEach(plugin -> {
                CircuitBreaker breaker = circuitBreakerService.getBreaker(plugin.getCircuitBreaker(settings).getName());
                plugin.setCircuitBreaker(breaker);
            });
            resourcesToClose.add(circuitBreakerService);
            modules.add(new GatewayModule());

            PageCacheRecycler pageCacheRecycler = createPageCacheRecycler(settings);
            BigArrays bigArrays = createBigArrays(pageCacheRecycler, circuitBreakerService);
            modules.add(settingsModule);
            List<NamedWriteableRegistry.Entry> namedWriteables = Stream.of(
                NetworkModule.getNamedWriteables().stream(),
                indicesModule.getNamedWriteables().stream(),
                searchModule.getNamedWriteables().stream(),
                pluginsService.filterPlugins(Plugin.class).stream().flatMap(p -> p.getNamedWriteables().stream()),
                ClusterModule.getNamedWriteables().stream()
            ).flatMap(Function.identity()).collect(Collectors.toList());
            final NamedWriteableRegistry namedWriteableRegistry = new NamedWriteableRegistry(namedWriteables);
            NamedXContentRegistry xContentRegistry = new NamedXContentRegistry(
                Stream.of(
                    NetworkModule.getNamedXContents().stream(),
                    IndicesModule.getNamedXContents().stream(),
                    searchModule.getNamedXContents().stream(),
                    pluginsService.filterPlugins(Plugin.class).stream().flatMap(p -> p.getNamedXContent().stream()),
                    ClusterModule.getNamedXWriteables().stream()
                ).flatMap(Function.identity()).collect(toList())
            );
            final MetaStateService metaStateService = new MetaStateService(nodeEnvironment, xContentRegistry);
            final PersistedClusterStateService lucenePersistedStateFactory = new PersistedClusterStateService(
                nodeEnvironment,
                xContentRegistry,
                bigArrays,
                clusterService.getClusterSettings(),
                threadPool::relativeTimeInMillis
            );

            // collect engine factory providers from plugins
            final Collection<EnginePlugin> enginePlugins = pluginsService.filterPlugins(EnginePlugin.class);
            final Collection<Function<IndexSettings, Optional<EngineFactory>>> engineFactoryProviders = enginePlugins.stream()
                .map(plugin -> (Function<IndexSettings, Optional<EngineFactory>>) plugin::getEngineFactory)
                .collect(Collectors.toList());

            final Map<String, IndexStorePlugin.DirectoryFactory> builtInDirectoryFactories = IndexModule.createBuiltInDirectoryFactories(
                repositoriesServiceReference::get,
                threadPool,
                fileCache
            );

            final Map<String, IndexStorePlugin.DirectoryFactory> directoryFactories = new HashMap<>();
            pluginsService.filterPlugins(IndexStorePlugin.class)
                .stream()
                .map(IndexStorePlugin::getDirectoryFactories)
                .flatMap(m -> m.entrySet().stream())
                .collect(Collectors.toMap(Map.Entry::getKey, Map.Entry::getValue))
                .forEach((k, v) -> {
                    // do not allow any plugin-provided index store type to conflict with a built-in type
                    if (builtInDirectoryFactories.containsKey(k)) {
                        throw new IllegalStateException("registered index store type [" + k + "] conflicts with a built-in type");
                    }
                    directoryFactories.put(k, v);
                });
            directoryFactories.putAll(builtInDirectoryFactories);

            final Map<String, IndexStorePlugin.RecoveryStateFactory> recoveryStateFactories = pluginsService.filterPlugins(
                IndexStorePlugin.class
            )
                .stream()
                .map(IndexStorePlugin::getRecoveryStateFactories)
                .flatMap(m -> m.entrySet().stream())
                .collect(Collectors.toMap(Map.Entry::getKey, Map.Entry::getValue));

            final Map<String, Collection<SystemIndexDescriptor>> systemIndexDescriptorMap = Collections.unmodifiableMap(
                pluginsService.filterPlugins(SystemIndexPlugin.class)
                    .stream()
                    .collect(
                        Collectors.toMap(plugin -> plugin.getClass().getSimpleName(), plugin -> plugin.getSystemIndexDescriptors(settings))
                    )
            );
            final SystemIndices systemIndices = new SystemIndices(systemIndexDescriptorMap);

            final RerouteService rerouteService = new BatchedRerouteService(clusterService, clusterModule.getAllocationService()::reroute);
            rerouteServiceReference.set(rerouteService);
            clusterService.setRerouteService(rerouteService);

            final IndexStorePlugin.DirectoryFactory remoteDirectoryFactory = new RemoteSegmentStoreDirectoryFactory(
                repositoriesServiceReference::get
            );

<<<<<<< HEAD
            final IndicesService indicesService;
            if (FeatureFlags.isEnabled(FeatureFlags.EXTENSIONS)) {
                indicesService = new IndicesService(
                    settings,
                    pluginsService,
                    extensionsManager,
                    identityService,
                    nodeEnvironment,
                    xContentRegistry,
                    analysisModule.getAnalysisRegistry(),
                    clusterModule.getIndexNameExpressionResolver(),
                    indicesModule.getMapperRegistry(),
                    namedWriteableRegistry,
                    threadPool,
                    settingsModule.getIndexScopedSettings(),
                    circuitBreakerService,
                    bigArrays,
                    scriptService,
                    clusterService,
                    client,
                    metaStateService,
                    engineFactoryProviders,
                    Map.copyOf(directoryFactories),
                    searchModule.getValuesSourceRegistry(),
                    recoveryStateFactories,
                    remoteDirectoryFactory,
                    repositoriesServiceReference::get,
                    fileCacheCleaner
                );
            } else {
                indicesService = new IndicesService(
                    settings,
                    pluginsService,
                    nodeEnvironment,
                    xContentRegistry,
                    analysisModule.getAnalysisRegistry(),
                    clusterModule.getIndexNameExpressionResolver(),
                    indicesModule.getMapperRegistry(),
                    namedWriteableRegistry,
                    threadPool,
                    settingsModule.getIndexScopedSettings(),
                    circuitBreakerService,
                    bigArrays,
                    scriptService,
                    clusterService,
                    client,
                    metaStateService,
                    engineFactoryProviders,
                    Map.copyOf(directoryFactories),
                    searchModule.getValuesSourceRegistry(),
                    recoveryStateFactories,
                    remoteDirectoryFactory,
                    repositoriesServiceReference::get,
                    fileCacheCleaner
                );
            }
=======
            final IndicesService indicesService = new IndicesService(
                settings,
                pluginsService,
                extensionsManager,
                nodeEnvironment,
                xContentRegistry,
                analysisModule.getAnalysisRegistry(),
                clusterModule.getIndexNameExpressionResolver(),
                indicesModule.getMapperRegistry(),
                namedWriteableRegistry,
                threadPool,
                settingsModule.getIndexScopedSettings(),
                circuitBreakerService,
                bigArrays,
                scriptService,
                clusterService,
                client,
                metaStateService,
                engineFactoryProviders,
                Map.copyOf(directoryFactories),
                searchModule.getValuesSourceRegistry(),
                recoveryStateFactories,
                remoteDirectoryFactory,
                repositoriesServiceReference::get,
                fileCacheCleaner
            );
>>>>>>> 01e5c294

            final AliasValidator aliasValidator = new AliasValidator();

            final ShardLimitValidator shardLimitValidator = new ShardLimitValidator(settings, clusterService, systemIndices);
            final AwarenessReplicaBalance awarenessReplicaBalance = new AwarenessReplicaBalance(
                settings,
                clusterService.getClusterSettings()
            );
            final MetadataCreateIndexService metadataCreateIndexService = new MetadataCreateIndexService(
                settings,
                clusterService,
                indicesService,
                clusterModule.getAllocationService(),
                aliasValidator,
                shardLimitValidator,
                environment,
                settingsModule.getIndexScopedSettings(),
                threadPool,
                xContentRegistry,
                systemIndices,
                forbidPrivateIndexSettings,
                awarenessReplicaBalance
            );
            pluginsService.filterPlugins(Plugin.class)
                .forEach(
                    p -> p.getAdditionalIndexSettingProviders().forEach(metadataCreateIndexService::addAdditionalIndexSettingProvider)
                );

            final MetadataCreateDataStreamService metadataCreateDataStreamService = new MetadataCreateDataStreamService(
                threadPool,
                clusterService,
                metadataCreateIndexService
            );

            Collection<Object> pluginComponents = pluginsService.filterPlugins(Plugin.class)
                .stream()
                .flatMap(
                    p -> p.createComponents(
                        client,
                        clusterService,
                        threadPool,
                        resourceWatcherService,
                        scriptService,
                        xContentRegistry,
                        environment,
                        nodeEnvironment,
                        namedWriteableRegistry,
                        clusterModule.getIndexNameExpressionResolver(),
                        repositoriesServiceReference::get
                    ).stream()
                )
                .collect(Collectors.toList());

            ActionModule actionModule = new ActionModule(
                settings,
                clusterModule.getIndexNameExpressionResolver(),
                settingsModule.getIndexScopedSettings(),
                settingsModule.getClusterSettings(),
                settingsModule.getSettingsFilter(),
                threadPool,
                pluginsService.filterPlugins(ActionPlugin.class),
                client,
                circuitBreakerService,
                usageService,
                systemIndices,
                identityService
            );
            modules.add(actionModule);

            final RestController restController = actionModule.getRestController();

            final NetworkModule networkModule = new NetworkModule(
                settings,
                pluginsService.filterPlugins(NetworkPlugin.class),
                threadPool,
                bigArrays,
                pageCacheRecycler,
                circuitBreakerService,
                namedWriteableRegistry,
                xContentRegistry,
                networkService,
                restController,
                clusterService.getClusterSettings()
            );
            Collection<UnaryOperator<Map<String, IndexTemplateMetadata>>> indexTemplateMetadataUpgraders = pluginsService.filterPlugins(
                Plugin.class
            ).stream().map(Plugin::getIndexTemplateMetadataUpgrader).collect(Collectors.toList());
            final MetadataUpgrader metadataUpgrader = new MetadataUpgrader(indexTemplateMetadataUpgraders);
            final MetadataIndexUpgradeService metadataIndexUpgradeService = new MetadataIndexUpgradeService(
                settings,
                xContentRegistry,
                indicesModule.getMapperRegistry(),
                settingsModule.getIndexScopedSettings(),
                systemIndices,
                scriptService
            );
            if (DiscoveryNode.isClusterManagerNode(settings)) {
                clusterService.addListener(new SystemIndexMetadataUpgradeService(systemIndices, clusterService));
            }
            new TemplateUpgradeService(client, clusterService, threadPool, indexTemplateMetadataUpgraders);
            final Transport transport = networkModule.getTransportSupplier().get();
            Set<String> taskHeaders = Stream.concat(
                pluginsService.filterPlugins(ActionPlugin.class).stream().flatMap(p -> p.getTaskHeaders().stream()),
                Stream.of(Task.X_OPAQUE_ID)
            ).collect(Collectors.toSet());
            final TransportService transportService = newTransportService(
                settings,
                transport,
                threadPool,
                networkModule.getTransportInterceptor(),
                localNodeFactory,
                settingsModule.getClusterSettings(),
                taskHeaders
            );
            TopNSearchTasksLogger taskConsumer = new TopNSearchTasksLogger(settings, settingsModule.getClusterSettings());
            transportService.getTaskManager().registerTaskResourceConsumer(taskConsumer);
            this.extensionsManager.initializeServicesAndRestHandler(
                actionModule,
                settingsModule,
                transportService,
                clusterService,
                environment.settings(),
                client
            );
            final GatewayMetaState gatewayMetaState = new GatewayMetaState();
            final ResponseCollectorService responseCollectorService = new ResponseCollectorService(clusterService);
            final SearchTransportService searchTransportService = new SearchTransportService(
                transportService,
                SearchExecutionStatsCollector.makeWrapper(responseCollectorService)
            );
            final HttpServerTransport httpServerTransport = newHttpTransport(networkModule);
            final IndexingPressureService indexingPressureService = new IndexingPressureService(settings, clusterService);
            // Going forward, IndexingPressureService will have required constructs for exposing listeners/interfaces for plugin
            // development. Then we can deprecate Getter and Setter for IndexingPressureService in ClusterService (#478).
            clusterService.setIndexingPressureService(indexingPressureService);

            final TaskResourceTrackingService taskResourceTrackingService = new TaskResourceTrackingService(
                settings,
                clusterService.getClusterSettings(),
                threadPool
            );

            final SearchBackpressureSettings searchBackpressureSettings = new SearchBackpressureSettings(
                settings,
                clusterService.getClusterSettings()
            );

            final SearchBackpressureService searchBackpressureService = new SearchBackpressureService(
                searchBackpressureSettings,
                taskResourceTrackingService,
                threadPool,
                transportService.getTaskManager()
            );

            final RecoverySettings recoverySettings = new RecoverySettings(settings, settingsModule.getClusterSettings());
            RepositoriesModule repositoriesModule = new RepositoriesModule(
                this.environment,
                pluginsService.filterPlugins(RepositoryPlugin.class),
                transportService,
                clusterService,
                threadPool,
                xContentRegistry,
                recoverySettings
            );
            RepositoriesService repositoryService = repositoriesModule.getRepositoryService();
            repositoriesServiceReference.set(repositoryService);
            SnapshotsService snapshotsService = new SnapshotsService(
                settings,
                clusterService,
                clusterModule.getIndexNameExpressionResolver(),
                repositoryService,
                transportService,
                actionModule.getActionFilters()
            );
            SnapshotShardsService snapshotShardsService = new SnapshotShardsService(
                settings,
                clusterService,
                repositoryService,
                transportService,
                indicesService
            );
            TransportNodesSnapshotsStatus nodesSnapshotsStatus = new TransportNodesSnapshotsStatus(
                threadPool,
                clusterService,
                transportService,
                snapshotShardsService,
                actionModule.getActionFilters()
            );
            RestoreService restoreService = new RestoreService(
                clusterService,
                repositoryService,
                clusterModule.getAllocationService(),
                metadataCreateIndexService,
                metadataIndexUpgradeService,
                clusterService.getClusterSettings(),
                shardLimitValidator
            );

            final DiskThresholdMonitor diskThresholdMonitor = new DiskThresholdMonitor(
                settings,
                clusterService::state,
                clusterService.getClusterSettings(),
                client,
                threadPool::relativeTimeInMillis,
                rerouteService
            );
            clusterInfoService.addListener(diskThresholdMonitor::onNewInfo);

            final DiscoveryModule discoveryModule = new DiscoveryModule(
                settings,
                threadPool,
                transportService,
                namedWriteableRegistry,
                networkService,
                clusterService.getClusterManagerService(),
                clusterService.getClusterApplierService(),
                clusterService.getClusterSettings(),
                pluginsService.filterPlugins(DiscoveryPlugin.class),
                clusterModule.getAllocationService(),
                environment.configDir(),
                gatewayMetaState,
                rerouteService,
                fsHealthService
            );
            final SearchPipelineService searchPipelineService = new SearchPipelineService(
                clusterService,
                threadPool,
                this.environment,
                scriptService,
                analysisModule.getAnalysisRegistry(),
                xContentRegistry,
                namedWriteableRegistry,
                pluginsService.filterPlugins(SearchPipelinePlugin.class),
                client,
                FeatureFlags.isEnabled(SEARCH_PIPELINE)
            );
            this.nodeService = new NodeService(
                settings,
                threadPool,
                monitorService,
                discoveryModule.getDiscovery(),
                transportService,
                indicesService,
                pluginsService,
                circuitBreakerService,
                scriptService,
                httpServerTransport,
                ingestService,
                clusterService,
                settingsModule.getSettingsFilter(),
                responseCollectorService,
                searchTransportService,
                indexingPressureService,
                searchModule.getValuesSourceRegistry().getUsageService(),
                searchBackpressureService,
                searchPipelineService,
                fileCache
            );

            final SearchService searchService = newSearchService(
                clusterService,
                indicesService,
                threadPool,
                scriptService,
                bigArrays,
                searchModule.getQueryPhase(),
                searchModule.getFetchPhase(),
                responseCollectorService,
                circuitBreakerService,
                searchModule.getIndexSearcherExecutor(threadPool)
            );

            final List<PersistentTasksExecutor<?>> tasksExecutors = pluginsService.filterPlugins(PersistentTaskPlugin.class)
                .stream()
                .map(
                    p -> p.getPersistentTasksExecutor(
                        clusterService,
                        threadPool,
                        client,
                        settingsModule,
                        clusterModule.getIndexNameExpressionResolver()
                    )
                )
                .flatMap(List::stream)
                .collect(toList());

            final PersistentTasksExecutorRegistry registry = new PersistentTasksExecutorRegistry(tasksExecutors);
            final PersistentTasksClusterService persistentTasksClusterService = new PersistentTasksClusterService(
                settings,
                registry,
                clusterService,
                threadPool
            );
            resourcesToClose.add(persistentTasksClusterService);
            final PersistentTasksService persistentTasksService = new PersistentTasksService(clusterService, threadPool, client);

            modules.add(b -> {
                b.bind(Node.class).toInstance(this);
                b.bind(NodeService.class).toInstance(nodeService);
                b.bind(NamedXContentRegistry.class).toInstance(xContentRegistry);
                b.bind(PluginsService.class).toInstance(pluginsService);
                b.bind(Client.class).toInstance(client);
                b.bind(NodeClient.class).toInstance(client);
                b.bind(Environment.class).toInstance(this.environment);
                b.bind(ExtensionsManager.class).toInstance(this.extensionsManager);
                b.bind(IdentityService.class).toInstance(this.identityService);
                b.bind(ThreadPool.class).toInstance(threadPool);
                b.bind(NodeEnvironment.class).toInstance(nodeEnvironment);
                b.bind(ResourceWatcherService.class).toInstance(resourceWatcherService);
                b.bind(CircuitBreakerService.class).toInstance(circuitBreakerService);
                b.bind(BigArrays.class).toInstance(bigArrays);
                b.bind(PageCacheRecycler.class).toInstance(pageCacheRecycler);
                b.bind(ScriptService.class).toInstance(scriptService);
                b.bind(AnalysisRegistry.class).toInstance(analysisModule.getAnalysisRegistry());
                b.bind(IngestService.class).toInstance(ingestService);
                b.bind(SearchPipelineService.class).toInstance(searchPipelineService);
                b.bind(IndexingPressureService.class).toInstance(indexingPressureService);
                b.bind(TaskResourceTrackingService.class).toInstance(taskResourceTrackingService);
                b.bind(SearchBackpressureService.class).toInstance(searchBackpressureService);
                b.bind(UsageService.class).toInstance(usageService);
                b.bind(AggregationUsageService.class).toInstance(searchModule.getValuesSourceRegistry().getUsageService());
                b.bind(NamedWriteableRegistry.class).toInstance(namedWriteableRegistry);
                b.bind(MetadataUpgrader.class).toInstance(metadataUpgrader);
                b.bind(MetaStateService.class).toInstance(metaStateService);
                b.bind(PersistedClusterStateService.class).toInstance(lucenePersistedStateFactory);
                b.bind(IndicesService.class).toInstance(indicesService);
                b.bind(AliasValidator.class).toInstance(aliasValidator);
                b.bind(MetadataCreateIndexService.class).toInstance(metadataCreateIndexService);
                b.bind(AwarenessReplicaBalance.class).toInstance(awarenessReplicaBalance);
                b.bind(MetadataCreateDataStreamService.class).toInstance(metadataCreateDataStreamService);
                b.bind(SearchService.class).toInstance(searchService);
                b.bind(SearchTransportService.class).toInstance(searchTransportService);
                b.bind(SearchPhaseController.class)
                    .toInstance(new SearchPhaseController(namedWriteableRegistry, searchService::aggReduceContextBuilder));
                b.bind(Transport.class).toInstance(transport);
                b.bind(TransportService.class).toInstance(transportService);
                b.bind(NetworkService.class).toInstance(networkService);
                b.bind(UpdateHelper.class).toInstance(new UpdateHelper(scriptService));
                b.bind(MetadataIndexUpgradeService.class).toInstance(metadataIndexUpgradeService);
                b.bind(ClusterInfoService.class).toInstance(clusterInfoService);
                b.bind(SnapshotsInfoService.class).toInstance(snapshotsInfoService);
                b.bind(GatewayMetaState.class).toInstance(gatewayMetaState);
                b.bind(Discovery.class).toInstance(discoveryModule.getDiscovery());
                {
                    processRecoverySettings(settingsModule.getClusterSettings(), recoverySettings);
                    b.bind(PeerRecoverySourceService.class)
                        .toInstance(new PeerRecoverySourceService(transportService, indicesService, recoverySettings));
                    b.bind(PeerRecoveryTargetService.class)
                        .toInstance(new PeerRecoveryTargetService(threadPool, transportService, recoverySettings, clusterService));
                    b.bind(SegmentReplicationTargetService.class)
                        .toInstance(
                            new SegmentReplicationTargetService(
                                threadPool,
                                recoverySettings,
                                transportService,
                                new SegmentReplicationSourceFactory(transportService, recoverySettings, clusterService),
                                indicesService
                            )
                        );
                    b.bind(SegmentReplicationSourceService.class)
                        .toInstance(new SegmentReplicationSourceService(indicesService, transportService, recoverySettings));
                }
                b.bind(HttpServerTransport.class).toInstance(httpServerTransport);
                pluginComponents.stream().forEach(p -> b.bind((Class) p.getClass()).toInstance(p));
                b.bind(PersistentTasksService.class).toInstance(persistentTasksService);
                b.bind(PersistentTasksClusterService.class).toInstance(persistentTasksClusterService);
                b.bind(PersistentTasksExecutorRegistry.class).toInstance(registry);
                b.bind(RepositoriesService.class).toInstance(repositoryService);
                b.bind(SnapshotsService.class).toInstance(snapshotsService);
                b.bind(SnapshotShardsService.class).toInstance(snapshotShardsService);
                b.bind(TransportNodesSnapshotsStatus.class).toInstance(nodesSnapshotsStatus);
                b.bind(RestoreService.class).toInstance(restoreService);
                b.bind(RerouteService.class).toInstance(rerouteService);
                b.bind(ShardLimitValidator.class).toInstance(shardLimitValidator);
                b.bind(FsHealthService.class).toInstance(fsHealthService);
                b.bind(SystemIndices.class).toInstance(systemIndices);
                b.bind(IdentityService.class).toInstance(identityService);
            });
            injector = modules.createInjector();

            // We allocate copies of existing shards by looking for a viable copy of the shard in the cluster and assigning the shard there.
            // The search for viable copies is triggered by an allocation attempt (i.e. a reroute) and is performed asynchronously. When it
            // completes we trigger another reroute to try the allocation again. This means there is a circular dependency: the allocation
            // service needs access to the existing shards allocators (e.g. the GatewayAllocator) which need to be able to trigger a
            // reroute, which needs to call into the allocation service. We close the loop here:
            clusterModule.setExistingShardsAllocators(injector.getInstance(GatewayAllocator.class));

            List<LifecycleComponent> pluginLifecycleComponents = pluginComponents.stream()
                .filter(p -> p instanceof LifecycleComponent)
                .map(p -> (LifecycleComponent) p)
                .collect(Collectors.toList());
            pluginLifecycleComponents.addAll(
                pluginsService.getGuiceServiceClasses().stream().map(injector::getInstance).collect(Collectors.toList())
            );
            resourcesToClose.addAll(pluginLifecycleComponents);
            resourcesToClose.add(injector.getInstance(PeerRecoverySourceService.class));
            this.pluginLifecycleComponents = Collections.unmodifiableList(pluginLifecycleComponents);
            DynamicActionRegistry dynamicActionRegistry = actionModule.getDynamicActionRegistry();
            dynamicActionRegistry.registerUnmodifiableActionMap(injector.getInstance(new Key<Map<ActionType, TransportAction>>() {
            }));
            client.initialize(
                dynamicActionRegistry,
                () -> clusterService.localNode().getId(),
                transportService.getRemoteClusterService(),
                namedWriteableRegistry
            );
            this.namedWriteableRegistry = namedWriteableRegistry;

            logger.debug("initializing HTTP handlers ...");
            actionModule.initRestHandlers(() -> clusterService.state().nodes());
            logger.info("initialized");

            success = true;
        } catch (IOException ex) {
            throw new OpenSearchException("failed to bind service", ex);
        } finally {
            if (!success) {
                IOUtils.closeWhileHandlingException(resourcesToClose);
            }
        }
    }

    protected TransportService newTransportService(
        Settings settings,
        Transport transport,
        ThreadPool threadPool,
        TransportInterceptor interceptor,
        Function<BoundTransportAddress, DiscoveryNode> localNodeFactory,
        ClusterSettings clusterSettings,
        Set<String> taskHeaders
    ) {
        return new TransportService(settings, transport, threadPool, interceptor, localNodeFactory, clusterSettings, taskHeaders);
    }

    protected void processRecoverySettings(ClusterSettings clusterSettings, RecoverySettings recoverySettings) {
        // Noop in production, overridden by tests
    }

    /**
     * The settings that are used by this node. Contains original settings as well as additional settings provided by plugins.
     */
    public Settings settings() {
        return this.environment.settings();
    }

    /**
     * A client that can be used to execute actions (operations) against the cluster.
     */
    public Client client() {
        return client;
    }

    /**
     * Returns the environment of the node
     */
    public Environment getEnvironment() {
        return environment;
    }

    /**
     * Returns the {@link NodeEnvironment} instance of this node
     */
    public NodeEnvironment getNodeEnvironment() {
        return nodeEnvironment;
    }

    /**
     * Start the node. If the node is already started, this method is no-op.
     */
    public Node start() throws NodeValidationException {
        if (!lifecycle.moveToStarted()) {
            return this;
        }

        logger.info("starting ...");
        pluginLifecycleComponents.forEach(LifecycleComponent::start);

        injector.getInstance(MappingUpdatedAction.class).setClient(client);
        injector.getInstance(IndicesService.class).start();
        injector.getInstance(IndicesClusterStateService.class).start();
        injector.getInstance(SnapshotsService.class).start();
        injector.getInstance(SnapshotShardsService.class).start();
        injector.getInstance(RepositoriesService.class).start();
        injector.getInstance(SearchService.class).start();
        injector.getInstance(FsHealthService.class).start();
        nodeService.getMonitorService().start();
        nodeService.getSearchBackpressureService().start();

        final ClusterService clusterService = injector.getInstance(ClusterService.class);

        final NodeConnectionsService nodeConnectionsService = injector.getInstance(NodeConnectionsService.class);
        nodeConnectionsService.start();
        clusterService.setNodeConnectionsService(nodeConnectionsService);

        injector.getInstance(GatewayService.class).start();
        Discovery discovery = injector.getInstance(Discovery.class);
        clusterService.getClusterManagerService().setClusterStatePublisher(discovery::publish);

        // Start the transport service now so the publish address will be added to the local disco node in ClusterService
        TransportService transportService = injector.getInstance(TransportService.class);
        transportService.getTaskManager().setTaskResultsService(injector.getInstance(TaskResultsService.class));
        transportService.getTaskManager().setTaskCancellationService(new TaskCancellationService(transportService));

        TaskResourceTrackingService taskResourceTrackingService = injector.getInstance(TaskResourceTrackingService.class);
        transportService.getTaskManager().setTaskResourceTrackingService(taskResourceTrackingService);
        runnableTaskListener.set(taskResourceTrackingService);

        transportService.start();
        assert localNodeFactory.getNode() != null;
        assert transportService.getLocalNode().equals(localNodeFactory.getNode())
            : "transportService has a different local node than the factory provided";
        injector.getInstance(PeerRecoverySourceService.class).start();
        injector.getInstance(SegmentReplicationSourceService.class).start();

        // Load (and maybe upgrade) the metadata stored on disk
        final GatewayMetaState gatewayMetaState = injector.getInstance(GatewayMetaState.class);
        gatewayMetaState.start(
            settings(),
            transportService,
            clusterService,
            injector.getInstance(MetaStateService.class),
            injector.getInstance(MetadataIndexUpgradeService.class),
            injector.getInstance(MetadataUpgrader.class),
            injector.getInstance(PersistedClusterStateService.class)
        );
        if (Assertions.ENABLED) {
            try {
                assert injector.getInstance(MetaStateService.class).loadFullState().v1().isEmpty();
                final NodeMetadata nodeMetadata = NodeMetadata.FORMAT.loadLatestState(
                    logger,
                    NamedXContentRegistry.EMPTY,
                    nodeEnvironment.nodeDataPaths()
                );
                assert nodeMetadata != null;
                assert nodeMetadata.nodeVersion().equals(Version.CURRENT);
                assert nodeMetadata.nodeId().equals(localNodeFactory.getNode().getId());
            } catch (IOException e) {
                assert false : e;
            }
        }
        // we load the global state here (the persistent part of the cluster state stored on disk) to
        // pass it to the bootstrap checks to allow plugins to enforce certain preconditions based on the recovered state.
        final Metadata onDiskMetadata = gatewayMetaState.getPersistedState().getLastAcceptedState().metadata();
        assert onDiskMetadata != null : "metadata is null but shouldn't"; // this is never null
        validateNodeBeforeAcceptingRequests(
            new BootstrapContext(environment, onDiskMetadata),
            transportService.boundAddress(),
            pluginsService.filterPlugins(Plugin.class).stream().flatMap(p -> p.getBootstrapChecks().stream()).collect(Collectors.toList())
        );

        clusterService.addStateApplier(transportService.getTaskManager());
        // start after transport service so the local disco is known
        discovery.start(); // start before cluster service so that it can set initial state on ClusterApplierService
        clusterService.start();
        assert clusterService.localNode().equals(localNodeFactory.getNode())
            : "clusterService has a different local node than the factory provided";
        transportService.acceptIncomingRequests();
        extensionsManager.initialize();
        discovery.startInitialJoin();
        final TimeValue initialStateTimeout = DiscoverySettings.INITIAL_STATE_TIMEOUT_SETTING.get(settings());
        configureNodeAndClusterIdStateListener(clusterService);

        if (initialStateTimeout.millis() > 0) {
            final ThreadPool thread = injector.getInstance(ThreadPool.class);
            ClusterState clusterState = clusterService.state();
            ClusterStateObserver observer = new ClusterStateObserver(clusterState, clusterService, null, logger, thread.getThreadContext());

            if (clusterState.nodes().getClusterManagerNodeId() == null) {
                logger.debug("waiting to join the cluster. timeout [{}]", initialStateTimeout);
                final CountDownLatch latch = new CountDownLatch(1);
                observer.waitForNextChange(new ClusterStateObserver.Listener() {
                    @Override
                    public void onNewClusterState(ClusterState state) {
                        latch.countDown();
                    }

                    @Override
                    public void onClusterServiceClose() {
                        latch.countDown();
                    }

                    @Override
                    public void onTimeout(TimeValue timeout) {
                        logger.warn("timed out while waiting for initial discovery state - timeout: {}", initialStateTimeout);
                        latch.countDown();
                    }
                }, state -> state.nodes().getClusterManagerNodeId() != null, initialStateTimeout);

                try {
                    latch.await();
                } catch (InterruptedException e) {
                    throw new OpenSearchTimeoutException("Interrupted while waiting for initial discovery state");
                }
            }
        }

        injector.getInstance(HttpServerTransport.class).start();

        if (WRITE_PORTS_FILE_SETTING.get(settings())) {
            TransportService transport = injector.getInstance(TransportService.class);
            writePortsFile("transport", transport.boundAddress());
            HttpServerTransport http = injector.getInstance(HttpServerTransport.class);
            writePortsFile("http", http.boundAddress());
        }

        logger.info("started");

        pluginsService.filterPlugins(ClusterPlugin.class).forEach(ClusterPlugin::onNodeStarted);

        return this;
    }

    protected void configureNodeAndClusterIdStateListener(ClusterService clusterService) {
        NodeAndClusterIdStateListener.getAndSetNodeIdAndClusterId(
            clusterService,
            injector.getInstance(ThreadPool.class).getThreadContext()
        );
    }

    private Node stop() {
        if (!lifecycle.moveToStopped()) {
            return this;
        }
        logger.info("stopping ...");

        injector.getInstance(ResourceWatcherService.class).close();
        injector.getInstance(HttpServerTransport.class).stop();

        injector.getInstance(SnapshotsService.class).stop();
        injector.getInstance(SnapshotShardsService.class).stop();
        injector.getInstance(RepositoriesService.class).stop();
        // stop any changes happening as a result of cluster state changes
        injector.getInstance(IndicesClusterStateService.class).stop();
        // close discovery early to not react to pings anymore.
        // This can confuse other nodes and delay things - mostly if we're the cluster manager and we're running tests.
        injector.getInstance(Discovery.class).stop();
        // we close indices first, so operations won't be allowed on it
        injector.getInstance(ClusterService.class).stop();
        injector.getInstance(NodeConnectionsService.class).stop();
        injector.getInstance(FsHealthService.class).stop();
        nodeService.getMonitorService().stop();
        nodeService.getSearchBackpressureService().stop();
        injector.getInstance(GatewayService.class).stop();
        injector.getInstance(SearchService.class).stop();
        injector.getInstance(TransportService.class).stop();

        pluginLifecycleComponents.forEach(LifecycleComponent::stop);
        // we should stop this last since it waits for resources to get released
        // if we had scroll searchers etc or recovery going on we wait for to finish.
        injector.getInstance(IndicesService.class).stop();
        logger.info("stopped");

        return this;
    }

    // During concurrent close() calls we want to make sure that all of them return after the node has completed it's shutdown cycle.
    // If not, the hook that is added in Bootstrap#setup() will be useless:
    // close() might not be executed, in case another (for example api) call to close() has already set some lifecycles to stopped.
    // In this case the process will be terminated even if the first call to close() has not finished yet.
    @Override
    public synchronized void close() throws IOException {
        synchronized (lifecycle) {
            if (lifecycle.started()) {
                stop();
            }
            if (!lifecycle.moveToClosed()) {
                return;
            }
        }

        logger.info("closing ...");
        List<Closeable> toClose = new ArrayList<>();
        StopWatch stopWatch = new StopWatch("node_close");
        toClose.add(() -> stopWatch.start("node_service"));
        toClose.add(nodeService);
        toClose.add(() -> stopWatch.stop().start("http"));
        toClose.add(injector.getInstance(HttpServerTransport.class));
        toClose.add(() -> stopWatch.stop().start("snapshot_service"));
        toClose.add(injector.getInstance(SnapshotsService.class));
        toClose.add(injector.getInstance(SnapshotShardsService.class));
        toClose.add(injector.getInstance(RepositoriesService.class));
        toClose.add(() -> stopWatch.stop().start("client"));
        Releasables.close(injector.getInstance(Client.class));
        toClose.add(() -> stopWatch.stop().start("indices_cluster"));
        toClose.add(injector.getInstance(IndicesClusterStateService.class));
        toClose.add(() -> stopWatch.stop().start("indices"));
        toClose.add(injector.getInstance(IndicesService.class));
        // close filter/fielddata caches after indices
        toClose.add(injector.getInstance(IndicesStore.class));
        toClose.add(injector.getInstance(PeerRecoverySourceService.class));
        toClose.add(injector.getInstance(SegmentReplicationSourceService.class));
        toClose.add(() -> stopWatch.stop().start("cluster"));
        toClose.add(injector.getInstance(ClusterService.class));
        toClose.add(() -> stopWatch.stop().start("node_connections_service"));
        toClose.add(injector.getInstance(NodeConnectionsService.class));
        toClose.add(() -> stopWatch.stop().start("discovery"));
        toClose.add(injector.getInstance(Discovery.class));
        toClose.add(() -> stopWatch.stop().start("monitor"));
        toClose.add(nodeService.getMonitorService());
        toClose.add(nodeService.getSearchBackpressureService());
        toClose.add(() -> stopWatch.stop().start("fsHealth"));
        toClose.add(injector.getInstance(FsHealthService.class));
        toClose.add(() -> stopWatch.stop().start("gateway"));
        toClose.add(injector.getInstance(GatewayService.class));
        toClose.add(() -> stopWatch.stop().start("search"));
        toClose.add(injector.getInstance(SearchService.class));
        toClose.add(() -> stopWatch.stop().start("transport"));
        toClose.add(injector.getInstance(TransportService.class));

        for (LifecycleComponent plugin : pluginLifecycleComponents) {
            toClose.add(() -> stopWatch.stop().start("plugin(" + plugin.getClass().getName() + ")"));
            toClose.add(plugin);
        }
        toClose.addAll(pluginsService.filterPlugins(Plugin.class));

        toClose.add(() -> stopWatch.stop().start("script"));
        toClose.add(injector.getInstance(ScriptService.class));

        toClose.add(() -> stopWatch.stop().start("thread_pool"));
        toClose.add(() -> injector.getInstance(ThreadPool.class).shutdown());
        // Don't call shutdownNow here, it might break ongoing operations on Lucene indices.
        // See https://issues.apache.org/jira/browse/LUCENE-7248. We call shutdownNow in
        // awaitClose if the node doesn't finish closing within the specified time.

        toClose.add(() -> stopWatch.stop().start("gateway_meta_state"));
        toClose.add(injector.getInstance(GatewayMetaState.class));

        toClose.add(() -> stopWatch.stop().start("node_environment"));
        toClose.add(injector.getInstance(NodeEnvironment.class));
        toClose.add(stopWatch::stop);

        if (logger.isTraceEnabled()) {
            toClose.add(() -> logger.trace("Close times for each service:\n{}", stopWatch.prettyPrint()));
        }
        IOUtils.close(toClose);
        logger.info("closed");
    }

    /**
     * Wait for this node to be effectively closed.
     */
    // synchronized to prevent running concurrently with close()
    public synchronized boolean awaitClose(long timeout, TimeUnit timeUnit) throws InterruptedException {
        if (lifecycle.closed() == false) {
            // We don't want to shutdown the threadpool or interrupt threads on a node that is not
            // closed yet.
            throw new IllegalStateException("Call close() first");
        }

        ThreadPool threadPool = injector.getInstance(ThreadPool.class);
        final boolean terminated = ThreadPool.terminate(threadPool, timeout, timeUnit);
        if (terminated) {
            // All threads terminated successfully. Because search, recovery and all other operations
            // that run on shards run in the threadpool, indices should be effectively closed by now.
            if (nodeService.awaitClose(0, TimeUnit.MILLISECONDS) == false) {
                throw new IllegalStateException(
                    "Some shards are still open after the threadpool terminated. "
                        + "Something is leaking index readers or store references."
                );
            }
        }
        return terminated;
    }

    /**
     * Returns {@code true} if the node is closed.
     */
    public boolean isClosed() {
        return lifecycle.closed();
    }

    public Injector injector() {
        return this.injector;
    }

    /**
     * Hook for validating the node after network
     * services are started but before the cluster service is started
     * and before the network service starts accepting incoming network
     * requests.
     *
     * @param context               the bootstrap context for this node
     * @param boundTransportAddress the network addresses the node is
     *                              bound and publishing to
     */
    @SuppressWarnings("unused")
    protected void validateNodeBeforeAcceptingRequests(
        final BootstrapContext context,
        final BoundTransportAddress boundTransportAddress,
        List<BootstrapCheck> bootstrapChecks
    ) throws NodeValidationException {}

    /** Writes a file to the logs dir containing the ports for the given transport type */
    private void writePortsFile(String type, BoundTransportAddress boundAddress) {
        Path tmpPortsFile = environment.logsDir().resolve(type + ".ports.tmp");
        try (BufferedWriter writer = Files.newBufferedWriter(tmpPortsFile, StandardCharsets.UTF_8)) {
            for (TransportAddress address : boundAddress.boundAddresses()) {
                InetAddress inetAddress = InetAddress.getByName(address.getAddress());
                writer.write(NetworkAddress.format(new InetSocketAddress(inetAddress, address.getPort())) + "\n");
            }
        } catch (IOException e) {
            throw new RuntimeException("Failed to write ports file", e);
        }
        Path portsFile = environment.logsDir().resolve(type + ".ports");
        try {
            Files.move(tmpPortsFile, portsFile, StandardCopyOption.ATOMIC_MOVE);
        } catch (IOException e) {
            throw new RuntimeException("Failed to rename ports file", e);
        }
    }

    /**
     * The {@link PluginsService} used to build this node's components.
     */
    protected PluginsService getPluginsService() {
        return pluginsService;
    }

    /**
     * Creates a new {@link CircuitBreakerService} based on the settings provided.
     * @see #BREAKER_TYPE_KEY
     */
    public static CircuitBreakerService createCircuitBreakerService(
        Settings settings,
        List<BreakerSettings> breakerSettings,
        ClusterSettings clusterSettings
    ) {
        String type = BREAKER_TYPE_KEY.get(settings);
        if (type.equals("hierarchy")) {
            return new HierarchyCircuitBreakerService(settings, breakerSettings, clusterSettings);
        } else if (type.equals("none")) {
            return new NoneCircuitBreakerService();
        } else {
            throw new IllegalArgumentException("Unknown circuit breaker type [" + type + "]");
        }
    }

    /**
     * Creates a new {@link BigArrays} instance used for this node.
     * This method can be overwritten by subclasses to change their {@link BigArrays} implementation for instance for testing
     */
    BigArrays createBigArrays(PageCacheRecycler pageCacheRecycler, CircuitBreakerService circuitBreakerService) {
        return new BigArrays(pageCacheRecycler, circuitBreakerService, CircuitBreaker.REQUEST);
    }

    /**
     * Creates a new {@link BigArrays} instance used for this node.
     * This method can be overwritten by subclasses to change their {@link BigArrays} implementation for instance for testing
     */
    PageCacheRecycler createPageCacheRecycler(Settings settings) {
        return new PageCacheRecycler(settings);
    }

    /**
     * Creates a new the SearchService. This method can be overwritten by tests to inject mock implementations.
     */
    protected SearchService newSearchService(
        ClusterService clusterService,
        IndicesService indicesService,
        ThreadPool threadPool,
        ScriptService scriptService,
        BigArrays bigArrays,
        QueryPhase queryPhase,
        FetchPhase fetchPhase,
        ResponseCollectorService responseCollectorService,
        CircuitBreakerService circuitBreakerService,
        Executor indexSearcherExecutor
    ) {
        return new SearchService(
            clusterService,
            indicesService,
            threadPool,
            scriptService,
            bigArrays,
            queryPhase,
            fetchPhase,
            responseCollectorService,
            circuitBreakerService,
            indexSearcherExecutor
        );
    }

    /**
     * Creates a new the ScriptService. This method can be overwritten by tests to inject mock implementations.
     */
    protected ScriptService newScriptService(Settings settings, Map<String, ScriptEngine> engines, Map<String, ScriptContext<?>> contexts) {
        return new ScriptService(settings, engines, contexts);
    }

    /**
     * Get Custom Name Resolvers list based on a Discovery Plugins list
     * @param discoveryPlugins Discovery plugins list
     */
    private List<NetworkService.CustomNameResolver> getCustomNameResolvers(List<DiscoveryPlugin> discoveryPlugins) {
        List<NetworkService.CustomNameResolver> customNameResolvers = new ArrayList<>();
        for (DiscoveryPlugin discoveryPlugin : discoveryPlugins) {
            NetworkService.CustomNameResolver customNameResolver = discoveryPlugin.getCustomNameResolver(settings());
            if (customNameResolver != null) {
                customNameResolvers.add(customNameResolver);
            }
        }
        return customNameResolvers;
    }

    /** Constructs a ClusterInfoService which may be mocked for tests. */
    protected ClusterInfoService newClusterInfoService(
        Settings settings,
        ClusterService clusterService,
        ThreadPool threadPool,
        NodeClient client
    ) {
        final InternalClusterInfoService service = new InternalClusterInfoService(settings, clusterService, threadPool, client);
        if (DiscoveryNode.isClusterManagerNode(settings)) {
            // listen for state changes (this node starts/stops being the elected cluster manager, or new nodes are added)
            clusterService.addListener(service);
        }
        return service;
    }

    /** Constructs a {@link org.opensearch.http.HttpServerTransport} which may be mocked for tests. */
    protected HttpServerTransport newHttpTransport(NetworkModule networkModule) {
        return networkModule.getHttpServerTransportSupplier().get();
    }

    private static class LocalNodeFactory implements Function<BoundTransportAddress, DiscoveryNode> {
        private final SetOnce<DiscoveryNode> localNode = new SetOnce<>();
        private final String persistentNodeId;
        private final Settings settings;

        private LocalNodeFactory(Settings settings, String persistentNodeId) {
            this.persistentNodeId = persistentNodeId;
            this.settings = settings;
        }

        @Override
        public DiscoveryNode apply(BoundTransportAddress boundTransportAddress) {
            localNode.set(DiscoveryNode.createLocal(settings, boundTransportAddress.publishAddress(), persistentNodeId));
            return localNode.get();
        }

        DiscoveryNode getNode() {
            assert localNode.get() != null;
            return localNode.get();
        }
    }

    /**
     * Initializes the search cache with a defined capacity.
     * The capacity of the cache is based on user configuration for {@link Node#NODE_SEARCH_CACHE_SIZE_SETTING}.
     * If the user doesn't configure the cache size, it fails if the node is a data + search node.
     * Else it configures the size to 80% of available capacity for a dedicated search node, if not explicitly defined.
     */
    private void initializeFileCache(Settings settings, CircuitBreaker circuitBreaker) throws IOException {
        if (DiscoveryNode.isSearchNode(settings)) {
            NodeEnvironment.NodePath fileCacheNodePath = nodeEnvironment.fileCacheNodePath();
            long capacity = NODE_SEARCH_CACHE_SIZE_SETTING.get(settings).getBytes();
            FsInfo.Path info = ExceptionsHelper.catchAsRuntimeException(() -> FsProbe.getFSInfo(fileCacheNodePath));
            long availableCapacity = info.getAvailable().getBytes();

            // Initialize default values for cache if NODE_SEARCH_CACHE_SIZE_SETTING is not set.
            if (capacity == 0) {
                // If node is not a dedicated search node without configuration, prevent cache initialization
                if (DiscoveryNode.getRolesFromSettings(settings).stream().anyMatch(role -> !DiscoveryNodeRole.SEARCH_ROLE.equals(role))) {
                    throw new SettingsException(
                        "Unable to initialize the "
                            + DiscoveryNodeRole.SEARCH_ROLE.roleName()
                            + "-"
                            + DiscoveryNodeRole.DATA_ROLE.roleName()
                            + " node: Missing value for configuration "
                            + NODE_SEARCH_CACHE_SIZE_SETTING.getKey()
                    );
                } else {
                    capacity = 80 * availableCapacity / 100;
                }
            }
            capacity = Math.min(capacity, availableCapacity);
            fileCacheNodePath.fileCacheReservedSize = new ByteSizeValue(capacity, ByteSizeUnit.BYTES);
            this.fileCache = FileCacheFactory.createConcurrentLRUFileCache(capacity, circuitBreaker);
            List<Path> fileCacheDataPaths = collectFileCacheDataPath(fileCacheNodePath);
            this.fileCache.restoreFromDirectory(fileCacheDataPaths);
        }
    }

    /**
     * Returns the {@link FileCache} instance for remote search node
     * Note: Visible for testing
     */
    public FileCache fileCache() {
        return this.fileCache;
    }
}<|MERGE_RESOLUTION|>--- conflicted
+++ resolved
@@ -42,7 +42,6 @@
 import org.opensearch.common.unit.ByteSizeValue;
 import org.opensearch.common.util.FeatureFlags;
 import org.opensearch.cluster.routing.allocation.AwarenessReplicaBalance;
-import org.opensearch.identity.NoopIdentityService;
 import org.opensearch.index.IndexModule;
 import org.opensearch.index.IndexingPressureService;
 import org.opensearch.index.store.remote.filecache.FileCache;
@@ -465,18 +464,12 @@
                 identityPlugins.addAll(pluginsService.filterPlugins(IdentityPlugin.class));
             }
 
-            final IdentityService identityService = new IdentityService(settings, identityPlugins);
+            identityService = new IdentityService(settings, identityPlugins);
 
             if (FeatureFlags.isEnabled(FeatureFlags.EXTENSIONS)) {
-<<<<<<< HEAD
-                this.extensionsManager = new ExtensionsManager(tmpSettings, initialEnvironment.extensionDir());
-                this.identityService = new IdentityService(tmpSettings, initialEnvironment.extensionDir());
-=======
                 this.extensionsManager = new ExtensionsManager(initialEnvironment.extensionDir());
->>>>>>> 01e5c294
             } else {
                 this.extensionsManager = new NoopExtensionsManager();
-                this.identityService = new NoopIdentityService();
             }
 
             final Set<DiscoveryNodeRole> additionalRoles = pluginsService.filterPlugins(Plugin.class)
@@ -712,68 +705,11 @@
                 repositoriesServiceReference::get
             );
 
-<<<<<<< HEAD
-            final IndicesService indicesService;
-            if (FeatureFlags.isEnabled(FeatureFlags.EXTENSIONS)) {
-                indicesService = new IndicesService(
-                    settings,
-                    pluginsService,
-                    extensionsManager,
-                    identityService,
-                    nodeEnvironment,
-                    xContentRegistry,
-                    analysisModule.getAnalysisRegistry(),
-                    clusterModule.getIndexNameExpressionResolver(),
-                    indicesModule.getMapperRegistry(),
-                    namedWriteableRegistry,
-                    threadPool,
-                    settingsModule.getIndexScopedSettings(),
-                    circuitBreakerService,
-                    bigArrays,
-                    scriptService,
-                    clusterService,
-                    client,
-                    metaStateService,
-                    engineFactoryProviders,
-                    Map.copyOf(directoryFactories),
-                    searchModule.getValuesSourceRegistry(),
-                    recoveryStateFactories,
-                    remoteDirectoryFactory,
-                    repositoriesServiceReference::get,
-                    fileCacheCleaner
-                );
-            } else {
-                indicesService = new IndicesService(
-                    settings,
-                    pluginsService,
-                    nodeEnvironment,
-                    xContentRegistry,
-                    analysisModule.getAnalysisRegistry(),
-                    clusterModule.getIndexNameExpressionResolver(),
-                    indicesModule.getMapperRegistry(),
-                    namedWriteableRegistry,
-                    threadPool,
-                    settingsModule.getIndexScopedSettings(),
-                    circuitBreakerService,
-                    bigArrays,
-                    scriptService,
-                    clusterService,
-                    client,
-                    metaStateService,
-                    engineFactoryProviders,
-                    Map.copyOf(directoryFactories),
-                    searchModule.getValuesSourceRegistry(),
-                    recoveryStateFactories,
-                    remoteDirectoryFactory,
-                    repositoriesServiceReference::get,
-                    fileCacheCleaner
-                );
-            }
-=======
             final IndicesService indicesService = new IndicesService(
                 settings,
                 pluginsService,
                 extensionsManager,
+                identityService,
                 nodeEnvironment,
                 xContentRegistry,
                 analysisModule.getAnalysisRegistry(),
@@ -796,7 +732,6 @@
                 repositoriesServiceReference::get,
                 fileCacheCleaner
             );
->>>>>>> 01e5c294
 
             final AliasValidator aliasValidator = new AliasValidator();
 
@@ -1102,7 +1037,6 @@
                 b.bind(NodeClient.class).toInstance(client);
                 b.bind(Environment.class).toInstance(this.environment);
                 b.bind(ExtensionsManager.class).toInstance(this.extensionsManager);
-                b.bind(IdentityService.class).toInstance(this.identityService);
                 b.bind(ThreadPool.class).toInstance(threadPool);
                 b.bind(NodeEnvironment.class).toInstance(nodeEnvironment);
                 b.bind(ResourceWatcherService.class).toInstance(resourceWatcherService);
