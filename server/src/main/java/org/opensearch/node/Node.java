--- conflicted
+++ resolved
@@ -778,16 +778,13 @@
              * TODO: Understand the dependencies from plugins to initialize TransportService.
              *  This seems like a chicken and egg problem.
              */
-<<<<<<< HEAD
             this.extensionsOrchestrator.initializeServicesAndRestHandler(
                 restController,
+                settingsModule,
                 transportService,
                 clusterService,
                 environment.settings()
             );
-=======
-            this.extensionsOrchestrator.initializeServicesAndRestHandler(restController, settingsModule, transportService, clusterService);
->>>>>>> 749b155f
             final GatewayMetaState gatewayMetaState = new GatewayMetaState();
             final ResponseCollectorService responseCollectorService = new ResponseCollectorService(clusterService);
             final SearchTransportService searchTransportService = new SearchTransportService(
