--- conflicted
+++ resolved
@@ -1118,11 +1118,8 @@
                 fileCache,
                 taskCancellationMonitoringService,
                 resourceUsageCollectorService,
-<<<<<<< HEAD
-                segmentReplicationStatsTracker
-=======
+                segmentReplicationStatsTracker,
                 repositoryService
->>>>>>> 5ec2fe9f
             );
 
             final SearchService searchService = newSearchService(
