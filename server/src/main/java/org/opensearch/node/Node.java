--- conflicted
+++ resolved
@@ -38,12 +38,9 @@
 import org.apache.lucene.util.SetOnce;
 import org.opensearch.common.util.FeatureFlags;
 import org.opensearch.index.IndexingPressureService;
-<<<<<<< HEAD
 import org.opensearch.indices.replication.SegmentReplicationSourceFactory;
 import org.opensearch.indices.replication.SegmentReplicationTargetService;
-=======
 import org.opensearch.indices.replication.SegmentReplicationSourceService;
->>>>>>> 04e43a70
 import org.opensearch.watcher.ResourceWatcherService;
 import org.opensearch.Assertions;
 import org.opensearch.Build;
@@ -940,7 +937,6 @@
                         .toInstance(new PeerRecoverySourceService(transportService, indicesService, recoverySettings));
                     b.bind(PeerRecoveryTargetService.class)
                         .toInstance(new PeerRecoveryTargetService(threadPool, transportService, recoverySettings, clusterService));
-<<<<<<< HEAD
                     b.bind(SegmentReplicationTargetService.class)
                         .toInstance(
                             new SegmentReplicationTargetService(
@@ -950,12 +946,10 @@
                                 new SegmentReplicationSourceFactory(transportService, recoverySettings, clusterService)
                             )
                         );
-=======
                     if (FeatureFlags.isEnabled(REPLICATION_TYPE)) {
                         b.bind(SegmentReplicationSourceService.class)
                             .toInstance(new SegmentReplicationSourceService(indicesService, transportService, recoverySettings));
                     }
->>>>>>> 04e43a70
                 }
                 b.bind(HttpServerTransport.class).toInstance(httpServerTransport);
                 pluginComponents.stream().forEach(p -> b.bind((Class) p.getClass()).toInstance(p));
