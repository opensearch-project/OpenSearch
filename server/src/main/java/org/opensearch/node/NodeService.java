--- conflicted
+++ resolved
@@ -122,11 +122,8 @@
         FileCache fileCache,
         TaskCancellationMonitoringService taskCancellationMonitoringService,
         ResourceUsageCollectorService resourceUsageCollectorService,
-<<<<<<< HEAD
-        SegmentReplicationStatsTracker segmentReplicationStatsTracker
-=======
+        SegmentReplicationStatsTracker segmentReplicationStatsTracker,
         RepositoriesService repositoriesService
->>>>>>> 5ec2fe9f
     ) {
         this.settings = settings;
         this.threadPool = threadPool;
@@ -234,11 +231,8 @@
         boolean taskCancellation,
         boolean searchPipelineStats,
         boolean resourceUsageStats,
-<<<<<<< HEAD
-        boolean segmentReplicationTrackerStats
-=======
+        boolean segmentReplicationTrackerStats,
         boolean repositoriesStats
->>>>>>> 5ec2fe9f
     ) {
         // for indices stats we want to include previous allocated shards stats as well (it will
         // only be applied to the sensible ones to use, like refresh/merge/flush/indexing stats)
@@ -268,11 +262,8 @@
             fileCacheStats && fileCache != null ? fileCache.fileCacheStats() : null,
             taskCancellation ? this.taskCancellationMonitoringService.stats() : null,
             searchPipelineStats ? this.searchPipelineService.stats() : null,
-<<<<<<< HEAD
-            segmentReplicationTrackerStats ? this.segmentReplicationStatsTracker.getRejectionStats() : null
-=======
+            segmentReplicationTrackerStats ? this.segmentReplicationStatsTracker.getRejectionStats() : null,
             repositoriesStats ? this.repositoriesService.getRepositoriesStats() : null
->>>>>>> 5ec2fe9f
         );
     }
 
