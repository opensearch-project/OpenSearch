/*
 * SPDX-License-Identifier: Apache-2.0
 *
 * The OpenSearch Contributors require contributions made to
 * this file be licensed under the Apache-2.0 license or a
 * compatible open source license.
 */

/*
 * Licensed to Elasticsearch under one or more contributor
 * license agreements. See the NOTICE file distributed with
 * this work for additional information regarding copyright
 * ownership. Elasticsearch licenses this file to you under
 * the Apache License, Version 2.0 (the "License"); you may
 * not use this file except in compliance with the License.
 * You may obtain a copy of the License at
 *
 *    http://www.apache.org/licenses/LICENSE-2.0
 *
 * Unless required by applicable law or agreed to in writing,
 * software distributed under the License is distributed on an
 * "AS IS" BASIS, WITHOUT WARRANTIES OR CONDITIONS OF ANY
 * KIND, either express or implied.  See the License for the
 * specific language governing permissions and limitations
 * under the License.
 */

/*
 * Modifications Copyright OpenSearch Contributors. See
 * GitHub history for details.
 */

package org.opensearch.node;

import org.opensearch.cluster.routing.WeightedRoutingStats;
import org.opensearch.common.util.io.IOUtils;
import org.opensearch.Build;
import org.opensearch.Version;
import org.opensearch.action.admin.cluster.node.info.NodeInfo;
import org.opensearch.action.admin.cluster.node.stats.NodeStats;
import org.opensearch.action.admin.indices.stats.CommonStatsFlags;
import org.opensearch.action.search.SearchTransportService;
import org.opensearch.cluster.service.ClusterService;
import org.opensearch.common.Nullable;
import org.opensearch.common.settings.Settings;
import org.opensearch.common.settings.SettingsFilter;
import org.opensearch.discovery.Discovery;
import org.opensearch.http.HttpServerTransport;
import org.opensearch.index.IndexingPressureService;
import org.opensearch.index.store.remote.filecache.FileCache;
import org.opensearch.indices.IndicesService;
import org.opensearch.indices.breaker.CircuitBreakerService;
import org.opensearch.ingest.IngestService;
import org.opensearch.monitor.MonitorService;
import org.opensearch.plugins.PluginsService;
import org.opensearch.script.ScriptService;
import org.opensearch.search.aggregations.support.AggregationUsageService;
import org.opensearch.search.backpressure.SearchBackpressureService;
import org.opensearch.search.pipeline.SearchPipelineService;
import org.opensearch.threadpool.ThreadPool;
import org.opensearch.transport.TransportService;

import java.io.Closeable;
import java.io.IOException;
import java.util.concurrent.TimeUnit;

/**
 * Services exposed to nodes
 *
 * @opensearch.internal
 */
public class NodeService implements Closeable {
    private final Settings settings;
    private final ThreadPool threadPool;
    private final MonitorService monitorService;
    private final TransportService transportService;
    private final IndicesService indicesService;
    private final PluginsService pluginService;
    private final CircuitBreakerService circuitBreakerService;
    private final IngestService ingestService;
    private final SettingsFilter settingsFilter;
    private final ScriptService scriptService;
    private final HttpServerTransport httpServerTransport;
    private final ResponseCollectorService responseCollectorService;
    private final SearchTransportService searchTransportService;
    private final IndexingPressureService indexingPressureService;
    private final AggregationUsageService aggregationUsageService;
    private final SearchBackpressureService searchBackpressureService;
    private final SearchPipelineService searchPipelineService;
    private final ClusterService clusterService;
    private final Discovery discovery;
    private final FileCache fileCache;

    NodeService(
        Settings settings,
        ThreadPool threadPool,
        MonitorService monitorService,
        Discovery discovery,
        TransportService transportService,
        IndicesService indicesService,
        PluginsService pluginService,
        CircuitBreakerService circuitBreakerService,
        ScriptService scriptService,
        @Nullable HttpServerTransport httpServerTransport,
        IngestService ingestService,
        ClusterService clusterService,
        SettingsFilter settingsFilter,
        ResponseCollectorService responseCollectorService,
        SearchTransportService searchTransportService,
        IndexingPressureService indexingPressureService,
        AggregationUsageService aggregationUsageService,
        SearchBackpressureService searchBackpressureService,
<<<<<<< HEAD
        NodeEnvironment nodeEnvironment,
        SearchPipelineService searchPipelineService
=======
        FileCache fileCache
>>>>>>> 4b7cb022
    ) {
        this.settings = settings;
        this.threadPool = threadPool;
        this.monitorService = monitorService;
        this.transportService = transportService;
        this.indicesService = indicesService;
        this.discovery = discovery;
        this.pluginService = pluginService;
        this.circuitBreakerService = circuitBreakerService;
        this.httpServerTransport = httpServerTransport;
        this.ingestService = ingestService;
        this.settingsFilter = settingsFilter;
        this.scriptService = scriptService;
        this.responseCollectorService = responseCollectorService;
        this.searchTransportService = searchTransportService;
        this.indexingPressureService = indexingPressureService;
        this.aggregationUsageService = aggregationUsageService;
        this.searchBackpressureService = searchBackpressureService;
        this.searchPipelineService = searchPipelineService;
        this.clusterService = clusterService;
        this.fileCache = fileCache;
        clusterService.addStateApplier(ingestService);
        clusterService.addStateApplier(searchPipelineService);
    }

    public NodeInfo info(
        boolean settings,
        boolean os,
        boolean process,
        boolean jvm,
        boolean threadPool,
        boolean transport,
        boolean http,
        boolean plugin,
        boolean ingest,
        boolean aggs,
        boolean indices,
        boolean searchPipeline
    ) {
        NodeInfo.Builder builder = NodeInfo.builder(Version.CURRENT, Build.CURRENT, transportService.getLocalNode());
        if (settings) {
            builder.setSettings(settingsFilter.filter(this.settings));
        }
        if (os) {
            builder.setOs(monitorService.osService().info());
        }
        if (process) {
            builder.setProcess(monitorService.processService().info());
        }
        if (jvm) {
            builder.setJvm(monitorService.jvmService().info());
        }
        if (threadPool) {
            builder.setThreadPool(this.threadPool.info());
        }
        if (transport) {
            builder.setTransport(transportService.info());
        }
        if (http && httpServerTransport != null) {
            builder.setHttp(httpServerTransport.info());
        }
        if (plugin && pluginService != null) {
            builder.setPlugins(pluginService.info());
        }
        if (ingest && ingestService != null) {
            builder.setIngest(ingestService.info());
        }
        if (aggs && aggregationUsageService != null) {
            builder.setAggsInfo(aggregationUsageService.info());
        }
        if (indices) {
            builder.setTotalIndexingBuffer(indicesService.getTotalIndexingBufferBytes());
        }
        if (searchPipeline && searchPipelineService != null) {
            builder.setSearchPipelineInfo(searchPipelineService.info());
        }
        return builder.build();
    }

    public NodeStats stats(
        CommonStatsFlags indices,
        boolean os,
        boolean process,
        boolean jvm,
        boolean threadPool,
        boolean fs,
        boolean transport,
        boolean http,
        boolean circuitBreaker,
        boolean script,
        boolean discoveryStats,
        boolean ingest,
        boolean adaptiveSelection,
        boolean scriptCache,
        boolean indexingPressure,
        boolean shardIndexingPressure,
        boolean searchBackpressure,
        boolean clusterManagerThrottling,
        boolean weightedRoutingStats,
        boolean fileCacheStats
    ) {
        // for indices stats we want to include previous allocated shards stats as well (it will
        // only be applied to the sensible ones to use, like refresh/merge/flush/indexing stats)
        return new NodeStats(
            transportService.getLocalNode(),
            System.currentTimeMillis(),
            indices.anySet() ? indicesService.stats(indices) : null,
            os ? monitorService.osService().stats() : null,
            process ? monitorService.processService().stats() : null,
            jvm ? monitorService.jvmService().stats() : null,
            threadPool ? this.threadPool.stats() : null,
            fs ? monitorService.fsService().stats() : null,
            transport ? transportService.stats() : null,
            http ? (httpServerTransport == null ? null : httpServerTransport.stats()) : null,
            circuitBreaker ? circuitBreakerService.stats() : null,
            script ? scriptService.stats() : null,
            discoveryStats ? discovery.stats() : null,
            ingest ? ingestService.stats() : null,
            adaptiveSelection ? responseCollectorService.getAdaptiveStats(searchTransportService.getPendingSearchRequests()) : null,
            scriptCache ? scriptService.cacheStats() : null,
            indexingPressure ? this.indexingPressureService.nodeStats() : null,
            shardIndexingPressure ? this.indexingPressureService.shardStats(indices) : null,
            searchBackpressure ? this.searchBackpressureService.nodeStats() : null,
            clusterManagerThrottling ? this.clusterService.getClusterManagerService().getThrottlingStats() : null,
            weightedRoutingStats ? WeightedRoutingStats.getInstance() : null,
            fileCacheStats && fileCache != null ? fileCache.fileCacheStats() : null
        );
    }

    public IngestService getIngestService() {
        return ingestService;
    }

    public MonitorService getMonitorService() {
        return monitorService;
    }

    public SearchBackpressureService getSearchBackpressureService() {
        return searchBackpressureService;
    }

    @Override
    public void close() throws IOException {
        IOUtils.close(indicesService);
    }

    /**
     * Wait for the node to be effectively closed.
     * @see IndicesService#awaitClose(long, TimeUnit)
     */
    public boolean awaitClose(long timeout, TimeUnit timeUnit) throws InterruptedException {
        return indicesService.awaitClose(timeout, timeUnit);
    }

}<|MERGE_RESOLUTION|>--- conflicted
+++ resolved
@@ -110,12 +110,8 @@
         IndexingPressureService indexingPressureService,
         AggregationUsageService aggregationUsageService,
         SearchBackpressureService searchBackpressureService,
-<<<<<<< HEAD
-        NodeEnvironment nodeEnvironment,
-        SearchPipelineService searchPipelineService
-=======
+        SearchPipelineService searchPipelineService,
         FileCache fileCache
->>>>>>> 4b7cb022
     ) {
         this.settings = settings;
         this.threadPool = threadPool;
