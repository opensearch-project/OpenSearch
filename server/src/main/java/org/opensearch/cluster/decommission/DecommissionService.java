/*
 * SPDX-License-Identifier: Apache-2.0
 *
 * The OpenSearch Contributors require contributions made to
 * this file be licensed under the Apache-2.0 license or a
 * compatible open source license.
 */

package org.opensearch.cluster.decommission;

import org.apache.logging.log4j.LogManager;
import org.apache.logging.log4j.Logger;
import org.apache.logging.log4j.message.ParameterizedMessage;
import org.opensearch.OpenSearchTimeoutException;
import org.opensearch.action.ActionListener;
import org.opensearch.action.admin.cluster.decommission.awareness.put.DecommissionResponse;
import org.opensearch.action.support.master.AcknowledgedResponse;
import org.opensearch.cluster.ClusterState;
import org.opensearch.cluster.ClusterStateObserver;
import org.opensearch.cluster.ClusterStateUpdateTask;
import org.opensearch.cluster.NotClusterManagerException;
import org.opensearch.cluster.metadata.Metadata;
import org.opensearch.cluster.node.DiscoveryNode;
import org.opensearch.cluster.routing.allocation.AllocationService;
import org.opensearch.cluster.service.ClusterService;
import org.opensearch.common.Priority;
import org.opensearch.common.inject.Inject;
import org.opensearch.common.settings.ClusterSettings;
import org.opensearch.common.settings.Settings;
import org.opensearch.common.unit.TimeValue;
import org.opensearch.threadpool.ThreadPool;
import org.opensearch.transport.TransportService;

import java.util.HashMap;
import java.util.HashSet;
import java.util.Iterator;
import java.util.List;
import java.util.Map;
import java.util.Set;
import java.util.function.Predicate;
import java.util.stream.Collectors;

import static org.opensearch.cluster.routing.allocation.decider.AwarenessAllocationDecider.CLUSTER_ROUTING_ALLOCATION_AWARENESS_ATTRIBUTE_SETTING;
import static org.opensearch.cluster.routing.allocation.decider.AwarenessAllocationDecider.CLUSTER_ROUTING_ALLOCATION_AWARENESS_FORCE_GROUP_SETTING;

/**
 * Service responsible for entire lifecycle of decommissioning and recommissioning an awareness attribute.
 * <p>
 * Whenever a cluster manager initiates operation to decommission an awareness attribute,
 * the service makes the best attempt to perform the following task -
 * <ul>
 * <li>Initiates nodes decommissioning by adding custom metadata with the attribute and state as {@link DecommissionStatus#INIT}</li>
 * <li>Remove to-be-decommissioned cluster-manager eligible nodes from voting config and wait for its abdication if it is active leader</li>
 * <li>Triggers weigh away for nodes having given awareness attribute to drain.</li>
 * <li>Once weighed away, the service triggers nodes decommission. This marks the decommission status as {@link DecommissionStatus#IN_PROGRESS}</li>
 * <li>Once the decommission is successful, the service clears the voting config and marks the status as {@link DecommissionStatus#SUCCESSFUL}</li>
 * <li>If service fails at any step, it makes best attempt to mark the status as {@link DecommissionStatus#FAILED} and to clear voting config exclusion</li>
 * </ul>
 *
 * @opensearch.internal
 */
public class DecommissionService {

    private static final Logger logger = LogManager.getLogger(DecommissionService.class);

    private final ClusterService clusterService;
    private final TransportService transportService;
    private final ThreadPool threadPool;
    private final DecommissionController decommissionController;
    private volatile List<String> awarenessAttributes;
    private volatile Map<String, List<String>> forcedAwarenessAttributes;

    @Inject
    public DecommissionService(
        Settings settings,
        ClusterSettings clusterSettings,
        ClusterService clusterService,
        TransportService transportService,
        ThreadPool threadPool,
        AllocationService allocationService
    ) {
        this.clusterService = clusterService;
        this.transportService = transportService;
        this.threadPool = threadPool;
        this.decommissionController = new DecommissionController(clusterService, transportService, allocationService, threadPool);
        this.awarenessAttributes = CLUSTER_ROUTING_ALLOCATION_AWARENESS_ATTRIBUTE_SETTING.get(settings);
        clusterSettings.addSettingsUpdateConsumer(CLUSTER_ROUTING_ALLOCATION_AWARENESS_ATTRIBUTE_SETTING, this::setAwarenessAttributes);

        setForcedAwarenessAttributes(CLUSTER_ROUTING_ALLOCATION_AWARENESS_FORCE_GROUP_SETTING.get(settings));
        clusterSettings.addSettingsUpdateConsumer(
            CLUSTER_ROUTING_ALLOCATION_AWARENESS_FORCE_GROUP_SETTING,
            this::setForcedAwarenessAttributes
        );
    }

    private void setAwarenessAttributes(List<String> awarenessAttributes) {
        this.awarenessAttributes = awarenessAttributes;
    }

    private void setForcedAwarenessAttributes(Settings forceSettings) {
        Map<String, List<String>> forcedAwarenessAttributes = new HashMap<>();
        Map<String, Settings> forceGroups = forceSettings.getAsGroups();
        for (Map.Entry<String, Settings> entry : forceGroups.entrySet()) {
            List<String> aValues = entry.getValue().getAsList("values");
            if (aValues.size() > 0) {
                forcedAwarenessAttributes.put(entry.getKey(), aValues);
            }
        }
        this.forcedAwarenessAttributes = forcedAwarenessAttributes;
    }

    /**
     * Starts the new decommission request and registers the metadata with status as {@link DecommissionStatus#INIT}
     * Once the status is updated, it tries to exclude to-be-decommissioned cluster manager eligible nodes from Voting Configuration
     *
     * @param decommissionAttribute register decommission attribute in the metadata request
     * @param listener register decommission listener
     */
    public void startDecommissionAction(
        final DecommissionAttribute decommissionAttribute,
        final ActionListener<DecommissionResponse> listener
    ) {
        // register the metadata with status as INIT as first step
        clusterService.submitStateUpdateTask("decommission [" + decommissionAttribute + "]", new ClusterStateUpdateTask(Priority.URGENT) {
            @Override
            public ClusterState execute(ClusterState currentState) {
                // validates if correct awareness attributes and forced awareness attribute set to the cluster before starting action
                validateAwarenessAttribute(decommissionAttribute, awarenessAttributes, forcedAwarenessAttributes);
                DecommissionAttributeMetadata decommissionAttributeMetadata = currentState.metadata().decommissionAttributeMetadata();
                // check that request is eligible to proceed
                ensureEligibleRequest(decommissionAttributeMetadata, decommissionAttribute);
                decommissionAttributeMetadata = new DecommissionAttributeMetadata(decommissionAttribute);
                logger.info("registering decommission metadata [{}] to execute action", decommissionAttributeMetadata.toString());
                return ClusterState.builder(currentState)
                    .metadata(Metadata.builder(currentState.metadata()).decommissionAttributeMetadata(decommissionAttributeMetadata))
                    .build();
            }

            @Override
            public void onFailure(String source, Exception e) {
                logger.error(
                    () -> new ParameterizedMessage(
                        "failed to start decommission action for attribute [{}]",
                        decommissionAttribute.toString()
                    ),
                    e
                );
                listener.onFailure(e);
            }

            @Override
            public void clusterStateProcessed(String source, ClusterState oldState, ClusterState newState) {
                DecommissionAttributeMetadata decommissionAttributeMetadata = newState.metadata().decommissionAttributeMetadata();
                assert decommissionAttribute.equals(decommissionAttributeMetadata.decommissionAttribute());
                logger.info(
                    "registered decommission metadata for attribute [{}] with status [{}]",
                    decommissionAttributeMetadata.decommissionAttribute(),
                    decommissionAttributeMetadata.status()
                );
                decommissionClusterManagerNodes(decommissionAttributeMetadata.decommissionAttribute(), listener);
            }
        });
    }

    private synchronized void decommissionClusterManagerNodes(
        final DecommissionAttribute decommissionAttribute,
        ActionListener<DecommissionResponse> listener
    ) {
        ClusterState state = clusterService.getClusterApplierService().state();
        // since here metadata is already registered with INIT, we can guarantee that no new node with decommission attribute can further
        // join the cluster
        // and hence in further request lifecycle we are sure that no new to-be-decommission leader will join the cluster
        Set<DiscoveryNode> clusterManagerNodesToBeDecommissioned = filterNodesWithDecommissionAttribute(state, decommissionAttribute, true);
        logger.info(
            "resolved cluster manager eligible nodes [{}] that should be removed from Voting Configuration",
            clusterManagerNodesToBeDecommissioned.toString()
        );

        // remove all 'to-be-decommissioned' cluster manager eligible nodes from voting config
        Set<String> nodeIdsToBeExcluded = clusterManagerNodesToBeDecommissioned.stream()
            .map(DiscoveryNode::getId)
            .collect(Collectors.toSet());

        final Predicate<ClusterState> allNodesRemovedAndAbdicated = clusterState -> {
            final Set<String> votingConfigNodeIds = clusterState.getLastCommittedConfiguration().getNodeIds();
            return nodeIdsToBeExcluded.stream().noneMatch(votingConfigNodeIds::contains)
                && nodeIdsToBeExcluded.contains(clusterState.nodes().getClusterManagerNodeId()) == false
                && clusterState.nodes().getClusterManagerNodeId() != null;
        };

        ActionListener<Void> exclusionListener = new ActionListener<Void>() {
            @Override
            public void onResponse(Void unused) {
                if (clusterService.getClusterApplierService().state().nodes().isLocalNodeElectedClusterManager()) {
                    if (nodeHasDecommissionedAttribute(clusterService.localNode(), decommissionAttribute)) {
                        // this is an unexpected state, as after exclusion of nodes having decommission attribute,
                        // this local node shouldn't have had the decommission attribute. Will send the failure response to the user
                        String errorMsg =
                            "unexpected state encountered [local node is to-be-decommissioned leader] while executing decommission request";
                        logger.error(errorMsg);
                        // will go ahead and clear the voting config and mark the status as false
                        clearVotingConfigExclusionAndUpdateStatus(false, false);
                        // we can send the failure response to the user here
                        listener.onFailure(new IllegalStateException(errorMsg));
                    } else {
                        logger.info("will attempt to fail decommissioned nodes as local node is eligible to process the request");
                        // we are good here to send the response now as the request is processed by an eligible active leader
                        // and to-be-decommissioned cluster manager is no more part of Voting Configuration and no more to-be-decommission
                        // nodes can be part of Voting Config
                        listener.onResponse(new DecommissionResponse(true));
                        failDecommissionedNodes(clusterService.getClusterApplierService().state());
                    }
                } else {
                    // explicitly calling listener.onFailure with NotClusterManagerException as the local node is not the cluster manager
                    // this will ensures that request is retried until cluster manager times out
                    logger.info(
                        "local node is not eligible to process the request, "
                            + "throwing NotClusterManagerException to attempt a retry on an eligible node"
                    );
                    listener.onFailure(
                        new NotClusterManagerException(
                            "node ["
                                + transportService.getLocalNode().toString()
                                + "] not eligible to execute decommission request. Will retry until timeout."
                        )
                    );
                }
            }

            @Override
            public void onFailure(Exception e) {
                listener.onFailure(e);
                // attempting to mark the status as FAILED
                decommissionController.updateMetadataWithDecommissionStatus(DecommissionStatus.FAILED, statusUpdateListener());
            }
        };

        if (allNodesRemovedAndAbdicated.test(state)) {
            exclusionListener.onResponse(null);
        } else {
            logger.debug("sending transport request to remove nodes [{}] from voting config", nodeIdsToBeExcluded.toString());
            // send a transport request to exclude to-be-decommissioned cluster manager eligible nodes from voting config
            decommissionController.excludeDecommissionedNodesFromVotingConfig(nodeIdsToBeExcluded, new ActionListener<Void>() {
                @Override
                public void onResponse(Void unused) {
                    logger.info(
                        "successfully removed decommissioned cluster manager eligible nodes [{}] from voting config ",
                        clusterManagerNodesToBeDecommissioned.toString()
                    );
                    final ClusterStateObserver abdicationObserver = new ClusterStateObserver(
                        clusterService,
                        TimeValue.timeValueSeconds(60L),
                        logger,
                        threadPool.getThreadContext()
                    );
                    final ClusterStateObserver.Listener abdicationListener = new ClusterStateObserver.Listener() {
                        @Override
                        public void onNewClusterState(ClusterState state) {
                            logger.debug("to-be-decommissioned node is no more the active leader");
                            exclusionListener.onResponse(null);
                        }

                        @Override
                        public void onClusterServiceClose() {
                            String errorMsg = "cluster service closed while waiting for abdication of to-be-decommissioned leader";
                            logger.warn(errorMsg);
                            listener.onFailure(new DecommissioningFailedException(decommissionAttribute, errorMsg));
                        }

                        @Override
                        public void onTimeout(TimeValue timeout) {
                            logger.info("timed out while waiting for abdication of to-be-decommissioned leader");
                            clearVotingConfigExclusionAndUpdateStatus(false, false);
                            listener.onFailure(
                                new OpenSearchTimeoutException(
                                    "timed out [{}] while waiting for abdication of to-be-decommissioned leader",
                                    timeout.toString()
                                )
                            );
                        }
                    };
                    // In case the cluster state is already processed even before this code is executed
                    // therefore testing first before attaching the listener
                    ClusterState currentState = clusterService.getClusterApplierService().state();
                    if (allNodesRemovedAndAbdicated.test(currentState)) {
                        abdicationListener.onNewClusterState(currentState);
                    } else {
                        logger.debug("waiting to abdicate to-be-decommissioned leader");
                        abdicationObserver.waitForNextChange(abdicationListener, allNodesRemovedAndAbdicated);
                    }
                }

                @Override
                public void onFailure(Exception e) {
                    logger.error(
                        new ParameterizedMessage(
                            "failure in removing to-be-decommissioned cluster manager eligible nodes [{}] from voting config",
                            nodeIdsToBeExcluded.toString()
                        ),
                        e
                    );
                    exclusionListener.onFailure(e);
                }
            });
        }
    }

    private void failDecommissionedNodes(ClusterState state) {
        // this method ensures no matter what, we always exit from this function after clearing the voting config exclusion
        DecommissionAttributeMetadata decommissionAttributeMetadata = state.metadata().decommissionAttributeMetadata();
        DecommissionAttribute decommissionAttribute = decommissionAttributeMetadata.decommissionAttribute();
        decommissionController.updateMetadataWithDecommissionStatus(DecommissionStatus.IN_PROGRESS, new ActionListener<>() {
            @Override
            public void onResponse(DecommissionStatus status) {
                logger.info("updated the decommission status to [{}]", status);
                // execute nodes decommissioning
                decommissionController.removeDecommissionedNodes(
                    filterNodesWithDecommissionAttribute(clusterService.getClusterApplierService().state(), decommissionAttribute, false),
                    "nodes-decommissioned",
                    TimeValue.timeValueSeconds(120L),
                    new ActionListener<Void>() {
                        @Override
                        public void onResponse(Void unused) {
                            clearVotingConfigExclusionAndUpdateStatus(true, true);
                        }

                        @Override
                        public void onFailure(Exception e) {
                            clearVotingConfigExclusionAndUpdateStatus(false, false);
                        }
                    }
                );
            }

            @Override
            public void onFailure(Exception e) {
                logger.error(
                    () -> new ParameterizedMessage(
                        "failed to update decommission status for attribute [{}] to [{}]",
                        decommissionAttribute.toString(),
                        DecommissionStatus.IN_PROGRESS
                    ),
                    e
                );
                // since we are not able to update the status, we will clear the voting config exclusion we have set earlier
                clearVotingConfigExclusionAndUpdateStatus(false, false);
            }
        });
    }

    private void clearVotingConfigExclusionAndUpdateStatus(boolean decommissionSuccessful, boolean waitForRemoval) {
        decommissionController.clearVotingConfigExclusion(new ActionListener<Void>() {
            @Override
            public void onResponse(Void unused) {
                logger.info(
                    "successfully cleared voting config exclusion after completing decommission action, proceeding to update metadata"
                );
                DecommissionStatus updateStatusWith = decommissionSuccessful ? DecommissionStatus.SUCCESSFUL : DecommissionStatus.FAILED;
                decommissionController.updateMetadataWithDecommissionStatus(updateStatusWith, statusUpdateListener());
            }

            @Override
            public void onFailure(Exception e) {
                logger.debug(
                    new ParameterizedMessage("failure in clearing voting config exclusion after processing decommission request"),
                    e
                );
                decommissionController.updateMetadataWithDecommissionStatus(DecommissionStatus.FAILED, statusUpdateListener());
            }
        }, waitForRemoval);
    }

    private Set<DiscoveryNode> filterNodesWithDecommissionAttribute(
        ClusterState clusterState,
        DecommissionAttribute decommissionAttribute,
        boolean onlyClusterManagerNodes
    ) {
        Set<DiscoveryNode> nodesWithDecommissionAttribute = new HashSet<>();
        Iterator<DiscoveryNode> nodesIter = onlyClusterManagerNodes
            ? clusterState.nodes().getClusterManagerNodes().valuesIt()
            : clusterState.nodes().getNodes().valuesIt();

        while (nodesIter.hasNext()) {
            final DiscoveryNode node = nodesIter.next();
            if (nodeHasDecommissionedAttribute(node, decommissionAttribute)) {
                nodesWithDecommissionAttribute.add(node);
            }
        }
        return nodesWithDecommissionAttribute;
    }

    private static void validateAwarenessAttribute(
        final DecommissionAttribute decommissionAttribute,
        List<String> awarenessAttributes,
        Map<String, List<String>> forcedAwarenessAttributes
    ) {
        String msg = null;
        if (awarenessAttributes == null) {
            msg = "awareness attribute not set to the cluster.";
        } else if (forcedAwarenessAttributes == null) {
            msg = "forced awareness attribute not set to the cluster.";
        } else if (awarenessAttributes.contains(decommissionAttribute.attributeName()) == false) {
            msg = "invalid awareness attribute requested for decommissioning";
        } else if (forcedAwarenessAttributes.containsKey(decommissionAttribute.attributeName()) == false) {
            msg = "forced awareness attribute [" + forcedAwarenessAttributes.toString() + "] doesn't have the decommissioning attribute";
        } else if (forcedAwarenessAttributes.get(decommissionAttribute.attributeName())
            .contains(decommissionAttribute.attributeValue()) == false) {
                msg = "invalid awareness attribute value requested for decommissioning. Set forced awareness values before to decommission";
            }

        if (msg != null) {
            throw new DecommissioningFailedException(decommissionAttribute, msg);
        }
    }

    private static void ensureEligibleRequest(
        DecommissionAttributeMetadata decommissionAttributeMetadata,
        DecommissionAttribute requestedDecommissionAttribute
    ) {
        String msg = null;
        if (decommissionAttributeMetadata != null) {
            // check if the same attribute is registered and handle it accordingly
            if (decommissionAttributeMetadata.decommissionAttribute().equals(requestedDecommissionAttribute)) {
                switch (decommissionAttributeMetadata.status()) {
                    // for INIT and FAILED - we are good to process it again
                    case INIT:
                    case FAILED:
                        break;
                    case IN_PROGRESS:
                    case SUCCESSFUL:
                        msg = "same request is already in status [" + decommissionAttributeMetadata.status() + "]";
                        break;
                    default:
                        throw new IllegalStateException(
                            "unknown status [" + decommissionAttributeMetadata.status() + "] currently registered in metadata"
                        );
                }
            } else {
                switch (decommissionAttributeMetadata.status()) {
                    case SUCCESSFUL:
                        // one awareness attribute is already decommissioned. We will reject the new request
                        msg = "one awareness attribute ["
                            + decommissionAttributeMetadata.decommissionAttribute().toString()
                            + "] already successfully decommissioned, recommission before triggering another decommission";
                        break;
                    case IN_PROGRESS:
                    case INIT:
                        // it means the decommission has been initiated or is inflight. In that case, will fail new request
                        msg = "there's an inflight decommission request for attribute ["
                            + decommissionAttributeMetadata.decommissionAttribute().toString()
                            + "] is in progress, cannot process this request";
                        break;
                    case FAILED:
                        break;
                    default:
                        throw new IllegalStateException(
                            "unknown status [" + decommissionAttributeMetadata.status() + "] currently registered in metadata"
                        );
                }
            }
        }

        if (msg != null) {
            throw new DecommissioningFailedException(requestedDecommissionAttribute, msg);
        }
    }

    private ActionListener<DecommissionStatus> statusUpdateListener() {
        return new ActionListener<>() {
            @Override
            public void onResponse(DecommissionStatus status) {
                logger.info("updated the decommission status to [{}]", status);
            }

            @Override
            public void onFailure(Exception e) {
                logger.error("unexpected failure occurred during decommission status update", e);
            }
        };
    }

<<<<<<< HEAD
    /**
     * Utility method to check if the node has decommissioned attribute
     *
     * @param discoveryNode node to check on
     * @param decommissionAttribute attribute to be checked with
     * @return true or false based on whether node has decommissioned attribute
     */
    public static boolean nodeHasDecommissionedAttribute(DiscoveryNode discoveryNode, DecommissionAttribute decommissionAttribute) {
        return discoveryNode.getAttributes().get(decommissionAttribute.attributeName()).equals(decommissionAttribute.attributeValue());
    }

    /**
     * Utility method to check if the node is commissioned or not
     *
     * @param discoveryNode node to check on
     * @param metadata metadata present current which will be used to check the commissioning status of the node
     * @return if the node is commissioned or not
     */
    public static boolean nodeCommissioned(DiscoveryNode discoveryNode, Metadata metadata) {
        DecommissionAttributeMetadata decommissionAttributeMetadata = metadata.decommissionAttributeMetadata();
        if (decommissionAttributeMetadata != null) {
            DecommissionAttribute decommissionAttribute = decommissionAttributeMetadata.decommissionAttribute();
            DecommissionStatus status = decommissionAttributeMetadata.status();
            if (decommissionAttribute != null && status != null) {
                if (nodeHasDecommissionedAttribute(discoveryNode, decommissionAttribute)
                    && (status.equals(DecommissionStatus.IN_PROGRESS) || status.equals(DecommissionStatus.SUCCESSFUL))) {
                    return false;
                }
            }
        }
        return true;
=======
    public void startRecommissionAction(final ActionListener<AcknowledgedResponse> listener) {
        /*
         * For abandoned requests, we might not really know if it actually restored the exclusion list.
         * And can land up in cases where even after recommission, exclusions are set(which is unexpected).
         * And by definition of OpenSearch - Clusters should have no voting configuration exclusions in normal operation.
         * Once the excluded nodes have stopped, clear the voting configuration exclusions with DELETE /_cluster/voting_config_exclusions.
         * And hence it is safe to remove the exclusion if any. User should make conscious choice before decommissioning awareness attribute.
         */
        decommissionController.clearVotingConfigExclusion(new ActionListener<Void>() {
            @Override
            public void onResponse(Void unused) {
                logger.info("successfully cleared voting config exclusion for deleting the decommission.");
                deleteDecommissionState(listener);
            }

            @Override
            public void onFailure(Exception e) {
                logger.error("Failure in clearing voting config during delete_decommission request.", e);
                listener.onFailure(e);
            }
        }, false);
    }

    void deleteDecommissionState(ActionListener<AcknowledgedResponse> listener) {
        clusterService.submitStateUpdateTask("delete_decommission_state", new ClusterStateUpdateTask(Priority.URGENT) {
            @Override
            public ClusterState execute(ClusterState currentState) {
                logger.info("Deleting the decommission attribute from the cluster state");
                Metadata metadata = currentState.metadata();
                Metadata.Builder mdBuilder = Metadata.builder(metadata);
                mdBuilder.removeCustom(DecommissionAttributeMetadata.TYPE);
                return ClusterState.builder(currentState).metadata(mdBuilder).build();
            }

            @Override
            public void onFailure(String source, Exception e) {
                logger.error(() -> new ParameterizedMessage("Failed to clear decommission attribute. [{}]", source), e);
                listener.onFailure(e);
            }

            @Override
            public void clusterStateProcessed(String source, ClusterState oldState, ClusterState newState) {
                // Cluster state processed for deleting the decommission attribute.
                assert newState.metadata().decommissionAttributeMetadata() == null;
                listener.onResponse(new AcknowledgedResponse(true));
            }
        });
>>>>>>> 563122ed
    }
}<|MERGE_RESOLUTION|>--- conflicted
+++ resolved
@@ -479,7 +479,55 @@
         };
     }
 
-<<<<<<< HEAD
+    public void startRecommissionAction(final ActionListener<AcknowledgedResponse> listener) {
+        /*
+         * For abandoned requests, we might not really know if it actually restored the exclusion list.
+         * And can land up in cases where even after recommission, exclusions are set(which is unexpected).
+         * And by definition of OpenSearch - Clusters should have no voting configuration exclusions in normal operation.
+         * Once the excluded nodes have stopped, clear the voting configuration exclusions with DELETE /_cluster/voting_config_exclusions.
+         * And hence it is safe to remove the exclusion if any. User should make conscious choice before decommissioning awareness attribute.
+         */
+        decommissionController.clearVotingConfigExclusion(new ActionListener<Void>() {
+            @Override
+            public void onResponse(Void unused) {
+                logger.info("successfully cleared voting config exclusion for deleting the decommission.");
+                deleteDecommissionState(listener);
+            }
+
+            @Override
+            public void onFailure(Exception e) {
+                logger.error("Failure in clearing voting config during delete_decommission request.", e);
+                listener.onFailure(e);
+            }
+        }, false);
+    }
+
+    void deleteDecommissionState(ActionListener<AcknowledgedResponse> listener) {
+        clusterService.submitStateUpdateTask("delete_decommission_state", new ClusterStateUpdateTask(Priority.URGENT) {
+            @Override
+            public ClusterState execute(ClusterState currentState) {
+                logger.info("Deleting the decommission attribute from the cluster state");
+                Metadata metadata = currentState.metadata();
+                Metadata.Builder mdBuilder = Metadata.builder(metadata);
+                mdBuilder.removeCustom(DecommissionAttributeMetadata.TYPE);
+                return ClusterState.builder(currentState).metadata(mdBuilder).build();
+            }
+
+            @Override
+            public void onFailure(String source, Exception e) {
+                logger.error(() -> new ParameterizedMessage("Failed to clear decommission attribute. [{}]", source), e);
+                listener.onFailure(e);
+            }
+
+            @Override
+            public void clusterStateProcessed(String source, ClusterState oldState, ClusterState newState) {
+                // Cluster state processed for deleting the decommission attribute.
+                assert newState.metadata().decommissionAttributeMetadata() == null;
+                listener.onResponse(new AcknowledgedResponse(true));
+            }
+        });
+    }
+
     /**
      * Utility method to check if the node has decommissioned attribute
      *
@@ -511,54 +559,5 @@
             }
         }
         return true;
-=======
-    public void startRecommissionAction(final ActionListener<AcknowledgedResponse> listener) {
-        /*
-         * For abandoned requests, we might not really know if it actually restored the exclusion list.
-         * And can land up in cases where even after recommission, exclusions are set(which is unexpected).
-         * And by definition of OpenSearch - Clusters should have no voting configuration exclusions in normal operation.
-         * Once the excluded nodes have stopped, clear the voting configuration exclusions with DELETE /_cluster/voting_config_exclusions.
-         * And hence it is safe to remove the exclusion if any. User should make conscious choice before decommissioning awareness attribute.
-         */
-        decommissionController.clearVotingConfigExclusion(new ActionListener<Void>() {
-            @Override
-            public void onResponse(Void unused) {
-                logger.info("successfully cleared voting config exclusion for deleting the decommission.");
-                deleteDecommissionState(listener);
-            }
-
-            @Override
-            public void onFailure(Exception e) {
-                logger.error("Failure in clearing voting config during delete_decommission request.", e);
-                listener.onFailure(e);
-            }
-        }, false);
-    }
-
-    void deleteDecommissionState(ActionListener<AcknowledgedResponse> listener) {
-        clusterService.submitStateUpdateTask("delete_decommission_state", new ClusterStateUpdateTask(Priority.URGENT) {
-            @Override
-            public ClusterState execute(ClusterState currentState) {
-                logger.info("Deleting the decommission attribute from the cluster state");
-                Metadata metadata = currentState.metadata();
-                Metadata.Builder mdBuilder = Metadata.builder(metadata);
-                mdBuilder.removeCustom(DecommissionAttributeMetadata.TYPE);
-                return ClusterState.builder(currentState).metadata(mdBuilder).build();
-            }
-
-            @Override
-            public void onFailure(String source, Exception e) {
-                logger.error(() -> new ParameterizedMessage("Failed to clear decommission attribute. [{}]", source), e);
-                listener.onFailure(e);
-            }
-
-            @Override
-            public void clusterStateProcessed(String source, ClusterState oldState, ClusterState newState) {
-                // Cluster state processed for deleting the decommission attribute.
-                assert newState.metadata().decommissionAttributeMetadata() == null;
-                listener.onResponse(new AcknowledgedResponse(true));
-            }
-        });
->>>>>>> 563122ed
     }
 }