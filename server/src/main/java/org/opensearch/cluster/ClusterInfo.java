--- conflicted
+++ resolved
@@ -133,11 +133,7 @@
     /**
      * Returns a {@link DiskUsage} for the {@link RoutingNode} using the
      * average usage of other nodes in the disk usage map.
-<<<<<<< HEAD
-     * @param usages Map of nodeId to DiskUsage for all known nodes
-=======
      * @param usages Map of nodeId to DiskUsage for all known nodes.
->>>>>>> ad6786cc
      */
     private void calculateAvgFreeAndTotalBytes(final Map<String, DiskUsage> usages) {
         if (usages == null || usages.isEmpty()) {
