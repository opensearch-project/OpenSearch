/*
 * SPDX-License-Identifier: Apache-2.0
 *
 * The OpenSearch Contributors require contributions made to
 * this file be licensed under the Apache-2.0 license or a
 * compatible open source license.
 */

/*
 * Licensed to Elasticsearch under one or more contributor
 * license agreements. See the NOTICE file distributed with
 * this work for additional information regarding copyright
 * ownership. Elasticsearch licenses this file to you under
 * the Apache License, Version 2.0 (the "License"); you may
 * not use this file except in compliance with the License.
 * You may obtain a copy of the License at
 *
 *    http://www.apache.org/licenses/LICENSE-2.0
 *
 * Unless required by applicable law or agreed to in writing,
 * software distributed under the License is distributed on an
 * "AS IS" BASIS, WITHOUT WARRANTIES OR CONDITIONS OF ANY
 * KIND, either express or implied.  See the License for the
 * specific language governing permissions and limitations
 * under the License.
 */
/*
 * Modifications Copyright OpenSearch Contributors. See
 * GitHub history for details.
 */

package org.opensearch.cluster.coordination;

import org.apache.logging.log4j.Level;
import org.apache.logging.log4j.LogManager;
import org.apache.logging.log4j.Logger;
import org.apache.logging.log4j.message.ParameterizedMessage;
import org.apache.lucene.util.SetOnce;
import org.opensearch.action.ActionListener;
import org.opensearch.cluster.ClusterChangedEvent;
import org.opensearch.cluster.ClusterName;
import org.opensearch.cluster.ClusterState;
import org.opensearch.cluster.ClusterStateTaskConfig;
import org.opensearch.cluster.ClusterStateUpdateTask;
import org.opensearch.cluster.LocalClusterUpdateTask;
import org.opensearch.cluster.block.ClusterBlocks;
import org.opensearch.cluster.coordination.ClusterFormationFailureHelper.ClusterFormationState;
import org.opensearch.cluster.coordination.CoordinationMetadata.VotingConfigExclusion;
import org.opensearch.cluster.coordination.CoordinationMetadata.VotingConfiguration;
import org.opensearch.cluster.coordination.CoordinationState.VoteCollection;
import org.opensearch.cluster.coordination.FollowersChecker.FollowerCheckRequest;
import org.opensearch.cluster.coordination.JoinHelper.InitialJoinAccumulator;
import org.opensearch.cluster.metadata.Metadata;
import org.opensearch.cluster.node.DiscoveryNode;
import org.opensearch.cluster.node.DiscoveryNodes;
import org.opensearch.cluster.routing.RerouteService;
import org.opensearch.cluster.routing.allocation.AllocationService;
import org.opensearch.cluster.service.ClusterApplier;
import org.opensearch.cluster.service.ClusterApplier.ClusterApplyListener;
import org.opensearch.cluster.service.ClusterManagerService;
import org.opensearch.common.Booleans;
import org.opensearch.common.Nullable;
import org.opensearch.common.Priority;
import org.opensearch.common.Strings;
import org.opensearch.common.component.AbstractLifecycleComponent;
import org.opensearch.common.io.stream.NamedWriteableRegistry;
import org.opensearch.common.lease.Releasable;
import org.opensearch.common.settings.ClusterSettings;
import org.opensearch.common.settings.Setting;
import org.opensearch.common.settings.Settings;
import org.opensearch.common.transport.TransportAddress;
import org.opensearch.common.unit.TimeValue;
import org.opensearch.common.util.concurrent.OpenSearchExecutors;
import org.opensearch.common.util.concurrent.ListenableFuture;
import org.opensearch.common.xcontent.XContentHelper;
import org.opensearch.common.xcontent.json.JsonXContent;
import org.opensearch.discovery.Discovery;
import org.opensearch.discovery.DiscoveryModule;
import org.opensearch.discovery.DiscoveryStats;
import org.opensearch.discovery.HandshakingTransportAddressConnector;
import org.opensearch.discovery.PeerFinder;
import org.opensearch.discovery.SeedHostsProvider;
import org.opensearch.discovery.SeedHostsResolver;
import org.opensearch.monitor.NodeHealthService;
import org.opensearch.monitor.StatusInfo;
import org.opensearch.threadpool.Scheduler;
import org.opensearch.threadpool.ThreadPool.Names;
import org.opensearch.transport.TransportResponse.Empty;
import org.opensearch.transport.TransportService;

import java.io.IOException;
import java.util.ArrayList;
import java.util.Collection;
import java.util.Collections;
import java.util.HashSet;
import java.util.List;
import java.util.Optional;
import java.util.Random;
import java.util.Set;
import java.util.concurrent.atomic.AtomicBoolean;
import java.util.function.BiConsumer;
import java.util.function.Supplier;
import java.util.stream.Collectors;
import java.util.stream.Stream;
import java.util.stream.StreamSupport;

import static org.opensearch.cluster.coordination.NoClusterManagerBlockService.NO_CLUSTER_MANAGER_BLOCK_ID;
import static org.opensearch.cluster.decommission.DecommissionService.nodeCommissioned;
import static org.opensearch.gateway.ClusterStateUpdaters.hideStateIfNotRecovered;
import static org.opensearch.gateway.GatewayService.STATE_NOT_RECOVERED_BLOCK;
import static org.opensearch.monitor.StatusInfo.Status.UNHEALTHY;

/**
 * The main lifecycle resource coordinator
 *
 * @opensearch.internal
 */
public class Coordinator extends AbstractLifecycleComponent implements Discovery {

    public static final long ZEN1_BWC_TERM = 0;

    private static final Logger logger = LogManager.getLogger(Coordinator.class);

    // the timeout before emitting an info log about a slow-running publication
    public static final Setting<TimeValue> PUBLISH_INFO_TIMEOUT_SETTING = Setting.timeSetting(
        "cluster.publish.info_timeout",
        TimeValue.timeValueMillis(10000),
        TimeValue.timeValueMillis(1),
        Setting.Property.NodeScope
    );

    // the timeout for the publication of each value
    public static final Setting<TimeValue> PUBLISH_TIMEOUT_SETTING = Setting.timeSetting(
        "cluster.publish.timeout",
        TimeValue.timeValueMillis(30000),
        TimeValue.timeValueMillis(1),
        Setting.Property.NodeScope
    );

    private final Settings settings;
    private final boolean singleNodeDiscovery;
    private volatile boolean localNodeCommissioned;
    private final ElectionStrategy electionStrategy;
    private final TransportService transportService;
    private final ClusterManagerService clusterManagerService;
    private final AllocationService allocationService;
    private final JoinHelper joinHelper;
    private final NodeRemovalClusterStateTaskExecutor nodeRemovalExecutor;
    private final Supplier<CoordinationState.PersistedState> persistedStateSupplier;
    private final NoClusterManagerBlockService noClusterManagerBlockService;
    final Object mutex = new Object(); // package-private to allow tests to call methods that assert that the mutex is held
    private final SetOnce<CoordinationState> coordinationState = new SetOnce<>(); // initialized on start-up (see doStart)
    private volatile ClusterState applierState; // the state that should be exposed to the cluster state applier

    private final PeerFinder peerFinder;
    private final PreVoteCollector preVoteCollector;
    private final Random random;
    private final ElectionSchedulerFactory electionSchedulerFactory;
    private final SeedHostsResolver configuredHostsResolver;
    private final TimeValue publishTimeout;
    private final TimeValue publishInfoTimeout;
    private final PublicationTransportHandler publicationHandler;
    private final LeaderChecker leaderChecker;
    private final FollowersChecker followersChecker;
    private final ClusterApplier clusterApplier;
    private final Collection<BiConsumer<DiscoveryNode, ClusterState>> onJoinValidators;
    @Nullable
    private Releasable electionScheduler;
    @Nullable
    private Releasable prevotingRound;
    private long maxTermSeen;
    private final Reconfigurator reconfigurator;
    private final ClusterBootstrapService clusterBootstrapService;
    private final LagDetector lagDetector;
    private final ClusterFormationFailureHelper clusterFormationFailureHelper;

    private Mode mode;
    private Optional<DiscoveryNode> lastKnownLeader;
    private Optional<Join> lastJoin;
    private JoinHelper.JoinAccumulator joinAccumulator;
    private Optional<CoordinatorPublication> currentPublication = Optional.empty();
    private final NodeHealthService nodeHealthService;

    /**
     * @param nodeName The name of the node, used to name the {@link java.util.concurrent.ExecutorService} of the {@link SeedHostsResolver}.
     * @param onJoinValidators A collection of join validators to restrict which nodes may join the cluster.
     */
    public Coordinator(
        String nodeName,
        Settings settings,
        ClusterSettings clusterSettings,
        TransportService transportService,
        NamedWriteableRegistry namedWriteableRegistry,
        AllocationService allocationService,
        ClusterManagerService clusterManagerService,
        Supplier<CoordinationState.PersistedState> persistedStateSupplier,
        SeedHostsProvider seedHostsProvider,
        ClusterApplier clusterApplier,
        Collection<BiConsumer<DiscoveryNode, ClusterState>> onJoinValidators,
        Random random,
        RerouteService rerouteService,
        ElectionStrategy electionStrategy,
        NodeHealthService nodeHealthService
    ) {
        this.settings = settings;
        this.transportService = transportService;
        this.clusterManagerService = clusterManagerService;
        this.allocationService = allocationService;
        this.onJoinValidators = JoinTaskExecutor.addBuiltInJoinValidators(onJoinValidators);
        this.singleNodeDiscovery = DiscoveryModule.isSingleNodeDiscovery(settings);
        this.electionStrategy = electionStrategy;
<<<<<<< HEAD
=======
        this.joinHelper = new JoinHelper(
            settings,
            allocationService,
            clusterManagerService,
            transportService,
            this::getCurrentTerm,
            this::getStateForClusterManagerService,
            this::handleJoinRequest,
            this::joinLeaderInTerm,
            this.onJoinValidators,
            rerouteService,
            nodeHealthService,
            this::onNodeCommissionStatusChange
        );
>>>>>>> 77cff55b
        this.persistedStateSupplier = persistedStateSupplier;
        this.noClusterManagerBlockService = new NoClusterManagerBlockService(settings, clusterSettings);
        this.lastKnownLeader = Optional.empty();
        this.lastJoin = Optional.empty();
        this.joinAccumulator = new InitialJoinAccumulator();
        this.publishTimeout = PUBLISH_TIMEOUT_SETTING.get(settings);
        this.publishInfoTimeout = PUBLISH_INFO_TIMEOUT_SETTING.get(settings);
        this.random = random;
        this.electionSchedulerFactory = new ElectionSchedulerFactory(settings, random, transportService.getThreadPool());
        this.preVoteCollector = new PreVoteCollector(
            transportService,
            this::startElection,
            this::updateMaxTermSeen,
            electionStrategy,
            nodeHealthService
        );
        configuredHostsResolver = new SeedHostsResolver(nodeName, settings, transportService, seedHostsProvider);
        this.peerFinder = new CoordinatorPeerFinder(
            settings,
            transportService,
            new HandshakingTransportAddressConnector(settings, transportService),
            configuredHostsResolver
        );
        this.joinHelper = new JoinHelper(
            settings,
            allocationService,
            clusterManagerService,
            transportService,
            this::getCurrentTerm,
            this::getStateForClusterManagerService,
            this::handleJoinRequest,
            this::joinLeaderInTerm,
            this.onJoinValidators,
            rerouteService,
            nodeHealthService,
            peerFinder::onNodeCommissionStatusChange
        );
        this.publicationHandler = new PublicationTransportHandler(
            transportService,
            namedWriteableRegistry,
            this::handlePublishRequest,
            this::handleApplyCommit
        );
        this.leaderChecker = new LeaderChecker(settings, transportService, this::onLeaderFailure, nodeHealthService);
        this.followersChecker = new FollowersChecker(
            settings,
            transportService,
            this::onFollowerCheckRequest,
            this::removeNode,
            nodeHealthService
        );
        this.nodeRemovalExecutor = new NodeRemovalClusterStateTaskExecutor(allocationService, logger);
        this.clusterApplier = clusterApplier;
        clusterManagerService.setClusterStateSupplier(this::getStateForClusterManagerService);
        this.reconfigurator = new Reconfigurator(settings, clusterSettings);
        this.clusterBootstrapService = new ClusterBootstrapService(
            settings,
            transportService,
            this::getFoundPeers,
            this::isInitialConfigurationSet,
            this::setInitialConfiguration
        );
        this.lagDetector = new LagDetector(
            settings,
            transportService.getThreadPool(),
            n -> removeNode(n, "lagging"),
            transportService::getLocalNode
        );
        this.clusterFormationFailureHelper = new ClusterFormationFailureHelper(
            settings,
            this::getClusterFormationState,
            transportService.getThreadPool(),
            joinHelper::logLastFailedJoinAttempt
        );
        this.nodeHealthService = nodeHealthService;
        this.localNodeCommissioned = true;
    }

    private ClusterFormationState getClusterFormationState() {
        return new ClusterFormationState(
            settings,
            getStateForClusterManagerService(),
            peerFinder.getLastResolvedAddresses(),
            Stream.concat(Stream.of(getLocalNode()), StreamSupport.stream(peerFinder.getFoundPeers().spliterator(), false))
                .collect(Collectors.toList()),
            getCurrentTerm(),
            electionStrategy,
            nodeHealthService.getHealth()
        );
    }

    private void onLeaderFailure(Exception e) {
        synchronized (mutex) {
            if (mode != Mode.CANDIDATE) {
                assert lastKnownLeader.isPresent();
                logger.info(new ParameterizedMessage("cluster-manager node [{}] failed, restarting discovery", lastKnownLeader.get()), e);
            }
            becomeCandidate("onLeaderFailure");
        }
    }

    private void removeNode(DiscoveryNode discoveryNode, String reason) {
        synchronized (mutex) {
            if (mode == Mode.LEADER) {
                clusterManagerService.submitStateUpdateTask(
                    "node-left",
                    new NodeRemovalClusterStateTaskExecutor.Task(discoveryNode, reason),
                    ClusterStateTaskConfig.build(Priority.IMMEDIATE),
                    nodeRemovalExecutor,
                    nodeRemovalExecutor
                );
            }
        }
    }

    void onFollowerCheckRequest(FollowerCheckRequest followerCheckRequest) {
        synchronized (mutex) {
            ensureTermAtLeast(followerCheckRequest.getSender(), followerCheckRequest.getTerm());

            if (getCurrentTerm() != followerCheckRequest.getTerm()) {
                logger.trace("onFollowerCheckRequest: current term is [{}], rejecting {}", getCurrentTerm(), followerCheckRequest);
                throw new CoordinationStateRejectedException(
                    "onFollowerCheckRequest: current term is [" + getCurrentTerm() + "], rejecting " + followerCheckRequest
                );
            }

            // check if node has accepted a state in this term already. If not, this node has never committed a cluster state in this
            // term and therefore never removed the NO_MASTER_BLOCK for this term. This logic ensures that we quickly turn a node
            // into follower, even before receiving the first cluster state update, but also don't have to deal with the situation
            // where we would possibly have to remove the NO_MASTER_BLOCK from the applierState when turning a candidate back to follower.
            if (getLastAcceptedState().term() < getCurrentTerm()) {
                becomeFollower("onFollowerCheckRequest", followerCheckRequest.getSender());
            } else if (mode == Mode.FOLLOWER) {
                logger.trace("onFollowerCheckRequest: responding successfully to {}", followerCheckRequest);
            } else if (joinHelper.isJoinPending()) {
                logger.trace("onFollowerCheckRequest: rejoining cluster-manager, responding successfully to {}", followerCheckRequest);
            } else {
                logger.trace("onFollowerCheckRequest: received check from faulty cluster-manager, rejecting {}", followerCheckRequest);
                throw new CoordinationStateRejectedException(
                    "onFollowerCheckRequest: received check from faulty cluster-manager, rejecting " + followerCheckRequest
                );
            }
        }
    }

    private void handleApplyCommit(ApplyCommitRequest applyCommitRequest, ActionListener<Void> applyListener) {
        synchronized (mutex) {
            logger.trace("handleApplyCommit: applying commit {}", applyCommitRequest);

            coordinationState.get().handleCommit(applyCommitRequest);
            final ClusterState committedState = hideStateIfNotRecovered(coordinationState.get().getLastAcceptedState());
            applierState = mode == Mode.CANDIDATE ? clusterStateWithNoClusterManagerBlock(committedState) : committedState;
            if (applyCommitRequest.getSourceNode().equals(getLocalNode())) {
                // cluster-manager node applies the committed state at the end of the publication process, not here.
                applyListener.onResponse(null);
            } else {
                clusterApplier.onNewClusterState(applyCommitRequest.toString(), () -> applierState, new ClusterApplyListener() {

                    @Override
                    public void onFailure(String source, Exception e) {
                        applyListener.onFailure(e);
                    }

                    @Override
                    public void onSuccess(String source) {
                        applyListener.onResponse(null);
                    }
                });
            }
        }
    }

    PublishWithJoinResponse handlePublishRequest(PublishRequest publishRequest) {
        assert publishRequest.getAcceptedState().nodes().getLocalNode().equals(getLocalNode()) : publishRequest.getAcceptedState()
            .nodes()
            .getLocalNode()
            + " != "
            + getLocalNode();

        synchronized (mutex) {
            final DiscoveryNode sourceNode = publishRequest.getAcceptedState().nodes().getClusterManagerNode();
            logger.trace("handlePublishRequest: handling [{}] from [{}]", publishRequest, sourceNode);

            if (sourceNode.equals(getLocalNode()) && mode != Mode.LEADER) {
                // Rare case in which we stood down as leader between starting this publication and receiving it ourselves. The publication
                // is already failed so there is no point in proceeding.
                throw new CoordinationStateRejectedException("no longer leading this publication's term: " + publishRequest);
            }

            if (publishRequest.getAcceptedState().term() == ZEN1_BWC_TERM
                && getCurrentTerm() == ZEN1_BWC_TERM
                && mode == Mode.FOLLOWER
                && Optional.of(sourceNode).equals(lastKnownLeader) == false) {

                logger.debug("received cluster state from {} but currently following {}, rejecting", sourceNode, lastKnownLeader);
                throw new CoordinationStateRejectedException(
                    "received cluster state from " + sourceNode + " but currently following " + lastKnownLeader + ", rejecting"
                );
            }

            final ClusterState localState = coordinationState.get().getLastAcceptedState();

            if (localState.metadata().clusterUUIDCommitted()
                && localState.metadata().clusterUUID().equals(publishRequest.getAcceptedState().metadata().clusterUUID()) == false) {
                logger.warn(
                    "received cluster state from {} with a different cluster uuid {} than local cluster uuid {}, rejecting",
                    sourceNode,
                    publishRequest.getAcceptedState().metadata().clusterUUID(),
                    localState.metadata().clusterUUID()
                );
                throw new CoordinationStateRejectedException(
                    "received cluster state from "
                        + sourceNode
                        + " with a different cluster uuid "
                        + publishRequest.getAcceptedState().metadata().clusterUUID()
                        + " than local cluster uuid "
                        + localState.metadata().clusterUUID()
                        + ", rejecting"
                );
            }

            if (publishRequest.getAcceptedState().term() > localState.term()) {
                // only do join validation if we have not accepted state from this cluster manager yet
                onJoinValidators.forEach(a -> a.accept(getLocalNode(), publishRequest.getAcceptedState()));
            }

            ensureTermAtLeast(sourceNode, publishRequest.getAcceptedState().term());
            final PublishResponse publishResponse = coordinationState.get().handlePublishRequest(publishRequest);

            if (sourceNode.equals(getLocalNode())) {
                preVoteCollector.update(getPreVoteResponse(), getLocalNode());
            } else {
                becomeFollower("handlePublishRequest", sourceNode); // also updates preVoteCollector
            }

            return new PublishWithJoinResponse(
                publishResponse,
                joinWithDestination(lastJoin, sourceNode, publishRequest.getAcceptedState().term())
            );
        }
    }

    private static Optional<Join> joinWithDestination(Optional<Join> lastJoin, DiscoveryNode leader, long term) {
        if (lastJoin.isPresent() && lastJoin.get().targetMatches(leader) && lastJoin.get().getTerm() == term) {
            return lastJoin;
        }

        return Optional.empty();
    }

    private void closePrevotingAndElectionScheduler() {
        if (prevotingRound != null) {
            prevotingRound.close();
            prevotingRound = null;
        }

        if (electionScheduler != null) {
            electionScheduler.close();
            electionScheduler = null;
        }
    }

    private void updateMaxTermSeen(final long term) {
        synchronized (mutex) {
            maxTermSeen = Math.max(maxTermSeen, term);
            final long currentTerm = getCurrentTerm();
            if (mode == Mode.LEADER && maxTermSeen > currentTerm) {
                // Bump our term. However if there is a publication in flight then doing so would cancel the publication, so don't do that
                // since we check whether a term bump is needed at the end of the publication too.
                if (publicationInProgress()) {
                    logger.debug("updateMaxTermSeen: maxTermSeen = {} > currentTerm = {}, enqueueing term bump", maxTermSeen, currentTerm);
                } else {
                    try {
                        logger.debug("updateMaxTermSeen: maxTermSeen = {} > currentTerm = {}, bumping term", maxTermSeen, currentTerm);
                        ensureTermAtLeast(getLocalNode(), maxTermSeen);
                        startElection();
                    } catch (Exception e) {
                        logger.warn(new ParameterizedMessage("failed to bump term to {}", maxTermSeen), e);
                        becomeCandidate("updateMaxTermSeen");
                    }
                }
            }
        }
    }

    private void startElection() {
        synchronized (mutex) {
            // The preVoteCollector is only active while we are candidate, but it does not call this method with synchronisation, so we have
            // to check our mode again here.
            if (mode == Mode.CANDIDATE) {
                if (localNodeMayWinElection(getLastAcceptedState()) == false) {
                    logger.trace("skip election as local node may not win it: {}", getLastAcceptedState().coordinationMetadata());
                    return;
                }

                final StartJoinRequest startJoinRequest = new StartJoinRequest(getLocalNode(), Math.max(getCurrentTerm(), maxTermSeen) + 1);
                logger.debug("starting election with {}", startJoinRequest);
                getDiscoveredNodes().forEach(node -> {
                    if (isZen1Node(node) == false) {
                        joinHelper.sendStartJoinRequest(startJoinRequest, node);
                    }
                });
            }
        }
    }

    private void abdicateTo(DiscoveryNode newClusterManager) {
        assert Thread.holdsLock(mutex);
        assert mode == Mode.LEADER : "expected to be leader on abdication but was " + mode;
        assert newClusterManager.isClusterManagerNode() : "should only abdicate to cluster-manager-eligible node but was "
            + newClusterManager;
        final StartJoinRequest startJoinRequest = new StartJoinRequest(newClusterManager, Math.max(getCurrentTerm(), maxTermSeen) + 1);
        logger.info("abdicating to {} with term {}", newClusterManager, startJoinRequest.getTerm());
        getLastAcceptedState().nodes().clusterManagersFirstStream().forEach(node -> {
            if (isZen1Node(node) == false) {
                joinHelper.sendStartJoinRequest(startJoinRequest, node);
            }
        });
        // handling of start join messages on the local node will be dispatched to the generic thread-pool
        assert mode == Mode.LEADER : "should still be leader after sending abdication messages " + mode;
        // explicitly move node to candidate state so that the next cluster state update task yields an onNoLongerMaster event
        becomeCandidate("after abdicating to " + newClusterManager);
    }

    private static boolean localNodeMayWinElection(ClusterState lastAcceptedState) {
        final DiscoveryNode localNode = lastAcceptedState.nodes().getLocalNode();
        assert localNode != null;
        return nodeMayWinElection(lastAcceptedState, localNode);
    }

    private static boolean nodeMayWinElection(ClusterState lastAcceptedState, DiscoveryNode node) {
        final String nodeId = node.getId();
        return lastAcceptedState.getLastCommittedConfiguration().getNodeIds().contains(nodeId)
            || lastAcceptedState.getLastAcceptedConfiguration().getNodeIds().contains(nodeId)
            || lastAcceptedState.getVotingConfigExclusions().stream().noneMatch(vce -> vce.getNodeId().equals(nodeId));
    }

    private Optional<Join> ensureTermAtLeast(DiscoveryNode sourceNode, long targetTerm) {
        assert Thread.holdsLock(mutex) : "Coordinator mutex not held";
        if (getCurrentTerm() < targetTerm) {
            return Optional.of(joinLeaderInTerm(new StartJoinRequest(sourceNode, targetTerm)));
        }
        return Optional.empty();
    }

    private Join joinLeaderInTerm(StartJoinRequest startJoinRequest) {
        synchronized (mutex) {
            logger.debug("joinLeaderInTerm: for [{}] with term {}", startJoinRequest.getSourceNode(), startJoinRequest.getTerm());
            final Join join = coordinationState.get().handleStartJoin(startJoinRequest);
            lastJoin = Optional.of(join);
            peerFinder.setCurrentTerm(getCurrentTerm());
            if (mode != Mode.CANDIDATE) {
                becomeCandidate("joinLeaderInTerm"); // updates followersChecker and preVoteCollector
            } else {
                followersChecker.updateFastResponseState(getCurrentTerm(), mode);
                preVoteCollector.update(getPreVoteResponse(), null);
            }
            return join;
        }
    }

    private void handleJoinRequest(JoinRequest joinRequest, JoinHelper.JoinCallback joinCallback) {
        assert Thread.holdsLock(mutex) == false;
        assert getLocalNode().isClusterManagerNode() : getLocalNode() + " received a join but is not cluster-manager-eligible";
        logger.trace("handleJoinRequest: as {}, handling {}", mode, joinRequest);

        if (singleNodeDiscovery && joinRequest.getSourceNode().equals(getLocalNode()) == false) {
            joinCallback.onFailure(
                new IllegalStateException(
                    "cannot join node with ["
                        + DiscoveryModule.DISCOVERY_TYPE_SETTING.getKey()
                        + "] set to ["
                        + DiscoveryModule.SINGLE_NODE_DISCOVERY_TYPE
                        + "] discovery"
                )
            );
            return;
        }

        transportService.connectToNode(joinRequest.getSourceNode(), ActionListener.wrap(ignore -> {
            final ClusterState stateForJoinValidation = getStateForClusterManagerService();

            if (stateForJoinValidation.nodes().isLocalNodeElectedClusterManager()) {
                onJoinValidators.forEach(a -> a.accept(joinRequest.getSourceNode(), stateForJoinValidation));
                if (stateForJoinValidation.getBlocks().hasGlobalBlock(STATE_NOT_RECOVERED_BLOCK) == false) {
                    // we do this in a couple of places including the cluster update thread. This one here is really just best effort
                    // to ensure we fail as fast as possible.
                    JoinTaskExecutor.ensureMajorVersionBarrier(
                        joinRequest.getSourceNode().getVersion(),
                        stateForJoinValidation.getNodes().getMinNodeVersion()
                    );
                    // we are checking source node commission status here to reject any join request coming from a decommissioned node
                    // even before executing the join task to fail fast
                    JoinTaskExecutor.ensureNodeCommissioned(joinRequest.getSourceNode(), stateForJoinValidation.metadata());
                }
                sendValidateJoinRequest(stateForJoinValidation, joinRequest, joinCallback);
            } else {
                processJoinRequest(joinRequest, joinCallback);
            }
        }, joinCallback::onFailure));
    }

    // package private for tests
    void sendValidateJoinRequest(ClusterState stateForJoinValidation, JoinRequest joinRequest, JoinHelper.JoinCallback joinCallback) {
        // validate the join on the joining node, will throw a failure if it fails the validation
        joinHelper.sendValidateJoinRequest(joinRequest.getSourceNode(), stateForJoinValidation, new ActionListener<Empty>() {
            @Override
            public void onResponse(Empty empty) {
                try {
                    processJoinRequest(joinRequest, joinCallback);
                } catch (Exception e) {
                    joinCallback.onFailure(e);
                }
            }

            @Override
            public void onFailure(Exception e) {
                logger.warn(
                    () -> new ParameterizedMessage("failed to validate incoming join request from node [{}]", joinRequest.getSourceNode()),
                    e
                );
                joinCallback.onFailure(new IllegalStateException("failure when sending a validation request to node", e));
            }
        });
    }

    private void processJoinRequest(JoinRequest joinRequest, JoinHelper.JoinCallback joinCallback) {
        final Optional<Join> optionalJoin = joinRequest.getOptionalJoin();
        synchronized (mutex) {
            updateMaxTermSeen(joinRequest.getTerm());

            final CoordinationState coordState = coordinationState.get();
            final boolean prevElectionWon = coordState.electionWon();

            optionalJoin.ifPresent(this::handleJoin);
            joinAccumulator.handleJoinRequest(joinRequest.getSourceNode(), joinCallback);

            if (prevElectionWon == false && coordState.electionWon()) {
                becomeLeader("handleJoinRequest");
            }
        }
    }

    void becomeCandidate(String method) {
        assert Thread.holdsLock(mutex) : "Coordinator mutex not held";
        logger.debug(
            "{}: coordinator becoming CANDIDATE in term {} (was {}, lastKnownLeader was [{}])",
            method,
            getCurrentTerm(),
            mode,
            lastKnownLeader
        );

        if (mode != Mode.CANDIDATE) {
            final Mode prevMode = mode;
            mode = Mode.CANDIDATE;
            cancelActivePublication("become candidate: " + method);
            joinAccumulator.close(mode);
            joinAccumulator = joinHelper.new CandidateJoinAccumulator();

            peerFinder.activate(coordinationState.get().getLastAcceptedState().nodes());
            clusterFormationFailureHelper.start();

            leaderChecker.setCurrentNodes(DiscoveryNodes.EMPTY_NODES);
            leaderChecker.updateLeader(null);

            followersChecker.clearCurrentNodes();
            followersChecker.updateFastResponseState(getCurrentTerm(), mode);
            lagDetector.clearTrackedNodes();

            if (prevMode == Mode.LEADER) {
                cleanClusterManagerService();
            }

            if (applierState.nodes().getClusterManagerNodeId() != null) {
                applierState = clusterStateWithNoClusterManagerBlock(applierState);
                clusterApplier.onNewClusterState("becoming candidate: " + method, () -> applierState, (source, e) -> {});
            }
        }

        preVoteCollector.update(getPreVoteResponse(), null);
    }

    void becomeLeader(String method) {
        assert Thread.holdsLock(mutex) : "Coordinator mutex not held";
        assert mode == Mode.CANDIDATE : "expected candidate but was " + mode;
        assert getLocalNode().isClusterManagerNode() : getLocalNode() + " became a leader but is not cluster-manager-eligible";

        logger.debug(
            "{}: coordinator becoming LEADER in term {} (was {}, lastKnownLeader was [{}])",
            method,
            getCurrentTerm(),
            mode,
            lastKnownLeader
        );

        mode = Mode.LEADER;
        joinAccumulator.close(mode);
        joinAccumulator = joinHelper.new LeaderJoinAccumulator();

        lastKnownLeader = Optional.of(getLocalNode());
        peerFinder.deactivate(getLocalNode());
        clusterFormationFailureHelper.stop();
        closePrevotingAndElectionScheduler();
        preVoteCollector.update(getPreVoteResponse(), getLocalNode());

        assert leaderChecker.leader() == null : leaderChecker.leader();
        followersChecker.updateFastResponseState(getCurrentTerm(), mode);
    }

    void becomeFollower(String method, DiscoveryNode leaderNode) {
        assert Thread.holdsLock(mutex) : "Coordinator mutex not held";
        assert leaderNode.isClusterManagerNode() : leaderNode + " became a leader but is not cluster-manager-eligible";
        assert mode != Mode.LEADER : "do not switch to follower from leader (should be candidate first)";

        if (mode == Mode.FOLLOWER && Optional.of(leaderNode).equals(lastKnownLeader)) {
            logger.trace("{}: coordinator remaining FOLLOWER of [{}] in term {}", method, leaderNode, getCurrentTerm());
        } else {
            logger.debug(
                "{}: coordinator becoming FOLLOWER of [{}] in term {} (was {}, lastKnownLeader was [{}])",
                method,
                leaderNode,
                getCurrentTerm(),
                mode,
                lastKnownLeader
            );
        }

        final boolean restartLeaderChecker = (mode == Mode.FOLLOWER && Optional.of(leaderNode).equals(lastKnownLeader)) == false;

        if (mode != Mode.FOLLOWER) {
            mode = Mode.FOLLOWER;
            joinAccumulator.close(mode);
            joinAccumulator = new JoinHelper.FollowerJoinAccumulator();
            leaderChecker.setCurrentNodes(DiscoveryNodes.EMPTY_NODES);
        }

        lastKnownLeader = Optional.of(leaderNode);
        peerFinder.deactivate(leaderNode);
        clusterFormationFailureHelper.stop();
        closePrevotingAndElectionScheduler();
        cancelActivePublication("become follower: " + method);
        preVoteCollector.update(getPreVoteResponse(), leaderNode);

        if (restartLeaderChecker) {
            leaderChecker.updateLeader(leaderNode);
        }

        followersChecker.clearCurrentNodes();
        followersChecker.updateFastResponseState(getCurrentTerm(), mode);
        lagDetector.clearTrackedNodes();
    }

    private void cleanClusterManagerService() {
        clusterManagerService.submitStateUpdateTask("clean-up after stepping down as cluster-manager", new LocalClusterUpdateTask() {
            @Override
            public void onFailure(String source, Exception e) {
                // ignore
                logger.trace("failed to clean-up after stepping down as cluster-manager", e);
            }

            @Override
            public ClusterTasksResult<LocalClusterUpdateTask> execute(ClusterState currentState) {
                if (currentState.nodes().isLocalNodeElectedClusterManager() == false) {
                    allocationService.cleanCaches();
                }
                return unchanged();
            }

        });
    }

    private PreVoteResponse getPreVoteResponse() {
        return new PreVoteResponse(
            getCurrentTerm(),
            coordinationState.get().getLastAcceptedTerm(),
            coordinationState.get().getLastAcceptedState().getVersionOrMetadataVersion()
        );
    }

    // package-visible for testing
    long getCurrentTerm() {
        synchronized (mutex) {
            return coordinationState.get().getCurrentTerm();
        }
    }

    // package-visible for testing
    Mode getMode() {
        synchronized (mutex) {
            return mode;
        }
    }

    // visible for testing
    DiscoveryNode getLocalNode() {
        return transportService.getLocalNode();
    }

    // package-visible for testing
    boolean publicationInProgress() {
        synchronized (mutex) {
            return currentPublication.isPresent();
        }
    }

    @Override
    protected void doStart() {
        synchronized (mutex) {
            CoordinationState.PersistedState persistedState = persistedStateSupplier.get();
            coordinationState.set(new CoordinationState(getLocalNode(), persistedState, electionStrategy));
            peerFinder.setCurrentTerm(getCurrentTerm());
            configuredHostsResolver.start();
            final ClusterState lastAcceptedState = coordinationState.get().getLastAcceptedState();
            if (lastAcceptedState.metadata().clusterUUIDCommitted()) {
                logger.info("cluster UUID [{}]", lastAcceptedState.metadata().clusterUUID());
            }
            final VotingConfiguration votingConfiguration = lastAcceptedState.getLastCommittedConfiguration();
            if (singleNodeDiscovery
                && votingConfiguration.isEmpty() == false
                && votingConfiguration.hasQuorum(Collections.singleton(getLocalNode().getId())) == false) {
                throw new IllegalStateException(
                    "cannot start with ["
                        + DiscoveryModule.DISCOVERY_TYPE_SETTING.getKey()
                        + "] set to ["
                        + DiscoveryModule.SINGLE_NODE_DISCOVERY_TYPE
                        + "] when local node "
                        + getLocalNode()
                        + " does not have quorum in voting configuration "
                        + votingConfiguration
                );
            }
            ClusterState initialState = ClusterState.builder(ClusterName.CLUSTER_NAME_SETTING.get(settings))
                .blocks(
                    ClusterBlocks.builder()
                        .addGlobalBlock(STATE_NOT_RECOVERED_BLOCK)
                        .addGlobalBlock(noClusterManagerBlockService.getNoClusterManagerBlock())
                )
                .nodes(DiscoveryNodes.builder().add(getLocalNode()).localNodeId(getLocalNode().getId()))
                .build();
            applierState = initialState;
            clusterApplier.setInitialState(initialState);
        }
    }

    @Override
    public DiscoveryStats stats() {
        return new DiscoveryStats(new PendingClusterStateStats(0, 0, 0), publicationHandler.stats());
    }

    @Override
    public void startInitialJoin() {
        synchronized (mutex) {
            becomeCandidate("startInitialJoin");
        }
        clusterBootstrapService.scheduleUnconfiguredBootstrap();
    }

    @Override
    protected void doStop() {
        configuredHostsResolver.stop();
    }

    @Override
    protected void doClose() throws IOException {
        final CoordinationState coordinationState = this.coordinationState.get();
        if (coordinationState != null) {
            // This looks like a race that might leak an unclosed CoordinationState if it's created while execution is here, but this method
            // is synchronized on AbstractLifecycleComponent#lifestyle, as is the doStart() method that creates the CoordinationState, so
            // it's all ok.
            synchronized (mutex) {
                coordinationState.close();
            }
        }
    }

    public void invariant() {
        synchronized (mutex) {
            final Optional<DiscoveryNode> peerFinderLeader = peerFinder.getLeader();
            assert peerFinder.getCurrentTerm() == getCurrentTerm();
            assert followersChecker.getFastResponseState().term == getCurrentTerm() : followersChecker.getFastResponseState();
            assert followersChecker.getFastResponseState().mode == getMode() : followersChecker.getFastResponseState();
            assert (applierState.nodes().getClusterManagerNodeId() == null) == applierState.blocks()
                .hasGlobalBlockWithId(NO_CLUSTER_MANAGER_BLOCK_ID);
            assert preVoteCollector.getPreVoteResponse().equals(getPreVoteResponse()) : preVoteCollector + " vs " + getPreVoteResponse();

            assert lagDetector.getTrackedNodes().contains(getLocalNode()) == false : lagDetector.getTrackedNodes();
            assert followersChecker.getKnownFollowers().equals(lagDetector.getTrackedNodes()) : followersChecker.getKnownFollowers()
                + " vs "
                + lagDetector.getTrackedNodes();

            if (mode == Mode.LEADER) {
                final boolean becomingClusterManager = getStateForClusterManagerService().term() != getCurrentTerm();

                assert coordinationState.get().electionWon();
                assert lastKnownLeader.isPresent() && lastKnownLeader.get().equals(getLocalNode());
                assert joinAccumulator instanceof JoinHelper.LeaderJoinAccumulator;
                assert peerFinderLeader.equals(lastKnownLeader) : peerFinderLeader;
                assert electionScheduler == null : electionScheduler;
                assert prevotingRound == null : prevotingRound;
                assert becomingClusterManager || getStateForClusterManagerService().nodes().getClusterManagerNodeId() != null
                    : getStateForClusterManagerService();
                assert leaderChecker.leader() == null : leaderChecker.leader();
                assert getLocalNode().equals(applierState.nodes().getClusterManagerNode())
                    || (applierState.nodes().getClusterManagerNodeId() == null && applierState.term() < getCurrentTerm());
                assert preVoteCollector.getLeader() == getLocalNode() : preVoteCollector;
                assert clusterFormationFailureHelper.isRunning() == false;

                final boolean activePublication = currentPublication.map(CoordinatorPublication::isActiveForCurrentLeader).orElse(false);
                if (becomingClusterManager && activePublication == false) {
                    // cluster state update task to become cluster-manager is submitted to ClusterManagerService,
                    // but publication has not started yet
                    assert followersChecker.getKnownFollowers().isEmpty() : followersChecker.getKnownFollowers();
                } else {
                    final ClusterState lastPublishedState;
                    if (activePublication) {
                        // active publication in progress: followersChecker is up-to-date with nodes that we're actively publishing to
                        lastPublishedState = currentPublication.get().publishedState();
                    } else {
                        // no active publication: followersChecker is up-to-date with the nodes of the latest publication
                        lastPublishedState = coordinationState.get().getLastAcceptedState();
                    }
                    final Set<DiscoveryNode> lastPublishedNodes = new HashSet<>();
                    lastPublishedState.nodes().forEach(lastPublishedNodes::add);
                    assert lastPublishedNodes.remove(getLocalNode()); // followersChecker excludes local node
                    assert lastPublishedNodes.equals(followersChecker.getKnownFollowers()) : lastPublishedNodes
                        + " != "
                        + followersChecker.getKnownFollowers();
                }

                assert becomingClusterManager
                    || activePublication
                    || coordinationState.get()
                        .getLastAcceptedConfiguration()
                        .equals(coordinationState.get().getLastCommittedConfiguration()) : coordinationState.get()
                            .getLastAcceptedConfiguration()
                            + " != "
                            + coordinationState.get().getLastCommittedConfiguration();
            } else if (mode == Mode.FOLLOWER) {
                assert coordinationState.get().electionWon() == false : getLocalNode() + " is FOLLOWER so electionWon() should be false";
                assert lastKnownLeader.isPresent() && (lastKnownLeader.get().equals(getLocalNode()) == false);
                assert joinAccumulator instanceof JoinHelper.FollowerJoinAccumulator;
                assert peerFinderLeader.equals(lastKnownLeader) : peerFinderLeader;
                assert electionScheduler == null : electionScheduler;
                assert prevotingRound == null : prevotingRound;
                assert getStateForClusterManagerService().nodes().getClusterManagerNodeId() == null : getStateForClusterManagerService();
                assert leaderChecker.currentNodeIsClusterManager() == false;
                assert lastKnownLeader.equals(Optional.of(leaderChecker.leader()));
                assert followersChecker.getKnownFollowers().isEmpty();
                assert lastKnownLeader.get().equals(applierState.nodes().getClusterManagerNode())
                    || (applierState.nodes().getClusterManagerNodeId() == null
                        && (applierState.term() < getCurrentTerm() || applierState.version() < getLastAcceptedState().version()));
                assert currentPublication.map(Publication::isCommitted).orElse(true);
                assert preVoteCollector.getLeader().equals(lastKnownLeader.get()) : preVoteCollector;
                assert clusterFormationFailureHelper.isRunning() == false;
            } else {
                assert mode == Mode.CANDIDATE;
                assert joinAccumulator instanceof JoinHelper.CandidateJoinAccumulator;
                assert peerFinderLeader.isPresent() == false : peerFinderLeader;
                assert prevotingRound == null || electionScheduler != null;
                assert getStateForClusterManagerService().nodes().getClusterManagerNodeId() == null : getStateForClusterManagerService();
                assert leaderChecker.currentNodeIsClusterManager() == false;
                assert leaderChecker.leader() == null : leaderChecker.leader();
                assert followersChecker.getKnownFollowers().isEmpty();
                assert applierState.nodes().getClusterManagerNodeId() == null;
                assert currentPublication.map(Publication::isCommitted).orElse(true);
                assert preVoteCollector.getLeader() == null : preVoteCollector;
                assert clusterFormationFailureHelper.isRunning();
            }
        }
    }

    public boolean isInitialConfigurationSet() {
        return getStateForClusterManagerService().getLastAcceptedConfiguration().isEmpty() == false;
    }

    /**
     * Sets the initial configuration to the given {@link VotingConfiguration}. This method is safe to call
     * more than once, as long as the argument to each call is the same.
     *
     * @param votingConfiguration The nodes that should form the initial configuration.
     * @return whether this call successfully set the initial configuration - if false, the cluster has already been bootstrapped.
     */
    public boolean setInitialConfiguration(final VotingConfiguration votingConfiguration) {
        synchronized (mutex) {
            final ClusterState currentState = getStateForClusterManagerService();

            if (isInitialConfigurationSet()) {
                logger.debug("initial configuration already set, ignoring {}", votingConfiguration);
                return false;
            }

            if (getLocalNode().isClusterManagerNode() == false) {
                logger.debug("skip setting initial configuration as local node is not a cluster-manager-eligible node");
                throw new CoordinationStateRejectedException(
                    "this node is not cluster-manager-eligible, but cluster bootstrapping can only happen on a cluster-manager-eligible node"
                );
            }

            if (votingConfiguration.getNodeIds().contains(getLocalNode().getId()) == false) {
                logger.debug("skip setting initial configuration as local node is not part of initial configuration");
                throw new CoordinationStateRejectedException("local node is not part of initial configuration");
            }

            final List<DiscoveryNode> knownNodes = new ArrayList<>();
            knownNodes.add(getLocalNode());
            peerFinder.getFoundPeers().forEach(knownNodes::add);

            if (votingConfiguration.hasQuorum(knownNodes.stream().map(DiscoveryNode::getId).collect(Collectors.toList())) == false) {
                logger.debug(
                    "skip setting initial configuration as not enough nodes discovered to form a quorum in the "
                        + "initial configuration [knownNodes={}, {}]",
                    knownNodes,
                    votingConfiguration
                );
                throw new CoordinationStateRejectedException(
                    "not enough nodes discovered to form a quorum in the initial configuration "
                        + "[knownNodes="
                        + knownNodes
                        + ", "
                        + votingConfiguration
                        + "]"
                );
            }

            logger.info("setting initial configuration to {}", votingConfiguration);
            final CoordinationMetadata coordinationMetadata = CoordinationMetadata.builder(currentState.coordinationMetadata())
                .lastAcceptedConfiguration(votingConfiguration)
                .lastCommittedConfiguration(votingConfiguration)
                .build();

            Metadata.Builder metadataBuilder = Metadata.builder(currentState.metadata());
            // automatically generate a UID for the metadata if we need to
            metadataBuilder.generateClusterUuidIfNeeded();
            metadataBuilder.coordinationMetadata(coordinationMetadata);

            coordinationState.get().setInitialState(ClusterState.builder(currentState).metadata(metadataBuilder).build());
            assert localNodeMayWinElection(getLastAcceptedState()) : "initial state does not allow local node to win election: "
                + getLastAcceptedState().coordinationMetadata();
            preVoteCollector.update(getPreVoteResponse(), null); // pick up the change to last-accepted version
            startElectionScheduler();
            return true;
        }
    }

    // Package-private for testing
    ClusterState improveConfiguration(ClusterState clusterState) {
        assert Thread.holdsLock(mutex) : "Coordinator mutex not held";
        assert validVotingConfigExclusionState(clusterState) : clusterState;

        // exclude any nodes whose ID is in the voting config exclusions list ...
        final Stream<String> excludedNodeIds = clusterState.getVotingConfigExclusions().stream().map(VotingConfigExclusion::getNodeId);
        // ... and also automatically exclude the node IDs of cluster-manager-ineligible nodes that were previously cluster-manager-eligible
        // and are still in
        // the voting config. We could exclude all the cluster-manager-ineligible nodes here, but there could be quite a few of them and
        // that makes
        // the logging much harder to follow.
        final Stream<String> clusterManagerIneligibleNodeIdsInVotingConfig = StreamSupport.stream(clusterState.nodes().spliterator(), false)
            .filter(
                n -> n.isClusterManagerNode() == false
                    && (clusterState.getLastAcceptedConfiguration().getNodeIds().contains(n.getId())
                        || clusterState.getLastCommittedConfiguration().getNodeIds().contains(n.getId()))
            )
            .map(DiscoveryNode::getId);

        final Set<DiscoveryNode> liveNodes = StreamSupport.stream(clusterState.nodes().spliterator(), false)
            .filter(DiscoveryNode::isClusterManagerNode)
            .filter(coordinationState.get()::containsJoinVoteFor)
            .filter(discoveryNode -> isZen1Node(discoveryNode) == false)
            .collect(Collectors.toSet());
        final VotingConfiguration newConfig = reconfigurator.reconfigure(
            liveNodes,
            Stream.concat(clusterManagerIneligibleNodeIdsInVotingConfig, excludedNodeIds).collect(Collectors.toSet()),
            getLocalNode(),
            clusterState.getLastAcceptedConfiguration()
        );

        if (newConfig.equals(clusterState.getLastAcceptedConfiguration()) == false) {
            assert coordinationState.get().joinVotesHaveQuorumFor(newConfig);
            return ClusterState.builder(clusterState)
                .metadata(
                    Metadata.builder(clusterState.metadata())
                        .coordinationMetadata(
                            CoordinationMetadata.builder(clusterState.coordinationMetadata()).lastAcceptedConfiguration(newConfig).build()
                        )
                )
                .build();
        }
        return clusterState;
    }

    /*
    * Valid Voting Configuration Exclusion state criteria:
    * 1. Every voting config exclusion with an ID of _absent_ should not match any nodes currently in the cluster by name
    * 2. Every voting config exclusion with a name of _absent_ should not match any nodes currently in the cluster by ID
     */
    static boolean validVotingConfigExclusionState(ClusterState clusterState) {
        Set<VotingConfigExclusion> votingConfigExclusions = clusterState.getVotingConfigExclusions();
        Set<String> nodeNamesWithAbsentId = votingConfigExclusions.stream()
            .filter(e -> e.getNodeId().equals(VotingConfigExclusion.MISSING_VALUE_MARKER))
            .map(VotingConfigExclusion::getNodeName)
            .collect(Collectors.toSet());
        Set<String> nodeIdsWithAbsentName = votingConfigExclusions.stream()
            .filter(e -> e.getNodeName().equals(VotingConfigExclusion.MISSING_VALUE_MARKER))
            .map(VotingConfigExclusion::getNodeId)
            .collect(Collectors.toSet());
        for (DiscoveryNode node : clusterState.getNodes()) {
            if (node.isClusterManagerNode()
                && (nodeIdsWithAbsentName.contains(node.getId()) || nodeNamesWithAbsentId.contains(node.getName()))) {
                return false;
            }
        }

        return true;
    }

    private AtomicBoolean reconfigurationTaskScheduled = new AtomicBoolean();

    private void scheduleReconfigurationIfNeeded() {
        assert Thread.holdsLock(mutex) : "Coordinator mutex not held";
        assert mode == Mode.LEADER : mode;
        assert currentPublication.isPresent() == false : "Expected no publication in progress";

        final ClusterState state = getLastAcceptedState();
        if (improveConfiguration(state) != state && reconfigurationTaskScheduled.compareAndSet(false, true)) {
            logger.trace("scheduling reconfiguration");
            clusterManagerService.submitStateUpdateTask("reconfigure", new ClusterStateUpdateTask(Priority.URGENT) {
                @Override
                public ClusterState execute(ClusterState currentState) {
                    reconfigurationTaskScheduled.set(false);
                    synchronized (mutex) {
                        return improveConfiguration(currentState);
                    }
                }

                @Override
                public void onFailure(String source, Exception e) {
                    reconfigurationTaskScheduled.set(false);
                    logger.debug("reconfiguration failed", e);
                }
            });
        }
    }

    // exposed for tests
    boolean missingJoinVoteFrom(DiscoveryNode node) {
        return node.isClusterManagerNode() && coordinationState.get().containsJoinVoteFor(node) == false;
    }

    private void handleJoin(Join join) {
        synchronized (mutex) {
            ensureTermAtLeast(getLocalNode(), join.getTerm()).ifPresent(this::handleJoin);

            if (coordinationState.get().electionWon()) {
                // If we have already won the election then the actual join does not matter for election purposes, so swallow any exception
                final boolean isNewJoinFromClusterManagerEligibleNode = handleJoinIgnoringExceptions(join);

                // If we haven't completely finished becoming cluster-manager then there's already a publication scheduled which will, in
                // turn,
                // schedule a reconfiguration if needed. It's benign to schedule a reconfiguration anyway, but it might fail if it wins the
                // race against the election-winning publication and log a big error message, which we can prevent by checking this here:
                final boolean establishedAsClusterManager = mode == Mode.LEADER && getLastAcceptedState().term() == getCurrentTerm();
                if (isNewJoinFromClusterManagerEligibleNode && establishedAsClusterManager && publicationInProgress() == false) {
                    scheduleReconfigurationIfNeeded();
                }
            } else {
                coordinationState.get().handleJoin(join); // this might fail and bubble up the exception
            }
        }
    }

    /**
     * @return true iff the join was from a new node and was successfully added
     */
    private boolean handleJoinIgnoringExceptions(Join join) {
        try {
            return coordinationState.get().handleJoin(join);
        } catch (CoordinationStateRejectedException e) {
            logger.debug(new ParameterizedMessage("failed to add {} - ignoring", join), e);
            return false;
        }
    }

    public ClusterState getLastAcceptedState() {
        synchronized (mutex) {
            return coordinationState.get().getLastAcceptedState();
        }
    }

    @Nullable
    public ClusterState getApplierState() {
        return applierState;
    }

    private List<DiscoveryNode> getDiscoveredNodes() {
        final List<DiscoveryNode> nodes = new ArrayList<>();
        nodes.add(getLocalNode());
        peerFinder.getFoundPeers().forEach(nodes::add);
        return nodes;
    }

    ClusterState getStateForClusterManagerService() {
        synchronized (mutex) {
            // expose last accepted cluster state as base state upon which the cluster_manager service
            // speculatively calculates the next cluster state update
            final ClusterState clusterState = coordinationState.get().getLastAcceptedState();
            if (mode != Mode.LEADER || clusterState.term() != getCurrentTerm()) {
                // the cluster-manager service checks if the local node is the cluster-manager node in order to fail execution of the state
                // update early
                return clusterStateWithNoClusterManagerBlock(clusterState);
            }
            return clusterState;
        }
    }

    private ClusterState clusterStateWithNoClusterManagerBlock(ClusterState clusterState) {
        if (clusterState.nodes().getClusterManagerNodeId() != null) {
            // remove block if it already exists before adding new one
            assert clusterState.blocks().hasGlobalBlockWithId(NO_CLUSTER_MANAGER_BLOCK_ID) == false
                : "NO_MASTER_BLOCK should only be added by Coordinator";
            final ClusterBlocks clusterBlocks = ClusterBlocks.builder()
                .blocks(clusterState.blocks())
                .addGlobalBlock(noClusterManagerBlockService.getNoClusterManagerBlock())
                .build();
            final DiscoveryNodes discoveryNodes = new DiscoveryNodes.Builder(clusterState.nodes()).clusterManagerNodeId(null).build();
            return ClusterState.builder(clusterState).blocks(clusterBlocks).nodes(discoveryNodes).build();
        } else {
            return clusterState;
        }
    }

    @Override
    public void publish(
        ClusterChangedEvent clusterChangedEvent,
        ActionListener<Void> publishListener,
        ClusterStatePublisher.AckListener ackListener
    ) {
        try {
            synchronized (mutex) {
                if (mode != Mode.LEADER || getCurrentTerm() != clusterChangedEvent.state().term()) {
                    logger.debug(
                        () -> new ParameterizedMessage(
                            "[{}] failed publication as node is no longer cluster-manager for term {}",
                            clusterChangedEvent.source(),
                            clusterChangedEvent.state().term()
                        )
                    );
                    publishListener.onFailure(
                        new FailedToCommitClusterStateException(
                            "node is no longer cluster-manager for term "
                                + clusterChangedEvent.state().term()
                                + " while handling publication"
                        )
                    );
                    return;
                }

                if (currentPublication.isPresent()) {
                    assert false : "[" + currentPublication.get() + "] in progress, cannot start new publication";
                    logger.warn(
                        () -> new ParameterizedMessage(
                            "[{}] failed publication as already publication in progress",
                            clusterChangedEvent.source()
                        )
                    );
                    publishListener.onFailure(
                        new FailedToCommitClusterStateException("publication " + currentPublication.get() + " already in progress")
                    );
                    return;
                }

                assert assertPreviousStateConsistency(clusterChangedEvent);

                final ClusterState clusterState = clusterChangedEvent.state();

                assert getLocalNode().equals(clusterState.getNodes().get(getLocalNode().getId())) : getLocalNode()
                    + " should be in published "
                    + clusterState;

                final PublicationTransportHandler.PublicationContext publicationContext = publicationHandler.newPublicationContext(
                    clusterChangedEvent
                );

                final PublishRequest publishRequest = coordinationState.get().handleClientValue(clusterState);
                final CoordinatorPublication publication = new CoordinatorPublication(
                    publishRequest,
                    publicationContext,
                    new ListenableFuture<>(),
                    ackListener,
                    publishListener
                );
                currentPublication = Optional.of(publication);

                final DiscoveryNodes publishNodes = publishRequest.getAcceptedState().nodes();
                leaderChecker.setCurrentNodes(publishNodes);
                followersChecker.setCurrentNodes(publishNodes);
                lagDetector.setTrackedNodes(publishNodes);
                publication.start(followersChecker.getFaultyNodes());
            }
        } catch (Exception e) {
            logger.debug(() -> new ParameterizedMessage("[{}] publishing failed", clusterChangedEvent.source()), e);
            publishListener.onFailure(new FailedToCommitClusterStateException("publishing failed", e));
        }
    }

    // there is no equals on cluster state, so we just serialize it to XContent and compare Maps
    // deserialized from the resulting JSON
    private boolean assertPreviousStateConsistency(ClusterChangedEvent event) {
        assert event.previousState() == coordinationState.get().getLastAcceptedState()
            || XContentHelper.convertToMap(JsonXContent.jsonXContent, Strings.toString(event.previousState()), false)
                .equals(
                    XContentHelper.convertToMap(
                        JsonXContent.jsonXContent,
                        Strings.toString(clusterStateWithNoClusterManagerBlock(coordinationState.get().getLastAcceptedState())),
                        false
                    )
                ) : Strings.toString(event.previousState())
                    + " vs "
                    + Strings.toString(clusterStateWithNoClusterManagerBlock(coordinationState.get().getLastAcceptedState()));
        return true;
    }

    private <T> ActionListener<T> wrapWithMutex(ActionListener<T> listener) {
        return new ActionListener<T>() {
            @Override
            public void onResponse(T t) {
                synchronized (mutex) {
                    listener.onResponse(t);
                }
            }

            @Override
            public void onFailure(Exception e) {
                synchronized (mutex) {
                    listener.onFailure(e);
                }
            }
        };
    }

    private void cancelActivePublication(String reason) {
        assert Thread.holdsLock(mutex) : "Coordinator mutex not held";
        if (currentPublication.isPresent()) {
            currentPublication.get().cancel(reason);
        }
    }

    public Collection<BiConsumer<DiscoveryNode, ClusterState>> getOnJoinValidators() {
        return onJoinValidators;
    }

    /**
     * The mode of the coordinator.
     *
     * @opensearch.internal
     */
    public enum Mode {
        CANDIDATE,
        LEADER,
        FOLLOWER
    }

    /**
     * The coordinator peer finder.
     *
     * @opensearch.internal
     */
    private class CoordinatorPeerFinder extends PeerFinder {

        CoordinatorPeerFinder(
            Settings settings,
            TransportService transportService,
            TransportAddressConnector transportAddressConnector,
            ConfiguredHostsResolver configuredHostsResolver
        ) {
            super(
                settings,
                transportService,
                transportAddressConnector,
                singleNodeDiscovery ? hostsResolver -> Collections.emptyList() : configuredHostsResolver
            );
        }

        @Override
        protected void onActiveClusterManagerFound(DiscoveryNode clusterManagerNode, long term) {
            synchronized (mutex) {
                ensureTermAtLeast(clusterManagerNode, term);
                joinHelper.sendJoinRequest(clusterManagerNode, getCurrentTerm(), joinWithDestination(lastJoin, clusterManagerNode, term));
            }
        }

        @Override
        protected void startProbe(TransportAddress transportAddress) {
            if (singleNodeDiscovery == false) {
                super.startProbe(transportAddress);
            }
        }

        @Override
        protected void onFoundPeersUpdated() {
            synchronized (mutex) {
                final Iterable<DiscoveryNode> foundPeers = getFoundPeers();
                if (mode == Mode.CANDIDATE) {
                    final VoteCollection expectedVotes = new VoteCollection();
                    foundPeers.forEach(expectedVotes::addVote);
                    expectedVotes.addVote(Coordinator.this.getLocalNode());
                    final boolean foundQuorum = coordinationState.get().isElectionQuorum(expectedVotes);

                    if (foundQuorum) {
                        if (electionScheduler == null) {
                            startElectionScheduler();
                        }
                    } else {
                        closePrevotingAndElectionScheduler();
                    }
                }
            }

            clusterBootstrapService.onFoundPeersUpdated();
        }
    }

    // package-visible for testing
    synchronized void onNodeCommissionStatusChange(boolean localNodeCommissioned) {
        this.localNodeCommissioned = localNodeCommissioned;
        peerFinder.onNodeCommissionStatusChange(localNodeCommissioned);
    }

    // package-visible for testing
    boolean localNodeCommissioned() {
        return localNodeCommissioned;
    }

    private void startElectionScheduler() {
        assert electionScheduler == null : electionScheduler;

        if (getLocalNode().isClusterManagerNode() == false) {
            return;
        }

        final TimeValue gracePeriod = TimeValue.ZERO;
        electionScheduler = electionSchedulerFactory.startElectionScheduler(gracePeriod, new Runnable() {
            @Override
            public void run() {
                synchronized (mutex) {
                    if (mode == Mode.CANDIDATE) {
                        final ClusterState lastAcceptedState = coordinationState.get().getLastAcceptedState();

                        if (localNodeMayWinElection(lastAcceptedState) == false) {
                            logger.trace("skip prevoting as local node may not win election: {}", lastAcceptedState.coordinationMetadata());
                            return;
                        }

                        final StatusInfo statusInfo = nodeHealthService.getHealth();
                        if (statusInfo.getStatus() == UNHEALTHY) {
                            logger.debug("skip prevoting as local node is unhealthy: [{}]", statusInfo.getInfo());
                            return;
                        }

<<<<<<< HEAD
                        if (nodeCommissioned(lastAcceptedState.nodes().getLocalNode(), lastAcceptedState.metadata()) == false) {
=======
                        // if either the localNodeCommissioned flag or the last accepted state thinks it should skip pre voting, we will
                        // acknowledge it
                        if (nodeCommissioned(lastAcceptedState.nodes().getLocalNode(), lastAcceptedState.metadata()) == false
                            || localNodeCommissioned == false) {
>>>>>>> 77cff55b
                            logger.debug("skip prevoting as local node is decommissioned");
                            return;
                        }

                        if (prevotingRound != null) {
                            prevotingRound.close();
                        }
                        final List<DiscoveryNode> discoveredNodes = getDiscoveredNodes().stream()
                            .filter(n -> isZen1Node(n) == false)
                            .collect(Collectors.toList());

                        prevotingRound = preVoteCollector.start(lastAcceptedState, discoveredNodes);
                    }
                }
            }

            @Override
            public String toString() {
                return "scheduling of new prevoting round";
            }
        });
    }

    public Iterable<DiscoveryNode> getFoundPeers() {
        return peerFinder.getFoundPeers();
    }

    /**
     * If there is any current committed publication, this method cancels it.
     * This method is used exclusively by tests.
     * @return true if publication was cancelled, false if there is no current committed publication.
     */
    boolean cancelCommittedPublication() {
        synchronized (mutex) {
            if (currentPublication.isPresent()) {
                final CoordinatorPublication publication = currentPublication.get();
                if (publication.isCommitted()) {
                    publication.cancel("cancelCommittedPublication");
                    logger.debug("Cancelled publication of [{}].", publication);
                    return true;
                }
            }
            return false;
        }
    }

    /**
     * The coordinator publication.
     *
     * @opensearch.internal
     */
    class CoordinatorPublication extends Publication {

        private final PublishRequest publishRequest;
        private final ListenableFuture<Void> localNodeAckEvent;
        private final ClusterStatePublisher.AckListener ackListener;
        private final ActionListener<Void> publishListener;
        private final PublicationTransportHandler.PublicationContext publicationContext;

        @Nullable // if using single-node discovery
        private final Scheduler.ScheduledCancellable timeoutHandler;
        private final Scheduler.Cancellable infoTimeoutHandler;

        // We may not have accepted our own state before receiving a join from another node, causing its join to be rejected (we cannot
        // safely accept a join whose last-accepted term/version is ahead of ours), so store them up and process them at the end.
        private final List<Join> receivedJoins = new ArrayList<>();
        private boolean receivedJoinsProcessed;

        CoordinatorPublication(
            PublishRequest publishRequest,
            PublicationTransportHandler.PublicationContext publicationContext,
            ListenableFuture<Void> localNodeAckEvent,
            ClusterStatePublisher.AckListener ackListener,
            ActionListener<Void> publishListener
        ) {
            super(publishRequest, new ClusterStatePublisher.AckListener() {
                @Override
                public void onCommit(TimeValue commitTime) {
                    ackListener.onCommit(commitTime);
                }

                @Override
                public void onNodeAck(DiscoveryNode node, Exception e) {
                    // acking and cluster state application for local node is handled specially
                    if (node.equals(getLocalNode())) {
                        synchronized (mutex) {
                            if (e == null) {
                                localNodeAckEvent.onResponse(null);
                            } else {
                                localNodeAckEvent.onFailure(e);
                            }
                        }
                    } else {
                        ackListener.onNodeAck(node, e);
                        if (e == null) {
                            lagDetector.setAppliedVersion(node, publishRequest.getAcceptedState().version());
                        }
                    }
                }
            }, transportService.getThreadPool()::relativeTimeInMillis);
            this.publishRequest = publishRequest;
            this.publicationContext = publicationContext;
            this.localNodeAckEvent = localNodeAckEvent;
            this.ackListener = ackListener;
            this.publishListener = publishListener;

            this.timeoutHandler = singleNodeDiscovery ? null : transportService.getThreadPool().schedule(new Runnable() {
                @Override
                public void run() {
                    synchronized (mutex) {
                        cancel("timed out after " + publishTimeout);
                    }
                }

                @Override
                public String toString() {
                    return "scheduled timeout for " + CoordinatorPublication.this;
                }
            }, publishTimeout, Names.GENERIC);

            this.infoTimeoutHandler = transportService.getThreadPool().schedule(new Runnable() {
                @Override
                public void run() {
                    synchronized (mutex) {
                        logIncompleteNodes(Level.INFO);
                    }
                }

                @Override
                public String toString() {
                    return "scheduled timeout for reporting on " + CoordinatorPublication.this;
                }
            }, publishInfoTimeout, Names.GENERIC);
        }

        private void removePublicationAndPossiblyBecomeCandidate(String reason) {
            assert Thread.holdsLock(mutex) : "Coordinator mutex not held";

            assert currentPublication.get() == this;
            currentPublication = Optional.empty();
            logger.debug("publication ended unsuccessfully: {}", this);

            // check if node has not already switched modes (by bumping term)
            if (isActiveForCurrentLeader()) {
                becomeCandidate(reason);
            }
        }

        boolean isActiveForCurrentLeader() {
            // checks if this publication can still influence the mode of the current publication
            return mode == Mode.LEADER && publishRequest.getAcceptedState().term() == getCurrentTerm();
        }

        @Override
        protected void onCompletion(boolean committed) {
            assert Thread.holdsLock(mutex) : "Coordinator mutex not held";

            localNodeAckEvent.addListener(new ActionListener<Void>() {
                @Override
                public void onResponse(Void ignore) {
                    assert Thread.holdsLock(mutex) : "Coordinator mutex not held";
                    assert committed;

                    receivedJoins.forEach(CoordinatorPublication.this::handleAssociatedJoin);
                    assert receivedJoinsProcessed == false;
                    receivedJoinsProcessed = true;

                    clusterApplier.onNewClusterState(
                        CoordinatorPublication.this.toString(),
                        () -> applierState,
                        new ClusterApplyListener() {
                            @Override
                            public void onFailure(String source, Exception e) {
                                synchronized (mutex) {
                                    removePublicationAndPossiblyBecomeCandidate("clusterApplier#onNewClusterState");
                                }
                                cancelTimeoutHandlers();
                                ackListener.onNodeAck(getLocalNode(), e);
                                publishListener.onFailure(e);
                            }

                            @Override
                            public void onSuccess(String source) {
                                synchronized (mutex) {
                                    assert currentPublication.get() == CoordinatorPublication.this;
                                    currentPublication = Optional.empty();
                                    logger.debug("publication ended successfully: {}", CoordinatorPublication.this);
                                    // trigger term bump if new term was found during publication
                                    updateMaxTermSeen(getCurrentTerm());

                                    if (mode == Mode.LEADER) {
                                        // if necessary, abdicate to another node or improve the voting configuration
                                        boolean attemptReconfiguration = true;
                                        final ClusterState state = getLastAcceptedState(); // committed state
                                        if (localNodeMayWinElection(state) == false) {
                                            final List<DiscoveryNode> clusterManagerCandidates = completedNodes().stream()
                                                .filter(DiscoveryNode::isClusterManagerNode)
                                                .filter(node -> nodeMayWinElection(state, node))
                                                .filter(node -> {
                                                    // check if cluster_manager candidate would be able to get an election quorum if we were
                                                    // to abdicate to it. Assume that every node that completed the publication can provide
                                                    // a vote in that next election and has the latest state.
                                                    final long futureElectionTerm = state.term() + 1;
                                                    final VoteCollection futureVoteCollection = new VoteCollection();
                                                    completedNodes().forEach(
                                                        completedNode -> futureVoteCollection.addJoinVote(
                                                            new Join(completedNode, node, futureElectionTerm, state.term(), state.version())
                                                        )
                                                    );
                                                    return electionStrategy.isElectionQuorum(
                                                        node,
                                                        futureElectionTerm,
                                                        state.term(),
                                                        state.version(),
                                                        state.getLastCommittedConfiguration(),
                                                        state.getLastAcceptedConfiguration(),
                                                        futureVoteCollection
                                                    );
                                                })
                                                .collect(Collectors.toList());
                                            if (clusterManagerCandidates.isEmpty() == false) {
                                                abdicateTo(clusterManagerCandidates.get(random.nextInt(clusterManagerCandidates.size())));
                                                attemptReconfiguration = false;
                                            }
                                        }
                                        if (attemptReconfiguration) {
                                            scheduleReconfigurationIfNeeded();
                                        }
                                    }
                                    lagDetector.startLagDetector(publishRequest.getAcceptedState().version());
                                    logIncompleteNodes(Level.WARN);
                                }
                                cancelTimeoutHandlers();
                                ackListener.onNodeAck(getLocalNode(), null);
                                publishListener.onResponse(null);
                            }
                        }
                    );
                }

                @Override
                public void onFailure(Exception e) {
                    assert Thread.holdsLock(mutex) : "Coordinator mutex not held";
                    removePublicationAndPossiblyBecomeCandidate("Publication.onCompletion(false)");
                    cancelTimeoutHandlers();

                    final FailedToCommitClusterStateException exception = new FailedToCommitClusterStateException("publication failed", e);
                    ackListener.onNodeAck(getLocalNode(), exception); // other nodes have acked, but not the cluster manager.
                    publishListener.onFailure(exception);
                }
            }, OpenSearchExecutors.newDirectExecutorService(), transportService.getThreadPool().getThreadContext());
        }

        private void cancelTimeoutHandlers() {
            if (timeoutHandler != null) {
                timeoutHandler.cancel();
            }
            infoTimeoutHandler.cancel();
        }

        private void handleAssociatedJoin(Join join) {
            if (join.getTerm() == getCurrentTerm() && missingJoinVoteFrom(join.getSourceNode())) {
                logger.trace("handling {}", join);
                handleJoin(join);
            }
        }

        @Override
        protected boolean isPublishQuorum(VoteCollection votes) {
            assert Thread.holdsLock(mutex) : "Coordinator mutex not held";
            return coordinationState.get().isPublishQuorum(votes);
        }

        @Override
        protected Optional<ApplyCommitRequest> handlePublishResponse(DiscoveryNode sourceNode, PublishResponse publishResponse) {
            assert Thread.holdsLock(mutex) : "Coordinator mutex not held";
            assert getCurrentTerm() >= publishResponse.getTerm();
            return coordinationState.get().handlePublishResponse(sourceNode, publishResponse);
        }

        @Override
        protected void onJoin(Join join) {
            assert Thread.holdsLock(mutex) : "Coordinator mutex not held";
            if (receivedJoinsProcessed) {
                // a late response may arrive after the state has been locally applied, meaning that receivedJoins has already been
                // processed, so we have to handle this late response here.
                handleAssociatedJoin(join);
            } else {
                receivedJoins.add(join);
            }
        }

        @Override
        protected void onMissingJoin(DiscoveryNode discoveryNode) {
            assert Thread.holdsLock(mutex) : "Coordinator mutex not held";
            // The remote node did not include a join vote in its publish response. We do not persist joins, so it could be that the remote
            // node voted for us and then rebooted, or it could be that it voted for a different node in this term. If we don't have a copy
            // of a join from this node then we assume the latter and bump our term to obtain a vote from this node.
            if (missingJoinVoteFrom(discoveryNode)) {
                final long term = publishRequest.getAcceptedState().term();
                logger.debug("onMissingJoin: no join vote from {}, bumping term to exceed {}", discoveryNode, term);
                updateMaxTermSeen(term + 1);
            }
        }

        @Override
        protected void sendPublishRequest(
            DiscoveryNode destination,
            PublishRequest publishRequest,
            ActionListener<PublishWithJoinResponse> responseActionListener
        ) {
            publicationContext.sendPublishRequest(destination, publishRequest, wrapWithMutex(responseActionListener));
        }

        @Override
        protected void sendApplyCommit(
            DiscoveryNode destination,
            ApplyCommitRequest applyCommit,
            ActionListener<Empty> responseActionListener
        ) {
            publicationContext.sendApplyCommit(destination, applyCommit, wrapWithMutex(responseActionListener));
        }
    }

    // TODO: only here temporarily for BWC development, remove once complete
    public static boolean isZen1Node(DiscoveryNode discoveryNode) {
        return Booleans.isTrue(discoveryNode.getAttributes().getOrDefault("zen1", "false"));
    }
}<|MERGE_RESOLUTION|>--- conflicted
+++ resolved
@@ -209,8 +209,6 @@
         this.onJoinValidators = JoinTaskExecutor.addBuiltInJoinValidators(onJoinValidators);
         this.singleNodeDiscovery = DiscoveryModule.isSingleNodeDiscovery(settings);
         this.electionStrategy = electionStrategy;
-<<<<<<< HEAD
-=======
         this.joinHelper = new JoinHelper(
             settings,
             allocationService,
@@ -225,7 +223,6 @@
             nodeHealthService,
             this::onNodeCommissionStatusChange
         );
->>>>>>> 77cff55b
         this.persistedStateSupplier = persistedStateSupplier;
         this.noClusterManagerBlockService = new NoClusterManagerBlockService(settings, clusterSettings);
         this.lastKnownLeader = Optional.empty();
@@ -248,20 +245,6 @@
             transportService,
             new HandshakingTransportAddressConnector(settings, transportService),
             configuredHostsResolver
-        );
-        this.joinHelper = new JoinHelper(
-            settings,
-            allocationService,
-            clusterManagerService,
-            transportService,
-            this::getCurrentTerm,
-            this::getStateForClusterManagerService,
-            this::handleJoinRequest,
-            this::joinLeaderInTerm,
-            this.onJoinValidators,
-            rerouteService,
-            nodeHealthService,
-            peerFinder::onNodeCommissionStatusChange
         );
         this.publicationHandler = new PublicationTransportHandler(
             transportService,
@@ -1485,14 +1468,10 @@
                             return;
                         }
 
-<<<<<<< HEAD
-                        if (nodeCommissioned(lastAcceptedState.nodes().getLocalNode(), lastAcceptedState.metadata()) == false) {
-=======
                         // if either the localNodeCommissioned flag or the last accepted state thinks it should skip pre voting, we will
                         // acknowledge it
                         if (nodeCommissioned(lastAcceptedState.nodes().getLocalNode(), lastAcceptedState.metadata()) == false
                             || localNodeCommissioned == false) {
->>>>>>> 77cff55b
                             logger.debug("skip prevoting as local node is decommissioned");
                             return;
                         }
