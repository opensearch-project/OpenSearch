--- conflicted
+++ resolved
@@ -141,19 +141,11 @@
             bootstrapRequirements = Collections.singleton(Node.NODE_NAME_SETTING.get(settings));
             unconfiguredBootstrapTimeout = null;
         } else {
-<<<<<<< HEAD
-            final List<String> initialClusterManagerNodes = INITIAL_MASTER_NODES_SETTING.get(settings);
+            final List<String> initialClusterManagerNodes = INITIAL_CLUSTER_MANAGER_NODES_SETTING.get(settings);
             bootstrapRequirements = unmodifiableSet(new LinkedHashSet<>(initialClusterManagerNodes));
             if (bootstrapRequirements.size() != initialClusterManagerNodes.size()) {
                 throw new IllegalArgumentException(
-                    "setting [" + INITIAL_MASTER_NODES_SETTING.getKey() + "] contains duplicates: " + initialClusterManagerNodes
-=======
-            final List<String> initialMasterNodes = INITIAL_CLUSTER_MANAGER_NODES_SETTING.get(settings);
-            bootstrapRequirements = unmodifiableSet(new LinkedHashSet<>(initialMasterNodes));
-            if (bootstrapRequirements.size() != initialMasterNodes.size()) {
-                throw new IllegalArgumentException(
-                    "setting [" + INITIAL_CLUSTER_MANAGER_NODES_SETTING.getKey() + "] contains duplicates: " + initialMasterNodes
->>>>>>> e0f77064
+                    "setting [" + INITIAL_CLUSTER_MANAGER_NODES_SETTING.getKey() + "] contains duplicates: " + initialClusterManagerNodes
                 );
             }
             unconfiguredBootstrapTimeout = discoveryIsConfigured(settings) ? null : UNCONFIGURED_BOOTSTRAP_TIMEOUT_SETTING.get(settings);
