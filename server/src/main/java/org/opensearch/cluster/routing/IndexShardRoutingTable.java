--- conflicted
+++ resolved
@@ -300,29 +300,6 @@
     }
 
     /**
-<<<<<<< HEAD
-     * Returns an iterator over active and initializing shards, shards are ordered by weighted round-robin scheduling
-     * policy.
-     * @param wrrWeight Weighted round-robin weight entity
-     * @param nodes discovered nodes in the cluster
-     * @return an iterator over active and initializing shards, ordered by weighted round-robin
-     * scheduling policy. Making sure that initializing shards are the last to iterate through.
-     */
-    public ShardIterator activeInitializingShardsWRR(WRRWeights wrrWeight, DiscoveryNodes nodes, WRRShardsCache cache) {
-        final int seed = shuffler.nextSeed();
-        List<ShardRouting> ordered = new ArrayList<>(activeShards.size() + allInitializingShards.size());
-        List<ShardRouting> orderedActiveShards;
-        if (cache.getCache().get(new WRRShardsCache.Key(shardId)) != null) {
-            orderedActiveShards = cache.getCache().get(new WRRShardsCache.Key(shardId));
-        } else {
-            orderedActiveShards = getShardsWRR(activeShards, wrrWeight, nodes);
-            cache.getCache().put(new WRRShardsCache.Key(shardId), orderedActiveShards);
-        }
-        ordered.addAll(shuffler.shuffle(orderedActiveShards, seed));
-
-        if (!allInitializingShards.isEmpty()) {
-            List<ShardRouting> orderedInitializingShards = getShardsWRR(allInitializingShards, wrrWeight, nodes);
-=======
      * Returns an iterator over active and initializing shards, shards are ordered by weighted
      * round-robin scheduling policy.
      *
@@ -338,56 +315,12 @@
         ordered.addAll(shuffler.shuffle(orderedActiveShards, seed));
         if (!allInitializingShards.isEmpty()) {
             List<ShardRouting> orderedInitializingShards = getInitializingShardsByWeight(weightedRouting, nodes, defaultWeight);
->>>>>>> 454387d9
             ordered.addAll(orderedInitializingShards);
         }
         return new PlainShardIterator(shardId, ordered);
     }
 
     /**
-<<<<<<< HEAD
-     *
-     * @param shards shards to be ordered using weighted round-robin scheduling policy
-     * @param wrrWeight weights to be considered for routing
-     * @param nodes discovered nodes in the cluster
-     * @return list of shards ordered using weighted round-robin scheduling.
-     */
-    private List<ShardRouting> getShardsWRR(List<ShardRouting> shards, WRRWeights wrrWeight, DiscoveryNodes nodes) {
-        List<WeightedRoundRobin.Entity<ShardRouting>> weightedShards = calculateShardWeight(shards, wrrWeight, nodes);
-        WeightedRoundRobin<ShardRouting> wrr = new WeightedRoundRobin<>(weightedShards);
-        List<WeightedRoundRobin.Entity<ShardRouting>> wrrOrderedActiveShards = wrr.orderEntities();
-        List<ShardRouting> orderedActiveShards = new ArrayList<>(activeShards.size());
-        for (WeightedRoundRobin.Entity<ShardRouting> shardRouting : wrrOrderedActiveShards) {
-            orderedActiveShards.add(shardRouting.getTarget());
-        }
-        return orderedActiveShards;
-    }
-
-    /**
-     *
-     * @param shards associate weights to shards
-     * @param wrrWeight weights to be used for association
-     * @param nodes discovered nodes in the cluster
-     * @return list of entity containing shard routing and associated weight.
-     */
-    private List<WeightedRoundRobin.Entity<ShardRouting>> calculateShardWeight(
-        List<ShardRouting> shards,
-        WRRWeights wrrWeight,
-        DiscoveryNodes nodes
-    ) {
-        List<WeightedRoundRobin.Entity<ShardRouting>> weightedShards = new ArrayList<>();
-        for (ShardRouting shard : shards) {
-            DiscoveryNode node = nodes.get(shard.currentNodeId());
-            String attVal = node.getAttributes().get(wrrWeight.attributeName());
-            // If weight for a zone is not defined, not considering shards from that zone
-            if (wrrWeight.weights().get(attVal) == null) {
-                continue;
-            }
-            Double weight = Double.parseDouble(wrrWeight.weights().get(attVal).toString());
-            weightedShards.add(new WeightedRoundRobin.Entity<>(weight, shard));
-        }
-        return weightedShards;
-=======
      * Returns a list containing shard routings ordered using weighted round-robin scheduling.
      */
     private List<ShardRouting> shardsOrderedByWeight(
@@ -431,7 +364,6 @@
             }
         }
         return shardsWithWeights;
->>>>>>> 454387d9
     }
 
     private static Set<String> getAllNodeIds(final List<ShardRouting> shards) {
