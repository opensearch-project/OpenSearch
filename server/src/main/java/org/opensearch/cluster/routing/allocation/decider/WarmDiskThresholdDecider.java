--- conflicted
+++ resolved
@@ -127,15 +127,9 @@
 
         final long totalAddressableSpace = calculateTotalAddressableSpace(node, allocation);
         final long currentNodeRemoteShardSize = calculateCurrentNodeRemoteShardSize(node, allocation, false);
-<<<<<<< HEAD
-        final long freeSpace = totalAddressableSpace - currentNodeRemoteShardSize;
-        final long freeSpaceAfterAllocation = freeSpace > shardSize ? freeSpace - shardSize : 0;
-        final long freeSpaceLowThreshold = diskThresholdEvaluator.getFreeSpaceLowThreshold(totalAddressableSpace);
-=======
         final long freeSpace = Math.max(totalAddressableSpace - currentNodeRemoteShardSize, 0);
         final long freeSpaceAfterAllocation = Math.max(freeSpace - shardSize, 0);
-        final long freeSpaceLowThreshold = calculateFreeSpaceLowThreshold(diskThresholdSettings, totalAddressableSpace);
->>>>>>> c92b8ea8
+        final long freeSpaceLowThreshold = diskThresholdEvaluator.getFreeSpaceLowThreshold(totalAddressableSpace);
 
         final ByteSizeValue freeSpaceLowThresholdInByteSize = new ByteSizeValue(freeSpaceLowThreshold);
         final ByteSizeValue freeSpaceInByteSize = new ByteSizeValue(freeSpace);
