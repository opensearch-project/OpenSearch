--- conflicted
+++ resolved
@@ -8,29 +8,6 @@
 
 package org.opensearch.cluster.routing.remote;
 
-<<<<<<< HEAD
-import org.apache.logging.log4j.LogManager;
-import org.apache.logging.log4j.Logger;
-import org.opensearch.cluster.DiffableUtils;
-import org.opensearch.cluster.routing.IndexRoutingTable;
-import org.opensearch.cluster.routing.RoutingTable;
-import org.opensearch.common.lifecycle.AbstractLifecycleComponent;
-import org.opensearch.common.settings.Settings;
-import org.opensearch.common.util.io.IOUtils;
-import org.opensearch.core.common.io.stream.StreamInput;
-import org.opensearch.core.common.io.stream.StreamOutput;
-import org.opensearch.node.Node;
-import org.opensearch.node.remotestore.RemoteStoreNodeAttribute;
-import org.opensearch.repositories.RepositoriesService;
-import org.opensearch.repositories.Repository;
-import org.opensearch.repositories.blobstore.BlobStoreRepository;
-
-import java.io.IOException;
-import java.util.Map;
-import java.util.function.Supplier;
-
-import static org.opensearch.node.remotestore.RemoteStoreNodeAttribute.isRemoteRoutingTableEnabled;
-=======
 import org.opensearch.action.LatchedActionListener;
 import org.opensearch.cluster.ClusterState;
 import org.opensearch.cluster.DiffableUtils;
@@ -46,13 +23,12 @@
 import java.io.IOException;
 import java.util.List;
 import java.util.Map;
->>>>>>> 1084ba9b
 
 /**
  * Interface for RemoteRoutingTableService. Exposes methods to orchestrate upload and download of routing table from remote store.
  */
 public interface RemoteRoutingTableService extends LifecycleComponent {
-    static final DiffableUtils.NonDiffableValueSerializer<String, IndexRoutingTable> CUSTOM_ROUTING_TABLE_VALUE_SERIALIZER =
+    public static final DiffableUtils.NonDiffableValueSerializer<String, IndexRoutingTable> CUSTOM_ROUTING_TABLE_VALUE_SERIALIZER =
         new DiffableUtils.NonDiffableValueSerializer<String, IndexRoutingTable>() {
             @Override
             public void write(IndexRoutingTable value, StreamOutput out) throws IOException {
@@ -65,52 +41,12 @@
             }
         };
 
-<<<<<<< HEAD
-    private static final DiffableUtils.NonDiffableValueSerializer<String, IndexRoutingTable> CUSTOM_ROUTING_TABLE_VALUE_SERIALIZER =
-        new DiffableUtils.NonDiffableValueSerializer<String, IndexRoutingTable>() {
-            @Override
-            public void write(IndexRoutingTable value, StreamOutput out) throws IOException {
-                value.writeTo(out);
-            }
-
-            @Override
-            public IndexRoutingTable read(StreamInput in, String key) throws IOException {
-                return IndexRoutingTable.readFrom(in);
-            }
-        };
-
-    public RemoteRoutingTableService(Supplier<RepositoriesService> repositoriesService, Settings settings) {
-        assert isRemoteRoutingTableEnabled(settings) : "Remote routing table is not enabled";
-        this.repositoriesService = repositoriesService;
-        this.settings = settings;
-    }
-
-    public static DiffableUtils.MapDiff<String, IndexRoutingTable, Map<String, IndexRoutingTable>> getIndicesRoutingMapDiff(
-        RoutingTable before,
-        RoutingTable after
-    ) {
-        return DiffableUtils.diff(
-            before.getIndicesRouting(),
-            after.getIndicesRouting(),
-            DiffableUtils.getStringKeySerializer(),
-            CUSTOM_ROUTING_TABLE_VALUE_SERIALIZER
-        );
-    }
-
-    @Override
-    protected void doClose() throws IOException {
-        if (blobStoreRepository != null) {
-            IOUtils.close(blobStoreRepository);
-        }
-    }
-=======
     List<IndexRoutingTable> getIndicesRouting(RoutingTable routingTable);
 
     DiffableUtils.MapDiff<String, IndexRoutingTable, Map<String, IndexRoutingTable>> getIndicesRoutingMapDiff(
         RoutingTable before,
         RoutingTable after
     );
->>>>>>> 1084ba9b
 
     CheckedRunnable<IOException> getIndexRoutingAsyncAction(
         ClusterState clusterState,
