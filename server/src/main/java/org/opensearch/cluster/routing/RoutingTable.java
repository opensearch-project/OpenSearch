--- conflicted
+++ resolved
@@ -409,17 +409,13 @@
         }
     }
 
-<<<<<<< HEAD
     @Override
     public void writeVerifiableTo(BufferedChecksumStreamOutput out) throws IOException {
         out.writeLong(version);
         out.writeMapValues(indicesRouting, (stream, value) -> value.writeVerifiableTo((BufferedChecksumStreamOutput) stream));
     }
 
-    private static class RoutingTableDiff implements Diff<RoutingTable> {
-=======
     private static class RoutingTableDiff implements Diff<RoutingTable>, StringKeyDiffProvider<IndexRoutingTable> {
->>>>>>> 72472664
 
         private final long version;
 
