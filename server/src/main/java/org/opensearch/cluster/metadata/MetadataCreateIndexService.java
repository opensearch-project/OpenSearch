/*
 * SPDX-License-Identifier: Apache-2.0
 *
 * The OpenSearch Contributors require contributions made to
 * this file be licensed under the Apache-2.0 license or a
 * compatible open source license.
 */

/*
 * Licensed to Elasticsearch under one or more contributor
 * license agreements. See the NOTICE file distributed with
 * this work for additional information regarding copyright
 * ownership. Elasticsearch licenses this file to you under
 * the Apache License, Version 2.0 (the "License"); you may
 * not use this file except in compliance with the License.
 * You may obtain a copy of the License at
 *
 *     http://www.apache.org/licenses/LICENSE-2.0
 *
 * Unless required by applicable law or agreed to in writing,
 * software distributed under the License is distributed on an
 * "AS IS" BASIS, WITHOUT WARRANTIES OR CONDITIONS OF ANY
 * KIND, either express or implied.  See the License for the
 * specific language governing permissions and limitations
 * under the License.
 */

/*
 * Modifications Copyright OpenSearch Contributors. See
 * GitHub history for details.
 */

package org.opensearch.cluster.metadata;

import org.apache.logging.log4j.Level;
import org.apache.logging.log4j.LogManager;
import org.apache.logging.log4j.Logger;
import org.apache.logging.log4j.message.ParameterizedMessage;
import org.opensearch.OpenSearchException;
import org.opensearch.ResourceAlreadyExistsException;
import org.opensearch.Version;
import org.opensearch.action.ActionListener;
import org.opensearch.action.admin.indices.alias.Alias;
import org.opensearch.action.admin.indices.create.CreateIndexClusterStateUpdateRequest;
import org.opensearch.action.admin.indices.shrink.ResizeType;
import org.opensearch.action.support.ActiveShardCount;
import org.opensearch.action.support.ActiveShardsObserver;
import org.opensearch.cluster.AckedClusterStateUpdateTask;
import org.opensearch.cluster.ClusterState;
import org.opensearch.cluster.ack.ClusterStateUpdateResponse;
import org.opensearch.cluster.ack.CreateIndexClusterStateUpdateResponse;
import org.opensearch.cluster.block.ClusterBlock;
import org.opensearch.cluster.block.ClusterBlockLevel;
import org.opensearch.cluster.block.ClusterBlocks;
import org.opensearch.cluster.node.DiscoveryNodes;
import org.opensearch.cluster.routing.IndexRoutingTable;
import org.opensearch.cluster.routing.RoutingTable;
import org.opensearch.cluster.routing.ShardRouting;
import org.opensearch.cluster.routing.ShardRoutingState;
import org.opensearch.cluster.routing.allocation.AllocationService;
import org.opensearch.cluster.routing.allocation.AwarenessReplicaBalance;
import org.opensearch.cluster.service.ClusterManagerTaskKeys;
import org.opensearch.cluster.service.ClusterManagerTaskThrottler;
import org.opensearch.cluster.service.ClusterService;
import org.opensearch.common.Nullable;
import org.opensearch.common.Priority;
import org.opensearch.common.UUIDs;
import org.opensearch.common.ValidationException;
import org.opensearch.common.compress.CompressedXContent;
import org.opensearch.common.io.PathUtils;
import org.opensearch.common.logging.DeprecationLogger;
import org.opensearch.common.settings.IndexScopedSettings;
import org.opensearch.common.settings.Setting;
import org.opensearch.common.settings.Settings;
import org.opensearch.common.util.FeatureFlags;
import org.opensearch.common.xcontent.XContentHelper;
import org.opensearch.core.common.Strings;
import org.opensearch.core.xcontent.NamedXContentRegistry;
import org.opensearch.env.Environment;
import org.opensearch.index.Index;
import org.opensearch.index.IndexModule;
import org.opensearch.index.IndexNotFoundException;
import org.opensearch.index.IndexService;
import org.opensearch.index.IndexSettings;
import org.opensearch.index.mapper.DocumentMapper;
import org.opensearch.index.mapper.MapperService;
import org.opensearch.index.mapper.MapperService.MergeReason;
import org.opensearch.index.query.QueryShardContext;
import org.opensearch.index.shard.IndexSettingProvider;
import org.opensearch.indices.IndexCreationException;
import org.opensearch.indices.IndicesService;
import org.opensearch.indices.InvalidIndexNameException;
import org.opensearch.indices.ShardLimitValidator;
import org.opensearch.indices.SystemIndices;
import org.opensearch.indices.replication.common.ReplicationType;
import org.opensearch.threadpool.ThreadPool;

import java.io.IOException;
import java.io.UnsupportedEncodingException;
import java.nio.file.Path;
import java.time.Instant;
import java.util.ArrayList;
import java.util.Collections;
import java.util.HashMap;
import java.util.HashSet;
import java.util.List;
import java.util.Locale;
import java.util.Map;
import java.util.Objects;
import java.util.Optional;
import java.util.Set;
import java.util.concurrent.atomic.AtomicInteger;
import java.util.function.BiConsumer;
import java.util.function.BiFunction;
import java.util.function.Function;
import java.util.function.Predicate;
import java.util.function.Supplier;
import java.util.stream.Collectors;
import java.util.stream.IntStream;

import static java.util.stream.Collectors.toList;
import static org.opensearch.cluster.metadata.IndexMetadata.INDEX_NUMBER_OF_REPLICAS_SETTING;
import static org.opensearch.cluster.metadata.IndexMetadata.INDEX_NUMBER_OF_SHARDS_SETTING;
import static org.opensearch.cluster.metadata.IndexMetadata.INDEX_REMOTE_STORE_ENABLED_SETTING;
import static org.opensearch.cluster.metadata.IndexMetadata.INDEX_REMOTE_STORE_REPOSITORY_SETTING;
import static org.opensearch.cluster.metadata.IndexMetadata.INDEX_REMOTE_TRANSLOG_REPOSITORY_SETTING;
import static org.opensearch.cluster.metadata.IndexMetadata.INDEX_REMOTE_TRANSLOG_STORE_ENABLED_SETTING;
import static org.opensearch.cluster.metadata.IndexMetadata.INDEX_REPLICATION_TYPE_SETTING;
import static org.opensearch.cluster.metadata.IndexMetadata.SETTING_AUTO_EXPAND_REPLICAS;
import static org.opensearch.cluster.metadata.IndexMetadata.SETTING_CREATION_DATE;
import static org.opensearch.cluster.metadata.IndexMetadata.SETTING_INDEX_UUID;
import static org.opensearch.cluster.metadata.IndexMetadata.SETTING_NUMBER_OF_REPLICAS;
import static org.opensearch.cluster.metadata.IndexMetadata.SETTING_NUMBER_OF_SHARDS;
import static org.opensearch.cluster.metadata.IndexMetadata.SETTING_REMOTE_STORE_ENABLED;
import static org.opensearch.cluster.metadata.IndexMetadata.SETTING_REMOTE_STORE_REPOSITORY;
import static org.opensearch.cluster.metadata.IndexMetadata.SETTING_REMOTE_TRANSLOG_STORE_ENABLED;
import static org.opensearch.cluster.metadata.IndexMetadata.SETTING_REMOTE_TRANSLOG_STORE_REPOSITORY;
import static org.opensearch.cluster.metadata.IndexMetadata.SETTING_REPLICATION_TYPE;
import static org.opensearch.cluster.metadata.Metadata.DEFAULT_REPLICA_COUNT_SETTING;
import static org.opensearch.common.util.FeatureFlags.REMOTE_STORE;
import static org.opensearch.indices.IndicesService.CLUSTER_REMOTE_STORE_REPOSITORY_SETTING;
import static org.opensearch.indices.IndicesService.CLUSTER_REMOTE_TRANSLOG_REPOSITORY_SETTING;
import static org.opensearch.indices.IndicesService.CLUSTER_REMOTE_STORE_ENABLED_SETTING;
import static org.opensearch.indices.IndicesService.CLUSTER_REMOTE_TRANSLOG_STORE_ENABLED_SETTING;
import static org.opensearch.indices.IndicesService.CLUSTER_REPLICATION_TYPE_SETTING;

/**
 * Service responsible for submitting create index requests
 *
 * @opensearch.internal
 */
public class MetadataCreateIndexService {
    private static final Logger logger = LogManager.getLogger(MetadataCreateIndexService.class);
    private static final DeprecationLogger DEPRECATION_LOGGER = DeprecationLogger.getLogger(MetadataCreateIndexService.class);

    public static final int MAX_INDEX_NAME_BYTES = 255;

    private final Settings settings;
    private final ClusterService clusterService;
    private final IndicesService indicesService;
    private final AllocationService allocationService;
    private final AliasValidator aliasValidator;
    private final Environment env;
    private final IndexScopedSettings indexScopedSettings;
    private final ActiveShardsObserver activeShardsObserver;
    private final NamedXContentRegistry xContentRegistry;
    private final SystemIndices systemIndices;
    private final ShardLimitValidator shardLimitValidator;
    private final boolean forbidPrivateIndexSettings;
    private final Set<IndexSettingProvider> indexSettingProviders = new HashSet<>();
    private final ClusterManagerTaskThrottler.ThrottlingKey createIndexTaskKey;
    private AwarenessReplicaBalance awarenessReplicaBalance;

    public MetadataCreateIndexService(
        final Settings settings,
        final ClusterService clusterService,
        final IndicesService indicesService,
        final AllocationService allocationService,
        final AliasValidator aliasValidator,
        final ShardLimitValidator shardLimitValidator,
        final Environment env,
        final IndexScopedSettings indexScopedSettings,
        final ThreadPool threadPool,
        final NamedXContentRegistry xContentRegistry,
        final SystemIndices systemIndices,
        final boolean forbidPrivateIndexSettings,
        final AwarenessReplicaBalance awarenessReplicaBalance
    ) {
        this.settings = settings;
        this.clusterService = clusterService;
        this.indicesService = indicesService;
        this.allocationService = allocationService;
        this.aliasValidator = aliasValidator;
        this.env = env;
        this.indexScopedSettings = indexScopedSettings;
        this.activeShardsObserver = new ActiveShardsObserver(clusterService, threadPool);
        this.xContentRegistry = xContentRegistry;
        this.systemIndices = systemIndices;
        this.forbidPrivateIndexSettings = forbidPrivateIndexSettings;
        this.shardLimitValidator = shardLimitValidator;
        this.awarenessReplicaBalance = awarenessReplicaBalance;

        // Task is onboarded for throttling, it will get retried from associated TransportClusterManagerNodeAction.
        createIndexTaskKey = clusterService.registerClusterManagerTask(ClusterManagerTaskKeys.CREATE_INDEX_KEY, true);
    }

    /**
     * Add a provider to be invoked to get additional index settings prior to an index being created
     */
    public void addAdditionalIndexSettingProvider(IndexSettingProvider provider) {
        if (provider == null) {
            throw new IllegalArgumentException("provider must not be null");
        }
        if (indexSettingProviders.contains(provider)) {
            throw new IllegalArgumentException("provider already added");
        }
        this.indexSettingProviders.add(provider);
    }

    /**
     * Validate the name for an index against some static rules and a cluster state.
     */
    public void validateIndexName(String index, ClusterState state) {
        validateIndexOrAliasName(index, InvalidIndexNameException::new);
        if (!index.toLowerCase(Locale.ROOT).equals(index)) {
            throw new InvalidIndexNameException(index, "must be lowercase");
        }

        // NOTE: dot-prefixed index names are validated after template application, not here

        if (state.routingTable().hasIndex(index)) {
            throw new ResourceAlreadyExistsException(state.routingTable().index(index).getIndex());
        }
        if (state.metadata().hasIndex(index)) {
            throw new ResourceAlreadyExistsException(state.metadata().index(index).getIndex());
        }
        if (state.metadata().hasAlias(index)) {
            throw new InvalidIndexNameException(index, "already exists as alias");
        }
    }

    /**
     * Validates (if this index has a dot-prefixed name) whether it follows the rules for dot-prefixed indices.
     * @param index The name of the index in question
     * @param isHidden Whether or not this is a hidden index
     */
    public boolean validateDotIndex(String index, @Nullable Boolean isHidden) {
        if (index.charAt(0) == '.') {
            if (systemIndices.validateSystemIndex(index)) {
                return true;
            } else if (isHidden) {
                logger.trace("index [{}] is a hidden index", index);
            } else {
                DEPRECATION_LOGGER.deprecate(
                    "index_name_starts_with_dot",
                    "index name [{}] starts with a dot '.', in the next major version, index names "
                        + "starting with a dot are reserved for hidden indices and system indices",
                    index
                );
            }
        }

        return false;
    }

    /**
     * Validate the name for an index or alias against some static rules.
     */
    public static void validateIndexOrAliasName(String index, BiFunction<String, String, ? extends RuntimeException> exceptionCtor) {
        if (org.opensearch.common.Strings.validFileName(index) == false) {
            throw exceptionCtor.apply(
                index,
                "must not contain the following characters " + org.opensearch.common.Strings.INVALID_FILENAME_CHARS
            );
        }
        if (index.isEmpty()) {
            throw exceptionCtor.apply(index, "must not be empty");
        }
        if (index.contains("#")) {
            throw exceptionCtor.apply(index, "must not contain '#'");
        }
        if (index.contains(":")) {
            throw exceptionCtor.apply(index, "must not contain ':'");
        }
        if (index.charAt(0) == '_' || index.charAt(0) == '-' || index.charAt(0) == '+') {
            throw exceptionCtor.apply(index, "must not start with '_', '-', or '+'");
        }
        int byteCount = 0;
        try {
            byteCount = index.getBytes("UTF-8").length;
        } catch (UnsupportedEncodingException e) {
            // UTF-8 should always be supported, but rethrow this if it is not for some reason
            throw new OpenSearchException("Unable to determine length of index name", e);
        }
        if (byteCount > MAX_INDEX_NAME_BYTES) {
            throw exceptionCtor.apply(index, "index name is too long, (" + byteCount + " > " + MAX_INDEX_NAME_BYTES + ")");
        }
        if (index.equals(".") || index.equals("..")) {
            throw exceptionCtor.apply(index, "must not be '.' or '..'");
        }
    }

    /**
     * Creates an index in the cluster state and waits for the specified number of shard copies to
     * become active (as specified in {@link CreateIndexClusterStateUpdateRequest#waitForActiveShards()})
     * before sending the response on the listener. If the index creation was successfully applied on
     * the cluster state, then {@link CreateIndexClusterStateUpdateResponse#isAcknowledged()} will return
     * true, otherwise it will return false and no waiting will occur for started shards
     * ({@link CreateIndexClusterStateUpdateResponse#isShardsAcknowledged()} will also be false).  If the index
     * creation in the cluster state was successful and the requisite shard copies were started before
     * the timeout, then {@link CreateIndexClusterStateUpdateResponse#isShardsAcknowledged()} will
     * return true, otherwise if the operation timed out, then it will return false.
     *
     * @param request the index creation cluster state update request
     * @param listener the listener on which to send the index creation cluster state update response
     */
    public void createIndex(
        final CreateIndexClusterStateUpdateRequest request,
        final ActionListener<CreateIndexClusterStateUpdateResponse> listener
    ) {
        onlyCreateIndex(request, ActionListener.wrap(response -> {
            if (response.isAcknowledged()) {
                activeShardsObserver.waitForActiveShards(
                    new String[] { request.index() },
                    request.waitForActiveShards(),
                    request.ackTimeout(),
                    shardsAcknowledged -> {
                        if (shardsAcknowledged == false) {
                            logger.debug(
                                "[{}] index created, but the operation timed out while waiting for " + "enough shards to be started.",
                                request.index()
                            );
                        }
                        listener.onResponse(new CreateIndexClusterStateUpdateResponse(response.isAcknowledged(), shardsAcknowledged));
                    },
                    listener::onFailure
                );
            } else {
                listener.onResponse(new CreateIndexClusterStateUpdateResponse(false, false));
            }
        }, listener::onFailure));
    }

    private void onlyCreateIndex(
        final CreateIndexClusterStateUpdateRequest request,
        final ActionListener<ClusterStateUpdateResponse> listener
    ) {
        normalizeRequestSetting(request);
        clusterService.submitStateUpdateTask(
            "create-index [" + request.index() + "], cause [" + request.cause() + "]",
            new AckedClusterStateUpdateTask<ClusterStateUpdateResponse>(Priority.URGENT, request, listener) {
                @Override
                protected ClusterStateUpdateResponse newResponse(boolean acknowledged) {
                    return new ClusterStateUpdateResponse(acknowledged);
                }

                @Override
                public ClusterManagerTaskThrottler.ThrottlingKey getClusterManagerThrottlingKey() {
                    return createIndexTaskKey;
                }

                @Override
                public ClusterState execute(ClusterState currentState) throws Exception {
                    return applyCreateIndexRequest(currentState, request, false);
                }

                @Override
                public void onFailure(String source, Exception e) {
                    if (e instanceof ResourceAlreadyExistsException) {
                        logger.trace(() -> new ParameterizedMessage("[{}] failed to create", request.index()), e);
                    } else {
                        logger.debug(() -> new ParameterizedMessage("[{}] failed to create", request.index()), e);
                    }
                    super.onFailure(source, e);
                }
            }
        );
    }

    private void normalizeRequestSetting(CreateIndexClusterStateUpdateRequest createIndexClusterStateRequest) {
        Settings.Builder updatedSettingsBuilder = Settings.builder();
        Settings build = updatedSettingsBuilder.put(createIndexClusterStateRequest.settings())
            .normalizePrefix(IndexMetadata.INDEX_SETTING_PREFIX)
            .build();
        indexScopedSettings.validate(build, true);
        createIndexClusterStateRequest.settings(build);
    }

    /**
     * Handles the cluster state transition to a version that reflects the {@link CreateIndexClusterStateUpdateRequest}.
     * All the requested changes are firstly validated before mutating the {@link ClusterState}.
     */
    public ClusterState applyCreateIndexRequest(
        ClusterState currentState,
        CreateIndexClusterStateUpdateRequest request,
        boolean silent,
        BiConsumer<Metadata.Builder, IndexMetadata> metadataTransformer
    ) throws Exception {

        normalizeRequestSetting(request);
        logger.trace("executing IndexCreationTask for [{}] against cluster state version [{}]", request, currentState.version());

        validate(request, currentState);

        final Index recoverFromIndex = request.recoverFrom();
        final IndexMetadata sourceMetadata = recoverFromIndex == null ? null : currentState.metadata().getIndexSafe(recoverFromIndex);

        if (sourceMetadata != null) {
            // If source metadata was provided, it means we're recovering from an existing index,
            // in which case templates don't apply, so create the index from the source metadata
            return applyCreateIndexRequestWithExistingMetadata(currentState, request, silent, sourceMetadata, metadataTransformer);
        } else {
            // Hidden indices apply templates slightly differently (ignoring wildcard '*'
            // templates), so we need to check to see if the request is creating a hidden index
            // prior to resolving which templates it matches
            final Boolean isHiddenFromRequest = IndexMetadata.INDEX_HIDDEN_SETTING.exists(request.settings())
                ? IndexMetadata.INDEX_HIDDEN_SETTING.get(request.settings())
                : null;

            // The backing index may have a different name or prefix than the data stream name.
            final String name = request.dataStreamName() != null ? request.dataStreamName() : request.index();
            // Check to see if a v2 template matched
            final String v2Template = MetadataIndexTemplateService.findV2Template(
                currentState.metadata(),
                name,
                isHiddenFromRequest == null ? false : isHiddenFromRequest
            );

            if (v2Template != null) {
                // If a v2 template was found, it takes precedence over all v1 templates, so create
                // the index using that template and the request's specified settings
                return applyCreateIndexRequestWithV2Template(currentState, request, silent, v2Template, metadataTransformer);
            } else {
                // A v2 template wasn't found, check the v1 templates, in the event no templates are
                // found creation still works using the request's specified index settings
                final List<IndexTemplateMetadata> v1Templates = MetadataIndexTemplateService.findV1Templates(
                    currentState.metadata(),
                    request.index(),
                    isHiddenFromRequest
                );

                if (v1Templates.size() > 1) {
                    DEPRECATION_LOGGER.deprecate(
                        "index_template_multiple_match",
                        "index [{}] matches multiple legacy templates [{}], composable templates will only match a single template",
                        request.index(),
                        v1Templates.stream().map(IndexTemplateMetadata::name).sorted().collect(Collectors.joining(", "))
                    );
                }

                return applyCreateIndexRequestWithV1Templates(currentState, request, silent, v1Templates, metadataTransformer);
            }
        }
    }

    public ClusterState applyCreateIndexRequest(ClusterState currentState, CreateIndexClusterStateUpdateRequest request, boolean silent)
        throws Exception {
        return applyCreateIndexRequest(currentState, request, silent, null);
    }

    /**
     * Given the state and a request as well as the metadata necessary to build a new index,
     * validate the configuration with an actual index service as return a new cluster state with
     * the index added (and rerouted)
     * @param currentState the current state to base the new state off of
     * @param request the create index request
     * @param silent a boolean for whether logging should be at a lower or higher level
     * @param sourceMetadata when recovering from an existing index, metadata that should be copied to the new index
     * @param temporaryIndexMeta metadata for the new index built from templates, source metadata, and request settings
     * @param mappings a list of all mapping definitions to apply, in order
     * @param aliasSupplier a function that takes the real {@link IndexService} and returns a list of {@link AliasMetadata} aliases
     * @param templatesApplied a list of the names of the templates applied, for logging
     * @param metadataTransformer if provided, a function that may alter cluster metadata in the same cluster state update that
     *                            creates the index
     * @return a new cluster state with the index added
     */
    private ClusterState applyCreateIndexWithTemporaryService(
        final ClusterState currentState,
        final CreateIndexClusterStateUpdateRequest request,
        final boolean silent,
        final IndexMetadata sourceMetadata,
        final IndexMetadata temporaryIndexMeta,
        final List<Map<String, Object>> mappings,
        final Function<IndexService, List<AliasMetadata>> aliasSupplier,
        final List<String> templatesApplied,
        final BiConsumer<Metadata.Builder, IndexMetadata> metadataTransformer
    ) throws Exception {
        // create the index here (on the master) to validate it can be created, as well as adding the mapping
        return indicesService.<ClusterState, Exception>withTempIndexService(temporaryIndexMeta, indexService -> {
            try {
                updateIndexMappingsAndBuildSortOrder(indexService, request, mappings, sourceMetadata);
            } catch (Exception e) {
                logger.log(silent ? Level.DEBUG : Level.INFO, "failed on parsing mappings on index creation [{}]", request.index(), e);
                throw e;
            }

            final List<AliasMetadata> aliases = aliasSupplier.apply(indexService);

            final IndexMetadata indexMetadata;
            try {
                indexMetadata = buildIndexMetadata(
                    request.index(),
                    aliases,
                    indexService.mapperService()::documentMapper,
                    temporaryIndexMeta.getSettings(),
                    temporaryIndexMeta.getRoutingNumShards(),
                    sourceMetadata,
                    temporaryIndexMeta.isSystem()
                );
            } catch (Exception e) {
                logger.info("failed to build index metadata [{}]", request.index());
                throw e;
            }

            logger.log(
                silent ? Level.DEBUG : Level.INFO,
                "[{}] creating index, cause [{}], templates {}, shards [{}]/[{}]",
                request.index(),
                request.cause(),
                templatesApplied,
                indexMetadata.getNumberOfShards(),
                indexMetadata.getNumberOfReplicas()
            );

            indexService.getIndexEventListener().beforeIndexAddedToCluster(indexMetadata.getIndex(), indexMetadata.getSettings());
            return clusterStateCreateIndex(currentState, request.blocks(), indexMetadata, allocationService::reroute, metadataTransformer);
        });
    }

    /**
     * Given a state and index settings calculated after applying templates, validate metadata for
     * the new index, returning an {@link IndexMetadata} for the new index
     */
    private IndexMetadata buildAndValidateTemporaryIndexMetadata(
        final ClusterState currentState,
        final Settings aggregatedIndexSettings,
        final CreateIndexClusterStateUpdateRequest request,
        final int routingNumShards
    ) {

        final boolean isHiddenAfterTemplates = IndexMetadata.INDEX_HIDDEN_SETTING.get(aggregatedIndexSettings);
        final boolean isSystem = validateDotIndex(request.index(), isHiddenAfterTemplates);

        // remove the setting it's temporary and is only relevant once we create the index
        final Settings.Builder settingsBuilder = Settings.builder().put(aggregatedIndexSettings);
        settingsBuilder.remove(IndexMetadata.INDEX_NUMBER_OF_ROUTING_SHARDS_SETTING.getKey());
        final Settings indexSettings = settingsBuilder.build();

        final IndexMetadata.Builder tmpImdBuilder = IndexMetadata.builder(request.index());
        tmpImdBuilder.setRoutingNumShards(routingNumShards);
        tmpImdBuilder.settings(indexSettings);
        tmpImdBuilder.system(isSystem);

        // Set up everything, now locally create the index to see that things are ok, and apply
        IndexMetadata tempMetadata = tmpImdBuilder.build();
        validateActiveShardCount(request.waitForActiveShards(), tempMetadata);

        return tempMetadata;
    }

    private ClusterState applyCreateIndexRequestWithV1Templates(
        final ClusterState currentState,
        final CreateIndexClusterStateUpdateRequest request,
        final boolean silent,
        final List<IndexTemplateMetadata> templates,
        final BiConsumer<Metadata.Builder, IndexMetadata> metadataTransformer
    ) throws Exception {
        logger.debug(
            "applying create index request using legacy templates {}",
            templates.stream().map(IndexTemplateMetadata::name).collect(Collectors.toList())
        );

        final Map<String, Object> mappings = Collections.unmodifiableMap(
            parseV1Mappings(
                request.mappings(),
                templates.stream().map(IndexTemplateMetadata::getMappings).collect(toList()),
                xContentRegistry
            )
        );
        final Settings aggregatedIndexSettings = aggregateIndexSettings(
            currentState,
            request,
            MetadataIndexTemplateService.resolveSettings(templates),
            null,
            settings,
            indexScopedSettings,
            shardLimitValidator,
            indexSettingProviders
        );
        int routingNumShards = getIndexNumberOfRoutingShards(aggregatedIndexSettings, null);
        IndexMetadata tmpImd = buildAndValidateTemporaryIndexMetadata(currentState, aggregatedIndexSettings, request, routingNumShards);

        return applyCreateIndexWithTemporaryService(
            currentState,
            request,
            silent,
            null,
            tmpImd,
            Collections.singletonList(mappings),
            indexService -> resolveAndValidateAliases(
                request.index(),
                request.aliases(),
                MetadataIndexTemplateService.resolveAliases(templates),
                currentState.metadata(),
                aliasValidator,
                // the context is only used for validation so it's fine to pass fake values for the
                // shard id and the current timestamp
                xContentRegistry,
                indexService.newQueryShardContext(0, null, () -> 0L, null)
            ),
            templates.stream().map(IndexTemplateMetadata::getName).collect(toList()),
            metadataTransformer
        );
    }

    private ClusterState applyCreateIndexRequestWithV2Template(
        final ClusterState currentState,
        final CreateIndexClusterStateUpdateRequest request,
        final boolean silent,
        final String templateName,
        final BiConsumer<Metadata.Builder, IndexMetadata> metadataTransformer
    ) throws Exception {
        logger.debug("applying create index request using composable template [{}]", templateName);

        ComposableIndexTemplate template = currentState.getMetadata().templatesV2().get(templateName);
        if (request.dataStreamName() == null && template.getDataStreamTemplate() != null) {
            throw new IllegalArgumentException(
                "cannot create index with name ["
                    + request.index()
                    + "], because it matches with template ["
                    + templateName
                    + "] that creates data streams only, "
                    + "use create data stream api instead"
            );
        }

        final List<Map<String, Object>> mappings = collectV2Mappings(
            request.mappings(),
            currentState,
            templateName,
            xContentRegistry,
            request.index()
        );
        final Settings aggregatedIndexSettings = aggregateIndexSettings(
            currentState,
            request,
            MetadataIndexTemplateService.resolveSettings(currentState.metadata(), templateName),
            null,
            settings,
            indexScopedSettings,
            shardLimitValidator,
            indexSettingProviders
        );
        int routingNumShards = getIndexNumberOfRoutingShards(aggregatedIndexSettings, null);
        IndexMetadata tmpImd = buildAndValidateTemporaryIndexMetadata(currentState, aggregatedIndexSettings, request, routingNumShards);

        return applyCreateIndexWithTemporaryService(
            currentState,
            request,
            silent,
            null,
            tmpImd,
            mappings,
            indexService -> resolveAndValidateAliases(
                request.index(),
                request.aliases(),
                MetadataIndexTemplateService.resolveAliases(currentState.metadata(), templateName),
                currentState.metadata(),
                aliasValidator,
                // the context is only used for validation so it's fine to pass fake values for the
                // shard id and the current timestamp
                xContentRegistry,
                indexService.newQueryShardContext(0, null, () -> 0L, null)
            ),
            Collections.singletonList(templateName),
            metadataTransformer
        );
    }

    public static List<Map<String, Object>> collectV2Mappings(
        final String requestMappings,
        final ClusterState currentState,
        final String templateName,
        final NamedXContentRegistry xContentRegistry,
        final String indexName
    ) throws Exception {
        List<CompressedXContent> templateMappings = MetadataIndexTemplateService.collectMappings(currentState, templateName, indexName);
        return collectV2Mappings(requestMappings, templateMappings, xContentRegistry);
    }

    public static List<Map<String, Object>> collectV2Mappings(
        final String requestMappings,
        final List<CompressedXContent> templateMappings,
        final NamedXContentRegistry xContentRegistry
    ) throws Exception {
        List<Map<String, Object>> result = new ArrayList<>();

        for (CompressedXContent templateMapping : templateMappings) {
            Map<String, Object> parsedTemplateMapping = MapperService.parseMapping(xContentRegistry, templateMapping.string());
            result.add(parsedTemplateMapping);
        }

        Map<String, Object> parsedRequestMappings = MapperService.parseMapping(xContentRegistry, requestMappings);
        result.add(parsedRequestMappings);
        return result;
    }

    private ClusterState applyCreateIndexRequestWithExistingMetadata(
        final ClusterState currentState,
        final CreateIndexClusterStateUpdateRequest request,
        final boolean silent,
        final IndexMetadata sourceMetadata,
        final BiConsumer<Metadata.Builder, IndexMetadata> metadataTransformer
    ) throws Exception {
        logger.info("applying create index request using existing index [{}] metadata", sourceMetadata.getIndex().getName());

        final Map<String, Object> mappings = MapperService.parseMapping(xContentRegistry, request.mappings());
        if (mappings.isEmpty() == false) {
            throw new IllegalArgumentException(
                "mappings are not allowed when creating an index from a source index, " + "all mappings are copied from the source index"
            );
        }

        final Settings aggregatedIndexSettings = aggregateIndexSettings(
            currentState,
            request,
            Settings.EMPTY,
            sourceMetadata,
            settings,
            indexScopedSettings,
            shardLimitValidator,
            indexSettingProviders
        );
        final int routingNumShards = getIndexNumberOfRoutingShards(aggregatedIndexSettings, sourceMetadata);
        IndexMetadata tmpImd = buildAndValidateTemporaryIndexMetadata(currentState, aggregatedIndexSettings, request, routingNumShards);

        return applyCreateIndexWithTemporaryService(
            currentState,
            request,
            silent,
            sourceMetadata,
            tmpImd,
            Collections.singletonList(mappings),
            indexService -> resolveAndValidateAliases(
                request.index(),
                request.aliases(),
                Collections.emptyList(),
                currentState.metadata(),
                aliasValidator,
                xContentRegistry,
                // the context is only used for validation so it's fine to pass fake values for the
                // shard id and the current timestamp
                indexService.newQueryShardContext(0, null, () -> 0L, null)
            ),
            List.of(),
            metadataTransformer
        );
    }

    /**
     * Parses the provided mappings json and the inheritable mappings from the templates (if any)
     * into a map.
     *
     * The template mappings are applied in the order they are encountered in the list (clients
     * should make sure the lower index, closer to the head of the list, templates have the highest
     * {@link IndexTemplateMetadata#order()}). This merging makes no distinction between field
     * definitions, as may result in an invalid field definition
     */
    static Map<String, Object> parseV1Mappings(
        String requestMappings,
        List<CompressedXContent> templateMappings,
        NamedXContentRegistry xContentRegistry
    ) throws Exception {
        Map<String, Object> mappings = MapperService.parseMapping(xContentRegistry, requestMappings);
        // apply templates, merging the mappings into the request mapping if exists
        for (CompressedXContent mapping : templateMappings) {
            if (mapping != null) {
                Map<String, Object> templateMapping = MapperService.parseMapping(xContentRegistry, mapping.string());
                if (templateMapping.isEmpty()) {
                    // Someone provided an empty '{}' for mappings, which is okay, but to avoid
                    // tripping the below assertion, we can safely ignore it
                    continue;
                }
                assert templateMapping.size() == 1 : "expected exactly one mapping value, got: " + templateMapping;
                // pre-8x templates may have a wrapper type other than _doc, so we re-wrap things here
                templateMapping = Collections.singletonMap(MapperService.SINGLE_MAPPING_NAME, templateMapping.values().iterator().next());
                if (mappings.isEmpty()) {
                    mappings = templateMapping;
                } else {
                    XContentHelper.mergeDefaults(mappings, templateMapping);
                }
            }
        }
        return mappings;
    }

    /**
     * Validates and creates the settings for the new index based on the explicitly configured settings via the
     * {@link CreateIndexClusterStateUpdateRequest}, inherited from templates and, if recovering from another index (ie. split, shrink,
     * clone), the resize settings.
     *
     * The template mappings are applied in the order they are encountered in the list (clients should make sure the lower index, closer
     * to the head of the list, templates have the highest {@link IndexTemplateMetadata#order()})
     *
     * @return the aggregated settings for the new index
     */
    static Settings aggregateIndexSettings(
        ClusterState currentState,
        CreateIndexClusterStateUpdateRequest request,
        Settings combinedTemplateSettings,
        @Nullable IndexMetadata sourceMetadata,
        Settings settings,
        IndexScopedSettings indexScopedSettings,
        ShardLimitValidator shardLimitValidator,
        Set<IndexSettingProvider> indexSettingProviders
    ) {
        // Create builders for the template and request settings. We transform these into builders
        // because we may want settings to be "removed" from these prior to being set on the new
        // index (see more comments below)
        final Settings.Builder templateSettings = Settings.builder().put(combinedTemplateSettings);
        final Settings.Builder requestSettings = Settings.builder().put(request.settings());

        final Settings.Builder indexSettingsBuilder = Settings.builder();
        if (sourceMetadata == null) {
            final Settings.Builder additionalIndexSettings = Settings.builder();
            final Settings templateAndRequestSettings = Settings.builder().put(combinedTemplateSettings).put(request.settings()).build();

            final boolean isDataStreamIndex = request.dataStreamName() != null;
            // Loop through all the explicit index setting providers, adding them to the
            // additionalIndexSettings map
            for (IndexSettingProvider provider : indexSettingProviders) {
                additionalIndexSettings.put(
                    provider.getAdditionalIndexSettings(request.index(), isDataStreamIndex, templateAndRequestSettings)
                );
            }

            // For all the explicit settings, we go through the template and request level settings
            // and see if either a template or the request has "cancelled out" an explicit default
            // setting. For example, if a plugin had as an explicit setting:
            // "index.mysetting": "blah
            // And either a template or create index request had:
            // "index.mysetting": null
            // We want to remove the explicit setting not only from the explicitly set settings, but
            // also from the template and request settings, so that from the newly create index's
            // perspective it is as though the setting has not been set at all (using the default
            // value).
            for (String explicitSetting : additionalIndexSettings.keys()) {
                if (templateSettings.keys().contains(explicitSetting) && templateSettings.get(explicitSetting) == null) {
                    logger.debug(
                        "removing default [{}] setting as it in set to null in a template for [{}] creation",
                        explicitSetting,
                        request.index()
                    );
                    additionalIndexSettings.remove(explicitSetting);
                    templateSettings.remove(explicitSetting);
                }
                if (requestSettings.keys().contains(explicitSetting) && requestSettings.get(explicitSetting) == null) {
                    logger.debug(
                        "removing default [{}] setting as it in set to null in the request for [{}] creation",
                        explicitSetting,
                        request.index()
                    );
                    additionalIndexSettings.remove(explicitSetting);
                    requestSettings.remove(explicitSetting);
                }
            }

            // Finally, we actually add the explicit defaults prior to the template settings and the
            // request settings, so that the precedence goes:
            // Explicit Defaults -> Template -> Request -> Necessary Settings (# of shards, uuid, etc)
            indexSettingsBuilder.put(additionalIndexSettings.build());
            indexSettingsBuilder.put(templateSettings.build());
        }

        // now, put the request settings, so they override templates
        indexSettingsBuilder.put(requestSettings.build());

        if (indexSettingsBuilder.get(IndexMetadata.SETTING_INDEX_VERSION_CREATED.getKey()) == null) {
            final DiscoveryNodes nodes = currentState.nodes();
            final Version createdVersion = Version.min(Version.CURRENT, nodes.getSmallestNonClientNodeVersion());
            indexSettingsBuilder.put(IndexMetadata.SETTING_INDEX_VERSION_CREATED.getKey(), createdVersion);
        }
        if (INDEX_NUMBER_OF_SHARDS_SETTING.exists(indexSettingsBuilder) == false) {
            indexSettingsBuilder.put(SETTING_NUMBER_OF_SHARDS, INDEX_NUMBER_OF_SHARDS_SETTING.get(settings));
        }
        if (INDEX_NUMBER_OF_REPLICAS_SETTING.exists(indexSettingsBuilder) == false) {
            indexSettingsBuilder.put(SETTING_NUMBER_OF_REPLICAS, DEFAULT_REPLICA_COUNT_SETTING.get(currentState.metadata().settings()));
        }
        if (settings.get(SETTING_AUTO_EXPAND_REPLICAS) != null && indexSettingsBuilder.get(SETTING_AUTO_EXPAND_REPLICAS) == null) {
            indexSettingsBuilder.put(SETTING_AUTO_EXPAND_REPLICAS, settings.get(SETTING_AUTO_EXPAND_REPLICAS));
        }

        if (indexSettingsBuilder.get(SETTING_CREATION_DATE) == null) {
            indexSettingsBuilder.put(SETTING_CREATION_DATE, Instant.now().toEpochMilli());
        }
        indexSettingsBuilder.put(IndexMetadata.SETTING_INDEX_PROVIDED_NAME, request.getProvidedName());
        indexSettingsBuilder.put(SETTING_INDEX_UUID, UUIDs.randomBase64UUID());

<<<<<<< HEAD
        updateReplicationStrategy(indexSettingsBuilder, request.settings(), settings);
        updateRemoteStoreSettings(indexSettingsBuilder, request.settings(), settings);
=======
        if (isSystemIndex || IndexMetadata.INDEX_HIDDEN_SETTING.get(request.settings())) {
            logger.warn(
                "Setting replication.type: DOCUMENT will be used for Index until Segment Replication supports System and Hidden indices"
            );
            indexSettingsBuilder.put(SETTING_REPLICATION_TYPE, ReplicationType.DOCUMENT);
            if (FeatureFlags.isEnabled(REMOTE_STORE)) {
                indexSettingsBuilder.put(SETTING_REMOTE_STORE_ENABLED, false);
            }
        } else {
            updateReplicationStrategy(indexSettingsBuilder, request.settings(), settings);
            updateRemoteStoreSettings(indexSettingsBuilder, request.settings(), settings);
        }
>>>>>>> 9e4e54d1

        if (sourceMetadata != null) {
            assert request.resizeType() != null;
            prepareResizeIndexSettings(
                currentState,
                indexSettingsBuilder,
                request.recoverFrom(),
                request.index(),
                request.resizeType(),
                request.copySettings(),
                indexScopedSettings
            );
        }

        Settings indexSettings = indexSettingsBuilder.build();
        /*
         * We can not validate settings until we have applied templates, otherwise we do not know the actual settings
         * that will be used to create this index.
         */
        shardLimitValidator.validateShardLimit(request.index(), indexSettings, currentState);
        if (IndexSettings.INDEX_SOFT_DELETES_SETTING.get(indexSettings) == false
            && IndexMetadata.SETTING_INDEX_VERSION_CREATED.get(indexSettings).onOrAfter(Version.V_2_0_0)) {
            throw new IllegalArgumentException(
                "Creating indices with soft-deletes disabled is no longer supported. "
                    + "Please do not specify a value for setting [index.soft_deletes.enabled]."
            );
        }
        validateTranslogRetentionSettings(indexSettings);
        validateStoreTypeSettings(indexSettings);

        return indexSettings;
    }

    /**
     * Updates index settings to set replication strategy by default based on cluster level settings
     * @param settingsBuilder index settings builder to be updated with relevant settings
     * @param requestSettings settings passed in during index create request
     * @param clusterSettings cluster level settings
     */
    private static void updateReplicationStrategy(Settings.Builder settingsBuilder, Settings requestSettings, Settings clusterSettings) {
        if (CLUSTER_REPLICATION_TYPE_SETTING.exists(clusterSettings) && INDEX_REPLICATION_TYPE_SETTING.exists(requestSettings) == false) {
            settingsBuilder.put(SETTING_REPLICATION_TYPE, CLUSTER_REPLICATION_TYPE_SETTING.get(clusterSettings));
            return;
        }
        if (INDEX_REPLICATION_TYPE_SETTING.exists(requestSettings) == true) {
            settingsBuilder.put(SETTING_REPLICATION_TYPE, INDEX_REPLICATION_TYPE_SETTING.get(requestSettings));
            return;
        }
        settingsBuilder.put(SETTING_REPLICATION_TYPE, CLUSTER_REPLICATION_TYPE_SETTING.getDefault(clusterSettings));
    }

    /**
     * Updates index settings to enable remote store by default based on cluster level settings
     * @param settingsBuilder index settings builder to be updated with relevant settings
     * @param requestSettings settings passed in during index create request
     * @param clusterSettings cluster level settings
     */
    private static void updateRemoteStoreSettings(Settings.Builder settingsBuilder, Settings requestSettings, Settings clusterSettings) {
        if (CLUSTER_REMOTE_STORE_ENABLED_SETTING.get(clusterSettings)) {
            // Verify if we can create a remote store based index based on user provided settings
            if (canCreateRemoteStoreIndex(requestSettings) == false) {
                return;
            }

            // Verify index has replication type as SEGMENT
            if (ReplicationType.DOCUMENT.equals(ReplicationType.parseString(settingsBuilder.get(SETTING_REPLICATION_TYPE)))) {
                throw new IllegalArgumentException(
                    "Cannot enable ["
                        + SETTING_REMOTE_STORE_ENABLED
                        + "] when ["
                        + SETTING_REPLICATION_TYPE
                        + "] is "
                        + ReplicationType.DOCUMENT
                );
            }

            settingsBuilder.put(SETTING_REMOTE_STORE_ENABLED, true);

            String remoteStoreRepo;
            if (Objects.equals(requestSettings.get(INDEX_REMOTE_STORE_ENABLED_SETTING.getKey()), "true")) {
                remoteStoreRepo = requestSettings.get(INDEX_REMOTE_STORE_REPOSITORY_SETTING.getKey());
            } else {
                remoteStoreRepo = CLUSTER_REMOTE_STORE_REPOSITORY_SETTING.get(clusterSettings);
            }
            settingsBuilder.put(SETTING_REMOTE_STORE_REPOSITORY, remoteStoreRepo);

            boolean translogStoreEnabled = false;
            String translogStoreRepo = null;
            if (Objects.equals(requestSettings.get(INDEX_REMOTE_TRANSLOG_STORE_ENABLED_SETTING.getKey()), "true")) {
                translogStoreEnabled = true;
                translogStoreRepo = requestSettings.get(INDEX_REMOTE_TRANSLOG_REPOSITORY_SETTING.getKey());
            } else if (Objects.equals(requestSettings.get(INDEX_REMOTE_TRANSLOG_STORE_ENABLED_SETTING.getKey()), "false") == false
                && CLUSTER_REMOTE_TRANSLOG_STORE_ENABLED_SETTING.get(clusterSettings)) {
                    translogStoreEnabled = true;
                    translogStoreRepo = CLUSTER_REMOTE_TRANSLOG_REPOSITORY_SETTING.get(clusterSettings);
                }
            if (translogStoreEnabled) {
                settingsBuilder.put(SETTING_REMOTE_TRANSLOG_STORE_ENABLED, translogStoreEnabled)
                    .put(SETTING_REMOTE_TRANSLOG_STORE_REPOSITORY, translogStoreRepo);
            }
        }
    }

    private static boolean canCreateRemoteStoreIndex(Settings requestSettings) {
        return (INDEX_REPLICATION_TYPE_SETTING.exists(requestSettings) == false
            || INDEX_REPLICATION_TYPE_SETTING.get(requestSettings).equals(ReplicationType.SEGMENT))
            && (INDEX_REMOTE_STORE_ENABLED_SETTING.exists(requestSettings) == false
                || INDEX_REMOTE_STORE_ENABLED_SETTING.get(requestSettings));
    }

    public static void validateStoreTypeSettings(Settings settings) {
        // deprecate simplefs store type:
        if (IndexModule.Type.SIMPLEFS.match(IndexModule.INDEX_STORE_TYPE_SETTING.get(settings))) {
            DEPRECATION_LOGGER.deprecate(
                "store_type_setting",
                "[simplefs] is deprecated and will be removed in 2.0. Use [niofs], which offers equal or better performance, "
                    + "or other file systems instead."
            );
        }
    }

    /**
     * Calculates the number of routing shards based on the configured value in indexSettings or if recovering from another index
     * it will return the value configured for that index.
     */
    static int getIndexNumberOfRoutingShards(Settings indexSettings, @Nullable IndexMetadata sourceMetadata) {
        final int numTargetShards = INDEX_NUMBER_OF_SHARDS_SETTING.get(indexSettings);
        final Version indexVersionCreated = IndexMetadata.SETTING_INDEX_VERSION_CREATED.get(indexSettings);
        final int routingNumShards;
        if (sourceMetadata == null || sourceMetadata.getNumberOfShards() == 1) {
            // in this case we either have no index to recover from or
            // we have a source index with 1 shard and without an explicit split factor
            // or one that is valid in that case we can split into whatever and auto-generate a new factor.
            if (IndexMetadata.INDEX_NUMBER_OF_ROUTING_SHARDS_SETTING.exists(indexSettings)) {
                routingNumShards = IndexMetadata.INDEX_NUMBER_OF_ROUTING_SHARDS_SETTING.get(indexSettings);
            } else {
                routingNumShards = calculateNumRoutingShards(numTargetShards, indexVersionCreated);
            }
        } else {
            assert IndexMetadata.INDEX_NUMBER_OF_ROUTING_SHARDS_SETTING.exists(indexSettings) == false
                : "index.number_of_routing_shards should not be present on the target index on resize";
            routingNumShards = sourceMetadata.getRoutingNumShards();
        }
        return routingNumShards;
    }

    /**
     * Validate and resolve the aliases explicitly set for the index, together with the ones inherited from the specified
     * templates.
     *
     * The template mappings are applied in the order they are encountered in the list (clients should make sure the lower index, closer
     * to the head of the list, templates have the highest {@link IndexTemplateMetadata#order()})
     *
     * @return the list of resolved aliases, with the explicitly provided aliases occurring first (having a higher priority) followed by
     * the ones inherited from the templates
     */
    public static List<AliasMetadata> resolveAndValidateAliases(
        String index,
        Set<Alias> aliases,
        List<Map<String, AliasMetadata>> templateAliases,
        Metadata metadata,
        AliasValidator aliasValidator,
        NamedXContentRegistry xContentRegistry,
        QueryShardContext queryShardContext
    ) {
        List<AliasMetadata> resolvedAliases = new ArrayList<>();
        for (Alias alias : aliases) {
            aliasValidator.validateAlias(alias, index, metadata);
            if (Strings.hasLength(alias.filter())) {
                aliasValidator.validateAliasFilter(alias.name(), alias.filter(), queryShardContext, xContentRegistry);
            }
            AliasMetadata aliasMetadata = AliasMetadata.builder(alias.name())
                .filter(alias.filter())
                .indexRouting(alias.indexRouting())
                .searchRouting(alias.searchRouting())
                .writeIndex(alias.writeIndex())
                .isHidden(alias.isHidden())
                .build();
            resolvedAliases.add(aliasMetadata);
        }

        Map<String, AliasMetadata> templatesAliases = new HashMap<>();
        for (Map<String, AliasMetadata> templateAliasConfig : templateAliases) {
            // handle aliases
            for (Map.Entry<String, AliasMetadata> entry : templateAliasConfig.entrySet()) {
                AliasMetadata aliasMetadata = entry.getValue();
                // if an alias with same name came with the create index request itself,
                // ignore this one taken from the index template
                if (aliases.contains(new Alias(aliasMetadata.alias()))) {
                    continue;
                }
                // if an alias with same name was already processed, ignore this one
                if (templatesAliases.containsKey(entry.getKey())) {
                    continue;
                }

                // Allow templatesAliases to be templated by replacing a token with the
                // name of the index that we are applying it to
                if (aliasMetadata.alias().contains("{index}")) {
                    String templatedAlias = aliasMetadata.alias().replace("{index}", index);
                    aliasMetadata = AliasMetadata.newAliasMetadata(aliasMetadata, templatedAlias);
                }

                aliasValidator.validateAliasMetadata(aliasMetadata, index, metadata);
                if (aliasMetadata.filter() != null) {
                    aliasValidator.validateAliasFilter(
                        aliasMetadata.alias(),
                        aliasMetadata.filter().uncompressed(),
                        queryShardContext,
                        xContentRegistry
                    );
                }
                templatesAliases.put(aliasMetadata.alias(), aliasMetadata);
                resolvedAliases.add((aliasMetadata));
            }
        }
        return resolvedAliases;
    }

    /**
     * Creates the index into the cluster state applying the provided blocks. The final cluster state will contain an updated routing
     * table based on the live nodes.
     */
    static ClusterState clusterStateCreateIndex(
        ClusterState currentState,
        Set<ClusterBlock> clusterBlocks,
        IndexMetadata indexMetadata,
        BiFunction<ClusterState, String, ClusterState> rerouteRoutingTable,
        BiConsumer<Metadata.Builder, IndexMetadata> metadataTransformer
    ) {
        Metadata.Builder builder = Metadata.builder(currentState.metadata()).put(indexMetadata, false);
        if (metadataTransformer != null) {
            metadataTransformer.accept(builder, indexMetadata);
        }
        Metadata newMetadata = builder.build();

        String indexName = indexMetadata.getIndex().getName();
        ClusterBlocks.Builder blocks = createClusterBlocksBuilder(currentState, indexName, clusterBlocks);
        blocks.updateBlocks(indexMetadata);

        ClusterState updatedState = ClusterState.builder(currentState).blocks(blocks).metadata(newMetadata).build();

        RoutingTable.Builder routingTableBuilder = RoutingTable.builder(updatedState.routingTable())
            .addAsNew(updatedState.metadata().index(indexName));
        updatedState = ClusterState.builder(updatedState).routingTable(routingTableBuilder.build()).build();
        return rerouteRoutingTable.apply(updatedState, "index [" + indexName + "] created");
    }

    static IndexMetadata buildIndexMetadata(
        String indexName,
        List<AliasMetadata> aliases,
        Supplier<DocumentMapper> documentMapperSupplier,
        Settings indexSettings,
        int routingNumShards,
        @Nullable IndexMetadata sourceMetadata,
        boolean isSystem
    ) {
        IndexMetadata.Builder indexMetadataBuilder = createIndexMetadataBuilder(indexName, sourceMetadata, indexSettings, routingNumShards);
        indexMetadataBuilder.system(isSystem);
        // now, update the mappings with the actual source
        Map<String, MappingMetadata> mappingsMetadata = new HashMap<>();
        DocumentMapper mapper = documentMapperSupplier.get();
        if (mapper != null) {
            MappingMetadata mappingMd = new MappingMetadata(mapper);
            mappingsMetadata.put(mapper.type(), mappingMd);
        }

        for (MappingMetadata mappingMd : mappingsMetadata.values()) {
            indexMetadataBuilder.putMapping(mappingMd);
        }

        // apply the aliases in reverse order as the lower index ones have higher order
        for (int i = aliases.size() - 1; i >= 0; i--) {
            indexMetadataBuilder.putAlias(aliases.get(i));
        }

        indexMetadataBuilder.state(IndexMetadata.State.OPEN);
        return indexMetadataBuilder.build();
    }

    /**
     * Creates an {@link IndexMetadata.Builder} for the provided index and sets a valid primary term for all the shards if a source
     * index meta data is provided (this represents the case where we're shrinking/splitting an index and the primary term for the newly
     * created index needs to be gte than the maximum term in the source index).
     */
    private static IndexMetadata.Builder createIndexMetadataBuilder(
        String indexName,
        @Nullable IndexMetadata sourceMetadata,
        Settings indexSettings,
        int routingNumShards
    ) {
        final IndexMetadata.Builder builder = IndexMetadata.builder(indexName);
        builder.setRoutingNumShards(routingNumShards);
        builder.settings(indexSettings);

        if (sourceMetadata != null) {
            /*
             * We need to arrange that the primary term on all the shards in the shrunken index is at least as large as
             * the maximum primary term on all the shards in the source index. This ensures that we have correct
             * document-level semantics regarding sequence numbers in the shrunken index.
             */
            final long primaryTerm = IntStream.range(0, sourceMetadata.getNumberOfShards())
                .mapToLong(sourceMetadata::primaryTerm)
                .max()
                .getAsLong();
            for (int shardId = 0; shardId < builder.numberOfShards(); shardId++) {
                builder.primaryTerm(shardId, primaryTerm);
            }
        }
        return builder;
    }

    private static ClusterBlocks.Builder createClusterBlocksBuilder(ClusterState currentState, String index, Set<ClusterBlock> blocks) {
        ClusterBlocks.Builder blocksBuilder = ClusterBlocks.builder().blocks(currentState.blocks());
        if (!blocks.isEmpty()) {
            for (ClusterBlock block : blocks) {
                blocksBuilder.addIndexBlock(index, block);
            }
        }
        return blocksBuilder;
    }

    private static void updateIndexMappingsAndBuildSortOrder(
        IndexService indexService,
        CreateIndexClusterStateUpdateRequest request,
        List<Map<String, Object>> mappings,
        @Nullable IndexMetadata sourceMetadata
    ) throws IOException {
        MapperService mapperService = indexService.mapperService();
        for (Map<String, Object> mapping : mappings) {
            if (mapping.isEmpty() == false) {
                mapperService.merge(MapperService.SINGLE_MAPPING_NAME, mapping, MergeReason.INDEX_TEMPLATE);
            }
        }

        if (sourceMetadata == null) {
            // now that the mapping is merged we can validate the index sort.
            // we cannot validate for index shrinking since the mapping is empty
            // at this point. The validation will take place later in the process
            // (when all shards are copied in a single place).
            indexService.getIndexSortSupplier().get();
        }
        if (request.dataStreamName() != null) {
            MetadataCreateDataStreamService.validateTimestampFieldMapping(mapperService);
        }
    }

    private static void validateActiveShardCount(ActiveShardCount waitForActiveShards, IndexMetadata indexMetadata) {
        if (waitForActiveShards == ActiveShardCount.DEFAULT) {
            waitForActiveShards = indexMetadata.getWaitForActiveShards();
        }
        if (waitForActiveShards.validate(indexMetadata.getNumberOfReplicas()) == false) {
            throw new IllegalArgumentException(
                "invalid wait_for_active_shards["
                    + waitForActiveShards
                    + "]: cannot be greater than number of shard copies ["
                    + (indexMetadata.getNumberOfReplicas() + 1)
                    + "]"
            );
        }
    }

    private void validate(CreateIndexClusterStateUpdateRequest request, ClusterState state) {
        validateIndexName(request.index(), state);
        validateIndexSettings(request.index(), request.settings(), forbidPrivateIndexSettings);
    }

    public void validateIndexSettings(String indexName, final Settings settings, final boolean forbidPrivateIndexSettings)
        throws IndexCreationException {
        List<String> validationErrors = getIndexSettingsValidationErrors(settings, forbidPrivateIndexSettings, indexName);

        if (validationErrors.isEmpty() == false) {
            ValidationException validationException = new ValidationException();
            validationException.addValidationErrors(validationErrors);
            throw new IndexCreationException(indexName, validationException);
        }
    }

    List<String> getIndexSettingsValidationErrors(final Settings settings, final boolean forbidPrivateIndexSettings, String indexName) {
        List<String> validationErrors = getIndexSettingsValidationErrors(settings, forbidPrivateIndexSettings, Optional.of(indexName));
        return validationErrors;
    }

    List<String> getIndexSettingsValidationErrors(
        final Settings settings,
        final boolean forbidPrivateIndexSettings,
        Optional<String> indexName
    ) {
        List<String> validationErrors = validateIndexCustomPath(settings, env.sharedDataDir());
        if (forbidPrivateIndexSettings) {
            validationErrors.addAll(validatePrivateSettingsNotExplicitlySet(settings, indexScopedSettings));
        }
        if (indexName.isEmpty() || indexName.get().charAt(0) != '.') {
            // Apply aware replica balance validation only to non system indices
            int replicaCount = settings.getAsInt(
                IndexMetadata.SETTING_NUMBER_OF_REPLICAS,
                DEFAULT_REPLICA_COUNT_SETTING.get(this.clusterService.state().metadata().settings())
            );
            AutoExpandReplicas autoExpandReplica = AutoExpandReplicas.SETTING.get(settings);
            Optional<String> error = awarenessReplicaBalance.validate(replicaCount, autoExpandReplica);
            if (error.isPresent()) {
                validationErrors.add(error.get());
            }
        }
        return validationErrors;
    }

    private static List<String> validatePrivateSettingsNotExplicitlySet(Settings settings, IndexScopedSettings indexScopedSettings) {
        List<String> validationErrors = new ArrayList<>();
        for (final String key : settings.keySet()) {
            final Setting<?> setting = indexScopedSettings.get(key);
            if (setting == null) {
                // see: https://github.com/opensearch-project/OpenSearch/issues/1019
                if (!indexScopedSettings.isPrivateSetting(key)) {
                    validationErrors.add("expected [" + key + "] to be private but it was not");
                }
            } else if (setting.isPrivateIndex()) {
                validationErrors.add("private index setting [" + key + "] can not be set explicitly");
            }
        }
        return validationErrors;
    }

    /**
     * Validates that the configured index data path (if any) is a sub-path of the configured shared data path (if any)
     *
     * @param settings the index configured settings
     * @param sharedDataPath the configured `path.shared_data` (if any)
     * @return a list containing validaton errors or an empty list if there aren't any errors
     */
    private static List<String> validateIndexCustomPath(Settings settings, @Nullable Path sharedDataPath) {
        String customPath = IndexMetadata.INDEX_DATA_PATH_SETTING.get(settings);
        List<String> validationErrors = new ArrayList<>();
        if (Strings.isEmpty(customPath) == false) {
            if (sharedDataPath == null) {
                validationErrors.add("path.shared_data must be set in order to use custom data paths");
            } else {
                Path resolvedPath = PathUtils.get(new Path[] { sharedDataPath }, customPath);
                if (resolvedPath == null) {
                    validationErrors.add("custom path [" + customPath + "] is not a sub-path of path.shared_data [" + sharedDataPath + "]");
                }
            }
        }
        return validationErrors;
    }

    /**
     * Validates the settings and mappings for shrinking an index.
     *
     * @return the list of nodes at least one instance of the source index shards are allocated
     */
    static List<String> validateShrinkIndex(ClusterState state, String sourceIndex, String targetIndexName, Settings targetIndexSettings) {
        IndexMetadata sourceMetadata = validateResize(state, sourceIndex, targetIndexName, targetIndexSettings);
        assert IndexMetadata.INDEX_NUMBER_OF_SHARDS_SETTING.exists(targetIndexSettings);
        IndexMetadata.selectShrinkShards(0, sourceMetadata, IndexMetadata.INDEX_NUMBER_OF_SHARDS_SETTING.get(targetIndexSettings));

        if (sourceMetadata.getNumberOfShards() == 1) {
            throw new IllegalArgumentException("can't shrink an index with only one shard");
        }

        // now check that index is all on one node
        final IndexRoutingTable table = state.routingTable().index(sourceIndex);
        Map<String, AtomicInteger> nodesToNumRouting = new HashMap<>();
        int numShards = sourceMetadata.getNumberOfShards();
        for (ShardRouting routing : table.shardsWithState(ShardRoutingState.STARTED)) {
            nodesToNumRouting.computeIfAbsent(routing.currentNodeId(), (s) -> new AtomicInteger(0)).incrementAndGet();
        }
        List<String> nodesToAllocateOn = new ArrayList<>();
        for (Map.Entry<String, AtomicInteger> entries : nodesToNumRouting.entrySet()) {
            int numAllocations = entries.getValue().get();
            assert numAllocations <= numShards : "wait what? " + numAllocations + " is > than num shards " + numShards;
            if (numAllocations == numShards) {
                nodesToAllocateOn.add(entries.getKey());
            }
        }
        if (nodesToAllocateOn.isEmpty()) {
            throw new IllegalStateException("index " + sourceIndex + " must have all shards allocated on the same node to shrink index");
        }
        return nodesToAllocateOn;
    }

    static void validateSplitIndex(ClusterState state, String sourceIndex, String targetIndexName, Settings targetIndexSettings) {
        IndexMetadata sourceMetadata = validateResize(state, sourceIndex, targetIndexName, targetIndexSettings);
        IndexMetadata.selectSplitShard(0, sourceMetadata, IndexMetadata.INDEX_NUMBER_OF_SHARDS_SETTING.get(targetIndexSettings));
    }

    static void validateCloneIndex(ClusterState state, String sourceIndex, String targetIndexName, Settings targetIndexSettings) {
        IndexMetadata sourceMetadata = validateResize(state, sourceIndex, targetIndexName, targetIndexSettings);
        IndexMetadata.selectCloneShard(0, sourceMetadata, IndexMetadata.INDEX_NUMBER_OF_SHARDS_SETTING.get(targetIndexSettings));
    }

    static IndexMetadata validateResize(ClusterState state, String sourceIndex, String targetIndexName, Settings targetIndexSettings) {
        if (state.metadata().hasIndex(targetIndexName)) {
            throw new ResourceAlreadyExistsException(state.metadata().index(targetIndexName).getIndex());
        }
        final IndexMetadata sourceMetadata = state.metadata().index(sourceIndex);
        if (sourceMetadata == null) {
            throw new IndexNotFoundException(sourceIndex);
        }

        IndexAbstraction source = state.metadata().getIndicesLookup().get(sourceIndex);
        assert source != null;
        if (source.getParentDataStream() != null
            && source.getParentDataStream().getWriteIndex().getIndex().equals(sourceMetadata.getIndex())) {
            throw new IllegalArgumentException(
                String.format(
                    Locale.ROOT,
                    "cannot resize the write index [%s] for data stream [%s]",
                    sourceIndex,
                    source.getParentDataStream().getName()
                )
            );
        }

        // ensure write operations on the source index is blocked
        if (state.blocks().indexBlocked(ClusterBlockLevel.WRITE, sourceIndex) == false) {
            throw new IllegalStateException(
                "index " + sourceIndex + " must block write operations to resize index. use \"index.blocks.write=true\""
            );
        }

        if (IndexMetadata.INDEX_NUMBER_OF_SHARDS_SETTING.exists(targetIndexSettings)) {
            // this method applies all necessary checks ie. if the target shards are less than the source shards
            // of if the source shards are divisible by the number of target shards
            IndexMetadata.getRoutingFactor(
                sourceMetadata.getNumberOfShards(),
                IndexMetadata.INDEX_NUMBER_OF_SHARDS_SETTING.get(targetIndexSettings)
            );
        }
        return sourceMetadata;
    }

    static void prepareResizeIndexSettings(
        final ClusterState currentState,
        final Settings.Builder indexSettingsBuilder,
        final Index resizeSourceIndex,
        final String resizeIntoName,
        final ResizeType type,
        final boolean copySettings,
        final IndexScopedSettings indexScopedSettings
    ) {
        // we use "i.r.a.initial_recovery" rather than "i.r.a.require|include" since we want the replica to allocate right away
        // once we are allocated.
        final String initialRecoveryIdFilter = IndexMetadata.INDEX_ROUTING_INITIAL_RECOVERY_GROUP_SETTING.getKey() + "_id";

        final IndexMetadata sourceMetadata = currentState.metadata().index(resizeSourceIndex.getName());
        if (type == ResizeType.SHRINK) {
            final List<String> nodesToAllocateOn = validateShrinkIndex(
                currentState,
                resizeSourceIndex.getName(),
                resizeIntoName,
                indexSettingsBuilder.build()
            );
            indexSettingsBuilder.put(initialRecoveryIdFilter, Strings.arrayToCommaDelimitedString(nodesToAllocateOn.toArray()));
        } else if (type == ResizeType.SPLIT) {
            validateSplitIndex(currentState, resizeSourceIndex.getName(), resizeIntoName, indexSettingsBuilder.build());
            indexSettingsBuilder.putNull(initialRecoveryIdFilter);
        } else if (type == ResizeType.CLONE) {
            validateCloneIndex(currentState, resizeSourceIndex.getName(), resizeIntoName, indexSettingsBuilder.build());
            indexSettingsBuilder.putNull(initialRecoveryIdFilter);
        } else {
            throw new IllegalStateException("unknown resize type is " + type);
        }

        final Settings.Builder builder = Settings.builder();
        if (copySettings) {
            // copy all settings and non-copyable settings and settings that have already been set (e.g., from the request)
            for (final String key : sourceMetadata.getSettings().keySet()) {
                final Setting<?> setting = indexScopedSettings.get(key);
                if (setting == null) {
                    assert indexScopedSettings.isPrivateSetting(key) : key;
                } else if (setting.getProperties().contains(Setting.Property.NotCopyableOnResize)) {
                    continue;
                }
                // do not override settings that have already been set (for example, from the request)
                if (indexSettingsBuilder.keys().contains(key)) {
                    continue;
                }
                builder.copy(key, sourceMetadata.getSettings());
            }
        } else {
            final Predicate<String> sourceSettingsPredicate = (s) -> (s.startsWith("index.similarity.")
                || s.startsWith("index.analysis.")
                || s.startsWith("index.sort.")
                || s.equals("index.soft_deletes.enabled")) && indexSettingsBuilder.keys().contains(s) == false;
            builder.put(sourceMetadata.getSettings().filter(sourceSettingsPredicate));
        }

        indexSettingsBuilder.put(IndexMetadata.SETTING_INDEX_VERSION_CREATED.getKey(), sourceMetadata.getCreationVersion())
            .put(IndexMetadata.SETTING_VERSION_UPGRADED, sourceMetadata.getUpgradedVersion())
            .put(builder.build())
            .put(IndexMetadata.SETTING_ROUTING_PARTITION_SIZE, sourceMetadata.getRoutingPartitionSize())
            .put(IndexMetadata.INDEX_RESIZE_SOURCE_NAME.getKey(), resizeSourceIndex.getName())
            .put(IndexMetadata.INDEX_RESIZE_SOURCE_UUID.getKey(), resizeSourceIndex.getUUID());
    }

    /**
     * Returns a default number of routing shards based on the number of shards of the index. The default number of routing shards will
     * allow any index to be split at least once and at most 10 times by a factor of two. The closer the number or shards gets to 1024
     * the less default split operations are supported
     */
    public static int calculateNumRoutingShards(int numShards, Version indexVersionCreated) {
        // only select this automatically for indices that are created on or after 7.0 this will prevent this new behaviour
        // until we have a fully upgraded cluster. Additionally it will make integratin testing easier since mixed clusters
        // will always have the behavior of the min node in the cluster.
        //
        // We use as a default number of routing shards the higher number that can be expressed
        // as {@code numShards * 2^x`} that is less than or equal to the maximum number of shards: 1024.
        int log2MaxNumShards = 10; // logBase2(1024)
        int log2NumShards = 32 - Integer.numberOfLeadingZeros(numShards - 1); // ceil(logBase2(numShards))
        int numSplits = log2MaxNumShards - log2NumShards;
        numSplits = Math.max(1, numSplits); // Ensure the index can be split at least once
        return numShards * 1 << numSplits;
    }

    public static void validateTranslogRetentionSettings(Settings indexSettings) {
        if (IndexSettings.INDEX_SOFT_DELETES_SETTING.get(indexSettings)) {
            if (IndexSettings.INDEX_TRANSLOG_RETENTION_AGE_SETTING.exists(indexSettings)
                || IndexSettings.INDEX_TRANSLOG_RETENTION_SIZE_SETTING.exists(indexSettings)) {
                DEPRECATION_LOGGER.deprecate(
                    "translog_retention",
                    "Translog retention settings "
                        + "[index.translog.retention.age] "
                        + "and [index.translog.retention.size] are deprecated and effectively ignored. "
                        + "They will be removed in a future version."
                );
            }
        }
    }
}<|MERGE_RESOLUTION|>--- conflicted
+++ resolved
@@ -896,23 +896,8 @@
         indexSettingsBuilder.put(IndexMetadata.SETTING_INDEX_PROVIDED_NAME, request.getProvidedName());
         indexSettingsBuilder.put(SETTING_INDEX_UUID, UUIDs.randomBase64UUID());
 
-<<<<<<< HEAD
         updateReplicationStrategy(indexSettingsBuilder, request.settings(), settings);
         updateRemoteStoreSettings(indexSettingsBuilder, request.settings(), settings);
-=======
-        if (isSystemIndex || IndexMetadata.INDEX_HIDDEN_SETTING.get(request.settings())) {
-            logger.warn(
-                "Setting replication.type: DOCUMENT will be used for Index until Segment Replication supports System and Hidden indices"
-            );
-            indexSettingsBuilder.put(SETTING_REPLICATION_TYPE, ReplicationType.DOCUMENT);
-            if (FeatureFlags.isEnabled(REMOTE_STORE)) {
-                indexSettingsBuilder.put(SETTING_REMOTE_STORE_ENABLED, false);
-            }
-        } else {
-            updateReplicationStrategy(indexSettingsBuilder, request.settings(), settings);
-            updateRemoteStoreSettings(indexSettingsBuilder, request.settings(), settings);
-        }
->>>>>>> 9e4e54d1
 
         if (sourceMetadata != null) {
             assert request.resizeType() != null;
