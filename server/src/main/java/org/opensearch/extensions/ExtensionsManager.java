/*
 * SPDX-License-Identifier: Apache-2.0
 *
 * The OpenSearch Contributors require contributions made to
 * this file be licensed under the Apache-2.0 license or a
 * compatible open source license.
 */

package org.opensearch.extensions;

import java.io.IOException;
import java.io.InputStream;
import java.net.InetAddress;
import java.net.UnknownHostException;
import java.nio.file.Files;
import java.nio.file.Path;
import java.util.ArrayList;
import java.util.Collection;
import java.util.HashMap;
import java.util.List;
import java.util.Map;
import java.util.Optional;
import java.util.concurrent.CompletableFuture;
import java.util.concurrent.CompletionException;
import java.util.concurrent.TimeUnit;
import java.util.concurrent.TimeoutException;
import java.util.stream.Collectors;

import org.apache.logging.log4j.LogManager;
import org.apache.logging.log4j.Logger;
import org.apache.logging.log4j.message.ParameterizedMessage;
import org.opensearch.OpenSearchException;
import org.opensearch.Version;
import org.opensearch.action.ActionModule;
import org.opensearch.action.admin.cluster.state.ClusterStateResponse;
import org.opensearch.client.node.NodeClient;
import org.opensearch.cluster.ClusterSettingsResponse;
import org.opensearch.cluster.node.DiscoveryNode;
import org.opensearch.cluster.service.ClusterService;
import org.opensearch.common.io.FileSystemUtils;
import org.opensearch.common.io.stream.StreamInput;
import org.opensearch.common.settings.Settings;
import org.opensearch.common.settings.SettingsModule;
import org.opensearch.common.transport.TransportAddress;

import org.opensearch.discovery.InitializeExtensionRequest;
import org.opensearch.discovery.InitializeExtensionResponse;
import org.opensearch.extensions.ExtensionsSettings.Extension;
import org.opensearch.extensions.action.ExtensionActionRequest;
import org.opensearch.extensions.action.ExtensionActionResponse;
import org.opensearch.extensions.action.ExtensionTransportActionsHandler;
import org.opensearch.extensions.action.RegisterTransportActionsRequest;
import org.opensearch.extensions.action.RemoteExtensionActionResponse;
import org.opensearch.extensions.action.TransportActionRequestFromExtension;
import org.opensearch.extensions.rest.RegisterRestActionsRequest;
import org.opensearch.extensions.rest.RestActionsRequestHandler;
import org.opensearch.extensions.settings.CustomSettingsRequestHandler;
import org.opensearch.extensions.settings.RegisterCustomSettingsRequest;
import org.opensearch.index.IndexModule;
import org.opensearch.index.IndexService;
import org.opensearch.index.IndicesModuleRequest;
import org.opensearch.index.IndicesModuleResponse;
import org.opensearch.index.shard.IndexEventListener;
import org.opensearch.indices.cluster.IndicesClusterStateService;
import org.opensearch.threadpool.ThreadPool;
import org.opensearch.transport.ConnectTransportException;
import org.opensearch.transport.TransportException;
import org.opensearch.transport.TransportResponse;
import org.opensearch.transport.TransportResponseHandler;
import org.opensearch.transport.TransportService;
import org.yaml.snakeyaml.Yaml;
import org.opensearch.env.EnvironmentSettingsResponse;

/**
 * The main class for managing Extension communication with the OpenSearch Node.
 *
 * @opensearch.internal
 */
public class ExtensionsManager {
    public static final String REQUEST_EXTENSION_ACTION_NAME = "internal:discovery/extensions";
    public static final String INDICES_EXTENSION_POINT_ACTION_NAME = "indices:internal/extensions";
    public static final String INDICES_EXTENSION_NAME_ACTION_NAME = "indices:internal/name";
    public static final String REQUEST_EXTENSION_CLUSTER_STATE = "internal:discovery/clusterstate";
    public static final String REQUEST_EXTENSION_CLUSTER_SETTINGS = "internal:discovery/clustersettings";
    public static final String REQUEST_EXTENSION_ENVIRONMENT_SETTINGS = "internal:discovery/enviornmentsettings";
    public static final String REQUEST_EXTENSION_ADD_SETTINGS_UPDATE_CONSUMER = "internal:discovery/addsettingsupdateconsumer";
    public static final String REQUEST_EXTENSION_UPDATE_SETTINGS = "internal:discovery/updatesettings";
    public static final String REQUEST_EXTENSION_DEPENDENCY_INFORMATION = "internal:discovery/dependencyinformation";
    public static final String REQUEST_EXTENSION_REGISTER_CUSTOM_SETTINGS = "internal:discovery/registercustomsettings";
    public static final String REQUEST_EXTENSION_REGISTER_REST_ACTIONS = "internal:discovery/registerrestactions";
    public static final String REQUEST_EXTENSION_REGISTER_TRANSPORT_ACTIONS = "internal:discovery/registertransportactions";
    public static final String REQUEST_REST_EXECUTE_ON_EXTENSION_ACTION = "internal:extensions/restexecuteonextensiontaction";
    public static final String REQUEST_EXTENSION_HANDLE_TRANSPORT_ACTION = "internal:extensions/handle-transportaction";
    public static final String REQUEST_EXTENSION_HANDLE_REMOTE_TRANSPORT_ACTION = "internal:extensions/handle-remote-transportaction";
    public static final String TRANSPORT_ACTION_REQUEST_FROM_EXTENSION = "internal:extensions/request-transportaction-from-extension";
    public static final int EXTENSION_REQUEST_WAIT_TIMEOUT = 10;
    private static final Logger logger = LogManager.getLogger(ExtensionsManager.class);

    /**
     * Enum for OpenSearch Requests
     *
     * @opensearch.internal
     */
    public static enum OpenSearchRequestType {
        REQUEST_OPENSEARCH_NAMED_WRITEABLE_REGISTRY
    }

    private final Path extensionsPath;
    private ExtensionTransportActionsHandler extensionTransportActionsHandler;
<<<<<<< HEAD
    // A list of initialized extensions, a subset of the values of map below which includes all extensions
    private List<DiscoveryExtensionNode> extensions;

    private Map<String, Extension> extensionSettingsMap;
=======
>>>>>>> b69e08d5
    private Map<String, DiscoveryExtensionNode> initializedExtensions;
    private Map<String, DiscoveryExtensionNode> extensionIdMap;
    private RestActionsRequestHandler restActionsRequestHandler;
    private CustomSettingsRequestHandler customSettingsRequestHandler;
    private TransportService transportService;
    private ClusterService clusterService;
    private Settings environmentSettings;
    private AddSettingsUpdateConsumerRequestHandler addSettingsUpdateConsumerRequestHandler;
    private NodeClient client;

    /**
     * Instantiate a new ExtensionsManager object to handle requests and responses from extensions. This is called during Node bootstrap.
     *
     * @param extensionsPath  Path to a directory containing extensions.
     * @throws IOException  If the extensions discovery file is not properly retrieved.
     */
    public ExtensionsManager(Path extensionsPath) throws IOException {
        logger.info("ExtensionsManager initialized");
        this.extensionsPath = extensionsPath;
        this.initializedExtensions = new HashMap<String, DiscoveryExtensionNode>();
        this.extensionIdMap = new HashMap<String, DiscoveryExtensionNode>();
        this.extensionSettingsMap = new HashMap<String, Extension>();
        // will be initialized in initializeServicesAndRestHandler which is called after the Node is initialized
        this.transportService = null;
        this.clusterService = null;
        this.client = null;
        this.extensionTransportActionsHandler = null;

        /*
         * Now Discover extensions
         */
        discover();

    }

    /**
     * Initializes the {@link RestActionsRequestHandler}, {@link TransportService}, {@link ClusterService} and environment settings. This is called during Node bootstrap.
     * Lists/maps of extensions have already been initialized but not yet populated.
     *
     * @param actionModule The ActionModule with the RestController and DynamicActionModule
     * @param settingsModule The module that binds the provided settings to interface.
     * @param transportService  The Node's transport service.
     * @param clusterService  The Node's cluster service.
     * @param initialEnvironmentSettings The finalized view of settings for the Environment
     * @param client The client used to make transport requests
     */
    public void initializeServicesAndRestHandler(
        ActionModule actionModule,
        SettingsModule settingsModule,
        TransportService transportService,
        ClusterService clusterService,
        Settings initialEnvironmentSettings,
        NodeClient client
    ) {
        this.restActionsRequestHandler = new RestActionsRequestHandler(actionModule.getRestController(), extensionIdMap, transportService);
        this.customSettingsRequestHandler = new CustomSettingsRequestHandler(settingsModule);
        this.transportService = transportService;
        this.clusterService = clusterService;
        this.environmentSettings = initialEnvironmentSettings;
        this.addSettingsUpdateConsumerRequestHandler = new AddSettingsUpdateConsumerRequestHandler(
            clusterService,
            transportService,
            REQUEST_EXTENSION_UPDATE_SETTINGS
        );
        this.client = client;
        this.extensionTransportActionsHandler = new ExtensionTransportActionsHandler(
            extensionIdMap,
            transportService,
            client,
            actionModule,
            this
        );
        registerRequestHandler();
    }

    /**
     * Lookup an initialized extension by its unique id
     *
     * @param extensionId The unique extension identifier
     * @return An optional of the DiscoveryExtensionNode instance for the matching extension
     */
    public Optional<DiscoveryExtensionNode> lookupInitializedExtensionById(final String extensionId) {
        return Optional.ofNullable(this.initializedExtensions.get(extensionId));
    }

    /**
<<<<<<< HEAD
     * Lookup the settings for an extension based on unique id for the settings placed in extensions.yml
     *
     * @param extensionId The unique extension identifier
     * @return An optional of the Extension instance for the matching extension
     */
    public Optional<Extension> lookupExtensionSettingsById(final String extensionId) {
        return Optional.ofNullable(this.extensionSettingsMap.get(extensionId));
    }

    /**
=======
>>>>>>> b69e08d5
     * Handles Transport Request from {@link org.opensearch.extensions.action.ExtensionTransportAction} which was invoked by an extension via {@link ExtensionTransportActionsHandler}.
     *
     * @param request which was sent by an extension.
     */
    public RemoteExtensionActionResponse handleRemoteTransportRequest(ExtensionActionRequest request) throws Exception {
        return extensionTransportActionsHandler.sendRemoteTransportRequestToExtension(request);
    }

    /**
     * Handles Transport Request from {@link org.opensearch.extensions.action.ExtensionTransportAction} which was invoked by OpenSearch or a plugin
     *
     * @param request which was sent by an extension.
     */
    public ExtensionActionResponse handleTransportRequest(ExtensionActionRequest request) throws Exception {
        return extensionTransportActionsHandler.sendTransportRequestToExtension(request);
    }

    private void registerRequestHandler() {
        transportService.registerRequestHandler(
            REQUEST_EXTENSION_REGISTER_REST_ACTIONS,
            ThreadPool.Names.GENERIC,
            false,
            false,
            RegisterRestActionsRequest::new,
            ((request, channel, task) -> channel.sendResponse(restActionsRequestHandler.handleRegisterRestActionsRequest(request)))
        );
        transportService.registerRequestHandler(
            REQUEST_EXTENSION_REGISTER_CUSTOM_SETTINGS,
            ThreadPool.Names.GENERIC,
            false,
            false,
            RegisterCustomSettingsRequest::new,
            ((request, channel, task) -> channel.sendResponse(customSettingsRequestHandler.handleRegisterCustomSettingsRequest(request)))
        );
        transportService.registerRequestHandler(
            REQUEST_EXTENSION_CLUSTER_STATE,
            ThreadPool.Names.GENERIC,
            false,
            false,
            ExtensionRequest::new,
            ((request, channel, task) -> channel.sendResponse(handleExtensionRequest(request)))
        );
        transportService.registerRequestHandler(
            REQUEST_EXTENSION_CLUSTER_SETTINGS,
            ThreadPool.Names.GENERIC,
            false,
            false,
            ExtensionRequest::new,
            ((request, channel, task) -> channel.sendResponse(handleExtensionRequest(request)))
        );
        transportService.registerRequestHandler(
            REQUEST_EXTENSION_ENVIRONMENT_SETTINGS,
            ThreadPool.Names.GENERIC,
            false,
            false,
            ExtensionRequest::new,
            ((request, channel, task) -> channel.sendResponse(handleExtensionRequest(request)))
        );
        transportService.registerRequestHandler(
            REQUEST_EXTENSION_DEPENDENCY_INFORMATION,
            ThreadPool.Names.GENERIC,
            false,
            false,
            ExtensionRequest::new,
            ((request, channel, task) -> channel.sendResponse(handleExtensionRequest(request)))
        );
        transportService.registerRequestHandler(
            REQUEST_EXTENSION_ADD_SETTINGS_UPDATE_CONSUMER,
            ThreadPool.Names.GENERIC,
            false,
            false,
            AddSettingsUpdateConsumerRequest::new,
            ((request, channel, task) -> channel.sendResponse(
                addSettingsUpdateConsumerRequestHandler.handleAddSettingsUpdateConsumerRequest(request)
            ))
        );
        transportService.registerRequestHandler(
            REQUEST_EXTENSION_REGISTER_TRANSPORT_ACTIONS,
            ThreadPool.Names.GENERIC,
            false,
            false,
            RegisterTransportActionsRequest::new,
            ((request, channel, task) -> channel.sendResponse(
                extensionTransportActionsHandler.handleRegisterTransportActionsRequest(request)
            ))
        );
        transportService.registerRequestHandler(
            TRANSPORT_ACTION_REQUEST_FROM_EXTENSION,
            ThreadPool.Names.GENERIC,
            false,
            false,
            TransportActionRequestFromExtension::new,
            ((request, channel, task) -> channel.sendResponse(
                extensionTransportActionsHandler.handleTransportActionRequestFromExtension(request)
            ))
        );
    }

    /*
     * Load and populate all extensions
     */
    protected void discover() throws IOException {
        logger.info("Loading extensions : {}", extensionsPath);
        if (!FileSystemUtils.isAccessibleDirectory(extensionsPath, logger)) {
            return;
        }

        List<Extension> extensions = new ArrayList<Extension>();
        if (Files.exists(extensionsPath.resolve("extensions.yml"))) {
            try {
                extensions = readFromExtensionsYml(extensionsPath.resolve("extensions.yml")).getExtensions();
            } catch (IOException e) {
                throw new IOException("Could not read from extensions.yml", e);
            }
            for (Extension extension : extensions) {
                loadExtension(extension);
            }
            if (!extensionIdMap.isEmpty()) {
                logger.info("Loaded all extensions");
            }
        } else {
            logger.warn("Extensions.yml file is not present.  No extensions will be loaded.");
        }
    }

    /**
     * Loads a single extension
     * @param extension The extension to be loaded
     */
    private void loadExtension(Extension extension) throws IOException {
        if (extensionIdMap.containsKey(extension.getUniqueId())) {
            logger.info("Duplicate uniqueId " + extension.getUniqueId() + ". Did not load extension: " + extension);
        } else {
            try {
                DiscoveryExtensionNode discoveryExtensionNode = new DiscoveryExtensionNode(
                    extension.getName(),
                    extension.getUniqueId(),
                    new TransportAddress(InetAddress.getByName(extension.getHostAddress()), Integer.parseInt(extension.getPort())),
                    new HashMap<String, String>(),
                    Version.fromString(extension.getOpensearchVersion()),
                    Version.fromString(extension.getMinimumCompatibleVersion()),
                    extension.getDependencies()
                );

                extensionIdMap.put(extension.getUniqueId(), discoveryExtensionNode);
                extensionSettingsMap.put(extension.getUniqueId(), extension);
                logger.info("Loaded extension with uniqueId " + extension.getUniqueId() + ": " + extension);
            } catch (OpenSearchException e) {
                logger.error("Could not load extension with uniqueId " + extension.getUniqueId() + " due to " + e);
            } catch (IllegalArgumentException e) {
                throw e;
            }
        }
    }

    /**
     * Iterate through all extensions and initialize them.  Initialized extensions will be added to the {@link #initializedExtensions}.
     */
    public void initialize() {
        for (DiscoveryExtensionNode extension : extensionIdMap.values()) {
            initializeExtension(extension);
        }
    }

    private void initializeExtension(DiscoveryExtensionNode extension) {

        final CompletableFuture<InitializeExtensionResponse> inProgressFuture = new CompletableFuture<>();
        final TransportResponseHandler<InitializeExtensionResponse> initializeExtensionResponseHandler = new TransportResponseHandler<
            InitializeExtensionResponse>() {

            @Override
            public InitializeExtensionResponse read(StreamInput in) throws IOException {
                return new InitializeExtensionResponse(in);
            }

            @Override
            public void handleResponse(InitializeExtensionResponse response) {
                for (DiscoveryExtensionNode extension : extensionIdMap.values()) {
                    if (extension.getName().equals(response.getName())) {
                        extension.setImplementedInterfaces(response.getImplementedInterfaces());
                        initializedExtensions.put(extension.getId(), extension);
                        logger.info("Initialized extension: " + extension.getName());
                        break;
                    }
                }
                inProgressFuture.complete(response);
            }

            @Override
            public void handleException(TransportException exp) {
                logger.error(new ParameterizedMessage("Extension initialization failed"), exp);
                inProgressFuture.completeExceptionally(exp);
            }

            @Override
            public String executor() {
                return ThreadPool.Names.GENERIC;
            }
        };
        try {
            logger.info("Sending extension request type: " + REQUEST_EXTENSION_ACTION_NAME);
            transportService.connectToExtensionNode(extension);
            transportService.sendRequest(
                extension,
                REQUEST_EXTENSION_ACTION_NAME,
                new InitializeExtensionRequest(transportService.getLocalNode(), extension),
                initializeExtensionResponseHandler
            );
            inProgressFuture.orTimeout(EXTENSION_REQUEST_WAIT_TIMEOUT, TimeUnit.SECONDS).join();
        } catch (CompletionException | ConnectTransportException e) {
            if (e.getCause() instanceof TimeoutException || e instanceof ConnectTransportException) {
                logger.info("No response from extension to request.", e);
            } else if (e.getCause() instanceof RuntimeException) {
                throw (RuntimeException) e.getCause();
            } else if (e.getCause() instanceof Error) {
                throw (Error) e.getCause();
            } else {
                throw new RuntimeException(e.getCause());
            }
        }
    }

    /**
     * Handles an {@link ExtensionRequest}.
     *
     * @param extensionRequest  The request to handle, of a type defined in the {@link org.opensearch.extensions.proto.ExtensionRequestProto.RequestType} enum.
     * @return  an Response matching the request.
     * @throws Exception if the request is not handled properly.
     */
    TransportResponse handleExtensionRequest(ExtensionRequest extensionRequest) throws Exception {
        switch (extensionRequest.getRequestType()) {
            case REQUEST_EXTENSION_CLUSTER_STATE:
                return new ClusterStateResponse(clusterService.getClusterName(), clusterService.state(), false);
            case REQUEST_EXTENSION_CLUSTER_SETTINGS:
                return new ClusterSettingsResponse(clusterService);
            case REQUEST_EXTENSION_ENVIRONMENT_SETTINGS:
                return new EnvironmentSettingsResponse(this.environmentSettings);
            case REQUEST_EXTENSION_DEPENDENCY_INFORMATION:
                String uniqueId = extensionRequest.getUniqueId();
                if (uniqueId == null) {
                    return new ExtensionDependencyResponse(
                        initializedExtensions.entrySet().stream().map(e -> e.getValue()).collect(Collectors.toList())
                    );
                } else {
                    ExtensionDependency matchingId = new ExtensionDependency(uniqueId, Version.CURRENT);
                    return new ExtensionDependencyResponse(
                        initializedExtensions.entrySet()
                            .stream()
                            .map(e -> e.getValue())
                            .filter(e -> e.dependenciesContain(matchingId))
                            .collect(Collectors.toList())
                    );
                }
            default:
                throw new IllegalArgumentException("Handler not present for the provided request");
        }
    }

    public void onIndexModule(IndexModule indexModule) throws UnknownHostException {
        for (DiscoveryNode extensionNode : extensionIdMap.values()) {
            onIndexModule(indexModule, extensionNode);
        }
    }

    private void onIndexModule(IndexModule indexModule, DiscoveryNode extensionNode) throws UnknownHostException {
        logger.info("onIndexModule index:" + indexModule.getIndex());
        final CompletableFuture<IndicesModuleResponse> inProgressFuture = new CompletableFuture<>();
        final CompletableFuture<AcknowledgedResponse> inProgressIndexNameFuture = new CompletableFuture<>();
        final TransportResponseHandler<AcknowledgedResponse> acknowledgedResponseHandler = new TransportResponseHandler<
            AcknowledgedResponse>() {
            @Override
            public void handleResponse(AcknowledgedResponse response) {
                logger.info("ACK Response" + response);
                inProgressIndexNameFuture.complete(response);
            }

            @Override
            public void handleException(TransportException exp) {
                inProgressIndexNameFuture.completeExceptionally(exp);
            }

            @Override
            public String executor() {
                return ThreadPool.Names.GENERIC;
            }

            @Override
            public AcknowledgedResponse read(StreamInput in) throws IOException {
                return new AcknowledgedResponse(in);
            }

        };

        final TransportResponseHandler<IndicesModuleResponse> indicesModuleResponseHandler = new TransportResponseHandler<
            IndicesModuleResponse>() {

            @Override
            public IndicesModuleResponse read(StreamInput in) throws IOException {
                return new IndicesModuleResponse(in);
            }

            @Override
            public void handleResponse(IndicesModuleResponse response) {
                logger.info("received {}", response);
                if (response.getIndexEventListener() == true) {
                    indexModule.addIndexEventListener(new IndexEventListener() {
                        @Override
                        public void beforeIndexRemoved(
                            IndexService indexService,
                            IndicesClusterStateService.AllocatedIndices.IndexRemovalReason reason
                        ) {
                            logger.info("Index Event Listener is called");
                            String indexName = indexService.index().getName();
                            logger.info("Index Name" + indexName.toString());
                            try {
                                logger.info("Sending extension request type: " + INDICES_EXTENSION_NAME_ACTION_NAME);
                                transportService.sendRequest(
                                    extensionNode,
                                    INDICES_EXTENSION_NAME_ACTION_NAME,
                                    new IndicesModuleRequest(indexModule),
                                    acknowledgedResponseHandler
                                );
                                inProgressIndexNameFuture.orTimeout(EXTENSION_REQUEST_WAIT_TIMEOUT, TimeUnit.SECONDS).join();
                            } catch (CompletionException e) {
                                if (e.getCause() instanceof TimeoutException) {
                                    logger.info("No response from extension to request.");
                                }
                                if (e.getCause() instanceof RuntimeException) {
                                    throw (RuntimeException) e.getCause();
                                } else if (e.getCause() instanceof Error) {
                                    throw (Error) e.getCause();
                                } else {
                                    throw new RuntimeException(e.getCause());
                                }
                            }
                        }
                    });
                }
                inProgressFuture.complete(response);
            }

            @Override
            public void handleException(TransportException exp) {
                logger.error(new ParameterizedMessage("IndicesModuleRequest failed"), exp);
                inProgressFuture.completeExceptionally(exp);
            }

            @Override
            public String executor() {
                return ThreadPool.Names.GENERIC;
            }
        };

        try {
            logger.info("Sending extension request type: " + INDICES_EXTENSION_POINT_ACTION_NAME);
            transportService.sendRequest(
                extensionNode,
                INDICES_EXTENSION_POINT_ACTION_NAME,
                new IndicesModuleRequest(indexModule),
                indicesModuleResponseHandler
            );
            inProgressFuture.orTimeout(EXTENSION_REQUEST_WAIT_TIMEOUT, TimeUnit.SECONDS).join();
            logger.info("Received response from Extension");
        } catch (CompletionException e) {
            if (e.getCause() instanceof TimeoutException) {
                logger.info("No response from extension to request.");
            }
            if (e.getCause() instanceof RuntimeException) {
                throw (RuntimeException) e.getCause();
            } else if (e.getCause() instanceof Error) {
                throw (Error) e.getCause();
            } else {
                throw new RuntimeException(e.getCause());
            }
        }
    }

    private ExtensionsSettings readFromExtensionsYml(Path filePath) throws IOException {
        Yaml yaml = new Yaml();
        try (InputStream inputStream = Files.newInputStream(filePath)) {
            Map<String, Object> obj = yaml.load(inputStream);
            if (obj == null) {
                inputStream.close();
                throw new IOException("extensions.yml is empty");
            }
            List<HashMap<String, ?>> unreadExtensions = new ArrayList<>((Collection<HashMap<String, ?>>) obj.get("extensions"));
            List<Extension> readExtensions = new ArrayList<Extension>();
            for (HashMap<String, ?> extensionMap : unreadExtensions) {
                // Parse extension dependencies
                List<ExtensionDependency> extensionDependencyList = new ArrayList<ExtensionDependency>();
                if (extensionMap.get("dependencies") != null) {
                    List<HashMap<String, ?>> extensionDependencies = new ArrayList<>(
                        (Collection<HashMap<String, ?>>) extensionMap.get("dependencies")
                    );
                    for (HashMap<String, ?> dependency : extensionDependencies) {
                        extensionDependencyList.add(
                            new ExtensionDependency(
                                dependency.get("uniqueId").toString(),
                                Version.fromString(dependency.get("version").toString())
                            )
                        );
                    }
                }
                // Create extension read from yml config
                readExtensions.add(
                    new Extension(
                        extensionMap.get("name").toString(),
                        extensionMap.get("uniqueId").toString(),
                        extensionMap.get("hostAddress").toString(),
                        extensionMap.get("port").toString(),
                        extensionMap.get("version").toString(),
                        extensionMap.get("opensearchVersion").toString(),
                        extensionMap.get("minimumCompatibleVersion").toString(),
                        extensionDependencyList
                    )
                );
            }
            inputStream.close();
            return new ExtensionsSettings(readExtensions);
        }
    }

    static String getRequestExtensionActionName() {
        return REQUEST_EXTENSION_ACTION_NAME;
    }

    static String getIndicesExtensionPointActionName() {
        return INDICES_EXTENSION_POINT_ACTION_NAME;
    }

    static String getIndicesExtensionNameActionName() {
        return INDICES_EXTENSION_NAME_ACTION_NAME;
    }

    static String getRequestExtensionClusterState() {
        return REQUEST_EXTENSION_CLUSTER_STATE;
    }

    static String getRequestExtensionClusterSettings() {
        return REQUEST_EXTENSION_CLUSTER_SETTINGS;
    }

    static Logger getLogger() {
        return logger;
    }

    Path getExtensionsPath() {
        return extensionsPath;
    }

    TransportService getTransportService() {
        return transportService;
    }

    ClusterService getClusterService() {
        return clusterService;
    }

    Map<String, DiscoveryExtensionNode> getExtensionIdMap() {
        return extensionIdMap;
    }

    RestActionsRequestHandler getRestActionsRequestHandler() {
        return restActionsRequestHandler;
    }

    void setExtensionIdMap(Map<String, DiscoveryExtensionNode> extensionIdMap) {
        this.extensionIdMap = extensionIdMap;
    }

    void setRestActionsRequestHandler(RestActionsRequestHandler restActionsRequestHandler) {
        this.restActionsRequestHandler = restActionsRequestHandler;
    }

    void setTransportService(TransportService transportService) {
        this.transportService = transportService;
    }

    void setClusterService(ClusterService clusterService) {
        this.clusterService = clusterService;
    }

    CustomSettingsRequestHandler getCustomSettingsRequestHandler() {
        return customSettingsRequestHandler;
    }

    void setCustomSettingsRequestHandler(CustomSettingsRequestHandler customSettingsRequestHandler) {
        this.customSettingsRequestHandler = customSettingsRequestHandler;
    }

    AddSettingsUpdateConsumerRequestHandler getAddSettingsUpdateConsumerRequestHandler() {
        return addSettingsUpdateConsumerRequestHandler;
    }

    void setAddSettingsUpdateConsumerRequestHandler(AddSettingsUpdateConsumerRequestHandler addSettingsUpdateConsumerRequestHandler) {
        this.addSettingsUpdateConsumerRequestHandler = addSettingsUpdateConsumerRequestHandler;
    }

    Settings getEnvironmentSettings() {
        return environmentSettings;
    }
}<|MERGE_RESOLUTION|>--- conflicted
+++ resolved
@@ -107,13 +107,8 @@
 
     private final Path extensionsPath;
     private ExtensionTransportActionsHandler extensionTransportActionsHandler;
-<<<<<<< HEAD
-    // A list of initialized extensions, a subset of the values of map below which includes all extensions
-    private List<DiscoveryExtensionNode> extensions;
 
     private Map<String, Extension> extensionSettingsMap;
-=======
->>>>>>> b69e08d5
     private Map<String, DiscoveryExtensionNode> initializedExtensions;
     private Map<String, DiscoveryExtensionNode> extensionIdMap;
     private RestActionsRequestHandler restActionsRequestHandler;
@@ -200,7 +195,6 @@
     }
 
     /**
-<<<<<<< HEAD
      * Lookup the settings for an extension based on unique id for the settings placed in extensions.yml
      *
      * @param extensionId The unique extension identifier
@@ -211,8 +205,6 @@
     }
 
     /**
-=======
->>>>>>> b69e08d5
      * Handles Transport Request from {@link org.opensearch.extensions.action.ExtensionTransportAction} which was invoked by an extension via {@link ExtensionTransportActionsHandler}.
      *
      * @param request which was sent by an extension.
