--- conflicted
+++ resolved
@@ -108,12 +108,7 @@
 
     private final Path extensionsPath;
     private ExtensionTransportActionsHandler extensionTransportActionsHandler;
-<<<<<<< HEAD
-    private Map<String, Extension> extensionsSettings;
-=======
-
     private Map<String, Extension> extensionSettingsMap;
->>>>>>> 00f3ece3
     private Map<String, DiscoveryExtensionNode> initializedExtensions;
     private Map<String, DiscoveryExtensionNode> extensionIdMap;
     private RestActionsRequestHandler restActionsRequestHandler;
@@ -135,11 +130,7 @@
         this.extensionsPath = extensionsPath;
         this.initializedExtensions = new HashMap<String, DiscoveryExtensionNode>();
         this.extensionIdMap = new HashMap<String, DiscoveryExtensionNode>();
-<<<<<<< HEAD
-        this.extensionsSettings = new HashMap<String, Extension>();
-=======
         this.extensionSettingsMap = new HashMap<String, Extension>();
->>>>>>> 00f3ece3
         // will be initialized in initializeServicesAndRestHandler which is called after the Node is initialized
         this.transportService = null;
         this.clusterService = null;
@@ -329,7 +320,6 @@
                 throw new IOException("Could not read from extensions.yml", e);
             }
             for (Extension extension : extensions) {
-                extensionsSettings.put(extension.getUniqueId(), extension);
                 loadExtension(extension);
             }
             if (!extensionIdMap.isEmpty()) {
@@ -698,10 +688,6 @@
         return extensionIdMap;
     }
 
-    public Map<String, Extension> getExtensionsSettings() {
-        return extensionsSettings;
-    }
-
     RestActionsRequestHandler getRestActionsRequestHandler() {
         return restActionsRequestHandler;
     }
