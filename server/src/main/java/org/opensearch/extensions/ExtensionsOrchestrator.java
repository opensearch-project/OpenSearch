/*
 * SPDX-License-Identifier: Apache-2.0
 *
 * The OpenSearch Contributors require contributions made to
 * this file be licensed under the Apache-2.0 license or a
 * compatible open source license.
 */

package org.opensearch.extensions;

import java.io.IOException;
import java.io.InputStream;
import java.net.InetAddress;
import java.net.UnknownHostException;
import java.nio.file.Files;
import java.nio.file.Path;
import java.util.ArrayList;
import java.util.HashMap;
import java.util.List;
import java.util.Map;
import java.util.concurrent.CountDownLatch;
import java.util.concurrent.TimeUnit;

import org.apache.logging.log4j.LogManager;
import org.apache.logging.log4j.Logger;
import org.apache.logging.log4j.message.ParameterizedMessage;
import org.opensearch.OpenSearchException;
import org.opensearch.Version;
import org.opensearch.action.admin.cluster.node.info.PluginsAndModules;
import org.opensearch.action.admin.cluster.state.ClusterStateResponse;
import org.opensearch.cluster.ClusterSettingsResponse;
import org.opensearch.cluster.LocalNodeResponse;
import org.opensearch.cluster.node.DiscoveryNode;
import org.opensearch.cluster.service.ClusterService;
import org.opensearch.common.io.FileSystemUtils;
import org.opensearch.common.io.stream.StreamInput;
import org.opensearch.common.settings.Settings;
import org.opensearch.common.transport.TransportAddress;
import org.opensearch.discovery.InitializeExtensionsRequest;
import org.opensearch.discovery.InitializeExtensionsResponse;
import org.opensearch.extensions.ExtensionsSettings.Extension;
import org.opensearch.extensions.rest.RegisterRestActionsRequest;
import org.opensearch.extensions.rest.RestActionsRequestHandler;
import org.opensearch.index.IndexModule;
import org.opensearch.index.IndexService;
import org.opensearch.index.IndicesModuleRequest;
import org.opensearch.index.IndicesModuleResponse;
import org.opensearch.index.shard.IndexEventListener;
import org.opensearch.indices.cluster.IndicesClusterStateService;
import org.opensearch.node.ReportingService;
import org.opensearch.plugins.PluginInfo;
import org.opensearch.rest.RestController;
import org.opensearch.threadpool.ThreadPool;
import org.opensearch.transport.TransportException;
import org.opensearch.transport.TransportResponse;
import org.opensearch.transport.TransportResponseHandler;
import org.opensearch.transport.TransportService;

import com.fasterxml.jackson.databind.ObjectMapper;
import com.fasterxml.jackson.dataformat.yaml.YAMLFactory;

/**
 * The main class for orchestrating Extension communication with the OpenSearch Node.
 *
 * @opensearch.internal
 */
public class ExtensionsOrchestrator implements ReportingService<PluginsAndModules> {
    public static final String REQUEST_EXTENSION_ACTION_NAME = "internal:discovery/extensions";
    public static final String INDICES_EXTENSION_POINT_ACTION_NAME = "indices:internal/extensions";
    public static final String INDICES_EXTENSION_NAME_ACTION_NAME = "indices:internal/name";
    public static final String REQUEST_EXTENSION_CLUSTER_STATE = "internal:discovery/clusterstate";
    public static final String REQUEST_EXTENSION_LOCAL_NODE = "internal:discovery/localnode";
    public static final String REQUEST_EXTENSION_CLUSTER_SETTINGS = "internal:discovery/clustersettings";
    public static final String REQUEST_EXTENSION_REGISTER_REST_ACTIONS = "internal:discovery/registerrestactions";
    public static final String REQUEST_EXTENSION_REGISTER_TRANSPORT_ACTIONS = "internal:discovery/registertransportactions";
    public static final String REQUEST_OPENSEARCH_NAMED_WRITEABLE_REGISTRY = "internal:discovery/namedwriteableregistry";
    public static final String REQUEST_OPENSEARCH_PARSE_NAMED_WRITEABLE = "internal:discovery/parsenamedwriteable";
    public static final String REQUEST_EXTENSION_ACTION_LISTENER_ON_FAILURE = "internal:extensions/actionlisteneronfailure";
    public static final String REQUEST_REST_EXECUTE_ON_EXTENSION_ACTION = "internal:extensions/restexecuteonextensiontaction";

    private static final Logger logger = LogManager.getLogger(ExtensionsOrchestrator.class);

    /**
     * Enum for Extension Requests
     *
     * @opensearch.internal
     */
    public static enum RequestType {
        REQUEST_EXTENSION_CLUSTER_STATE,
        REQUEST_EXTENSION_LOCAL_NODE,
        REQUEST_EXTENSION_CLUSTER_SETTINGS,
        REQUEST_EXTENSION_ACTION_LISTENER_ON_FAILURE,
        REQUEST_EXTENSION_REGISTER_REST_ACTIONS,
        CREATE_COMPONENT,
        ON_INDEX_MODULE,
        GET_SETTINGS
    };

    /**
     * Enum for OpenSearch Requests
     *
     * @opensearch.internal
     */
    public static enum OpenSearchRequestType {
        REQUEST_OPENSEARCH_NAMED_WRITEABLE_REGISTRY
    }

    private final Path extensionsPath;
    // A list of initialized extensions, a subset of the values of map below which includes all extensions
    List<DiscoveryExtension> extensionsInitializedList;
    // A map of extension uniqueId to full extension details used for node transport here and in the RestActionsRequestHandler
    Map<String, DiscoveryExtension> extensionIdMap;
    RestActionsRequestHandler restActionsRequestHandler;
    TransportService transportService;
    ClusterService clusterService;
    ExtensionNamedWriteableRegistry namedWriteableRegistry;
    ExtensionActionListener<ExtensionBooleanResponse> listener;

    /**
     * Instantiate a new ExtensionsOrchestrator object to handle requests and responses from extensions. This is called during Node bootstrap.
     *
     * @param settings  Settings from the node the orchestrator is running on.
     * @param extensionsPath  Path to a directory containing extension configuration file.
     * @throws IOException  If the extensions discovery file is not properly retrieved.
     */
    public ExtensionsOrchestrator(Settings settings, Path extensionsPath) throws IOException {
        logger.info("ExtensionsOrchestrator initialized");
        this.extensionsPath = extensionsPath;
        this.transportService = null;
        this.extensionsInitializedList = new ArrayList<DiscoveryExtension>();
        this.extensionIdMap = new HashMap<String, DiscoveryExtension>();
        this.clusterService = null;
        this.namedWriteableRegistry = null;
        this.listener = new ExtensionActionListener<ExtensionBooleanResponse>();

        /*
         * Now Discover extensions
         */
        extensionsDiscovery();

    }

    /**
     * Initializes the {@link RestActionsRequestHandler}, {@link TransportService} and {@link ClusterService}. This is called during Node bootstrap.
     * Lists/maps of extensions have already been initialized but not yet populated.
     *
     * @param restController  The RestController on which to register Rest Actions.
     * @param transportService  The Node's transport service.
     * @param clusterService  The Node's cluster service.
     */
    public void initializeServicesAndRestHandler(
        RestController restController,
        TransportService transportService,
        ClusterService clusterService
    ) {
        this.restActionsRequestHandler = new RestActionsRequestHandler(restController, extensionIdMap, transportService);
        this.transportService = transportService;
        this.clusterService = clusterService;
        registerRequestHandler();
    }

    private void registerRequestHandler() {
        transportService.registerRequestHandler(
            REQUEST_EXTENSION_REGISTER_REST_ACTIONS,
            ThreadPool.Names.GENERIC,
            false,
            false,
            RegisterRestActionsRequest::new,
            ((request, channel, task) -> channel.sendResponse(restActionsRequestHandler.handleRegisterRestActionsRequest(request)))
        );
        transportService.registerRequestHandler(
            REQUEST_EXTENSION_CLUSTER_STATE,
            ThreadPool.Names.GENERIC,
            false,
            false,
            ExtensionRequest::new,
            ((request, channel, task) -> channel.sendResponse(handleExtensionRequest(request)))
        );
        transportService.registerRequestHandler(
            REQUEST_EXTENSION_LOCAL_NODE,
            ThreadPool.Names.GENERIC,
            false,
            false,
            ExtensionRequest::new,
            ((request, channel, task) -> channel.sendResponse(handleExtensionRequest(request)))
        );
        transportService.registerRequestHandler(
            REQUEST_EXTENSION_CLUSTER_SETTINGS,
            ThreadPool.Names.GENERIC,
            false,
            false,
            ExtensionRequest::new,
            ((request, channel, task) -> channel.sendResponse(handleExtensionRequest(request)))
        );
        transportService.registerRequestHandler(
            REQUEST_EXTENSION_ACTION_LISTENER_ON_FAILURE,
            ThreadPool.Names.GENERIC,
            false,
            false,
<<<<<<< HEAD
            ExtensionActionListenerOnFailureRequest::new,
            ((request, channel, task) -> channel.sendResponse(handleExtensionActionListenerOnFailureRequest(request)))
=======
            ExtensionRequest::new,
            ((request, channel, task) -> channel.sendResponse(handleExtensionRequest(request)))
>>>>>>> edde6a40
        );
        transportService.registerRequestHandler(
            REQUEST_EXTENSION_REGISTER_TRANSPORT_ACTIONS,
            ThreadPool.Names.GENERIC,
            false,
            false,
            RegisterTransportActionsRequest::new,
            ((request, channel, task) -> channel.sendResponse(handleRegisterTransportActionsRequest(request)))
        );
    }

    @Override
    public PluginsAndModules info() {
        return null;
    }

    /*
     * Load and populate all extensions
     */
    private void extensionsDiscovery() throws IOException {
        logger.info("Extensions Config Directory :" + extensionsPath.toString());
        if (!FileSystemUtils.isAccessibleDirectory(extensionsPath, logger)) {
            return;
        }

        List<Extension> extensions = new ArrayList<Extension>();
        if (Files.exists(extensionsPath.resolve("extensions.yml"))) {
            try {
                extensions = readFromExtensionsYml(extensionsPath.resolve("extensions.yml")).getExtensions();
            } catch (IOException e) {
                throw new IOException("Could not read from extensions.yml", e);
            }
            for (Extension extension : extensions) {
                if (extensionIdMap.containsKey(extension.getUniqueId())) {
                    logger.info("Duplicate uniqueId " + extension.getUniqueId() + ". Did not load extension: " + extension);
                } else {
                    try {
                        DiscoveryExtension discoveryExtension = new DiscoveryExtension(
                            extension.getName(),
                            extension.getUniqueId(),
                            // placeholder for ephemeral id, will change with POC discovery
                            extension.getUniqueId(),
                            extension.getHostName(),
                            extension.getHostAddress(),
                            new TransportAddress(InetAddress.getByName(extension.getHostAddress()), Integer.parseInt(extension.getPort())),
                            new HashMap<String, String>(),
                            Version.fromString(extension.getOpensearchVersion()),
                            new PluginInfo(
                                extension.getName(),
                                extension.getDescription(),
                                extension.getVersion(),
                                Version.fromString(extension.getOpensearchVersion()),
                                extension.getJavaVersion(),
                                extension.getClassName(),
                                new ArrayList<String>(),
                                Boolean.parseBoolean(extension.hasNativeController())
                            )
                        );
                        extensionIdMap.put(extension.getUniqueId(), discoveryExtension);
                        logger.info("Loaded extension with uniqueId " + extension.getUniqueId() + ": " + extension);
                    } catch (IllegalArgumentException e) {
                        logger.error(e.toString());
                    }
                }
            }
            if (!extensionIdMap.isEmpty()) {
                logger.info("Loaded all extensions");
            }
        } else {
            logger.info("Extensions.yml file is not present.  No extensions will be loaded.");
        }
    }

    /**
     * Iterate through all extensions and initialize them.  Initialized extensions will be added to the {@link #extensionsInitializedList}, and the {@link #namedWriteableRegistry} will be initialized.
     */
    public void extensionsInitialize() {
        for (DiscoveryExtension extension : extensionIdMap.values()) {
            extensionInitialize(extension);
        }
        this.namedWriteableRegistry = new ExtensionNamedWriteableRegistry(extensionsInitializedList, transportService);
    }

    private void extensionInitialize(DiscoveryExtension extension) {
        final CountDownLatch inProgressLatch = new CountDownLatch(1);
        final TransportResponseHandler<InitializeExtensionsResponse> extensionResponseHandler = new TransportResponseHandler<
            InitializeExtensionsResponse>() {

            @Override
            public InitializeExtensionsResponse read(StreamInput in) throws IOException {
                return new InitializeExtensionsResponse(in);
            }

            @Override
            public void handleResponse(InitializeExtensionsResponse response) {
                for (DiscoveryExtension extension : extensionIdMap.values()) {
                    if (extension.getName().equals(response.getName())) {
                        extensionsInitializedList.add(extension);
                        logger.info("Initialized extension: " + extension.getName());
                        break;
                    }
                }
                inProgressLatch.countDown();
            }

            @Override
            public void handleException(TransportException exp) {
                logger.debug(new ParameterizedMessage("Extension initialization failed"), exp);
                inProgressLatch.countDown();
            }

            @Override
            public String executor() {
                return ThreadPool.Names.GENERIC;
            }
        };
        try {
            logger.info("Sending extension request type: " + REQUEST_EXTENSION_ACTION_NAME);
            transportService.connectToNode(extension, true);
            transportService.sendRequest(
                extension,
                REQUEST_EXTENSION_ACTION_NAME,
                new InitializeExtensionsRequest(transportService.getLocalNode(), extension),
                extensionResponseHandler
            );
            inProgressLatch.await(100, TimeUnit.SECONDS);
        } catch (Exception e) {
            logger.error(e.toString());
        }
    }

    /**
<<<<<<< HEAD
     * Handles the extension request based on its request type
     * @param extensionRequest ExtensionRequest received through transport service
     * @return A response to send back to the extension
=======
     * Handles an {@link ExtensionRequest}.
     *
     * @param extensionRequest  The request to handle, of a type defined in the {@link RequestType} enum.
     * @return  an Response matching the request.
     * @throws Exception if the request is not handled properly.
>>>>>>> edde6a40
     */
    TransportResponse handleExtensionRequest(ExtensionRequest extensionRequest) throws Exception {
        // Read enum
        switch (extensionRequest.getRequestType()) {
            case REQUEST_EXTENSION_CLUSTER_STATE:
<<<<<<< HEAD
                ClusterStateResponse clusterStateResponse = new ClusterStateResponse(
                    clusterService.getClusterName(),
                    clusterService.state(),
                    false
                );
                return clusterStateResponse;
=======
                return new ClusterStateResponse(clusterService.getClusterName(), clusterService.state(), false);
>>>>>>> edde6a40
            case REQUEST_EXTENSION_LOCAL_NODE:
                LocalNodeResponse localNodeResponse = new LocalNodeResponse(clusterService);
                return localNodeResponse;
            case REQUEST_EXTENSION_CLUSTER_SETTINGS:
                ClusterSettingsResponse clusterSettingsResponse = new ClusterSettingsResponse(clusterService);
                return clusterSettingsResponse;
<<<<<<< HEAD
            default:
                throw new IllegalArgumentException("Handler not present for the provided request");
        }
    }

    public ExtensionBooleanResponse handleExtensionActionListenerOnFailureRequest(ExtensionActionListenerOnFailureRequest request)
        throws Exception {
        try {
            listener.onFailure(new OpenSearchException(request.getFailureException()));
=======
            case REQUEST_EXTENSION_ACTION_LISTENER_ON_FAILURE:
                return handleExtensionActionListenerOnFailureRequest(extensionRequest.getFailureException());
            default:
                throw new Exception("Handler not present for the provided request");
        }
    }

    private ExtensionBooleanResponse handleExtensionActionListenerOnFailureRequest(String failureException) throws Exception {
        try {
            listener.onFailure(new Exception(failureException));
>>>>>>> edde6a40
            return new ExtensionBooleanResponse(true);
        } catch (Exception e) {
            logger.error(e.getMessage());
            throw e;
        }
    }

    /**
     * Handles a {@link RegisterTransportActionsRequest}.
     *
     * @param transportActionsRequest  The request to handle.
     * @return  A {@link ExtensionBooleanResponse} indicating success.
     * @throws Exception if the request is not handled properly.
     */
    TransportResponse handleRegisterTransportActionsRequest(RegisterTransportActionsRequest transportActionsRequest) throws Exception {
        /*
         * TODO: https://github.com/opensearch-project/opensearch-sdk-java/issues/107
         * Register these new Transport Actions with ActionModule
         * and add support for NodeClient to recognise these actions when making transport calls.
         */
        return new ExtensionBooleanResponse(true);
    }

    public void onIndexModule(IndexModule indexModule) throws UnknownHostException {
        for (DiscoveryNode extensionNode : extensionIdMap.values()) {
            onIndexModule(indexModule, extensionNode);
        }
    }

    private void onIndexModule(IndexModule indexModule, DiscoveryNode extensionNode) throws UnknownHostException {
        logger.info("onIndexModule index:" + indexModule.getIndex());
        final CountDownLatch inProgressLatch = new CountDownLatch(1);
        final CountDownLatch inProgressIndexNameLatch = new CountDownLatch(1);

        final TransportResponseHandler<ExtensionBooleanResponse> indicesModuleNameResponseHandler = new TransportResponseHandler<
            ExtensionBooleanResponse>() {
            @Override
            public void handleResponse(ExtensionBooleanResponse response) {
                logger.info("ACK Response" + response);
                inProgressIndexNameLatch.countDown();
            }

            @Override
            public void handleException(TransportException exp) {

            }

            @Override
            public String executor() {
                return ThreadPool.Names.GENERIC;
            }

            @Override
            public ExtensionBooleanResponse read(StreamInput in) throws IOException {
                return new ExtensionBooleanResponse(in);
            }

        };

        final TransportResponseHandler<IndicesModuleResponse> indicesModuleResponseHandler = new TransportResponseHandler<
            IndicesModuleResponse>() {

            @Override
            public IndicesModuleResponse read(StreamInput in) throws IOException {
                return new IndicesModuleResponse(in);
            }

            @Override
            public void handleResponse(IndicesModuleResponse response) {
                logger.info("received {}", response);
                if (response.getIndexEventListener() == true) {
                    indexModule.addIndexEventListener(new IndexEventListener() {
                        @Override
                        public void beforeIndexRemoved(
                            IndexService indexService,
                            IndicesClusterStateService.AllocatedIndices.IndexRemovalReason reason
                        ) {
                            logger.info("Index Event Listener is called");
                            String indexName = indexService.index().getName();
                            logger.info("Index Name" + indexName.toString());
                            try {
                                logger.info("Sending extension request type: " + INDICES_EXTENSION_NAME_ACTION_NAME);
                                transportService.sendRequest(
                                    extensionNode,
                                    INDICES_EXTENSION_NAME_ACTION_NAME,
                                    new IndicesModuleRequest(indexModule),
                                    indicesModuleNameResponseHandler
                                );
                                /*
                                 * Making async synchronous for now.
                                 */
                                inProgressIndexNameLatch.await(100, TimeUnit.SECONDS);
                                logger.info("Received ack response from Extension");
                            } catch (Exception e) {
                                logger.error(e.toString());
                            }
                        }
                    });
                }
                inProgressLatch.countDown();
            }

            @Override
            public void handleException(TransportException exp) {
                logger.error(new ParameterizedMessage("IndicesModuleRequest failed"), exp);
                inProgressLatch.countDown();
            }

            @Override
            public String executor() {
                return ThreadPool.Names.GENERIC;
            }
        };

        try {
            logger.info("Sending extension request type: " + INDICES_EXTENSION_POINT_ACTION_NAME);
            transportService.sendRequest(
                extensionNode,
                INDICES_EXTENSION_POINT_ACTION_NAME,
                new IndicesModuleRequest(indexModule),
                indicesModuleResponseHandler
            );
            /*
             * Making asynchronous for now.
             */
            inProgressLatch.await(100, TimeUnit.SECONDS);
            logger.info("Received response from Extension");
        } catch (Exception e) {
            logger.error(e.toString());
        }
    }

    private ExtensionsSettings readFromExtensionsYml(Path filePath) throws IOException {
        ObjectMapper objectMapper = new ObjectMapper(new YAMLFactory());
        InputStream input = Files.newInputStream(filePath);
        ExtensionsSettings extensionSettings = objectMapper.readValue(input, ExtensionsSettings.class);
        return extensionSettings;
    }

}<|MERGE_RESOLUTION|>--- conflicted
+++ resolved
@@ -197,13 +197,8 @@
             ThreadPool.Names.GENERIC,
             false,
             false,
-<<<<<<< HEAD
             ExtensionActionListenerOnFailureRequest::new,
             ((request, channel, task) -> channel.sendResponse(handleExtensionActionListenerOnFailureRequest(request)))
-=======
-            ExtensionRequest::new,
-            ((request, channel, task) -> channel.sendResponse(handleExtensionRequest(request)))
->>>>>>> edde6a40
         );
         transportService.registerRequestHandler(
             REQUEST_EXTENSION_REGISTER_TRANSPORT_ACTIONS,
@@ -336,39 +331,23 @@
     }
 
     /**
-<<<<<<< HEAD
-     * Handles the extension request based on its request type
-     * @param extensionRequest ExtensionRequest received through transport service
-     * @return A response to send back to the extension
-=======
      * Handles an {@link ExtensionRequest}.
      *
      * @param extensionRequest  The request to handle, of a type defined in the {@link RequestType} enum.
      * @return  an Response matching the request.
      * @throws Exception if the request is not handled properly.
->>>>>>> edde6a40
      */
     TransportResponse handleExtensionRequest(ExtensionRequest extensionRequest) throws Exception {
         // Read enum
         switch (extensionRequest.getRequestType()) {
             case REQUEST_EXTENSION_CLUSTER_STATE:
-<<<<<<< HEAD
-                ClusterStateResponse clusterStateResponse = new ClusterStateResponse(
-                    clusterService.getClusterName(),
-                    clusterService.state(),
-                    false
-                );
-                return clusterStateResponse;
-=======
                 return new ClusterStateResponse(clusterService.getClusterName(), clusterService.state(), false);
->>>>>>> edde6a40
             case REQUEST_EXTENSION_LOCAL_NODE:
                 LocalNodeResponse localNodeResponse = new LocalNodeResponse(clusterService);
                 return localNodeResponse;
             case REQUEST_EXTENSION_CLUSTER_SETTINGS:
                 ClusterSettingsResponse clusterSettingsResponse = new ClusterSettingsResponse(clusterService);
                 return clusterSettingsResponse;
-<<<<<<< HEAD
             default:
                 throw new IllegalArgumentException("Handler not present for the provided request");
         }
@@ -378,18 +357,6 @@
         throws Exception {
         try {
             listener.onFailure(new OpenSearchException(request.getFailureException()));
-=======
-            case REQUEST_EXTENSION_ACTION_LISTENER_ON_FAILURE:
-                return handleExtensionActionListenerOnFailureRequest(extensionRequest.getFailureException());
-            default:
-                throw new Exception("Handler not present for the provided request");
-        }
-    }
-
-    private ExtensionBooleanResponse handleExtensionActionListenerOnFailureRequest(String failureException) throws Exception {
-        try {
-            listener.onFailure(new Exception(failureException));
->>>>>>> edde6a40
             return new ExtensionBooleanResponse(true);
         } catch (Exception e) {
             logger.error(e.getMessage());
