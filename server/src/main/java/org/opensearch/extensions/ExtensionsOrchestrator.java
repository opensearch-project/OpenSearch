--- conflicted
+++ resolved
@@ -162,11 +162,8 @@
         ClusterService clusterService
     ) {
         this.restActionsRequestHandler = new RestActionsRequestHandler(restController, extensionIdMap, transportService);
-<<<<<<< HEAD
         this.listenerHandler = new ExtensionActionListenerHandler(listener);
-=======
         this.customSettingsRequestHandler = new CustomSettingsRequestHandler(settingsModule);
->>>>>>> 3a73a443
         this.transportService = transportService;
         this.clusterService = clusterService;
         registerRequestHandler();
@@ -365,14 +362,7 @@
             case REQUEST_EXTENSION_LOCAL_NODE:
                 return new LocalNodeResponse(clusterService);
             case REQUEST_EXTENSION_CLUSTER_SETTINGS:
-<<<<<<< HEAD
-                ClusterSettingsResponse clusterSettingsResponse = new ClusterSettingsResponse(clusterService);
-                return clusterSettingsResponse;
-=======
                 return new ClusterSettingsResponse(clusterService);
-            case REQUEST_EXTENSION_ACTION_LISTENER_ON_FAILURE:
-                return handleExtensionActionListenerOnFailureRequest(extensionRequest.getFailureException());
->>>>>>> 3a73a443
             default:
                 throw new IllegalArgumentException("Handler not present for the provided request");
         }
