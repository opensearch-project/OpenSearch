/*
 * SPDX-License-Identifier: Apache-2.0
 *
 * The OpenSearch Contributors require contributions made to
 * this file be licensed under the Apache-2.0 license or a
 * compatible open source license.
 */

package org.opensearch.extensions;

import java.io.IOException;
import java.io.InputStream;
import java.net.InetAddress;
import java.net.UnknownHostException;
import java.nio.file.Files;
import java.nio.file.Path;
import java.util.ArrayList;
import java.util.HashMap;
import java.util.List;
import java.util.Map;
import java.util.concurrent.CountDownLatch;
import java.util.concurrent.TimeUnit;

import org.apache.logging.log4j.LogManager;
import org.apache.logging.log4j.Logger;
import org.apache.logging.log4j.message.ParameterizedMessage;
import org.opensearch.Version;
import org.opensearch.action.admin.cluster.node.info.PluginsAndModules;
import org.opensearch.action.admin.cluster.state.ClusterStateResponse;
import org.opensearch.cluster.ClusterSettingsResponse;
import org.opensearch.cluster.LocalNodeResponse;
import org.opensearch.cluster.node.DiscoveryNode;
import org.opensearch.cluster.service.ClusterService;
import org.opensearch.common.io.FileSystemUtils;
import org.opensearch.common.io.stream.StreamInput;
import org.opensearch.common.settings.Settings;
import org.opensearch.common.transport.TransportAddress;
import org.opensearch.discovery.InitializeExtensionsRequest;
import org.opensearch.discovery.InitializeExtensionsResponse;
import org.opensearch.extensions.ExtensionsSettings.Extension;
import org.opensearch.extensions.rest.RegisterRestActionsRequest;
import org.opensearch.extensions.rest.RestActionsRequestHandler;
import org.opensearch.index.IndexModule;
import org.opensearch.index.IndexService;
import org.opensearch.index.IndicesModuleRequest;
import org.opensearch.index.IndicesModuleResponse;
import org.opensearch.index.shard.IndexEventListener;
import org.opensearch.indices.cluster.IndicesClusterStateService;
import org.opensearch.node.ReportingService;
import org.opensearch.plugins.PluginInfo;
import org.opensearch.rest.RestController;
import org.opensearch.threadpool.ThreadPool;
import org.opensearch.transport.TransportException;
import org.opensearch.transport.TransportResponse;
import org.opensearch.transport.TransportResponseHandler;
import org.opensearch.transport.TransportService;

import com.fasterxml.jackson.databind.ObjectMapper;
import com.fasterxml.jackson.dataformat.yaml.YAMLFactory;

/**
 * The main class for orchestrating Extension communication with the OpenSearch Node.
 *
 * @opensearch.internal
 */
public class ExtensionsOrchestrator implements ReportingService<PluginsAndModules> {
    public static final String REQUEST_EXTENSION_ACTION_NAME = "internal:discovery/extensions";
    public static final String INDICES_EXTENSION_POINT_ACTION_NAME = "indices:internal/extensions";
    public static final String INDICES_EXTENSION_NAME_ACTION_NAME = "indices:internal/name";
    public static final String REQUEST_EXTENSION_CLUSTER_STATE = "internal:discovery/clusterstate";
    public static final String REQUEST_EXTENSION_LOCAL_NODE = "internal:discovery/localnode";
    public static final String REQUEST_EXTENSION_CLUSTER_SETTINGS = "internal:discovery/clustersettings";
    public static final String REQUEST_EXTENSION_REGISTER_REST_ACTIONS = "internal:discovery/registerrestactions";
    public static final String REQUEST_EXTENSION_REGISTER_TRANSPORT_ACTIONS = "internal:discovery/registertransportactions";
    public static final String REQUEST_OPENSEARCH_NAMED_WRITEABLE_REGISTRY = "internal:discovery/namedwriteableregistry";
    public static final String REQUEST_OPENSEARCH_PARSE_NAMED_WRITEABLE = "internal:discovery/parsenamedwriteable";
    public static final String REQUEST_REST_EXECUTE_ON_EXTENSION_ACTION = "internal:extensions/restexecuteonextensiontaction";

    private static final Logger logger = LogManager.getLogger(ExtensionsOrchestrator.class);

    /**
     * Enum for Extension Requests
     *
     * @opensearch.internal
     */
    public static enum RequestType {
        REQUEST_EXTENSION_CLUSTER_STATE,
        REQUEST_EXTENSION_LOCAL_NODE,
        REQUEST_EXTENSION_CLUSTER_SETTINGS,
        REQUEST_EXTENSION_REGISTER_REST_ACTIONS,
        CREATE_COMPONENT,
        ON_INDEX_MODULE,
        GET_SETTINGS
    };

    /**
     * Enum for OpenSearch Requests
     *
     * @opensearch.internal
     */
    public static enum OpenSearchRequestType {
        REQUEST_OPENSEARCH_NAMED_WRITEABLE_REGISTRY
    }

    private final Path extensionsPath;
    // A list of initialized extensions, a subset of the values of map below which includes all extensions
    List<DiscoveryExtension> extensionsInitializedList;
    // A map of extension uniqueId to full extension details used for node transport here and in the RestActionsRequestHandler
    Map<String, DiscoveryExtension> extensionIdMap;
    RestActionsRequestHandler restActionsRequestHandler;
    TransportService transportService;
    ClusterService clusterService;
    ExtensionNamedWriteableRegistry namedWriteableRegistry;

    /**
     * Instantiate a new ExtensionsOrchestrator object to handle requests and responses from extensions. This is called during Node bootstrap.
     *
     * @param settings  Settings from the node the orchestrator is running on.
     * @param extensionsPath  Path to a directory containing extension configuration file.
     * @throws IOException  If the extensions discovery file is not properly retrieved.
     */
    public ExtensionsOrchestrator(Settings settings, Path extensionsPath) throws IOException {
        logger.info("ExtensionsOrchestrator initialized");
        this.extensionsPath = extensionsPath;
        this.transportService = null;
        this.extensionsInitializedList = new ArrayList<DiscoveryExtension>();
        this.extensionIdMap = new HashMap<String, DiscoveryExtension>();
        this.clusterService = null;
        this.namedWriteableRegistry = null;

        /*
         * Now Discover extensions
         */
        extensionsDiscovery();

    }

    /**
     * Initializes the {@link RestActionsRequestHandler}, {@link TransportService} and {@link ClusterService}. This is called during Node bootstrap.
     * Lists/maps of extensions have already been initialized but not yet populated.
     *
     * @param restController  The RestController on which to register Rest Actions.
     * @param transportService  The Node's transport service.
     * @param clusterService  The Node's cluster service.
     */
    public void initializeServicesAndRestHandler(
        RestController restController,
        TransportService transportService,
        ClusterService clusterService
    ) {
        this.restActionsRequestHandler = new RestActionsRequestHandler(restController, extensionIdMap, transportService);
        this.transportService = transportService;
        this.clusterService = clusterService;
        registerRequestHandler();
    }

    private void registerRequestHandler() {
        transportService.registerRequestHandler(
            REQUEST_EXTENSION_REGISTER_REST_ACTIONS,
            ThreadPool.Names.GENERIC,
            false,
            false,
            RegisterRestActionsRequest::new,
            ((request, channel, task) -> channel.sendResponse(restActionsRequestHandler.handleRegisterRestActionsRequest(request)))
        );
        transportService.registerRequestHandler(
            REQUEST_EXTENSION_CLUSTER_STATE,
            ThreadPool.Names.GENERIC,
            false,
            false,
            ExtensionRequest::new,
            ((request, channel, task) -> channel.sendResponse(handleExtensionRequest(request)))
        );
        transportService.registerRequestHandler(
            REQUEST_EXTENSION_LOCAL_NODE,
            ThreadPool.Names.GENERIC,
            false,
            false,
            ExtensionRequest::new,
            ((request, channel, task) -> channel.sendResponse(handleExtensionRequest(request)))
        );
        transportService.registerRequestHandler(
            REQUEST_EXTENSION_CLUSTER_SETTINGS,
            ThreadPool.Names.GENERIC,
            false,
            false,
            ExtensionRequest::new,
            ((request, channel, task) -> channel.sendResponse(handleExtensionRequest(request)))
        );
        transportService.registerRequestHandler(
            REQUEST_EXTENSION_REGISTER_TRANSPORT_ACTIONS,
            ThreadPool.Names.GENERIC,
            false,
            false,
            RegisterTransportActionsRequest::new,
            ((request, channel, task) -> channel.sendResponse(handleRegisterTransportActionsRequest(request)))
        );
    }

    @Override
    public PluginsAndModules info() {
        return null;
    }

    /*
     * Load and populate all extensions
     */
    private void extensionsDiscovery() throws IOException {
        logger.info("Extensions Config Directory :" + extensionsPath.toString());
        if (!FileSystemUtils.isAccessibleDirectory(extensionsPath, logger)) {
            return;
        }

        List<Extension> extensions = new ArrayList<Extension>();
        if (Files.exists(extensionsPath.resolve("extensions.yml"))) {
            try {
                extensions = readFromExtensionsYml(extensionsPath.resolve("extensions.yml")).getExtensions();
            } catch (IOException e) {
                throw new IOException("Could not read from extensions.yml", e);
            }
            for (Extension extension : extensions) {
                if (extensionIdMap.containsKey(extension.getUniqueId())) {
                    logger.info("Duplicate uniqueId " + extension.getUniqueId() + ". Did not load extension: " + extension);
                } else {
                    try {
                        DiscoveryExtension discoveryExtension = new DiscoveryExtension(
                            extension.getName(),
                            extension.getUniqueId(),
                            // placeholder for ephemeral id, will change with POC discovery
                            extension.getUniqueId(),
                            extension.getHostName(),
                            extension.getHostAddress(),
                            new TransportAddress(InetAddress.getByName(extension.getHostAddress()), Integer.parseInt(extension.getPort())),
                            new HashMap<String, String>(),
                            Version.fromString(extension.getOpensearchVersion()),
                            new PluginInfo(
                                extension.getName(),
                                extension.getDescription(),
                                extension.getVersion(),
                                Version.fromString(extension.getOpensearchVersion()),
                                extension.getJavaVersion(),
                                extension.getClassName(),
                                new ArrayList<String>(),
                                Boolean.parseBoolean(extension.hasNativeController())
                            )
                        );
                        extensionIdMap.put(extension.getUniqueId(), discoveryExtension);
                        logger.info("Loaded extension with uniqueId " + extension.getUniqueId() + ": " + extension);
                    } catch (IllegalArgumentException e) {
                        logger.error(e.toString());
                    }
                }
            }
            if (!extensionIdMap.isEmpty()) {
                logger.info("Loaded all extensions");
            }
        } else {
            logger.info("Extensions.yml file is not present.  No extensions will be loaded.");
        }
    }

    /**
     * Iterate through all extensions and initialize them.  Initialized extensions will be added to the {@link #extensionsInitializedList}, and the {@link #namedWriteableRegistry} will be initialized.
     */
    public void extensionsInitialize() {
        for (DiscoveryExtension extension : extensionIdMap.values()) {
            extensionInitialize(extension);
        }
        this.namedWriteableRegistry = new ExtensionNamedWriteableRegistry(extensionsInitializedList, transportService);
    }

    private void extensionInitialize(DiscoveryExtension extension) {
        final CountDownLatch inProgressLatch = new CountDownLatch(1);
        final TransportResponseHandler<InitializeExtensionsResponse> extensionResponseHandler = new TransportResponseHandler<
            InitializeExtensionsResponse>() {

            @Override
            public InitializeExtensionsResponse read(StreamInput in) throws IOException {
                return new InitializeExtensionsResponse(in);
            }

            @Override
            public void handleResponse(InitializeExtensionsResponse response) {
                for (DiscoveryExtension extension : extensionIdMap.values()) {
                    if (extension.getName().equals(response.getName())) {
                        extensionsInitializedList.add(extension);
                        logger.info("Initialized extension: " + extension.getName());
                        break;
                    }
                }
                inProgressLatch.countDown();
            }

            @Override
            public void handleException(TransportException exp) {
                logger.debug(new ParameterizedMessage("Extension initialization failed"), exp);
                inProgressLatch.countDown();
            }

            @Override
            public String executor() {
                return ThreadPool.Names.GENERIC;
            }
        };
        try {
            logger.info("Sending extension request type: " + REQUEST_EXTENSION_ACTION_NAME);
            transportService.connectToNode(extension, true);
            transportService.sendRequest(
                extension,
                REQUEST_EXTENSION_ACTION_NAME,
                new InitializeExtensionsRequest(transportService.getLocalNode(), extension),
                extensionResponseHandler
            );
            inProgressLatch.await(100, TimeUnit.SECONDS);
        } catch (Exception e) {
            logger.error(e.toString());
        }
    }

    /**
<<<<<<< HEAD
     * Handles a {@link RegisterRestActionsRequest}.
     *
     * @param restActionsRequest  The request to handle.
     * @return  A {@link RegisterRestActionsResponse} indicating success.
     * @throws Exception if the request is not handled properly.
     */
    TransportResponse handleRegisterRestActionsRequest(RegisterRestActionsRequest restActionsRequest) throws Exception {
        DiscoveryExtension extension = extensionIdMap.get(restActionsRequest.getNodeId());
        if (extension == null) {
            throw new IllegalArgumentException(
                "REST Actions Request unique id " + restActionsRequest.getNodeId() + " does not match a discovered extension."
            );
        }
        for (String restAction : restActionsRequest.getRestActions()) {
            RestRequest.Method method;
            String uri;
            try {
                int delim = restAction.indexOf(' ');
                method = RestRequest.Method.valueOf(restAction.substring(0, delim));
                uri = restAction.substring(delim).trim();
            } catch (IndexOutOfBoundsException | IllegalArgumentException e) {
                throw new IllegalArgumentException(restAction + " does not begin with a valid REST method");
            }
            logger.info("Registering: " + method + " /_extensions/_" + extension.getName() + uri);
            // TODO turn the restAction string into an Action to send to RestController.registerHandler
        }
        extensionRestActionsMap.put(restActionsRequest.getNodeId(), restActionsRequest.getRestActions());
        return new RegisterRestActionsResponse(
            "Registered node "
                + restActionsRequest.getNodeId()
                + ", extension "
                + extension.getName()
                + " to handle REST Actions "
                + restActionsRequest.getRestActions()
        );
    }

    /**
     * Handles a {@link RegisterTransportActionsRequest}.
     *
     * @param transportActionsRequest  The request to handle.
     * @return  A {@link ExtensionBooleanResponse} indicating success.
     * @throws Exception if the request is not handled properly.
     */
    TransportResponse handleRegisterTransportActionsRequest(RegisterTransportActionsRequest transportActionsRequest) throws Exception {
        /*
         * TODO: https://github.com/opensearch-project/opensearch-sdk-java/issues/107
         * Register these new Transport Actions with ActionModule
         * and add support for NodeClient to recognise these actions when making transport calls.
         */
        return new ExtensionBooleanResponse(true);
    }

    /**
=======
>>>>>>> 50f2d9e2
     * Handles an {@link ExtensionRequest}.
     *
     * @param extensionRequest  The request to handle, of a type defined in the {@link RequestType} enum.
     * @return  an Response matching the request.
     * @throws Exception if the request is not handled properly.
     */
    TransportResponse handleExtensionRequest(ExtensionRequest extensionRequest) throws Exception {
        switch (extensionRequest.getRequestType()) {
            case REQUEST_EXTENSION_CLUSTER_STATE:
                return new ClusterStateResponse(clusterService.getClusterName(), clusterService.state(), false);
            case REQUEST_EXTENSION_LOCAL_NODE:
                return new LocalNodeResponse(clusterService);
            case REQUEST_EXTENSION_CLUSTER_SETTINGS:
                return new ClusterSettingsResponse(clusterService);
            default:
                throw new Exception("Handler not present for the provided request");
        }
    }

    public void onIndexModule(IndexModule indexModule) throws UnknownHostException {
        for (DiscoveryNode extensionNode : extensionIdMap.values()) {
            onIndexModule(indexModule, extensionNode);
        }
    }

    private void onIndexModule(IndexModule indexModule, DiscoveryNode extensionNode) throws UnknownHostException {
        logger.info("onIndexModule index:" + indexModule.getIndex());
        final CountDownLatch inProgressLatch = new CountDownLatch(1);
        final CountDownLatch inProgressIndexNameLatch = new CountDownLatch(1);

        final TransportResponseHandler<ExtensionBooleanResponse> indicesModuleNameResponseHandler = new TransportResponseHandler<
            ExtensionBooleanResponse>() {
            @Override
            public void handleResponse(ExtensionBooleanResponse response) {
                logger.info("ACK Response" + response);
                inProgressIndexNameLatch.countDown();
            }

            @Override
            public void handleException(TransportException exp) {

            }

            @Override
            public String executor() {
                return ThreadPool.Names.GENERIC;
            }

            @Override
            public ExtensionBooleanResponse read(StreamInput in) throws IOException {
                return new ExtensionBooleanResponse(in);
            }

        };

        final TransportResponseHandler<IndicesModuleResponse> indicesModuleResponseHandler = new TransportResponseHandler<
            IndicesModuleResponse>() {

            @Override
            public IndicesModuleResponse read(StreamInput in) throws IOException {
                return new IndicesModuleResponse(in);
            }

            @Override
            public void handleResponse(IndicesModuleResponse response) {
                logger.info("received {}", response);
                if (response.getIndexEventListener() == true) {
                    indexModule.addIndexEventListener(new IndexEventListener() {
                        @Override
                        public void beforeIndexRemoved(
                            IndexService indexService,
                            IndicesClusterStateService.AllocatedIndices.IndexRemovalReason reason
                        ) {
                            logger.info("Index Event Listener is called");
                            String indexName = indexService.index().getName();
                            logger.info("Index Name" + indexName.toString());
                            try {
                                logger.info("Sending extension request type: " + INDICES_EXTENSION_NAME_ACTION_NAME);
                                transportService.sendRequest(
                                    extensionNode,
                                    INDICES_EXTENSION_NAME_ACTION_NAME,
                                    new IndicesModuleRequest(indexModule),
                                    indicesModuleNameResponseHandler
                                );
                                /*
                                 * Making async synchronous for now.
                                 */
                                inProgressIndexNameLatch.await(100, TimeUnit.SECONDS);
                                logger.info("Received ack response from Extension");
                            } catch (Exception e) {
                                logger.error(e.toString());
                            }
                        }
                    });
                }
                inProgressLatch.countDown();
            }

            @Override
            public void handleException(TransportException exp) {
                logger.error(new ParameterizedMessage("IndicesModuleRequest failed"), exp);
                inProgressLatch.countDown();
            }

            @Override
            public String executor() {
                return ThreadPool.Names.GENERIC;
            }
        };

        try {
            logger.info("Sending extension request type: " + INDICES_EXTENSION_POINT_ACTION_NAME);
            transportService.sendRequest(
                extensionNode,
                INDICES_EXTENSION_POINT_ACTION_NAME,
                new IndicesModuleRequest(indexModule),
                indicesModuleResponseHandler
            );
            /*
             * Making asynchronous for now.
             */
            inProgressLatch.await(100, TimeUnit.SECONDS);
            logger.info("Received response from Extension");
        } catch (Exception e) {
            logger.error(e.toString());
        }
    }

    private ExtensionsSettings readFromExtensionsYml(Path filePath) throws IOException {
        ObjectMapper objectMapper = new ObjectMapper(new YAMLFactory());
        InputStream input = Files.newInputStream(filePath);
        ExtensionsSettings extensionSettings = objectMapper.readValue(input, ExtensionsSettings.class);
        return extensionSettings;
    }

}<|MERGE_RESOLUTION|>--- conflicted
+++ resolved
@@ -318,45 +318,6 @@
     }
 
     /**
-<<<<<<< HEAD
-     * Handles a {@link RegisterRestActionsRequest}.
-     *
-     * @param restActionsRequest  The request to handle.
-     * @return  A {@link RegisterRestActionsResponse} indicating success.
-     * @throws Exception if the request is not handled properly.
-     */
-    TransportResponse handleRegisterRestActionsRequest(RegisterRestActionsRequest restActionsRequest) throws Exception {
-        DiscoveryExtension extension = extensionIdMap.get(restActionsRequest.getNodeId());
-        if (extension == null) {
-            throw new IllegalArgumentException(
-                "REST Actions Request unique id " + restActionsRequest.getNodeId() + " does not match a discovered extension."
-            );
-        }
-        for (String restAction : restActionsRequest.getRestActions()) {
-            RestRequest.Method method;
-            String uri;
-            try {
-                int delim = restAction.indexOf(' ');
-                method = RestRequest.Method.valueOf(restAction.substring(0, delim));
-                uri = restAction.substring(delim).trim();
-            } catch (IndexOutOfBoundsException | IllegalArgumentException e) {
-                throw new IllegalArgumentException(restAction + " does not begin with a valid REST method");
-            }
-            logger.info("Registering: " + method + " /_extensions/_" + extension.getName() + uri);
-            // TODO turn the restAction string into an Action to send to RestController.registerHandler
-        }
-        extensionRestActionsMap.put(restActionsRequest.getNodeId(), restActionsRequest.getRestActions());
-        return new RegisterRestActionsResponse(
-            "Registered node "
-                + restActionsRequest.getNodeId()
-                + ", extension "
-                + extension.getName()
-                + " to handle REST Actions "
-                + restActionsRequest.getRestActions()
-        );
-    }
-
-    /**
      * Handles a {@link RegisterTransportActionsRequest}.
      *
      * @param transportActionsRequest  The request to handle.
@@ -373,8 +334,6 @@
     }
 
     /**
-=======
->>>>>>> 50f2d9e2
      * Handles an {@link ExtensionRequest}.
      *
      * @param extensionRequest  The request to handle, of a type defined in the {@link RequestType} enum.
