--- conflicted
+++ resolved
@@ -235,14 +235,8 @@
                                 Boolean.parseBoolean(extension.hasNativeController())
                             )
                         );
-<<<<<<< HEAD
                         extensionIdMap.put(extension.getUniqueId(), discoveryExtension);
                         logger.info("Loaded extension with uniqueId " + extension.getUniqueId() + ": " + extension);
-=======
-                        extensionsList.add(discoveryExtension);
-                        extensionIdMap.put(extension.getUniqueId(), discoveryExtension);
-                        logger.info("Loaded extension: " + extension + " with id " + extension.getUniqueId());
->>>>>>> 7841e3d9
                     } catch (IllegalArgumentException e) {
                         logger.error(e.toString());
                     }
@@ -260,13 +254,8 @@
      * Iterate through all extensions and initialize them.  Initialized extensions will be added to the {@link #extensionsInitializedList}, and the {@link #namedWriteableRegistry} will be initialized.
      */
     public void extensionsInitialize() {
-<<<<<<< HEAD
-        for (DiscoveryNode extensionNode : extensionIdMap.values()) {
-            extensionInitialize(extensionNode);
-=======
-        for (DiscoveryExtension extension : extensionsList) {
+        for (DiscoveryExtension extension : extensionIdMap.values()) {
             extensionInitialize(extension);
->>>>>>> 7841e3d9
         }
         this.namedWriteableRegistry = new ExtensionNamedWriteableRegistry(extensionsInitializedList, transportService);
     }
@@ -310,14 +299,7 @@
             transportService.sendRequest(
                 extension,
                 REQUEST_EXTENSION_ACTION_NAME,
-<<<<<<< HEAD
-                new InitializeExtensionsRequest(
-                    transportService.getLocalNode(),
-                    new ArrayList<DiscoveryExtension>(extensionIdMap.values())
-                ),
-=======
                 new InitializeExtensionsRequest(transportService.getLocalNode(), extension),
->>>>>>> 7841e3d9
                 extensionResponseHandler
             );
             inProgressLatch.await(100, TimeUnit.SECONDS);
