/*
 * SPDX-License-Identifier: Apache-2.0
 *
 * The OpenSearch Contributors require contributions made to
 * this file be licensed under the Apache-2.0 license or a
 * compatible open source license.
 */

/*
 * Licensed to Elasticsearch under one or more contributor
 * license agreements. See the NOTICE file distributed with
 * this work for additional information regarding copyright
 * ownership. Elasticsearch licenses this file to you under
 * the Apache License, Version 2.0 (the "License"); you may
 * not use this file except in compliance with the License.
 * You may obtain a copy of the License at
 *
 *    http://www.apache.org/licenses/LICENSE-2.0
 *
 * Unless required by applicable law or agreed to in writing,
 * software distributed under the License is distributed on an
 * "AS IS" BASIS, WITHOUT WARRANTIES OR CONDITIONS OF ANY
 * KIND, either express or implied.  See the License for the
 * specific language governing permissions and limitations
 * under the License.
 */

/*
 * Modifications Copyright OpenSearch Contributors. See
 * GitHub history for details.
 */

package org.opensearch.snapshots;

import org.apache.logging.log4j.LogManager;
import org.apache.logging.log4j.Logger;
import org.apache.logging.log4j.message.ParameterizedMessage;
import org.opensearch.ExceptionsHelper;
import org.opensearch.Version;
import org.opensearch.action.ActionRunnable;
import org.opensearch.action.StepListener;
import org.opensearch.action.admin.cluster.snapshots.clone.CloneSnapshotRequest;
import org.opensearch.action.admin.cluster.snapshots.create.CreateSnapshotRequest;
import org.opensearch.action.admin.cluster.snapshots.delete.DeleteSnapshotRequest;
import org.opensearch.action.support.ActionFilters;
import org.opensearch.action.support.GroupedActionListener;
import org.opensearch.action.support.clustermanager.TransportClusterManagerNodeAction;
import org.opensearch.cluster.ClusterChangedEvent;
import org.opensearch.cluster.ClusterState;
import org.opensearch.cluster.ClusterStateApplier;
import org.opensearch.cluster.ClusterStateTaskConfig;
import org.opensearch.cluster.ClusterStateTaskExecutor;
import org.opensearch.cluster.ClusterStateTaskListener;
import org.opensearch.cluster.ClusterStateUpdateTask;
import org.opensearch.cluster.NotClusterManagerException;
import org.opensearch.cluster.RepositoryCleanupInProgress;
import org.opensearch.cluster.RestoreInProgress;
import org.opensearch.cluster.SnapshotDeletionsInProgress;
import org.opensearch.cluster.SnapshotsInProgress;
import org.opensearch.cluster.SnapshotsInProgress.ShardSnapshotStatus;
import org.opensearch.cluster.SnapshotsInProgress.ShardState;
import org.opensearch.cluster.SnapshotsInProgress.State;
import org.opensearch.cluster.block.ClusterBlockException;
import org.opensearch.cluster.coordination.FailedToCommitClusterStateException;
import org.opensearch.cluster.metadata.DataStream;
import org.opensearch.cluster.metadata.IndexMetadata;
import org.opensearch.cluster.metadata.IndexNameExpressionResolver;
import org.opensearch.cluster.metadata.Metadata;
import org.opensearch.cluster.metadata.RepositoriesMetadata;
import org.opensearch.cluster.node.DiscoveryNode;
import org.opensearch.cluster.node.DiscoveryNodes;
import org.opensearch.cluster.routing.IndexRoutingTable;
import org.opensearch.cluster.routing.IndexShardRoutingTable;
import org.opensearch.cluster.routing.RoutingTable;
import org.opensearch.cluster.routing.ShardRouting;
import org.opensearch.cluster.service.ClusterManagerTaskKeys;
import org.opensearch.cluster.service.ClusterManagerTaskThrottler;
import org.opensearch.cluster.service.ClusterService;
import org.opensearch.common.Nullable;
import org.opensearch.common.Priority;
import org.opensearch.common.UUIDs;
import org.opensearch.common.collect.Tuple;
import org.opensearch.common.lifecycle.AbstractLifecycleComponent;
import org.opensearch.common.regex.Regex;
import org.opensearch.common.settings.Setting;
import org.opensearch.common.settings.Settings;
import org.opensearch.common.unit.TimeValue;
import org.opensearch.common.util.concurrent.AbstractRunnable;
import org.opensearch.core.action.ActionListener;
import org.opensearch.core.common.Strings;
import org.opensearch.core.common.io.stream.StreamInput;
import org.opensearch.core.index.Index;
import org.opensearch.core.index.shard.ShardId;
import org.opensearch.index.store.lockmanager.RemoteStoreLockManagerFactory;
import org.opensearch.node.remotestore.RemoteStorePinnedTimestampService;
import org.opensearch.repositories.IndexId;
import org.opensearch.repositories.RepositoriesService;
import org.opensearch.repositories.Repository;
import org.opensearch.repositories.RepositoryData;
import org.opensearch.repositories.RepositoryException;
import org.opensearch.repositories.RepositoryMissingException;
import org.opensearch.repositories.RepositoryShardId;
import org.opensearch.repositories.ShardGenerations;
import org.opensearch.threadpool.ThreadPool;
import org.opensearch.transport.TransportService;

import java.io.IOException;
import java.util.ArrayList;
import java.util.Arrays;
import java.util.Collection;
import java.util.Collections;
import java.util.Deque;
import java.util.EnumSet;
import java.util.HashMap;
import java.util.HashSet;
import java.util.Iterator;
import java.util.LinkedList;
import java.util.List;
import java.util.Locale;
import java.util.Map;
import java.util.Objects;
import java.util.Optional;
import java.util.Set;
import java.util.concurrent.ConcurrentHashMap;
import java.util.concurrent.CopyOnWriteArrayList;
import java.util.concurrent.Executor;
import java.util.function.Consumer;
import java.util.function.Function;
import java.util.stream.Collectors;
import java.util.stream.Stream;

import static java.util.Collections.emptySet;
import static java.util.Collections.unmodifiableList;
import static org.opensearch.cluster.SnapshotsInProgress.completed;
import static org.opensearch.common.util.IndexUtils.filterIndices;
import static org.opensearch.node.remotestore.RemoteStoreNodeService.CompatibilityMode;
import static org.opensearch.node.remotestore.RemoteStoreNodeService.REMOTE_STORE_COMPATIBILITY_MODE_SETTING;
import static org.opensearch.repositories.blobstore.BlobStoreRepository.REMOTE_STORE_INDEX_SHALLOW_COPY;
import static org.opensearch.repositories.blobstore.BlobStoreRepository.SHALLOW_SNAPSHOT_V2;
import static org.opensearch.repositories.blobstore.BlobStoreRepository.SHARD_PATH_TYPE;
import static org.opensearch.snapshots.SnapshotUtils.validateSnapshotsBackingAnyIndex;

/**
 * Service responsible for creating snapshots. This service runs all the steps executed on the cluster-manager node during snapshot creation and
 * deletion.
 * See package level documentation of {@link org.opensearch.snapshots} for details.
 *
 * @opensearch.internal
 */
public class SnapshotsService extends AbstractLifecycleComponent implements ClusterStateApplier {

    private static final Logger logger = LogManager.getLogger(SnapshotsService.class);

    public static final String UPDATE_SNAPSHOT_STATUS_ACTION_NAME = "internal:cluster/snapshot/update_snapshot_status";

    private final ClusterService clusterService;

    private final IndexNameExpressionResolver indexNameExpressionResolver;

    private final RepositoriesService repositoriesService;

    private final RemoteStoreLockManagerFactory remoteStoreLockManagerFactory;

    private final ThreadPool threadPool;

    private final Map<Snapshot, List<ActionListener<Tuple<RepositoryData, SnapshotInfo>>>> snapshotCompletionListeners =
        new ConcurrentHashMap<>();

    /**
     * Listeners for snapshot deletion keyed by delete uuid as returned from {@link SnapshotDeletionsInProgress.Entry#uuid()}
     */
    private final Map<String, List<ActionListener<Void>>> snapshotDeletionListeners = new HashMap<>();

    // Set of repositories currently running either a snapshot finalization or a snapshot delete.
    private final Set<String> currentlyFinalizing = Collections.synchronizedSet(new HashSet<>());

    // Set of snapshots that are currently being ended by this node
    private final Set<Snapshot> endingSnapshots = Collections.synchronizedSet(new HashSet<>());

    // Set of currently initializing clone operations
    private final Set<Snapshot> initializingClones = Collections.synchronizedSet(new HashSet<>());

    private final UpdateSnapshotStatusAction updateSnapshotStatusHandler;

    private final TransportService transportService;
    private final RemoteStorePinnedTimestampService remoteStorePinnedTimestampService;

    private final OngoingRepositoryOperations repositoryOperations = new OngoingRepositoryOperations();

    private final ClusterManagerTaskThrottler.ThrottlingKey createSnapshotTaskKey;
    private final ClusterManagerTaskThrottler.ThrottlingKey deleteSnapshotTaskKey;
    private static ClusterManagerTaskThrottler.ThrottlingKey updateSnapshotStateTaskKey;

    /**
     * Setting that specifies the maximum number of allowed concurrent snapshot create and delete operations in the
     * cluster state. The number of concurrent operations in a cluster state is defined as the sum of the sizes of
     * {@link SnapshotsInProgress#entries()} and {@link SnapshotDeletionsInProgress#getEntries()}.
     */
    public static final Setting<Integer> MAX_CONCURRENT_SNAPSHOT_OPERATIONS_SETTING = Setting.intSetting(
        "snapshot.max_concurrent_operations",
        1000,
        1,
        Setting.Property.NodeScope,
        Setting.Property.Dynamic
    );

<<<<<<< HEAD
    private static final String SNAPSHOT_PINNED_TIMESTAMP_DELIMITER = "__";
=======
    /**
     * Setting to specify the maximum number of shards that can be included in the result for the snapshot status
     * API call. Note that it does not apply to V2-shallow snapshots.
     */
    public static final Setting<Integer> MAX_SHARDS_ALLOWED_IN_STATUS_API = Setting.intSetting(
        "snapshot.max_shards_allowed_in_status_api",
        200000,
        1,
        Setting.Property.NodeScope,
        Setting.Property.Dynamic
    );

    private static final String SNAPSHOT_PINNED_TIMESTAMP_DELIMITER = ":";
>>>>>>> a5590d1f
    private volatile int maxConcurrentOperations;

    public SnapshotsService(
        Settings settings,
        ClusterService clusterService,
        IndexNameExpressionResolver indexNameExpressionResolver,
        RepositoriesService repositoriesService,
        TransportService transportService,
        ActionFilters actionFilters,
        @Nullable RemoteStorePinnedTimestampService remoteStorePinnedTimestampService
    ) {
        this.clusterService = clusterService;
        this.indexNameExpressionResolver = indexNameExpressionResolver;
        this.repositoriesService = repositoriesService;
        this.remoteStoreLockManagerFactory = new RemoteStoreLockManagerFactory(() -> repositoriesService);
        this.threadPool = transportService.getThreadPool();
        this.transportService = transportService;
        this.remoteStorePinnedTimestampService = remoteStorePinnedTimestampService;

        // The constructor of UpdateSnapshotStatusAction will register itself to the TransportService.
        this.updateSnapshotStatusHandler = new UpdateSnapshotStatusAction(
            transportService,
            clusterService,
            threadPool,
            actionFilters,
            indexNameExpressionResolver
        );
        if (DiscoveryNode.isClusterManagerNode(settings)) {
            // addLowPriorityApplier to make sure that Repository will be created before snapshot
            clusterService.addLowPriorityApplier(this);
            maxConcurrentOperations = MAX_CONCURRENT_SNAPSHOT_OPERATIONS_SETTING.get(settings);
            clusterService.getClusterSettings()
                .addSettingsUpdateConsumer(MAX_CONCURRENT_SNAPSHOT_OPERATIONS_SETTING, i -> maxConcurrentOperations = i);
        }

        // Task is onboarded for throttling, it will get retried from associated TransportClusterManagerNodeAction.
        createSnapshotTaskKey = clusterService.registerClusterManagerTask(ClusterManagerTaskKeys.CREATE_SNAPSHOT_KEY, true);
        deleteSnapshotTaskKey = clusterService.registerClusterManagerTask(ClusterManagerTaskKeys.DELETE_SNAPSHOT_KEY, true);
        updateSnapshotStateTaskKey = clusterService.registerClusterManagerTask(ClusterManagerTaskKeys.UPDATE_SNAPSHOT_STATE_KEY, true);
    }

    /**
     * Same as {@link #createSnapshot(CreateSnapshotRequest, ActionListener)} but invokes its callback on completion of
     * the snapshot.
     *
     * @param request snapshot request
     * @param listener snapshot completion listener
     */
    public void executeSnapshot(final CreateSnapshotRequest request, final ActionListener<SnapshotInfo> listener) {
        Repository repository = repositoriesService.repository(request.repository());

        boolean isSnapshotV2 = SHALLOW_SNAPSHOT_V2.get(repository.getMetadata().settings());
        logger.debug("shallow_snapshot_v2 is set as [{}]", isSnapshotV2);

        boolean remoteStoreIndexShallowCopy = remoteStoreShallowCopyEnabled(repository);
        if (remoteStoreIndexShallowCopy
            && isSnapshotV2
            && request.indices().length == 0
            && clusterService.state().nodes().getMinNodeVersion().onOrAfter(Version.CURRENT)) {
            createSnapshotV2(request, listener);
        } else {
            createSnapshot(
                request,
                ActionListener.wrap(snapshot -> addListener(snapshot, ActionListener.map(listener, Tuple::v2)), listener::onFailure)
            );
        }
    }

    private boolean remoteStoreShallowCopyEnabled(Repository repository) {
        boolean remoteStoreIndexShallowCopy = REMOTE_STORE_INDEX_SHALLOW_COPY.get(repository.getMetadata().settings());
        logger.debug("remote_store_index_shallow_copy setting is set as [{}]", remoteStoreIndexShallowCopy);
        if (remoteStoreIndexShallowCopy
            && clusterService.getClusterSettings().get(REMOTE_STORE_COMPATIBILITY_MODE_SETTING).equals(CompatibilityMode.MIXED)) {
            // don't allow shallow snapshots if compatibility mode is not strict
            logger.warn("Shallow snapshots are not supported during migration. Falling back to full snapshot.");
            remoteStoreIndexShallowCopy = false;
        }
        return remoteStoreIndexShallowCopy;

    }

    /**
     * Initializes the snapshotting process.
     * <p>
     * This method is used by clients to start snapshot. It makes sure that there is no snapshots are currently running and
     * creates a snapshot record in cluster state metadata.
     * </p>
     *
     * @param request  snapshot request
     * @param listener snapshot creation listener
     */
    public void createSnapshot(final CreateSnapshotRequest request, final ActionListener<Snapshot> listener) {
        final String repositoryName = request.repository();
        final String snapshotName = indexNameExpressionResolver.resolveDateMathExpression(request.snapshot());
        validate(repositoryName, snapshotName);
        // TODO: create snapshot UUID in CreateSnapshotRequest and make this operation idempotent to cleanly deal with transport layer
        // retries
        final SnapshotId snapshotId = new SnapshotId(snapshotName, UUIDs.randomBase64UUID()); // new UUID for the snapshot
        Repository repository = repositoriesService.repository(request.repository());

        if (repository.isReadOnly()) {
            listener.onFailure(new RepositoryException(repository.getMetadata().name(), "cannot create snapshot in a readonly repository"));
            return;
        }
        final Snapshot snapshot = new Snapshot(repositoryName, snapshotId);
        final Map<String, Object> userMeta = repository.adaptUserMetadata(request.userMetadata());
        repository.executeConsistentStateUpdate(repositoryData -> new ClusterStateUpdateTask() {

            private SnapshotsInProgress.Entry newEntry;

            @Override
            public ClusterState execute(ClusterState currentState) {
                createSnapshotPreValidations(currentState, repositoryData, repositoryName, snapshotName);
                final SnapshotsInProgress snapshots = currentState.custom(SnapshotsInProgress.TYPE, SnapshotsInProgress.EMPTY);
                final List<SnapshotsInProgress.Entry> runningSnapshots = snapshots.entries();
                final SnapshotDeletionsInProgress deletionsInProgress = currentState.custom(
                    SnapshotDeletionsInProgress.TYPE,
                    SnapshotDeletionsInProgress.EMPTY
                );
                ensureBelowConcurrencyLimit(repositoryName, snapshotName, snapshots, deletionsInProgress);
                // Store newSnapshot here to be processed in clusterStateProcessed
                List<String> indices = Arrays.asList(indexNameExpressionResolver.concreteIndexNames(currentState, request));

                final List<String> dataStreams = indexNameExpressionResolver.dataStreamNames(
                    currentState,
                    request.indicesOptions(),
                    request.indices()
                );

                logger.trace("[{}][{}] creating snapshot for indices [{}]", repositoryName, snapshotName, indices);

                int pathType = clusterService.state().nodes().getMinNodeVersion().onOrAfter(Version.CURRENT)
                    ? SHARD_PATH_TYPE.get(repository.getMetadata().settings()).getCode()
                    : IndexId.DEFAULT_SHARD_PATH_TYPE;
                final List<IndexId> indexIds = repositoryData.resolveNewIndices(
                    indices,
                    getInFlightIndexIds(runningSnapshots, repositoryName),
                    pathType
                );
                final Version version = minCompatibleVersion(currentState.nodes().getMinNodeVersion(), repositoryData, null);
                final Map<ShardId, ShardSnapshotStatus> shards = shards(
                    snapshots,
                    deletionsInProgress,
                    currentState.metadata(),
                    currentState.routingTable(),
                    indexIds,
                    repositoryData,
                    repositoryName
                );
                if (request.partial() == false) {
                    Set<String> missing = new HashSet<>();
                    for (final Map.Entry<ShardId, SnapshotsInProgress.ShardSnapshotStatus> entry : shards.entrySet()) {
                        if (entry.getValue().state() == ShardState.MISSING) {
                            missing.add(entry.getKey().getIndex().getName());
                        }
                    }
                    if (missing.isEmpty() == false) {
                        throw new SnapshotException(
                            new Snapshot(repositoryName, snapshotId),
                            "Indices don't have primary shards " + missing
                        );
                    }
                }

                boolean remoteStoreIndexShallowCopy = REMOTE_STORE_INDEX_SHALLOW_COPY.get(repository.getMetadata().settings());
                logger.debug("remote_store_index_shallow_copy setting is set as [{}]", remoteStoreIndexShallowCopy);
                if (remoteStoreIndexShallowCopy
                    && clusterService.getClusterSettings().get(REMOTE_STORE_COMPATIBILITY_MODE_SETTING).equals(CompatibilityMode.MIXED)) {
                    // don't allow shallow snapshots if compatibility mode is not strict
                    logger.warn("Shallow snapshots are not supported during migration. Falling back to full snapshot.");
                    remoteStoreIndexShallowCopy = false;
                }
                newEntry = SnapshotsInProgress.startedEntry(
                    new Snapshot(repositoryName, snapshotId),
                    request.includeGlobalState(),
                    request.partial(),
                    indexIds,
                    dataStreams,
                    threadPool.absoluteTimeInMillis(),
                    repositoryData.getGenId(),
                    shards,
                    userMeta,
                    version,
                    remoteStoreIndexShallowCopy
                );
                final List<SnapshotsInProgress.Entry> newEntries = new ArrayList<>(runningSnapshots);
                newEntries.add(newEntry);
                return ClusterState.builder(currentState)
                    .putCustom(SnapshotsInProgress.TYPE, SnapshotsInProgress.of(new ArrayList<>(newEntries)))
                    .build();
            }

            @Override
            public void onFailure(String source, Exception e) {
                logger.warn(() -> new ParameterizedMessage("[{}][{}] failed to create snapshot", repositoryName, snapshotName), e);
                listener.onFailure(e);
            }

            @Override
            public ClusterManagerTaskThrottler.ThrottlingKey getClusterManagerThrottlingKey() {
                return createSnapshotTaskKey;
            }

            @Override
            public void clusterStateProcessed(String source, ClusterState oldState, final ClusterState newState) {
                try {
                    logger.info("snapshot [{}] started", snapshot);
                    listener.onResponse(snapshot);
                } finally {
                    if (newEntry.state().completed()) {
                        endSnapshot(newEntry, newState.metadata(), repositoryData);
                    }
                }
            }

            @Override
            public TimeValue timeout() {
                return request.clusterManagerNodeTimeout();
            }
        }, "create_snapshot [" + snapshotName + ']', listener::onFailure);
    }

    /**
     * Initializes the snapshotting process for clients when Snapshot v2 is enabled. This method is responsible for taking
     * a shallow snapshot and pinning the snapshot timestamp.The entire process is executed on the cluster manager node.
     *
     * Unlike traditional snapshot operations, this method performs a synchronous snapshot execution and doesn't
     * upload any shard metadata to the snapshot repository.
     * The pinned timestamp is later reconciled with remote store segment and translog metadata files during the restore
     * operation.
     *
     * @param request  snapshot request
     * @param listener snapshot creation listener
     */
    public void createSnapshotV2(final CreateSnapshotRequest request, final ActionListener<SnapshotInfo> listener) {
        long pinnedTimestamp = System.currentTimeMillis();
        final String repositoryName = request.repository();
        final String snapshotName = indexNameExpressionResolver.resolveDateMathExpression(request.snapshot());
        validate(repositoryName, snapshotName);

        final SnapshotId snapshotId = new SnapshotId(snapshotName, UUIDs.randomBase64UUID()); // new UUID for the snapshot
        Repository repository = repositoriesService.repository(repositoryName);

        if (repository.isReadOnly()) {
            listener.onFailure(
                new RepositoryException(repository.getMetadata().name(), "cannot create snapshot-v2 in a readonly repository")
            );
            return;
        }

        final Snapshot snapshot = new Snapshot(repositoryName, snapshotId);
        ClusterState currentState = clusterService.state();
        final Map<String, Object> userMeta = repository.adaptUserMetadata(request.userMetadata());
        try {
            final StepListener<RepositoryData> repositoryDataListener = new StepListener<>();
            repositoriesService.getRepositoryData(repositoryName, repositoryDataListener);

            repositoryDataListener.whenComplete(repositoryData -> {
                createSnapshotPreValidations(currentState, repositoryData, repositoryName, snapshotName);

                List<String> indices = new ArrayList<>(currentState.metadata().indices().keySet());

                final List<String> dataStreams = indexNameExpressionResolver.dataStreamNames(
                    currentState,
                    request.indicesOptions(),
                    request.indices()
                );

                logger.trace("[{}][{}] creating snapshot-v2 for indices [{}]", repositoryName, snapshotName, indices);

                final SnapshotsInProgress snapshots = currentState.custom(SnapshotsInProgress.TYPE, SnapshotsInProgress.EMPTY);
                final List<SnapshotsInProgress.Entry> runningSnapshots = snapshots.entries();

                final List<IndexId> indexIds = repositoryData.resolveNewIndices(
                    indices,
                    getInFlightIndexIds(runningSnapshots, repositoryName),
                    IndexId.DEFAULT_SHARD_PATH_TYPE
                );
                final Version version = minCompatibleVersion(currentState.nodes().getMinNodeVersion(), repositoryData, null);
                final ShardGenerations shardGenerations = buildShardsGenerationFromRepositoryData(
                    currentState.metadata(),
                    currentState.routingTable(),
                    indexIds,
                    repositoryData
                );

                if (repositoryData.getGenId() == RepositoryData.UNKNOWN_REPO_GEN) {
                    logger.debug("[{}] was aborted before starting", snapshot);
                    throw new SnapshotException(snapshot, "Aborted on initialization");
                }
                final SnapshotInfo snapshotInfo = new SnapshotInfo(
                    snapshot.getSnapshotId(),
                    shardGenerations.indices().stream().map(IndexId::getName).collect(Collectors.toList()),
                    dataStreams,
                    pinnedTimestamp,
                    null,
                    System.currentTimeMillis(),
                    shardGenerations.totalShards(),
                    Collections.emptyList(),
                    request.includeGlobalState(),
                    userMeta,
                    true,
                    pinnedTimestamp
                );
                if (!clusterService.state().nodes().isLocalNodeElectedClusterManager()) {
                    throw new SnapshotException(repositoryName, snapshotName, "Aborting snapshot-v2, no longer cluster manager");
                }
                final StepListener<RepositoryData> pinnedTimestampListener = new StepListener<>();
                pinnedTimestampListener.whenComplete(repoData -> { listener.onResponse(snapshotInfo); }, listener::onFailure);
                repository.finalizeSnapshot(
                    shardGenerations,
                    repositoryData.getGenId(),
                    metadataForSnapshot(currentState.metadata(), request.includeGlobalState(), false, dataStreams, indexIds),
                    snapshotInfo,
                    version,
                    state -> state,
                    Priority.IMMEDIATE,
                    new ActionListener<RepositoryData>() {
                        @Override
                        public void onResponse(RepositoryData repositoryData) {
                            if (!clusterService.state().nodes().isLocalNodeElectedClusterManager()) {
                                failSnapshotCompletionListeners(
                                    snapshot,
                                    new SnapshotException(snapshot, "Aborting snapshot-v2, no longer cluster manager")
                                );
                                listener.onFailure(
                                    new SnapshotException(repositoryName, snapshotName, "Aborting snapshot-v2, no longer cluster manager")
                                );
                                return;
                            }
                            updateSnapshotPinnedTimestamp(repositoryData, snapshot, pinnedTimestamp, pinnedTimestampListener);
                        }

                        @Override
                        public void onFailure(Exception e) {
                            logger.error("Failed to upload files to snapshot repo {} for snapshot-v2 {} ", repositoryName, snapshotName);
                            listener.onFailure(e);
                        }
                    }
                );

            }, listener::onFailure);
        } catch (Exception e) {
            assert false : new AssertionError(e);
            logger.error("Snapshot-v2 {} creation failed with exception {}", snapshot.getSnapshotId().getName(), e);
            listener.onFailure(e);
        }
    }

    private void createSnapshotPreValidations(
        ClusterState currentState,
        RepositoryData repositoryData,
        String repositoryName,
        String snapshotName
    ) {
        Repository repository = repositoriesService.repository(repositoryName);
        ensureSnapshotNameAvailableInRepo(repositoryData, snapshotName, repository);
        final SnapshotsInProgress snapshots = currentState.custom(SnapshotsInProgress.TYPE, SnapshotsInProgress.EMPTY);
        final List<SnapshotsInProgress.Entry> runningSnapshots = snapshots.entries();
        ensureSnapshotNameNotRunning(runningSnapshots, repositoryName, snapshotName);
        validate(repositoryName, snapshotName, currentState);
        final RepositoryCleanupInProgress repositoryCleanupInProgress = currentState.custom(
            RepositoryCleanupInProgress.TYPE,
            RepositoryCleanupInProgress.EMPTY
        );
        if (repositoryCleanupInProgress.hasCleanupInProgress()) {
            throw new ConcurrentSnapshotExecutionException(
                repositoryName,
                snapshotName,
                "cannot snapshot-v2 while a repository cleanup is in-progress in [" + repositoryCleanupInProgress + "]"
            );
        }
        ensureNoCleanupInProgress(currentState, repositoryName, snapshotName);
    }

    private void updateSnapshotPinnedTimestamp(
        RepositoryData repositoryData,
        Snapshot snapshot,
        long timestampToPin,
        ActionListener<RepositoryData> listener
    ) {
        remoteStorePinnedTimestampService.pinTimestamp(
            timestampToPin,
            snapshot.getRepository() + SNAPSHOT_PINNED_TIMESTAMP_DELIMITER + snapshot.getSnapshotId().getUUID(),
            new ActionListener<Void>() {
                @Override
                public void onResponse(Void unused) {
                    logger.debug("Timestamp pinned successfully for snapshot {}", snapshot.getSnapshotId().getName());
                    listener.onResponse(repositoryData);
                }

                @Override
                public void onFailure(Exception e) {
                    logger.error("Failed to pin timestamp for snapshot {} with exception {}", snapshot.getSnapshotId().getName(), e);
                    listener.onFailure(e);

                }
            }
        );
    }

    private static void ensureSnapshotNameNotRunning(
        List<SnapshotsInProgress.Entry> runningSnapshots,
        String repositoryName,
        String snapshotName
    ) {
        if (runningSnapshots.stream().anyMatch(s -> {
            final Snapshot running = s.snapshot();
            return running.getRepository().equals(repositoryName) && running.getSnapshotId().getName().equals(snapshotName);
        })) {
            throw new InvalidSnapshotNameException(repositoryName, snapshotName, "snapshot with the same name is already in-progress");
        }
    }

    private static Map<String, IndexId> getInFlightIndexIds(List<SnapshotsInProgress.Entry> runningSnapshots, String repositoryName) {
        return runningSnapshots.stream()
            .filter(entry -> entry.repository().equals(repositoryName))
            .flatMap(entry -> entry.indices().stream())
            .distinct()
            .collect(Collectors.toMap(IndexId::getName, Function.identity()));
    }

    // TODO: It is worth revisiting the design choice of creating a placeholder entry in snapshots-in-progress here once we have a cache
    // for repository metadata and loading it has predictable performance
    public void cloneSnapshot(CloneSnapshotRequest request, ActionListener<Void> listener) {
        final String repositoryName = request.repository();
        Repository repository = repositoriesService.repository(repositoryName);
        if (repository.isReadOnly()) {
            listener.onFailure(new RepositoryException(repositoryName, "cannot create snapshot in a readonly repository"));
            return;
        }
        final String snapshotName = indexNameExpressionResolver.resolveDateMathExpression(request.target());
        validate(repositoryName, snapshotName);
        // TODO: create snapshot UUID in CloneSnapshotRequest and make this operation idempotent to cleanly deal with transport layer
        // retries
        final SnapshotId snapshotId = new SnapshotId(snapshotName, UUIDs.randomBase64UUID());
        final Snapshot snapshot = new Snapshot(repositoryName, snapshotId);
        initializingClones.add(snapshot);
        repository.executeConsistentStateUpdate(repositoryData -> new ClusterStateUpdateTask() {

            private SnapshotsInProgress.Entry newEntry;

            @Override
            public ClusterState execute(ClusterState currentState) {
                ensureSnapshotNameAvailableInRepo(repositoryData, snapshotName, repository);
                ensureNoCleanupInProgress(currentState, repositoryName, snapshotName);
                final SnapshotsInProgress snapshots = currentState.custom(SnapshotsInProgress.TYPE, SnapshotsInProgress.EMPTY);
                final List<SnapshotsInProgress.Entry> runningSnapshots = snapshots.entries();
                ensureSnapshotNameNotRunning(runningSnapshots, repositoryName, snapshotName);
                validate(repositoryName, snapshotName, currentState);

                final SnapshotId sourceSnapshotId = repositoryData.getSnapshotIds()
                    .stream()
                    .filter(src -> src.getName().equals(request.source()))
                    .findAny()
                    .orElseThrow(() -> new SnapshotMissingException(repositoryName, request.source()));
                final SnapshotDeletionsInProgress deletionsInProgress = currentState.custom(
                    SnapshotDeletionsInProgress.TYPE,
                    SnapshotDeletionsInProgress.EMPTY
                );
                if (deletionsInProgress.getEntries().stream().anyMatch(entry -> entry.getSnapshots().contains(sourceSnapshotId))) {
                    throw new ConcurrentSnapshotExecutionException(
                        repositoryName,
                        sourceSnapshotId.getName(),
                        "cannot clone from snapshot that is being deleted"
                    );
                }
                ensureBelowConcurrencyLimit(repositoryName, snapshotName, snapshots, deletionsInProgress);
                final List<String> indicesForSnapshot = new ArrayList<>();
                for (IndexId indexId : repositoryData.getIndices().values()) {
                    if (repositoryData.getSnapshots(indexId).contains(sourceSnapshotId)) {
                        indicesForSnapshot.add(indexId.getName());
                    }
                }
                final List<String> matchingIndices = filterIndices(indicesForSnapshot, request.indices(), request.indicesOptions());
                if (matchingIndices.isEmpty()) {
                    throw new SnapshotException(
                        new Snapshot(repositoryName, sourceSnapshotId),
                        "No indices in the source snapshot ["
                            + sourceSnapshotId
                            + "] matched requested pattern ["
                            + Strings.arrayToCommaDelimitedString(request.indices())
                            + "]"
                    );
                }
                newEntry = SnapshotsInProgress.startClone(
                    snapshot,
                    sourceSnapshotId,
                    repositoryData.resolveIndices(matchingIndices),
                    threadPool.absoluteTimeInMillis(),
                    repositoryData.getGenId(),
                    minCompatibleVersion(currentState.nodes().getMinNodeVersion(), repositoryData, null)
                );
                final List<SnapshotsInProgress.Entry> newEntries = new ArrayList<>(runningSnapshots);
                newEntries.add(newEntry);
                return ClusterState.builder(currentState).putCustom(SnapshotsInProgress.TYPE, SnapshotsInProgress.of(newEntries)).build();
            }

            @Override
            public void onFailure(String source, Exception e) {
                initializingClones.remove(snapshot);
                logger.warn(() -> new ParameterizedMessage("[{}][{}] failed to clone snapshot", repositoryName, snapshotName), e);
                listener.onFailure(e);
            }

            @Override
            public void clusterStateProcessed(String source, ClusterState oldState, final ClusterState newState) {
                logger.info("snapshot clone [{}] started", snapshot);
                addListener(snapshot, ActionListener.wrap(r -> listener.onResponse(null), listener::onFailure));
                startCloning(repository, newEntry);
            }

            @Override
            public TimeValue timeout() {
                return request.clusterManagerNodeTimeout();
            }
        }, "clone_snapshot [" + request.source() + "][" + snapshotName + ']', listener::onFailure);
    }

    private static void ensureNoCleanupInProgress(ClusterState currentState, String repositoryName, String snapshotName) {
        final RepositoryCleanupInProgress repositoryCleanupInProgress = currentState.custom(
            RepositoryCleanupInProgress.TYPE,
            RepositoryCleanupInProgress.EMPTY
        );
        if (repositoryCleanupInProgress.hasCleanupInProgress()) {
            throw new ConcurrentSnapshotExecutionException(
                repositoryName,
                snapshotName,
                "cannot snapshot while a repository cleanup is in-progress in [" + repositoryCleanupInProgress + "]"
            );
        }
    }

    private static void ensureSnapshotNameAvailableInRepo(RepositoryData repositoryData, String snapshotName, Repository repository) {
        // check if the snapshot name already exists in the repository
        if (repositoryData.getSnapshotIds().stream().anyMatch(s -> s.getName().equals(snapshotName))) {
            throw new InvalidSnapshotNameException(
                repository.getMetadata().name(),
                snapshotName,
                "snapshot with the same name already exists"
            );
        }
    }

    /**
     * Determine the number of shards in each index of a clone operation and update the cluster state accordingly.
     *
     * @param repository     repository to run operation on
     * @param cloneEntry     clone operation in the cluster state
     */
    private void startCloning(Repository repository, SnapshotsInProgress.Entry cloneEntry) {
        final List<IndexId> indices = cloneEntry.indices();
        final SnapshotId sourceSnapshot = cloneEntry.source();
        final Snapshot targetSnapshot = cloneEntry.snapshot();

        final Executor executor = threadPool.executor(ThreadPool.Names.SNAPSHOT);
        // Exception handler for IO exceptions with loading index and repo metadata
        final Consumer<Exception> onFailure = e -> {
            initializingClones.remove(targetSnapshot);
            logger.info(() -> new ParameterizedMessage("Failed to start snapshot clone [{}]", cloneEntry), e);
            removeFailedSnapshotFromClusterState(targetSnapshot, e, null, null);
        };

        // 1. step, load SnapshotInfo to make sure that source snapshot was successful for the indices we want to clone
        // TODO: we could skip this step for snapshots with state SUCCESS
        final StepListener<SnapshotInfo> snapshotInfoListener = new StepListener<>();
        executor.execute(ActionRunnable.supply(snapshotInfoListener, () -> repository.getSnapshotInfo(sourceSnapshot)));

        final StepListener<Collection<Tuple<IndexId, Integer>>> allShardCountsListener = new StepListener<>();
        final GroupedActionListener<Tuple<IndexId, Integer>> shardCountListener = new GroupedActionListener<>(
            allShardCountsListener,
            indices.size()
        );
        snapshotInfoListener.whenComplete(snapshotInfo -> {
            for (IndexId indexId : indices) {
                if (RestoreService.failed(snapshotInfo, indexId.getName())) {
                    throw new SnapshotException(
                        targetSnapshot,
                        "Can't clone index [" + indexId + "] because its snapshot was not successful."
                    );
                }
            }
            // 2. step, load the number of shards we have in each index to be cloned from the index metadata.
            repository.getRepositoryData(ActionListener.wrap(repositoryData -> {
                for (IndexId index : indices) {
                    executor.execute(ActionRunnable.supply(shardCountListener, () -> {
                        final IndexMetadata metadata = repository.getSnapshotIndexMetaData(repositoryData, sourceSnapshot, index);
                        return Tuple.tuple(index, metadata.getNumberOfShards());
                    }));
                }
            }, onFailure));
        }, onFailure);

        // 3. step, we have all the shard counts, now update the cluster state to have clone jobs in the snap entry
        allShardCountsListener.whenComplete(counts -> repository.executeConsistentStateUpdate(repoData -> new ClusterStateUpdateTask() {

            private SnapshotsInProgress.Entry updatedEntry;

            @Override
            public ClusterState execute(ClusterState currentState) {
                final SnapshotsInProgress snapshotsInProgress = currentState.custom(SnapshotsInProgress.TYPE, SnapshotsInProgress.EMPTY);
                final List<SnapshotsInProgress.Entry> updatedEntries = new ArrayList<>(snapshotsInProgress.entries());
                boolean changed = false;
                final String localNodeId = currentState.nodes().getLocalNodeId();
                final String repoName = cloneEntry.repository();
                final ShardGenerations shardGenerations = repoData.shardGenerations();
                for (int i = 0; i < updatedEntries.size(); i++) {
                    if (cloneEntry.snapshot().equals(updatedEntries.get(i).snapshot())) {
                        final Map<RepositoryShardId, ShardSnapshotStatus> clonesBuilder = new HashMap<>();
                        final InFlightShardSnapshotStates inFlightShardStates = InFlightShardSnapshotStates.forRepo(
                            repoName,
                            snapshotsInProgress.entries()
                        );
                        for (Tuple<IndexId, Integer> count : counts) {
                            for (int shardId = 0; shardId < count.v2(); shardId++) {
                                final RepositoryShardId repoShardId = new RepositoryShardId(count.v1(), shardId);
                                final String indexName = repoShardId.indexName();
                                if (inFlightShardStates.isActive(indexName, shardId)) {
                                    clonesBuilder.put(repoShardId, ShardSnapshotStatus.UNASSIGNED_QUEUED);
                                } else {
                                    clonesBuilder.put(
                                        repoShardId,
                                        new ShardSnapshotStatus(
                                            localNodeId,
                                            inFlightShardStates.generationForShard(repoShardId.index(), shardId, shardGenerations)
                                        )
                                    );
                                }
                            }
                        }
                        updatedEntry = cloneEntry.withClones(clonesBuilder)
                            .withRemoteStoreIndexShallowCopy(
                                Boolean.TRUE.equals(snapshotInfoListener.result().isRemoteStoreIndexShallowCopyEnabled())
                            );
                        ;
                        updatedEntries.set(i, updatedEntry);
                        changed = true;
                        break;
                    }
                }
                return updateWithSnapshots(currentState, changed ? SnapshotsInProgress.of(updatedEntries) : null, null);
            }

            @Override
            public void onFailure(String source, Exception e) {
                initializingClones.remove(targetSnapshot);
                logger.info(() -> new ParameterizedMessage("Failed to start snapshot clone [{}]", cloneEntry), e);
                failAllListenersOnMasterFailOver(e);
            }

            @Override
            public void clusterStateProcessed(String source, ClusterState oldState, ClusterState newState) {
                initializingClones.remove(targetSnapshot);
                if (updatedEntry != null) {
                    final Snapshot target = updatedEntry.snapshot();
                    final SnapshotId sourceSnapshot = updatedEntry.source();
                    for (final Map.Entry<RepositoryShardId, ShardSnapshotStatus> indexClone : updatedEntry.clones().entrySet()) {
                        final ShardSnapshotStatus shardStatusBefore = indexClone.getValue();
                        if (shardStatusBefore.state() != ShardState.INIT) {
                            continue;
                        }
                        final RepositoryShardId repoShardId = indexClone.getKey();
                        final boolean remoteStoreIndexShallowCopy = Boolean.TRUE.equals(updatedEntry.remoteStoreIndexShallowCopy());
                        runReadyClone(target, sourceSnapshot, shardStatusBefore, repoShardId, repository, remoteStoreIndexShallowCopy);
                    }
                } else {
                    // Extremely unlikely corner case of cluster-manager failing over between between starting the clone and
                    // starting shard clones.
                    logger.warn("Did not find expected entry [{}] in the cluster state", cloneEntry);
                }
            }
        }, "start snapshot clone", onFailure), onFailure);
    }

    private final Set<RepositoryShardId> currentlyCloning = Collections.synchronizedSet(new HashSet<>());

    private void runReadyClone(
        Snapshot target,
        SnapshotId sourceSnapshot,
        ShardSnapshotStatus shardStatusBefore,
        RepositoryShardId repoShardId,
        Repository repository,
        boolean remoteStoreIndexShallowCopy
    ) {
        final Executor executor = threadPool.executor(ThreadPool.Names.SNAPSHOT);
        executor.execute(new AbstractRunnable() {
            @Override
            public void onFailure(Exception e) {
                logger.warn(
                    "Failed to get repository data while cloning shard [{}] from [{}] to [{}]",
                    repoShardId,
                    sourceSnapshot,
                    target.getSnapshotId()
                );
                failCloneShardAndUpdateClusterState(target, sourceSnapshot, repoShardId);
            }

            @Override
            protected void doRun() {
                final String localNodeId = clusterService.localNode().getId();
                repository.getRepositoryData(ActionListener.wrap(repositoryData -> {
                    try {
                        final IndexMetadata indexMetadata = repository.getSnapshotIndexMetaData(
                            repositoryData,
                            sourceSnapshot,
                            repoShardId.index()
                        );
                        final boolean cloneRemoteStoreIndexShardSnapshot = remoteStoreIndexShallowCopy
                            && indexMetadata.getSettings().getAsBoolean(IndexMetadata.SETTING_REMOTE_STORE_ENABLED, false);
                        final SnapshotId targetSnapshot = target.getSnapshotId();
                        final ActionListener<String> listener = ActionListener.wrap(
                            generation -> innerUpdateSnapshotState(
                                new ShardSnapshotUpdate(
                                    target,
                                    repoShardId,
                                    new ShardSnapshotStatus(localNodeId, ShardState.SUCCESS, generation)
                                ),
                                ActionListener.runBefore(
                                    ActionListener.wrap(
                                        v -> logger.trace(
                                            "Marked [{}] as successfully cloned from [{}] to [{}]",
                                            repoShardId,
                                            sourceSnapshot,
                                            targetSnapshot
                                        ),
                                        e -> {
                                            logger.warn("Cluster state update after successful shard clone [{}] failed", repoShardId);
                                            failAllListenersOnMasterFailOver(e);
                                        }
                                    ),
                                    () -> currentlyCloning.remove(repoShardId)
                                )
                            ),
                            e -> {
                                logger.warn("Exception [{}] while trying to clone shard [{}]", e, repoShardId);
                                failCloneShardAndUpdateClusterState(target, sourceSnapshot, repoShardId);
                            }
                        );
                        if (currentlyCloning.add(repoShardId)) {
                            if (cloneRemoteStoreIndexShardSnapshot) {
                                repository.cloneRemoteStoreIndexShardSnapshot(
                                    sourceSnapshot,
                                    targetSnapshot,
                                    repoShardId,
                                    shardStatusBefore.generation(),
                                    remoteStoreLockManagerFactory,
                                    listener
                                );
                            } else {
                                repository.cloneShardSnapshot(
                                    sourceSnapshot,
                                    targetSnapshot,
                                    repoShardId,
                                    shardStatusBefore.generation(),
                                    listener
                                );
                            }
                        }
                    } catch (IOException e) {
                        logger.warn("Failed to get index-metadata from repository data for index [{}]", repoShardId.index().getName());
                        failCloneShardAndUpdateClusterState(target, sourceSnapshot, repoShardId);
                    }
                }, this::onFailure));
            }
        });
    }

    private void failCloneShardAndUpdateClusterState(Snapshot target, SnapshotId sourceSnapshot, RepositoryShardId repoShardId) {
        // Stale blobs/lock-files will be cleaned up during delete/cleanup operation.
        final String localNodeId = clusterService.localNode().getId();
        innerUpdateSnapshotState(
            new ShardSnapshotUpdate(
                target,
                repoShardId,
                new ShardSnapshotStatus(localNodeId, ShardState.FAILED, "failed to clone shard snapshot", null)
            ),
            ActionListener.runBefore(
                ActionListener.wrap(
                    v -> logger.trace("Marked [{}] as failed clone from [{}] to [{}]", repoShardId, sourceSnapshot, target.getSnapshotId()),
                    ex -> {
                        logger.warn("Cluster state update after failed shard clone [{}] failed", repoShardId);
                        failAllListenersOnMasterFailOver(ex);
                    }
                ),
                () -> currentlyCloning.remove(repoShardId)
            )
        );
    }

    private void ensureBelowConcurrencyLimit(
        String repository,
        String name,
        SnapshotsInProgress snapshotsInProgress,
        SnapshotDeletionsInProgress deletionsInProgress
    ) {
        final int inProgressOperations = snapshotsInProgress.entries().size() + deletionsInProgress.getEntries().size();
        final int maxOps = maxConcurrentOperations;
        if (inProgressOperations >= maxOps) {
            throw new ConcurrentSnapshotExecutionException(
                repository,
                name,
                "Cannot start another operation, already running ["
                    + inProgressOperations
                    + "] operations and the current"
                    + " limit for concurrent snapshot operations is set to ["
                    + maxOps
                    + "]"
            );
        }
    }

    /**
     * Validates snapshot request
     *
     * @param repositoryName repository name
     * @param snapshotName snapshot name
     * @param state   current cluster state
     */
    private static void validate(String repositoryName, String snapshotName, ClusterState state) {
        RepositoriesMetadata repositoriesMetadata = state.getMetadata().custom(RepositoriesMetadata.TYPE);
        if (repositoriesMetadata == null || repositoriesMetadata.repository(repositoryName) == null) {
            throw new RepositoryMissingException(repositoryName);
        }
        validate(repositoryName, snapshotName);
    }

    private static void validate(final String repositoryName, final String snapshotName) {
        if (Strings.hasLength(snapshotName) == false) {
            throw new InvalidSnapshotNameException(repositoryName, snapshotName, "cannot be empty");
        }
        if (snapshotName.contains(" ")) {
            throw new InvalidSnapshotNameException(repositoryName, snapshotName, "must not contain whitespace");
        }
        if (snapshotName.contains(",")) {
            throw new InvalidSnapshotNameException(repositoryName, snapshotName, "must not contain ','");
        }
        if (snapshotName.contains("#")) {
            throw new InvalidSnapshotNameException(repositoryName, snapshotName, "must not contain '#'");
        }
        if (snapshotName.charAt(0) == '_') {
            throw new InvalidSnapshotNameException(repositoryName, snapshotName, "must not start with '_'");
        }
        if (snapshotName.toLowerCase(Locale.ROOT).equals(snapshotName) == false) {
            throw new InvalidSnapshotNameException(repositoryName, snapshotName, "must be lowercase");
        }
        if (Strings.validFileName(snapshotName) == false) {
            throw new InvalidSnapshotNameException(
                repositoryName,
                snapshotName,
                "must not contain the following characters " + Strings.INVALID_FILENAME_CHARS
            );
        }
    }

    private static class CleanupAfterErrorListener {

        private final ActionListener<Snapshot> userCreateSnapshotListener;
        private final Exception e;

        CleanupAfterErrorListener(ActionListener<Snapshot> userCreateSnapshotListener, Exception e) {
            this.userCreateSnapshotListener = userCreateSnapshotListener;
            this.e = e;
        }

        public void onFailure(@Nullable Exception e) {
            userCreateSnapshotListener.onFailure(ExceptionsHelper.useOrSuppress(e, this.e));
        }

        public void onNoLongerClusterManager() {
            userCreateSnapshotListener.onFailure(e);
        }
    }

    private static ShardGenerations buildGenerations(SnapshotsInProgress.Entry snapshot, Metadata metadata) {
        ShardGenerations.Builder builder = ShardGenerations.builder();
        final Map<String, IndexId> indexLookup = new HashMap<>();
        snapshot.indices().forEach(idx -> indexLookup.put(idx.getName(), idx));
        if (snapshot.isClone()) {
            snapshot.clones().forEach((id, status) -> {
                final IndexId indexId = indexLookup.get(id.indexName());
                builder.put(indexId, id.shardId(), status.generation());
            });
        } else {
            snapshot.shards().forEach((id, status) -> {
                if (metadata.index(id.getIndex()) == null) {
                    assert snapshot.partial() : "Index [" + id.getIndex() + "] was deleted during a snapshot but snapshot was not partial.";
                    return;
                }
                final IndexId indexId = indexLookup.get(id.getIndexName());
                if (indexId != null) {
                    builder.put(indexId, id.id(), status.generation());
                }
            });
        }
        return builder.build();
    }

    private static Metadata metadataForSnapshot(
        Metadata metadata,
        boolean includeGlobalState,
        boolean isPartial,
        List<String> dataStreamsList,
        List<IndexId> indices
    ) {
        final Metadata.Builder builder;
        if (includeGlobalState == false) {
            // Remove global state from the cluster state
            builder = Metadata.builder();
            for (IndexId index : indices) {
                final IndexMetadata indexMetadata = metadata.index(index.getName());
                if (indexMetadata == null) {
                    assert isPartial : "Index [" + index + "] was deleted during a snapshot but snapshot was not partial.";
                } else {
                    builder.put(indexMetadata, false);
                }
            }
        } else {
            builder = Metadata.builder(metadata);
        }
        // Only keep those data streams in the metadata that were actually requested by the initial snapshot create operation
        Map<String, DataStream> dataStreams = new HashMap<>();
        for (String dataStreamName : dataStreamsList) {
            DataStream dataStream = metadata.dataStreams().get(dataStreamName);
            if (dataStream == null) {
                assert isPartial : "Data stream [" + dataStreamName + "] was deleted during a snapshot but snapshot was not partial.";
            } else {
                dataStreams.put(dataStreamName, dataStream);
            }
        }
        return builder.dataStreams(dataStreams).build();
    }

    /**
     * Returns status of the currently running snapshots
     * <p>
     * This method is executed on cluster-manager node
     * </p>
     *
     * @param snapshotsInProgress snapshots in progress in the cluster state
     * @param repository          repository id
     * @param snapshots           list of snapshots that will be used as a filter, empty list means no snapshots are filtered
     * @return list of metadata for currently running snapshots
     */
    public static List<SnapshotsInProgress.Entry> currentSnapshots(
        @Nullable SnapshotsInProgress snapshotsInProgress,
        String repository,
        List<String> snapshots
    ) {
        if (snapshotsInProgress == null || snapshotsInProgress.entries().isEmpty()) {
            return Collections.emptyList();
        }
        if ("_all".equals(repository)) {
            return snapshotsInProgress.entries();
        }
        if (snapshotsInProgress.entries().size() == 1) {
            // Most likely scenario - one snapshot is currently running
            // Check this snapshot against the query
            SnapshotsInProgress.Entry entry = snapshotsInProgress.entries().get(0);
            if (entry.snapshot().getRepository().equals(repository) == false) {
                return Collections.emptyList();
            }
            if (snapshots.isEmpty() == false) {
                for (String snapshot : snapshots) {
                    if (entry.snapshot().getSnapshotId().getName().equals(snapshot)) {
                        return snapshotsInProgress.entries();
                    }
                }
                return Collections.emptyList();
            } else {
                return snapshotsInProgress.entries();
            }
        }
        List<SnapshotsInProgress.Entry> builder = new ArrayList<>();
        for (SnapshotsInProgress.Entry entry : snapshotsInProgress.entries()) {
            if (entry.snapshot().getRepository().equals(repository) == false) {
                continue;
            }
            if (snapshots.isEmpty() == false) {
                for (String snapshot : snapshots) {
                    if (entry.snapshot().getSnapshotId().getName().equals(snapshot)) {
                        builder.add(entry);
                        break;
                    }
                }
            } else {
                builder.add(entry);
            }
        }
        return unmodifiableList(builder);
    }

    @Override
    public void applyClusterState(ClusterChangedEvent event) {
        try {
            if (event.localNodeClusterManager()) {
                // We don't remove old cluster-manager when cluster-manager flips anymore. So, we need to check for change in
                // cluster-manager
                SnapshotsInProgress snapshotsInProgress = event.state().custom(SnapshotsInProgress.TYPE, SnapshotsInProgress.EMPTY);
                final boolean newClusterManager = event.previousState().nodes().isLocalNodeElectedClusterManager() == false;
                processExternalChanges(
                    newClusterManager || removedNodesCleanupNeeded(snapshotsInProgress, event.nodesDelta().removedNodes()),
                    event.routingTableChanged() && waitingShardsStartedOrUnassigned(snapshotsInProgress, event)
                );
            } else if (snapshotCompletionListeners.isEmpty() == false) {
                // We have snapshot listeners but are not the cluster-manager any more. Fail all waiting listeners except for those that
                // already
                // have their snapshots finalizing (those that are already finalizing will fail on their own from to update the cluster
                // state).
                for (Snapshot snapshot : new HashSet<>(snapshotCompletionListeners.keySet())) {
                    if (endingSnapshots.add(snapshot)) {
                        failSnapshotCompletionListeners(snapshot, new SnapshotException(snapshot, "no longer cluster-manager"));
                    }
                }
            }
        } catch (Exception e) {
            assert false : new AssertionError(e);
            logger.warn("Failed to update snapshot state ", e);
        }
        assert assertConsistentWithClusterState(event.state());
        assert assertNoDanglingSnapshots(event.state());
    }

    private boolean assertConsistentWithClusterState(ClusterState state) {
        final SnapshotsInProgress snapshotsInProgress = state.custom(SnapshotsInProgress.TYPE, SnapshotsInProgress.EMPTY);
        if (snapshotsInProgress.entries().isEmpty() == false) {
            synchronized (endingSnapshots) {
                final Set<Snapshot> runningSnapshots = Stream.concat(
                    snapshotsInProgress.entries().stream().map(SnapshotsInProgress.Entry::snapshot),
                    endingSnapshots.stream()
                ).collect(Collectors.toSet());
                final Set<Snapshot> snapshotListenerKeys = snapshotCompletionListeners.keySet();
                assert runningSnapshots.containsAll(snapshotListenerKeys) : "Saw completion listeners for unknown snapshots in "
                    + snapshotListenerKeys
                    + " but running snapshots are "
                    + runningSnapshots;
            }
        }
        final SnapshotDeletionsInProgress snapshotDeletionsInProgress = state.custom(
            SnapshotDeletionsInProgress.TYPE,
            SnapshotDeletionsInProgress.EMPTY
        );
        if (snapshotDeletionsInProgress.hasDeletionsInProgress()) {
            synchronized (repositoryOperations.runningDeletions) {
                final Set<String> runningDeletes = Stream.concat(
                    snapshotDeletionsInProgress.getEntries().stream().map(SnapshotDeletionsInProgress.Entry::uuid),
                    repositoryOperations.runningDeletions.stream()
                ).collect(Collectors.toSet());
                final Set<String> deleteListenerKeys = snapshotDeletionListeners.keySet();
                assert runningDeletes.containsAll(deleteListenerKeys) : "Saw deletions listeners for unknown uuids in "
                    + deleteListenerKeys
                    + " but running deletes are "
                    + runningDeletes;
            }
        }
        return true;
    }

    // Assert that there are no snapshots that have a shard that is waiting to be assigned even though the cluster state would allow for it
    // to be assigned
    private static boolean assertNoDanglingSnapshots(ClusterState state) {
        final SnapshotsInProgress snapshotsInProgress = state.custom(SnapshotsInProgress.TYPE, SnapshotsInProgress.EMPTY);
        final SnapshotDeletionsInProgress snapshotDeletionsInProgress = state.custom(
            SnapshotDeletionsInProgress.TYPE,
            SnapshotDeletionsInProgress.EMPTY
        );
        final Set<String> reposWithRunningDelete = snapshotDeletionsInProgress.getEntries()
            .stream()
            .filter(entry -> entry.state() == SnapshotDeletionsInProgress.State.STARTED)
            .map(SnapshotDeletionsInProgress.Entry::repository)
            .collect(Collectors.toSet());
        final Set<String> reposSeen = new HashSet<>();
        for (SnapshotsInProgress.Entry entry : snapshotsInProgress.entries()) {
            if (reposSeen.add(entry.repository())) {
                for (final ShardSnapshotStatus status : entry.shards().values()) {
                    if (status.equals(ShardSnapshotStatus.UNASSIGNED_QUEUED)) {
                        assert reposWithRunningDelete.contains(entry.repository()) : "Found shard snapshot waiting to be assigned in ["
                            + entry
                            + "] but it is not blocked by any running delete";
                    }
                }
            }
        }
        return true;
    }

    /**
     * Updates the state of in-progress snapshots in reaction to a change in the configuration of the cluster nodes (cluster-manager fail-over or
     * disconnect of a data node that was executing a snapshot) or a routing change that started shards whose snapshot state is
     * {@link SnapshotsInProgress.ShardState#WAITING}.
     *
     * @param changedNodes true iff either a cluster-manager fail-over occurred or a data node that was doing snapshot work got removed from the
     *                     cluster
     * @param startShards  true iff any waiting shards were started due to a routing change
     */
    private void processExternalChanges(boolean changedNodes, boolean startShards) {
        if (changedNodes == false && startShards == false) {
            // nothing to do, no relevant external change happened
            return;
        }
        clusterService.submitStateUpdateTask(
            "update snapshot after shards started [" + startShards + "] or node configuration changed [" + changedNodes + "]",
            new ClusterStateUpdateTask() {

                private final Collection<SnapshotsInProgress.Entry> finishedSnapshots = new ArrayList<>();

                private final Collection<SnapshotDeletionsInProgress.Entry> deletionsToExecute = new ArrayList<>();

                @Override
                public ClusterState execute(ClusterState currentState) {
                    RoutingTable routingTable = currentState.routingTable();
                    final SnapshotsInProgress snapshots = currentState.custom(SnapshotsInProgress.TYPE, SnapshotsInProgress.EMPTY);
                    DiscoveryNodes nodes = currentState.nodes();
                    boolean changed = false;
                    final EnumSet<State> statesToUpdate;
                    // If we are reacting to a change in the cluster node configuration we have to update the shard states of both started
                    // and
                    // aborted snapshots to potentially fail shards running on the removed nodes
                    if (changedNodes) {
                        statesToUpdate = EnumSet.of(State.STARTED, State.ABORTED);
                    } else {
                        // We are reacting to shards that started only so which only affects the individual shard states of started
                        // snapshots
                        statesToUpdate = EnumSet.of(State.STARTED);
                    }
                    ArrayList<SnapshotsInProgress.Entry> updatedSnapshotEntries = new ArrayList<>();

                    // We keep a cache of shards that failed in this map. If we fail a shardId for a given repository because of
                    // a node leaving or shard becoming unassigned for one snapshot, we will also fail it for all subsequent enqueued
                    // snapshots
                    // for the same repository
                    final Map<String, Map<ShardId, ShardSnapshotStatus>> knownFailures = new HashMap<>();

                    for (final SnapshotsInProgress.Entry snapshot : snapshots.entries()) {
                        if (statesToUpdate.contains(snapshot.state())) {
                            // Currently initializing clone
                            if (snapshot.isClone() && snapshot.clones().isEmpty()) {
                                if (initializingClones.contains(snapshot.snapshot())) {
                                    updatedSnapshotEntries.add(snapshot);
                                } else {
                                    logger.debug("removing not yet start clone operation [{}]", snapshot);
                                    changed = true;
                                }
                            } else {
                                final Map<ShardId, ShardSnapshotStatus> shards = processWaitingShardsAndRemovedNodes(
                                    snapshot.shards(),
                                    routingTable,
                                    nodes,
                                    knownFailures.computeIfAbsent(snapshot.repository(), k -> new HashMap<>())
                                );
                                if (shards != null) {
                                    final SnapshotsInProgress.Entry updatedSnapshot = snapshot.withShardStates(shards);
                                    changed = true;
                                    if (updatedSnapshot.state().completed()) {
                                        finishedSnapshots.add(updatedSnapshot);
                                    }
                                    updatedSnapshotEntries.add(updatedSnapshot);
                                } else {
                                    updatedSnapshotEntries.add(snapshot);
                                }
                            }
                        } else if (snapshot.repositoryStateId() == RepositoryData.UNKNOWN_REPO_GEN) {
                            // BwC path, older versions could create entries with unknown repo GEN in INIT or ABORTED state that did not yet
                            // write anything to the repository physically. This means we can simply remove these from the cluster state
                            // without having to do any additional cleanup.
                            changed = true;
                            logger.debug("[{}] was found in dangling INIT or ABORTED state", snapshot);
                        } else {
                            if (snapshot.state().completed() || completed(snapshot.shards().values())) {
                                finishedSnapshots.add(snapshot);
                            }
                            updatedSnapshotEntries.add(snapshot);
                        }
                    }
                    final ClusterState res = readyDeletions(
                        changed
                            ? ClusterState.builder(currentState)
                                .putCustom(SnapshotsInProgress.TYPE, SnapshotsInProgress.of(unmodifiableList(updatedSnapshotEntries)))
                                .build()
                            : currentState
                    ).v1();
                    for (SnapshotDeletionsInProgress.Entry delete : res.custom(
                        SnapshotDeletionsInProgress.TYPE,
                        SnapshotDeletionsInProgress.EMPTY
                    ).getEntries()) {
                        if (delete.state() == SnapshotDeletionsInProgress.State.STARTED) {
                            deletionsToExecute.add(delete);
                        }
                    }
                    return res;
                }

                @Override
                public void onFailure(String source, Exception e) {
                    logger.warn(
                        () -> new ParameterizedMessage(
                            "failed to update snapshot state after shards started or nodes removed from [{}] ",
                            source
                        ),
                        e
                    );
                }

                @Override
                public void clusterStateProcessed(String source, ClusterState oldState, ClusterState newState) {
                    final SnapshotDeletionsInProgress snapshotDeletionsInProgress = newState.custom(
                        SnapshotDeletionsInProgress.TYPE,
                        SnapshotDeletionsInProgress.EMPTY
                    );
                    if (finishedSnapshots.isEmpty() == false) {
                        // If we found snapshots that should be finalized as a result of the CS update we try to initiate finalization for
                        // them
                        // unless there is an executing snapshot delete already. If there is an executing snapshot delete we don't have to
                        // enqueue the snapshot finalizations here because the ongoing delete will take care of that when removing the
                        // delete
                        // from the cluster state
                        final Set<String> reposWithRunningDeletes = snapshotDeletionsInProgress.getEntries()
                            .stream()
                            .filter(entry -> entry.state() == SnapshotDeletionsInProgress.State.STARTED)
                            .map(SnapshotDeletionsInProgress.Entry::repository)
                            .collect(Collectors.toSet());
                        for (SnapshotsInProgress.Entry entry : finishedSnapshots) {
                            if (reposWithRunningDeletes.contains(entry.repository()) == false) {
                                endSnapshot(entry, newState.metadata(), null);
                            }
                        }
                    }
                    startExecutableClones(newState.custom(SnapshotsInProgress.TYPE, SnapshotsInProgress.EMPTY), null);
                    // run newly ready deletes
                    for (SnapshotDeletionsInProgress.Entry entry : deletionsToExecute) {
                        if (tryEnterRepoLoop(entry.repository())) {
                            deleteSnapshotsFromRepository(entry, newState.nodes().getMinNodeVersion());
                        }
                    }
                }
            }
        );
    }

    private static Map<ShardId, ShardSnapshotStatus> processWaitingShardsAndRemovedNodes(
        final Map<ShardId, ShardSnapshotStatus> snapshotShards,
        RoutingTable routingTable,
        DiscoveryNodes nodes,
        Map<ShardId, ShardSnapshotStatus> knownFailures
    ) {
        boolean snapshotChanged = false;
        final Map<ShardId, ShardSnapshotStatus> shards = new HashMap<>();
        for (final Map.Entry<ShardId, ShardSnapshotStatus> shardEntry : snapshotShards.entrySet()) {
            ShardSnapshotStatus shardStatus = shardEntry.getValue();
            ShardId shardId = shardEntry.getKey();
            if (shardStatus.equals(ShardSnapshotStatus.UNASSIGNED_QUEUED)) {
                // this shard snapshot is waiting for a previous snapshot to finish execution for this shard
                final ShardSnapshotStatus knownFailure = knownFailures.get(shardId);
                if (knownFailure == null) {
                    // if no failure is known for the shard we keep waiting
                    shards.put(shardId, shardStatus);
                } else {
                    // If a failure is known for an execution we waited on for this shard then we fail with the same exception here
                    // as well
                    snapshotChanged = true;
                    shards.put(shardId, knownFailure);
                }
            } else if (shardStatus.state() == ShardState.WAITING) {
                IndexRoutingTable indexShardRoutingTable = routingTable.index(shardId.getIndex());
                if (indexShardRoutingTable != null) {
                    IndexShardRoutingTable shardRouting = indexShardRoutingTable.shard(shardId.id());
                    if (shardRouting != null && shardRouting.primaryShard() != null) {
                        if (shardRouting.primaryShard().started()) {
                            // Shard that we were waiting for has started on a node, let's process it
                            snapshotChanged = true;
                            logger.trace("starting shard that we were waiting for [{}] on node [{}]", shardId, shardStatus.nodeId());
                            shards.put(
                                shardId,
                                new ShardSnapshotStatus(shardRouting.primaryShard().currentNodeId(), shardStatus.generation())
                            );
                            continue;
                        } else if (shardRouting.primaryShard().initializing() || shardRouting.primaryShard().relocating()) {
                            // Shard that we were waiting for hasn't started yet or still relocating - will continue to wait
                            shards.put(shardId, shardStatus);
                            continue;
                        }
                    }
                }
                // Shard that we were waiting for went into unassigned state or disappeared - giving up
                snapshotChanged = true;
                logger.warn("failing snapshot of shard [{}] on unassigned shard [{}]", shardId, shardStatus.nodeId());
                final ShardSnapshotStatus failedState = new ShardSnapshotStatus(
                    shardStatus.nodeId(),
                    ShardState.FAILED,
                    "shard is unassigned",
                    shardStatus.generation()
                );
                shards.put(shardId, failedState);
                knownFailures.put(shardId, failedState);
            } else if (shardStatus.state().completed() == false && shardStatus.nodeId() != null) {
                if (nodes.nodeExists(shardStatus.nodeId())) {
                    shards.put(shardId, shardStatus);
                } else {
                    // TODO: Restart snapshot on another node?
                    snapshotChanged = true;
                    logger.warn("failing snapshot of shard [{}] on closed node [{}]", shardId, shardStatus.nodeId());
                    final ShardSnapshotStatus failedState = new ShardSnapshotStatus(
                        shardStatus.nodeId(),
                        ShardState.FAILED,
                        "node shutdown",
                        shardStatus.generation()
                    );
                    shards.put(shardId, failedState);
                    knownFailures.put(shardId, failedState);
                }
            } else {
                shards.put(shardId, shardStatus);
            }
        }
        if (snapshotChanged) {
            return Collections.unmodifiableMap(shards);
        } else {
            return null;
        }
    }

    private static boolean waitingShardsStartedOrUnassigned(SnapshotsInProgress snapshotsInProgress, ClusterChangedEvent event) {
        for (SnapshotsInProgress.Entry entry : snapshotsInProgress.entries()) {
            if (entry.state() == State.STARTED) {
                for (final Map.Entry<ShardId, ShardSnapshotStatus> shardStatus : entry.shards().entrySet()) {
                    if (shardStatus.getValue().state() != ShardState.WAITING) {
                        continue;
                    }
                    final ShardId shardId = shardStatus.getKey();
                    if (event.indexRoutingTableChanged(shardId.getIndexName())) {
                        IndexRoutingTable indexShardRoutingTable = event.state().getRoutingTable().index(shardId.getIndex());
                        if (indexShardRoutingTable == null) {
                            // index got removed concurrently and we have to fail WAITING state shards
                            return true;
                        }
                        ShardRouting shardRouting = indexShardRoutingTable.shard(shardId.id()).primaryShard();
                        if (shardRouting != null && (shardRouting.started() || shardRouting.unassigned())) {
                            return true;
                        }
                    }
                }
            }
        }
        return false;
    }

    private static boolean removedNodesCleanupNeeded(SnapshotsInProgress snapshotsInProgress, List<DiscoveryNode> removedNodes) {
        if (removedNodes.isEmpty()) {
            // Nothing to do, no nodes removed
            return false;
        }
        final Set<String> removedNodeIds = removedNodes.stream().map(DiscoveryNode::getId).collect(Collectors.toSet());
        return snapshotsInProgress.entries().stream().anyMatch(snapshot -> {
            if (snapshot.state().completed()) {
                // nothing to do for already completed snapshots
                return false;
            }
            for (final ShardSnapshotStatus shardSnapshotStatus : snapshot.shards().values()) {
                if (shardSnapshotStatus.state().completed() == false && removedNodeIds.contains(shardSnapshotStatus.nodeId())) {
                    // Snapshot had an incomplete shard running on a removed node so we need to adjust that shard's snapshot status
                    return true;
                }
            }
            return false;
        });
    }

    /**
     * Finalizes the shard in repository and then removes it from cluster state
     * <p>
     * This is non-blocking method that runs on a thread from SNAPSHOT thread pool
     * Finalizes the snapshot in the repository.
     *
     * @param entry snapshot
     */
    private void endSnapshot(SnapshotsInProgress.Entry entry, Metadata metadata, @Nullable RepositoryData repositoryData) {
        final Snapshot snapshot = entry.snapshot();
        final boolean newFinalization = endingSnapshots.add(snapshot);
        if (entry.repositoryStateId() == RepositoryData.UNKNOWN_REPO_GEN) {
            logger.debug("[{}] was aborted before starting", snapshot);
            removeFailedSnapshotFromClusterState(
                entry.snapshot(),
                new SnapshotException(snapshot, "Aborted on initialization"),
                repositoryData,
                null
            );
            return;
        }
        if (entry.isClone() && entry.state() == State.FAILED) {
            logger.debug("Removing failed snapshot clone [{}] from cluster state", entry);
            removeFailedSnapshotFromClusterState(entry.snapshot(), new SnapshotException(entry.snapshot(), entry.failure()), null, null);
            return;
        }
        final String repoName = entry.repository();
        if (tryEnterRepoLoop(repoName)) {
            if (repositoryData == null) {
                repositoriesService.repository(repoName).getRepositoryData(new ActionListener<RepositoryData>() {
                    @Override
                    public void onResponse(RepositoryData repositoryData) {
                        finalizeSnapshotEntry(entry, metadata, repositoryData);
                    }

                    @Override
                    public void onFailure(Exception e) {
                        clusterService.submitStateUpdateTask(
                            "fail repo tasks for [" + repoName + "]",
                            new FailPendingRepoTasksTask(repoName, e)
                        );
                    }
                });
            } else {
                finalizeSnapshotEntry(entry, metadata, repositoryData);
            }
        } else {
            if (newFinalization) {
                repositoryOperations.addFinalization(entry, metadata);
            }
        }
    }

    /**
     * Try starting to run a snapshot finalization or snapshot delete for the given repository. If this method returns
     * {@code true} then snapshot finalizations and deletions for the repo may be executed. Once no more operations are
     * ready for the repository {@link #leaveRepoLoop(String)} should be invoked so that a subsequent state change that
     * causes another operation to become ready can execute.
     *
     * @return true if a finalization or snapshot delete may be started at this point
     */
    private boolean tryEnterRepoLoop(String repository) {
        return currentlyFinalizing.add(repository);
    }

    /**
     * Stop polling for ready snapshot finalizations or deletes in state {@link SnapshotDeletionsInProgress.State#STARTED} to execute
     * for the given repository.
     */
    private void leaveRepoLoop(String repository) {
        final boolean removed = currentlyFinalizing.remove(repository);
        assert removed;
    }

    private void finalizeSnapshotEntry(SnapshotsInProgress.Entry entry, Metadata metadata, RepositoryData repositoryData) {
        assert currentlyFinalizing.contains(entry.repository());
        try {
            final String failure = entry.failure();
            final Snapshot snapshot = entry.snapshot();
            logger.trace("[{}] finalizing snapshot in repository, state: [{}], failure[{}]", snapshot, entry.state(), failure);
            ArrayList<SnapshotShardFailure> shardFailures = new ArrayList<>();
            for (final Map.Entry<ShardId, ShardSnapshotStatus> shardStatus : entry.shards().entrySet()) {
                ShardId shardId = shardStatus.getKey();
                ShardSnapshotStatus status = shardStatus.getValue();
                final ShardState state = status.state();
                if (state.failed()) {
                    shardFailures.add(new SnapshotShardFailure(status.nodeId(), shardId, status.reason()));
                } else if (state.completed() == false) {
                    shardFailures.add(new SnapshotShardFailure(status.nodeId(), shardId, "skipped"));
                } else {
                    assert state == ShardState.SUCCESS;
                }
            }
            final ShardGenerations shardGenerations = buildGenerations(entry, metadata);
            final String repository = snapshot.getRepository();
            final SnapshotInfo snapshotInfo = new SnapshotInfo(
                snapshot.getSnapshotId(),
                shardGenerations.indices().stream().map(IndexId::getName).collect(Collectors.toList()),
                entry.dataStreams(),
                entry.startTime(),
                failure,
                threadPool.absoluteTimeInMillis(),
                entry.partial() ? shardGenerations.totalShards() : entry.shards().size(),
                shardFailures,
                entry.includeGlobalState(),
                entry.userMetadata(),
                entry.remoteStoreIndexShallowCopy(),
                0
            );
            final StepListener<Metadata> metadataListener = new StepListener<>();
            final Repository repo = repositoriesService.repository(snapshot.getRepository());
            if (entry.isClone()) {
                threadPool.executor(ThreadPool.Names.SNAPSHOT).execute(ActionRunnable.supply(metadataListener, () -> {
                    final Metadata.Builder metaBuilder = Metadata.builder(repo.getSnapshotGlobalMetadata(entry.source()));
                    for (IndexId index : entry.indices()) {
                        metaBuilder.put(repo.getSnapshotIndexMetaData(repositoryData, entry.source(), index), false);
                    }
                    return metaBuilder.build();
                }));
            } else {
                metadataListener.onResponse(metadata);
            }
            metadataListener.whenComplete(
                meta -> repo.finalizeSnapshot(
                    shardGenerations,
                    repositoryData.getGenId(),
                    metadataForSnapshot(meta, entry.includeGlobalState(), entry.partial(), entry.dataStreams(), entry.indices()),
                    snapshotInfo,
                    entry.version(),
                    state -> stateWithoutSnapshot(state, snapshot),
                    Priority.NORMAL,
                    ActionListener.wrap(newRepoData -> {
                        completeListenersIgnoringException(endAndGetListenersToResolve(snapshot), Tuple.tuple(newRepoData, snapshotInfo));
                        logger.info("snapshot [{}] completed with state [{}]", snapshot, snapshotInfo.state());
                        runNextQueuedOperation(newRepoData, repository, true);
                    }, e -> handleFinalizationFailure(e, entry, repositoryData))
                ),
                e -> handleFinalizationFailure(e, entry, repositoryData)
            );
        } catch (Exception e) {
            assert false : new AssertionError(e);
            handleFinalizationFailure(e, entry, repositoryData);
        }
    }

    /**
     * Remove a snapshot from {@link #endingSnapshots} set and return its completion listeners that must be resolved.
     */
    private List<ActionListener<Tuple<RepositoryData, SnapshotInfo>>> endAndGetListenersToResolve(Snapshot snapshot) {
        // get listeners before removing from the ending snapshots set to not trip assertion in #assertConsistentWithClusterState that
        // makes sure we don't have listeners for snapshots that aren't tracked in any internal state of this class
        final List<ActionListener<Tuple<RepositoryData, SnapshotInfo>>> listenersToComplete = snapshotCompletionListeners.remove(snapshot);
        endingSnapshots.remove(snapshot);
        return listenersToComplete;
    }

    /**
     * Handles failure to finalize a snapshot. If the exception indicates that this node was unable to publish a cluster state and stopped
     * being the cluster-manager node, then fail all snapshot create and delete listeners executing on this node by delegating to
     * {@link #failAllListenersOnMasterFailOver}. Otherwise, i.e. as a result of failing to write to the snapshot repository for some
     * reason, remove the snapshot's {@link SnapshotsInProgress.Entry} from the cluster state and move on with other queued snapshot
     * operations if there are any.
     *
     * @param e              exception encountered
     * @param entry          snapshot entry that failed to finalize
     * @param repositoryData current repository data for the snapshot's repository
     */
    private void handleFinalizationFailure(Exception e, SnapshotsInProgress.Entry entry, RepositoryData repositoryData) {
        Snapshot snapshot = entry.snapshot();
        if (ExceptionsHelper.unwrap(e, NotClusterManagerException.class, FailedToCommitClusterStateException.class) != null) {
            // Failure due to not being cluster-manager any more, don't try to remove snapshot from cluster state the next cluster-manager
            // will try ending this snapshot again
            logger.debug(() -> new ParameterizedMessage("[{}] failed to update cluster state during snapshot finalization", snapshot), e);
            failSnapshotCompletionListeners(
                snapshot,
                new SnapshotException(snapshot, "Failed to update cluster state during snapshot finalization", e)
            );
            failAllListenersOnMasterFailOver(e);
        } else {
            logger.warn(() -> new ParameterizedMessage("[{}] failed to finalize snapshot", snapshot), e);
            removeFailedSnapshotFromClusterState(snapshot, e, repositoryData, null);
        }
    }

    /**
     * Run the next queued up repository operation for the given repository name.
     *
     * @param repositoryData current repository data
     * @param repository     repository name
     * @param attemptDelete  whether to try and run delete operations that are ready in the cluster state if no
     *                       snapshot create operations remain to execute
     */
    private void runNextQueuedOperation(RepositoryData repositoryData, String repository, boolean attemptDelete) {
        assert currentlyFinalizing.contains(repository);
        final Tuple<SnapshotsInProgress.Entry, Metadata> nextFinalization = repositoryOperations.pollFinalization(repository);
        if (nextFinalization == null) {
            if (attemptDelete) {
                runReadyDeletions(repositoryData, repository);
            } else {
                leaveRepoLoop(repository);
            }
        } else {
            logger.trace("Moving on to finalizing next snapshot [{}]", nextFinalization);
            finalizeSnapshotEntry(nextFinalization.v1(), nextFinalization.v2(), repositoryData);
        }
    }

    /**
     * Runs a cluster state update that checks whether we have outstanding snapshot deletions that can be executed and executes them.
     * <p>
     * TODO: optimize this to execute in a single CS update together with finalizing the latest snapshot
     */
    private void runReadyDeletions(RepositoryData repositoryData, String repository) {
        clusterService.submitStateUpdateTask("Run ready deletions", new ClusterStateUpdateTask() {

            private SnapshotDeletionsInProgress.Entry deletionToRun;

            @Override
            public ClusterState execute(ClusterState currentState) {
                assert readyDeletions(currentState).v1() == currentState
                    : "Deletes should have been set to ready by finished snapshot deletes and finalizations";
                for (SnapshotDeletionsInProgress.Entry entry : currentState.custom(
                    SnapshotDeletionsInProgress.TYPE,
                    SnapshotDeletionsInProgress.EMPTY
                ).getEntries()) {
                    if (entry.repository().equals(repository) && entry.state() == SnapshotDeletionsInProgress.State.STARTED) {
                        deletionToRun = entry;
                        break;
                    }
                }
                return currentState;
            }

            @Override
            public void onFailure(String source, Exception e) {
                logger.warn("Failed to run ready delete operations", e);
                failAllListenersOnMasterFailOver(e);
            }

            @Override
            public void clusterStateProcessed(String source, ClusterState oldState, ClusterState newState) {
                if (deletionToRun == null) {
                    runNextQueuedOperation(repositoryData, repository, false);
                } else {
                    deleteSnapshotsFromRepository(deletionToRun, repositoryData, newState.nodes().getMinNodeVersion());
                }
            }
        });
    }

    /**
     * Finds snapshot delete operations that are ready to execute in the given {@link ClusterState} and computes a new cluster state that
     * has all executable deletes marked as executing. Returns a {@link Tuple} of the updated cluster state and all executable deletes.
     * This can either be {@link SnapshotDeletionsInProgress.Entry} that were already in state
     * {@link SnapshotDeletionsInProgress.State#STARTED} or waiting entries in state {@link SnapshotDeletionsInProgress.State#WAITING}
     * that were moved to {@link SnapshotDeletionsInProgress.State#STARTED} in the returned updated cluster state.
     *
     * @param currentState current cluster state
     * @return tuple of an updated cluster state and currently executable snapshot delete operations
     */
    private static Tuple<ClusterState, List<SnapshotDeletionsInProgress.Entry>> readyDeletions(ClusterState currentState) {
        final SnapshotDeletionsInProgress deletions = currentState.custom(
            SnapshotDeletionsInProgress.TYPE,
            SnapshotDeletionsInProgress.EMPTY
        );
        if (deletions.hasDeletionsInProgress() == false) {
            return Tuple.tuple(currentState, Collections.emptyList());
        }
        final SnapshotsInProgress snapshotsInProgress = currentState.custom(SnapshotsInProgress.TYPE);
        assert snapshotsInProgress != null;
        final Set<String> repositoriesSeen = new HashSet<>();
        boolean changed = false;
        final ArrayList<SnapshotDeletionsInProgress.Entry> readyDeletions = new ArrayList<>();
        final List<SnapshotDeletionsInProgress.Entry> newDeletes = new ArrayList<>();
        for (SnapshotDeletionsInProgress.Entry entry : deletions.getEntries()) {
            final String repo = entry.repository();
            if (repositoriesSeen.add(entry.repository())
                && entry.state() == SnapshotDeletionsInProgress.State.WAITING
                && snapshotsInProgress.entries()
                    .stream()
                    .filter(se -> se.repository().equals(repo))
                    .noneMatch(SnapshotsService::isWritingToRepository)) {
                changed = true;
                final SnapshotDeletionsInProgress.Entry newEntry = entry.started();
                readyDeletions.add(newEntry);
                newDeletes.add(newEntry);
            } else {
                newDeletes.add(entry);
            }
        }
        return Tuple.tuple(
            changed
                ? ClusterState.builder(currentState)
                    .putCustom(SnapshotDeletionsInProgress.TYPE, SnapshotDeletionsInProgress.of(newDeletes))
                    .build()
                : currentState,
            readyDeletions
        );
    }

    /**
     * Computes the cluster state resulting from removing a given snapshot create operation from the given state.
     *
     * @param state    current cluster state
     * @param snapshot snapshot for which to remove the snapshot operation
     * @return updated cluster state
     */
    private static ClusterState stateWithoutSnapshot(ClusterState state, Snapshot snapshot) {
        SnapshotsInProgress snapshots = state.custom(SnapshotsInProgress.TYPE, SnapshotsInProgress.EMPTY);
        ClusterState result = state;
        boolean changed = false;
        ArrayList<SnapshotsInProgress.Entry> entries = new ArrayList<>();
        for (SnapshotsInProgress.Entry entry : snapshots.entries()) {
            if (entry.snapshot().equals(snapshot)) {
                changed = true;
            } else {
                entries.add(entry);
            }
        }
        if (changed) {
            result = ClusterState.builder(state)
                .putCustom(SnapshotsInProgress.TYPE, SnapshotsInProgress.of(unmodifiableList(entries)))
                .build();
        }
        return readyDeletions(result).v1();
    }

    /**
     * Removes record of running snapshot from cluster state and notifies the listener when this action is complete. This method is only
     * used when the snapshot fails for some reason. During normal operation the snapshot repository will remove the
     * {@link SnapshotsInProgress.Entry} from the cluster state once it's done finalizing the snapshot.
     *
     * @param snapshot       snapshot that failed
     * @param failure        exception that failed the snapshot
     * @param repositoryData repository data or {@code null} when cleaning up a BwC snapshot that never fully initialized
     * @param listener       listener to invoke when done with, only passed by the BwC path that has {@code repositoryData} set to
     *                       {@code null}
     */
    private void removeFailedSnapshotFromClusterState(
        Snapshot snapshot,
        Exception failure,
        @Nullable RepositoryData repositoryData,
        @Nullable CleanupAfterErrorListener listener
    ) {
        assert failure != null : "Failure must be supplied";
        clusterService.submitStateUpdateTask("remove snapshot metadata", new ClusterStateUpdateTask() {

            @Override
            public ClusterState execute(ClusterState currentState) {
                final ClusterState updatedState = stateWithoutSnapshot(currentState, snapshot);
                // now check if there are any delete operations that refer to the just failed snapshot and remove the snapshot from them
                return updateWithSnapshots(
                    updatedState,
                    null,
                    deletionsWithoutSnapshots(
                        updatedState.custom(SnapshotDeletionsInProgress.TYPE, SnapshotDeletionsInProgress.EMPTY),
                        Collections.singletonList(snapshot.getSnapshotId()),
                        snapshot.getRepository()
                    )
                );
            }

            @Override
            public void onFailure(String source, Exception e) {
                logger.warn(() -> new ParameterizedMessage("[{}] failed to remove snapshot metadata", snapshot), e);
                failSnapshotCompletionListeners(
                    snapshot,
                    new SnapshotException(snapshot, "Failed to remove snapshot from cluster state", e)
                );
                failAllListenersOnMasterFailOver(e);
                if (listener != null) {
                    listener.onFailure(e);
                }
            }

            @Override
            public void onNoLongerClusterManager(String source) {
                failure.addSuppressed(new SnapshotException(snapshot, "no longer cluster-manager"));
                failSnapshotCompletionListeners(snapshot, failure);
                failAllListenersOnMasterFailOver(new NotClusterManagerException(source));
                if (listener != null) {
                    listener.onNoLongerClusterManager();
                }
            }

            @Override
            public void clusterStateProcessed(String source, ClusterState oldState, ClusterState newState) {
                failSnapshotCompletionListeners(snapshot, failure);
                if (listener == null) {
                    if (repositoryData != null) {
                        runNextQueuedOperation(repositoryData, snapshot.getRepository(), true);
                    }
                } else {
                    listener.onFailure(null);
                }
            }
        });
    }

    /**
     * Remove the given {@link SnapshotId}s for the given {@code repository} from an instance of {@link SnapshotDeletionsInProgress}.
     * If no deletion contained any of the snapshot ids to remove then return {@code null}.
     *
     * @param deletions   snapshot deletions to update
     * @param snapshotIds snapshot ids to remove
     * @param repository  repository that the snapshot ids belong to
     * @return            updated {@link SnapshotDeletionsInProgress} or {@code null} if unchanged
     */
    @Nullable
    private static SnapshotDeletionsInProgress deletionsWithoutSnapshots(
        SnapshotDeletionsInProgress deletions,
        Collection<SnapshotId> snapshotIds,
        String repository
    ) {
        boolean changed = false;
        List<SnapshotDeletionsInProgress.Entry> updatedEntries = new ArrayList<>(deletions.getEntries().size());
        for (SnapshotDeletionsInProgress.Entry entry : deletions.getEntries()) {
            if (entry.repository().equals(repository)) {
                final List<SnapshotId> updatedSnapshotIds = new ArrayList<>(entry.getSnapshots());
                if (updatedSnapshotIds.removeAll(snapshotIds)) {
                    changed = true;
                    updatedEntries.add(entry.withSnapshots(updatedSnapshotIds));
                } else {
                    updatedEntries.add(entry);
                }
            } else {
                updatedEntries.add(entry);
            }
        }
        return changed ? SnapshotDeletionsInProgress.of(updatedEntries) : null;
    }

    private void failSnapshotCompletionListeners(Snapshot snapshot, Exception e) {
        failListenersIgnoringException(endAndGetListenersToResolve(snapshot), e);
        assert repositoryOperations.assertNotQueued(snapshot);
    }

    /**
     * Deletes snapshots from the repository. In-progress snapshots matched by the delete will be aborted before deleting them.
     *
     * @param request         delete snapshot request
     * @param listener        listener
     */
    public void deleteSnapshots(final DeleteSnapshotRequest request, final ActionListener<Void> listener) {

        final String[] snapshotNames = request.snapshots();
        final String repoName = request.repository();
        logger.info(
            () -> new ParameterizedMessage(
                "deleting snapshots [{}] from repository [{}]",
                Strings.arrayToCommaDelimitedString(snapshotNames),
                repoName
            )
        );

        final Repository repository = repositoriesService.repository(repoName);
        repository.executeConsistentStateUpdate(repositoryData -> new ClusterStateUpdateTask(Priority.NORMAL) {

            private Snapshot runningSnapshot;

            private ClusterStateUpdateTask deleteFromRepoTask;

            private boolean abortedDuringInit = false;

            private List<SnapshotId> outstandingDeletes;

            @Override
            public ClusterState execute(ClusterState currentState) throws Exception {
                final SnapshotsInProgress snapshots = currentState.custom(SnapshotsInProgress.TYPE, SnapshotsInProgress.EMPTY);
                final List<SnapshotsInProgress.Entry> snapshotEntries = findInProgressSnapshots(snapshots, snapshotNames, repoName);
                final List<SnapshotId> snapshotIds = matchingSnapshotIds(
                    snapshotEntries.stream().map(e -> e.snapshot().getSnapshotId()).collect(Collectors.toList()),
                    repositoryData,
                    snapshotNames,
                    repoName
                );
                validateSnapshotsBackingAnyIndex(currentState.getMetadata().getIndices(), snapshotIds, repoName);
                deleteFromRepoTask = createDeleteStateUpdate(snapshotIds, repoName, repositoryData, Priority.NORMAL, listener);
                return deleteFromRepoTask.execute(currentState);
            }

            @Override
            public ClusterManagerTaskThrottler.ThrottlingKey getClusterManagerThrottlingKey() {
                return deleteSnapshotTaskKey;
            }

            @Override
            public void onFailure(String source, Exception e) {
                listener.onFailure(e);
            }

            @Override
            public void clusterStateProcessed(String source, ClusterState oldState, ClusterState newState) {
                if (deleteFromRepoTask != null) {
                    assert outstandingDeletes == null : "Shouldn't have outstanding deletes after already starting delete task";
                    deleteFromRepoTask.clusterStateProcessed(source, oldState, newState);
                    return;
                }
                if (abortedDuringInit) {
                    // BwC Path where we removed an outdated INIT state snapshot from the cluster state
                    logger.info("Successfully aborted snapshot [{}]", runningSnapshot);
                    if (outstandingDeletes.isEmpty()) {
                        listener.onResponse(null);
                    } else {
                        clusterService.submitStateUpdateTask(
                            "delete snapshot",
                            createDeleteStateUpdate(outstandingDeletes, repoName, repositoryData, Priority.IMMEDIATE, listener)
                        );
                    }
                    return;
                }
                logger.trace("adding snapshot completion listener to wait for deleted snapshot to finish");
                addListener(runningSnapshot, ActionListener.wrap(result -> {
                    logger.debug("deleted snapshot completed - deleting files");
                    clusterService.submitStateUpdateTask(
                        "delete snapshot",
                        createDeleteStateUpdate(outstandingDeletes, repoName, result.v1(), Priority.IMMEDIATE, listener)
                    );
                }, e -> {
                    if (ExceptionsHelper.unwrap(e, NotClusterManagerException.class, FailedToCommitClusterStateException.class) != null) {
                        logger.warn("cluster-manager failover before deleted snapshot could complete", e);
                        // Just pass the exception to the transport handler as is so it is retried on the new cluster-manager
                        listener.onFailure(e);
                    } else {
                        logger.warn("deleted snapshot failed", e);
                        listener.onFailure(
                            new SnapshotMissingException(runningSnapshot.getRepository(), runningSnapshot.getSnapshotId(), e)
                        );
                    }
                }));
            }

            @Override
            public TimeValue timeout() {
                return request.clusterManagerNodeTimeout();
            }
        }, "delete snapshot", listener::onFailure);
    }

    private static List<SnapshotId> matchingSnapshotIds(
        List<SnapshotId> inProgress,
        RepositoryData repositoryData,
        String[] snapshotsOrPatterns,
        String repositoryName
    ) {
        final Map<String, SnapshotId> allSnapshotIds = repositoryData.getSnapshotIds()
            .stream()
            .collect(Collectors.toMap(SnapshotId::getName, Function.identity()));
        final Set<SnapshotId> foundSnapshots = new HashSet<>(inProgress);
        for (String snapshotOrPattern : snapshotsOrPatterns) {
            if (Regex.isSimpleMatchPattern(snapshotOrPattern)) {
                for (Map.Entry<String, SnapshotId> entry : allSnapshotIds.entrySet()) {
                    if (Regex.simpleMatch(snapshotOrPattern, entry.getKey())) {
                        foundSnapshots.add(entry.getValue());
                    }
                }
            } else {
                final SnapshotId foundId = allSnapshotIds.get(snapshotOrPattern);
                if (foundId == null) {
                    if (inProgress.stream().noneMatch(snapshotId -> snapshotId.getName().equals(snapshotOrPattern))) {
                        throw new SnapshotMissingException(repositoryName, snapshotOrPattern);
                    }
                } else {
                    foundSnapshots.add(allSnapshotIds.get(snapshotOrPattern));
                }
            }
        }
        return Collections.unmodifiableList(new ArrayList<>(foundSnapshots));
    }

    // Return in-progress snapshot entries by name and repository in the given cluster state or null if none is found
    private static List<SnapshotsInProgress.Entry> findInProgressSnapshots(
        SnapshotsInProgress snapshots,
        String[] snapshotNames,
        String repositoryName
    ) {
        List<SnapshotsInProgress.Entry> entries = new ArrayList<>();
        for (SnapshotsInProgress.Entry entry : snapshots.entries()) {
            if (entry.repository().equals(repositoryName) && Regex.simpleMatch(snapshotNames, entry.snapshot().getSnapshotId().getName())) {
                entries.add(entry);
            }
        }
        return entries;
    }

    private ClusterStateUpdateTask createDeleteStateUpdate(
        List<SnapshotId> snapshotIds,
        String repoName,
        RepositoryData repositoryData,
        Priority priority,
        ActionListener<Void> listener
    ) {
        // Short circuit to noop state update if there isn't anything to delete
        if (snapshotIds.isEmpty()) {
            return new ClusterStateUpdateTask() {
                @Override
                public ClusterState execute(ClusterState currentState) {
                    return currentState;
                }

                @Override
                public void onFailure(String source, Exception e) {
                    listener.onFailure(e);
                }

                @Override
                public void clusterStateProcessed(String source, ClusterState oldState, ClusterState newState) {
                    listener.onResponse(null);
                }
            };
        }
        return new ClusterStateUpdateTask(priority) {

            private SnapshotDeletionsInProgress.Entry newDelete;

            private boolean reusedExistingDelete = false;

            // Snapshots that had all of their shard snapshots in queued state and thus were removed from the
            // cluster state right away
            private final Collection<Snapshot> completedNoCleanup = new ArrayList<>();

            // Snapshots that were aborted and that already wrote data to the repository and now have to be deleted
            // from the repository after the cluster state update
            private final Collection<SnapshotsInProgress.Entry> completedWithCleanup = new ArrayList<>();

            @Override
            public ClusterState execute(ClusterState currentState) {
                final SnapshotDeletionsInProgress deletionsInProgress = currentState.custom(
                    SnapshotDeletionsInProgress.TYPE,
                    SnapshotDeletionsInProgress.EMPTY
                );
                final Version minNodeVersion = currentState.nodes().getMinNodeVersion();
                final RepositoryCleanupInProgress repositoryCleanupInProgress = currentState.custom(
                    RepositoryCleanupInProgress.TYPE,
                    RepositoryCleanupInProgress.EMPTY
                );
                if (repositoryCleanupInProgress.hasCleanupInProgress()) {
                    throw new ConcurrentSnapshotExecutionException(
                        new Snapshot(repoName, snapshotIds.get(0)),
                        "cannot delete snapshots while a repository cleanup is in-progress in [" + repositoryCleanupInProgress + "]"
                    );
                }
                final RestoreInProgress restoreInProgress = currentState.custom(RestoreInProgress.TYPE, RestoreInProgress.EMPTY);
                // don't allow snapshot deletions while a restore is taking place,
                // otherwise we could end up deleting a snapshot that is being restored
                // and the files the restore depends on would all be gone

                for (RestoreInProgress.Entry entry : restoreInProgress) {
                    if (repoName.equals(entry.snapshot().getRepository()) && snapshotIds.contains(entry.snapshot().getSnapshotId())) {
                        throw new ConcurrentSnapshotExecutionException(
                            new Snapshot(repoName, snapshotIds.get(0)),
                            "cannot delete snapshot during a restore in progress in [" + restoreInProgress + "]"
                        );
                    }
                }
                final SnapshotsInProgress snapshots = currentState.custom(SnapshotsInProgress.TYPE, SnapshotsInProgress.EMPTY);
                final Set<SnapshotId> activeCloneSources = snapshots.entries()
                    .stream()
                    .filter(SnapshotsInProgress.Entry::isClone)
                    .map(SnapshotsInProgress.Entry::source)
                    .collect(Collectors.toSet());
                for (SnapshotId snapshotId : snapshotIds) {
                    if (activeCloneSources.contains(snapshotId)) {
                        throw new ConcurrentSnapshotExecutionException(
                            new Snapshot(repoName, snapshotId),
                            "cannot delete snapshot while it is being cloned"
                        );
                    }
                }
                // Snapshot ids that will have to be physically deleted from the repository
                final Set<SnapshotId> snapshotIdsRequiringCleanup = new HashSet<>(snapshotIds);
                final SnapshotsInProgress updatedSnapshots = SnapshotsInProgress.of(snapshots.entries().stream().map(existing -> {
                    if (existing.state() == State.STARTED && snapshotIdsRequiringCleanup.contains(existing.snapshot().getSnapshotId())) {
                        // snapshot is started - mark every non completed shard as aborted
                        final SnapshotsInProgress.Entry abortedEntry = existing.abort();
                        if (abortedEntry == null) {
                            // No work has been done for this snapshot yet so we remove it from the cluster state directly
                            final Snapshot existingNotYetStartedSnapshot = existing.snapshot();
                            // Adding the snapshot to #endingSnapshots since we still have to resolve its listeners to not trip
                            // any leaked listener assertions
                            if (endingSnapshots.add(existingNotYetStartedSnapshot)) {
                                completedNoCleanup.add(existingNotYetStartedSnapshot);
                            }
                            snapshotIdsRequiringCleanup.remove(existingNotYetStartedSnapshot.getSnapshotId());
                        } else if (abortedEntry.state().completed()) {
                            completedWithCleanup.add(abortedEntry);
                        }
                        return abortedEntry;
                    }
                    return existing;
                }).filter(Objects::nonNull).collect(Collectors.toList()));

                if (snapshotIdsRequiringCleanup.isEmpty()) {
                    // We only saw snapshots that could be removed from the cluster state right away, no need to update the deletions
                    return updateWithSnapshots(currentState, updatedSnapshots, null);
                }

                // add the snapshot deletion to the cluster state
                final SnapshotDeletionsInProgress.Entry replacedEntry = deletionsInProgress.getEntries()
                    .stream()
                    .filter(entry -> entry.repository().equals(repoName) && entry.state() == SnapshotDeletionsInProgress.State.WAITING)
                    .findFirst()
                    .orElse(null);
                if (replacedEntry == null) {
                    final Optional<SnapshotDeletionsInProgress.Entry> foundDuplicate = deletionsInProgress.getEntries()
                        .stream()
                        .filter(
                            entry -> entry.repository().equals(repoName)
                                && entry.state() == SnapshotDeletionsInProgress.State.STARTED
                                && entry.getSnapshots().containsAll(snapshotIds)
                        )
                        .findFirst();
                    if (foundDuplicate.isPresent()) {
                        newDelete = foundDuplicate.get();
                        reusedExistingDelete = true;
                        return currentState;
                    }
                    final List<SnapshotId> toDelete = Collections.unmodifiableList(new ArrayList<>(snapshotIdsRequiringCleanup));
                    ensureBelowConcurrencyLimit(repoName, toDelete.get(0).getName(), snapshots, deletionsInProgress);
                    newDelete = new SnapshotDeletionsInProgress.Entry(
                        toDelete,
                        repoName,
                        threadPool.absoluteTimeInMillis(),
                        repositoryData.getGenId(),
                        updatedSnapshots.entries()
                            .stream()
                            .filter(entry -> repoName.equals(entry.repository()))
                            .noneMatch(SnapshotsService::isWritingToRepository)
                            && deletionsInProgress.getEntries()
                                .stream()
                                .noneMatch(
                                    entry -> repoName.equals(entry.repository())
                                        && entry.state() == SnapshotDeletionsInProgress.State.STARTED
                                ) ? SnapshotDeletionsInProgress.State.STARTED : SnapshotDeletionsInProgress.State.WAITING
                    );
                } else {
                    newDelete = replacedEntry.withAddedSnapshots(snapshotIdsRequiringCleanup);
                }
                return updateWithSnapshots(
                    currentState,
                    updatedSnapshots,
                    (replacedEntry == null ? deletionsInProgress : deletionsInProgress.withRemovedEntry(replacedEntry.uuid()))
                        .withAddedEntry(newDelete)
                );
            }

            @Override
            public void onFailure(String source, Exception e) {
                endingSnapshots.removeAll(completedNoCleanup);
                listener.onFailure(e);
            }

            @Override
            public void clusterStateProcessed(String source, ClusterState oldState, ClusterState newState) {
                if (completedNoCleanup.isEmpty() == false) {
                    logger.info("snapshots {} aborted", completedNoCleanup);
                }
                for (Snapshot snapshot : completedNoCleanup) {
                    failSnapshotCompletionListeners(snapshot, new SnapshotException(snapshot, SnapshotsInProgress.ABORTED_FAILURE_TEXT));
                }
                if (newDelete == null) {
                    listener.onResponse(null);
                } else {
                    addDeleteListener(newDelete.uuid(), listener);
                    if (reusedExistingDelete) {
                        return;
                    }
                    if (newDelete.state() == SnapshotDeletionsInProgress.State.STARTED) {
                        if (tryEnterRepoLoop(repoName)) {
                            deleteSnapshotsFromRepository(newDelete, repositoryData, newState.nodes().getMinNodeVersion());
                        } else {
                            logger.trace("Delete [{}] could not execute directly and was queued", newDelete);
                        }
                    } else {
                        for (SnapshotsInProgress.Entry completedSnapshot : completedWithCleanup) {
                            endSnapshot(completedSnapshot, newState.metadata(), repositoryData);
                        }
                    }
                }
            }
        };
    }

    /**
     * Checks if the given {@link SnapshotsInProgress.Entry} is currently writing to the repository.
     *
     * @param entry snapshot entry
     * @return true if entry is currently writing to the repository
     */
    private static boolean isWritingToRepository(SnapshotsInProgress.Entry entry) {
        if (entry.state().completed()) {
            // Entry is writing to the repo because it's finalizing on cluster-manager
            return true;
        }
        for (final ShardSnapshotStatus value : entry.shards().values()) {
            if (value.isActive()) {
                // Entry is writing to the repo because it's writing to a shard on a data node or waiting to do so for a concrete shard
                return true;
            }
        }
        return false;
    }

    private void addDeleteListener(String deleteUUID, ActionListener<Void> listener) {
        snapshotDeletionListeners.computeIfAbsent(deleteUUID, k -> new CopyOnWriteArrayList<>()).add(listener);
    }

    /**
     * Determines the minimum {@link Version} that the snapshot repository must be compatible with from the current nodes in the cluster
     * and the contents of the repository. The minimum version is determined as the lowest version found across all snapshots in the
     * repository and all nodes in the cluster.
     *
     * @param minNodeVersion minimum node version in the cluster
     * @param repositoryData current {@link RepositoryData} of that repository
     * @param excluded       snapshot id to ignore when computing the minimum version
     *                       (used to use newer metadata version after a snapshot delete)
     * @return minimum node version that must still be able to read the repository metadata
     */
    public Version minCompatibleVersion(Version minNodeVersion, RepositoryData repositoryData, @Nullable Collection<SnapshotId> excluded) {
        Version minCompatVersion = minNodeVersion;
        final Collection<SnapshotId> snapshotIds = repositoryData.getSnapshotIds();
        for (SnapshotId snapshotId : snapshotIds.stream()
            .filter(excluded == null ? sn -> true : sn -> excluded.contains(sn) == false)
            .collect(Collectors.toList())) {
            final Version known = repositoryData.getVersion(snapshotId);
            minCompatVersion = minCompatVersion.before(known) ? minCompatVersion : known;
        }
        return minCompatVersion;
    }

    /** Deletes snapshot from repository
     *
     * @param deleteEntry       delete entry in cluster state
     * @param minNodeVersion    minimum node version in the cluster
     */
    private void deleteSnapshotsFromRepository(SnapshotDeletionsInProgress.Entry deleteEntry, Version minNodeVersion) {
        final long expectedRepoGen = deleteEntry.repositoryStateId();
        repositoriesService.getRepositoryData(deleteEntry.repository(), new ActionListener<RepositoryData>() {
            @Override
            public void onResponse(RepositoryData repositoryData) {
                assert repositoryData.getGenId() == expectedRepoGen
                    : "Repository generation should not change as long as a ready delete is found in the cluster state but found ["
                        + expectedRepoGen
                        + "] in cluster state and ["
                        + repositoryData.getGenId()
                        + "] in the repository";
                deleteSnapshotsFromRepository(deleteEntry, repositoryData, minNodeVersion);
            }

            @Override
            public void onFailure(Exception e) {
                clusterService.submitStateUpdateTask(
                    "fail repo tasks for [" + deleteEntry.repository() + "]",
                    new FailPendingRepoTasksTask(deleteEntry.repository(), e)
                );
            }
        });
    }

    /** Deletes snapshot from repository
     *
     * @param deleteEntry       delete entry in cluster state
     * @param repositoryData    the {@link RepositoryData} of the repository to delete from
     * @param minNodeVersion    minimum node version in the cluster
     */
    private void deleteSnapshotsFromRepository(
        SnapshotDeletionsInProgress.Entry deleteEntry,
        RepositoryData repositoryData,
        Version minNodeVersion
    ) {
        if (repositoryOperations.startDeletion(deleteEntry.uuid())) {
            assert currentlyFinalizing.contains(deleteEntry.repository());
            final List<SnapshotId> snapshotIds = deleteEntry.getSnapshots();
            assert deleteEntry.state() == SnapshotDeletionsInProgress.State.STARTED : "incorrect state for entry [" + deleteEntry + "]";
            final Repository repository = repositoriesService.repository(deleteEntry.repository());

            // TODO: Relying on repository flag to decide delete flow may lead to shallow snapshot blobs not being taken up for cleanup
            // when the repository currently have the flag disabled and we try to delete the shallow snapshots taken prior to disabling
            // the flag. This can be improved by having the info whether there ever were any shallow snapshot present in this repository
            // or not in RepositoryData.
            // SEE https://github.com/opensearch-project/OpenSearch/issues/8610
            final boolean cleanupRemoteStoreLockFiles = REMOTE_STORE_INDEX_SHALLOW_COPY.get(repository.getMetadata().settings());
            if (cleanupRemoteStoreLockFiles) {
                repository.deleteSnapshotsAndReleaseLockFiles(
                    snapshotIds,
                    repositoryData.getGenId(),
                    minCompatibleVersion(minNodeVersion, repositoryData, snapshotIds),
                    remoteStoreLockManagerFactory,
                    ActionListener.wrap(updatedRepoData -> {
                        logger.info("snapshots {} deleted", snapshotIds);
                        removeSnapshotDeletionFromClusterState(deleteEntry, null, updatedRepoData);
                    }, ex -> removeSnapshotDeletionFromClusterState(deleteEntry, ex, repositoryData))
                );
            } else {
                repository.deleteSnapshots(
                    snapshotIds,
                    repositoryData.getGenId(),
                    minCompatibleVersion(minNodeVersion, repositoryData, snapshotIds),
                    ActionListener.wrap(updatedRepoData -> {
                        logger.info("snapshots {} deleted", snapshotIds);
                        removeSnapshotDeletionFromClusterState(deleteEntry, null, updatedRepoData);
                    }, ex -> removeSnapshotDeletionFromClusterState(deleteEntry, ex, repositoryData))
                );
            }
        }
    }

    /**
     * Removes a {@link SnapshotDeletionsInProgress.Entry} from {@link SnapshotDeletionsInProgress} in the cluster state after it executed
     * on the repository.
     *
     * @param deleteEntry delete entry to remove from the cluster state
     * @param failure     failure encountered while executing the delete on the repository or {@code null} if the delete executed
     *                    successfully
     * @param repositoryData current {@link RepositoryData} for the repository we just ran the delete on.
     */
    private void removeSnapshotDeletionFromClusterState(
        final SnapshotDeletionsInProgress.Entry deleteEntry,
        @Nullable final Exception failure,
        final RepositoryData repositoryData
    ) {
        final ClusterStateUpdateTask clusterStateUpdateTask;
        if (failure == null) {
            // If we didn't have a failure during the snapshot delete we will remove all snapshot ids that the delete successfully removed
            // from the repository from enqueued snapshot delete entries during the cluster state update. After the cluster state update we
            // resolve the delete listeners with the latest repository data from after the delete.
            clusterStateUpdateTask = new RemoveSnapshotDeletionAndContinueTask(deleteEntry, repositoryData) {
                @Override
                protected SnapshotDeletionsInProgress filterDeletions(SnapshotDeletionsInProgress deletions) {
                    final SnapshotDeletionsInProgress updatedDeletions = deletionsWithoutSnapshots(
                        deletions,
                        deleteEntry.getSnapshots(),
                        deleteEntry.repository()
                    );
                    return updatedDeletions == null ? deletions : updatedDeletions;
                }

                @Override
                protected void handleListeners(List<ActionListener<Void>> deleteListeners) {
                    assert repositoryData.getSnapshotIds().stream().noneMatch(deleteEntry.getSnapshots()::contains)
                        : "Repository data contained snapshot ids "
                            + repositoryData.getSnapshotIds()
                            + " that should should been deleted by ["
                            + deleteEntry
                            + "]";
                    completeListenersIgnoringException(deleteListeners, null);
                }
            };
        } else {
            // The delete failed to execute on the repository. We remove it from the cluster state and then fail all listeners associated
            // with it.
            clusterStateUpdateTask = new RemoveSnapshotDeletionAndContinueTask(deleteEntry, repositoryData) {
                @Override
                protected void handleListeners(List<ActionListener<Void>> deleteListeners) {
                    failListenersIgnoringException(deleteListeners, failure);
                }
            };
        }
        clusterService.submitStateUpdateTask("remove snapshot deletion metadata", clusterStateUpdateTask);
    }

    /**
     * Handle snapshot or delete failure due to not being cluster-manager any more so we don't try to do run additional cluster state updates.
     * The next cluster-manager will try handling the missing operations. All we can do is fail all the listeners on this cluster-manager node so that
     * transport requests return and we don't leak listeners.
     *
     * @param e exception that caused us to realize we are not cluster-manager any longer
     */
    private void failAllListenersOnMasterFailOver(Exception e) {
        logger.debug("Failing all snapshot operation listeners because this node is not cluster-manager any longer", e);
        synchronized (currentlyFinalizing) {
            if (ExceptionsHelper.unwrap(e, NotClusterManagerException.class, FailedToCommitClusterStateException.class) != null) {
                repositoryOperations.clear();
                for (Snapshot snapshot : new HashSet<>(snapshotCompletionListeners.keySet())) {
                    failSnapshotCompletionListeners(snapshot, new SnapshotException(snapshot, "no longer cluster-manager"));
                }
                final Exception wrapped = new RepositoryException("_all", "Failed to update cluster state during repository operation", e);
                for (Iterator<List<ActionListener<Void>>> iterator = snapshotDeletionListeners.values().iterator(); iterator.hasNext();) {
                    final List<ActionListener<Void>> listeners = iterator.next();
                    iterator.remove();
                    failListenersIgnoringException(listeners, wrapped);
                }
                assert snapshotDeletionListeners.isEmpty() : "No new listeners should have been added but saw " + snapshotDeletionListeners;
            } else {
                assert false : new AssertionError(
                    "Modifying snapshot state should only ever fail because we failed to publish new state",
                    e
                );
                logger.error("Unexpected failure during cluster state update", e);
            }
            currentlyFinalizing.clear();
        }
    }

    /**
     * A cluster state update that will remove a given {@link SnapshotDeletionsInProgress.Entry} from the cluster state
     * and trigger running the next snapshot-delete or -finalization operation available to execute if there is one
     * ready in the cluster state as a result of this state update.
     */
    private abstract class RemoveSnapshotDeletionAndContinueTask extends ClusterStateUpdateTask {

        // Snapshots that can be finalized after the delete operation has been removed from the cluster state
        protected final List<SnapshotsInProgress.Entry> newFinalizations = new ArrayList<>();

        private List<SnapshotDeletionsInProgress.Entry> readyDeletions = Collections.emptyList();

        protected final SnapshotDeletionsInProgress.Entry deleteEntry;

        private final RepositoryData repositoryData;

        RemoveSnapshotDeletionAndContinueTask(SnapshotDeletionsInProgress.Entry deleteEntry, RepositoryData repositoryData) {
            this.deleteEntry = deleteEntry;
            this.repositoryData = repositoryData;
        }

        @Override
        public ClusterState execute(ClusterState currentState) {
            final SnapshotDeletionsInProgress deletions = currentState.custom(SnapshotDeletionsInProgress.TYPE);
            assert deletions != null : "We only run this if there were deletions in the cluster state before";
            final SnapshotDeletionsInProgress updatedDeletions = deletions.withRemovedEntry(deleteEntry.uuid());
            if (updatedDeletions == deletions) {
                return currentState;
            }
            final SnapshotDeletionsInProgress newDeletions = filterDeletions(updatedDeletions);
            final Tuple<ClusterState, List<SnapshotDeletionsInProgress.Entry>> res = readyDeletions(
                updateWithSnapshots(currentState, updatedSnapshotsInProgress(currentState, newDeletions), newDeletions)
            );
            readyDeletions = res.v2();
            return res.v1();
        }

        @Override
        public void onFailure(String source, Exception e) {
            logger.warn(() -> new ParameterizedMessage("{} failed to remove snapshot deletion metadata", deleteEntry), e);
            repositoryOperations.finishDeletion(deleteEntry.uuid());
            failAllListenersOnMasterFailOver(e);
        }

        protected SnapshotDeletionsInProgress filterDeletions(SnapshotDeletionsInProgress deletions) {
            return deletions;
        }

        @Override
        public final void clusterStateProcessed(String source, ClusterState oldState, ClusterState newState) {
            final List<ActionListener<Void>> deleteListeners;
            repositoryOperations.finishDeletion(deleteEntry.uuid());
            deleteListeners = snapshotDeletionListeners.remove(deleteEntry.uuid());
            handleListeners(deleteListeners);
            if (newFinalizations.isEmpty()) {
                if (readyDeletions.isEmpty()) {
                    leaveRepoLoop(deleteEntry.repository());
                } else {
                    for (SnapshotDeletionsInProgress.Entry readyDeletion : readyDeletions) {
                        deleteSnapshotsFromRepository(readyDeletion, repositoryData, newState.nodes().getMinNodeVersion());
                    }
                }
            } else {
                leaveRepoLoop(deleteEntry.repository());
                assert readyDeletions.stream().noneMatch(entry -> entry.repository().equals(deleteEntry.repository()))
                    : "New finalizations " + newFinalizations + " added even though deletes " + readyDeletions + " are ready";
                for (SnapshotsInProgress.Entry entry : newFinalizations) {
                    endSnapshot(entry, newState.metadata(), repositoryData);
                }
            }
        }

        /**
         * Invoke snapshot delete listeners for {@link #deleteEntry}.
         *
         * @param deleteListeners delete snapshot listeners or {@code null} if there weren't any for {@link #deleteEntry}.
         */
        protected abstract void handleListeners(@Nullable List<ActionListener<Void>> deleteListeners);

        /**
         * Computes an updated {@link SnapshotsInProgress} that takes into account an updated version of
         * {@link SnapshotDeletionsInProgress} that has a {@link SnapshotDeletionsInProgress.Entry} removed from it
         * relative to the {@link SnapshotDeletionsInProgress} found in {@code currentState}.
         * The removal of a delete from the cluster state can trigger two possible actions on in-progress snapshots:
         * <ul>
         *     <li>Snapshots that had unfinished shard snapshots in state {@link ShardSnapshotStatus#UNASSIGNED_QUEUED} that
         *     could not be started because the delete was running can have those started.</li>
         *     <li>Snapshots that had all their shards reach a completed state while a delete was running (e.g. as a result of
         *     nodes dropping out of the cluster or another incoming delete aborting them) need not be updated in the cluster
         *     state but need to have their finalization triggered now that it's possible with the removal of the delete
         *     from the state.</li>
         * </ul>
         *
         * @param currentState     current cluster state
         * @param updatedDeletions deletions with removed entry
         * @return updated snapshot in progress instance or {@code null} if there are no changes to it
         */
        @Nullable
        private SnapshotsInProgress updatedSnapshotsInProgress(ClusterState currentState, SnapshotDeletionsInProgress updatedDeletions) {
            final SnapshotsInProgress snapshotsInProgress = currentState.custom(SnapshotsInProgress.TYPE, SnapshotsInProgress.EMPTY);
            final List<SnapshotsInProgress.Entry> snapshotEntries = new ArrayList<>();

            // Keep track of shardIds that we started snapshots for as a result of removing this delete so we don't assign
            // them to multiple snapshots by accident
            final Set<ShardId> reassignedShardIds = new HashSet<>();

            boolean changed = false;

            final String repoName = deleteEntry.repository();
            // Computing the new assignments can be quite costly, only do it once below if actually needed
            Map<ShardId, ShardSnapshotStatus> shardAssignments = null;
            for (SnapshotsInProgress.Entry entry : snapshotsInProgress.entries()) {
                if (entry.repository().equals(repoName)) {
                    if (entry.state().completed() == false) {
                        // Collect waiting shards that in entry that we can assign now that we are done with the deletion
                        final List<ShardId> canBeUpdated = new ArrayList<>();
                        for (final Map.Entry<ShardId, ShardSnapshotStatus> value : entry.shards().entrySet()) {
                            if (value.getValue().equals(ShardSnapshotStatus.UNASSIGNED_QUEUED)
                                && reassignedShardIds.contains(value.getKey()) == false) {
                                canBeUpdated.add(value.getKey());
                            }
                        }
                        if (canBeUpdated.isEmpty()) {
                            // No shards can be updated in this snapshot so we just add it as is again
                            snapshotEntries.add(entry);
                        } else {
                            if (shardAssignments == null) {
                                shardAssignments = shards(
                                    snapshotsInProgress,
                                    updatedDeletions,
                                    currentState.metadata(),
                                    currentState.routingTable(),
                                    entry.indices(),
                                    repositoryData,
                                    repoName
                                );
                            }
                            final Map<ShardId, ShardSnapshotStatus> updatedAssignmentsBuilder = new HashMap<>(entry.shards());
                            for (ShardId shardId : canBeUpdated) {
                                final ShardSnapshotStatus updated = shardAssignments.get(shardId);
                                if (updated == null) {
                                    // We don't have a new assignment for this shard because its index was concurrently deleted
                                    assert currentState.routingTable().hasIndex(shardId.getIndex()) == false : "Missing assignment for ["
                                        + shardId
                                        + "]";
                                    updatedAssignmentsBuilder.put(shardId, ShardSnapshotStatus.MISSING);
                                } else {
                                    final boolean added = reassignedShardIds.add(shardId);
                                    assert added;
                                    updatedAssignmentsBuilder.put(shardId, updated);
                                }
                            }
                            final SnapshotsInProgress.Entry updatedEntry = entry.withShardStates(updatedAssignmentsBuilder);
                            snapshotEntries.add(updatedEntry);
                            changed = true;
                            // When all the required shards for a snapshot are missing, the snapshot state will be "completed"
                            // need to finalize it.
                            if (updatedEntry.state().completed()) {
                                newFinalizations.add(entry);
                            }
                        }
                    } else {
                        // Entry is already completed so we will finalize it now that the delete doesn't block us after
                        // this CS update finishes
                        newFinalizations.add(entry);
                        snapshotEntries.add(entry);
                    }
                } else {
                    // Entry is for another repository we just keep it as is
                    snapshotEntries.add(entry);
                }
            }
            return changed ? SnapshotsInProgress.of(snapshotEntries) : null;
        }
    }

    /**
     * Shortcut to build new {@link ClusterState} from the current state and updated values of {@link SnapshotsInProgress} and
     * {@link SnapshotDeletionsInProgress}.
     *
     * @param state                       current cluster state
     * @param snapshotsInProgress         new value for {@link SnapshotsInProgress} or {@code null} if it's unchanged
     * @param snapshotDeletionsInProgress new value for {@link SnapshotDeletionsInProgress} or {@code null} if it's unchanged
     * @return updated cluster state
     */
    public static ClusterState updateWithSnapshots(
        ClusterState state,
        @Nullable SnapshotsInProgress snapshotsInProgress,
        @Nullable SnapshotDeletionsInProgress snapshotDeletionsInProgress
    ) {
        if (snapshotsInProgress == null && snapshotDeletionsInProgress == null) {
            return state;
        }
        ClusterState.Builder builder = ClusterState.builder(state);
        if (snapshotsInProgress != null) {
            builder.putCustom(SnapshotsInProgress.TYPE, snapshotsInProgress);
        }
        if (snapshotDeletionsInProgress != null) {
            builder.putCustom(SnapshotDeletionsInProgress.TYPE, snapshotDeletionsInProgress);
        }
        return builder.build();
    }

    private static <T> void failListenersIgnoringException(@Nullable List<ActionListener<T>> listeners, Exception failure) {
        if (listeners != null) {
            try {
                ActionListener.onFailure(listeners, failure);
            } catch (Exception ex) {
                assert false : new AssertionError(ex);
                logger.warn("Failed to notify listeners", ex);
            }
        }
    }

    private static <T> void completeListenersIgnoringException(@Nullable List<ActionListener<T>> listeners, T result) {
        if (listeners != null) {
            try {
                ActionListener.onResponse(listeners, result);
            } catch (Exception ex) {
                assert false : new AssertionError(ex);
                logger.warn("Failed to notify listeners", ex);
            }
        }
    }

    /**
     * Calculates the assignment of shards to data nodes for a new snapshot based on the given cluster state and the
     * indices that should be included in the snapshot.
     *
     * @param indices             Indices to snapshot
     * @return list of shard to be included into current snapshot
     */
    private static Map<ShardId, SnapshotsInProgress.ShardSnapshotStatus> shards(
        SnapshotsInProgress snapshotsInProgress,
        @Nullable SnapshotDeletionsInProgress deletionsInProgress,
        Metadata metadata,
        RoutingTable routingTable,
        List<IndexId> indices,
        RepositoryData repositoryData,
        String repoName
    ) {
        final Map<ShardId, SnapshotsInProgress.ShardSnapshotStatus> builder = new HashMap<>();
        final ShardGenerations shardGenerations = repositoryData.shardGenerations();
        final InFlightShardSnapshotStates inFlightShardStates = InFlightShardSnapshotStates.forRepo(
            repoName,
            snapshotsInProgress.entries()
        );
        final boolean readyToExecute = deletionsInProgress == null
            || deletionsInProgress.getEntries()
                .stream()
                .noneMatch(entry -> entry.repository().equals(repoName) && entry.state() == SnapshotDeletionsInProgress.State.STARTED);
        for (IndexId index : indices) {
            final String indexName = index.getName();
            final boolean isNewIndex = repositoryData.getIndices().containsKey(indexName) == false;
            IndexMetadata indexMetadata = metadata.index(indexName);
            if (indexMetadata == null) {
                // The index was deleted before we managed to start the snapshot - mark it as missing.
                builder.put(new ShardId(indexName, IndexMetadata.INDEX_UUID_NA_VALUE, 0), ShardSnapshotStatus.MISSING);
            } else {
                final IndexRoutingTable indexRoutingTable = routingTable.index(indexName);
                for (int i = 0; i < indexMetadata.getNumberOfShards(); i++) {
                    final ShardId shardId = indexRoutingTable.shard(i).shardId();
                    final String shardRepoGeneration;

                    final String inFlightGeneration = inFlightShardStates.generationForShard(index, shardId.id(), shardGenerations);
                    if (inFlightGeneration == null && isNewIndex) {
                        assert shardGenerations.getShardGen(index, shardId.getId()) == null : "Found shard generation for new index ["
                            + index
                            + "]";
                        shardRepoGeneration = ShardGenerations.NEW_SHARD_GEN;
                    } else {
                        shardRepoGeneration = inFlightGeneration;
                    }
                    final ShardSnapshotStatus shardSnapshotStatus;
                    if (indexRoutingTable == null) {
                        shardSnapshotStatus = new SnapshotsInProgress.ShardSnapshotStatus(
                            null,
                            ShardState.MISSING,
                            "missing routing table",
                            shardRepoGeneration
                        );
                    } else {
                        ShardRouting primary = indexRoutingTable.shard(i).primaryShard();
                        if (readyToExecute == false || inFlightShardStates.isActive(indexName, i)) {
                            shardSnapshotStatus = ShardSnapshotStatus.UNASSIGNED_QUEUED;
                        } else if (primary == null || !primary.assignedToNode()) {
                            shardSnapshotStatus = new ShardSnapshotStatus(
                                null,
                                ShardState.MISSING,
                                "primary shard is not allocated",
                                shardRepoGeneration
                            );
                        } else if (primary.relocating() || primary.initializing()) {
                            shardSnapshotStatus = new ShardSnapshotStatus(primary.currentNodeId(), ShardState.WAITING, shardRepoGeneration);
                        } else if (!primary.started()) {
                            shardSnapshotStatus = new ShardSnapshotStatus(
                                primary.currentNodeId(),
                                ShardState.MISSING,
                                "primary shard hasn't been started yet",
                                shardRepoGeneration
                            );
                        } else {
                            shardSnapshotStatus = new ShardSnapshotStatus(primary.currentNodeId(), shardRepoGeneration);
                        }
                    }
                    builder.put(shardId, shardSnapshotStatus);
                }
            }
        }

        return Collections.unmodifiableMap(builder);
    }

    private static ShardGenerations buildShardsGenerationFromRepositoryData(
        Metadata metadata,
        RoutingTable routingTable,
        List<IndexId> indices,
        RepositoryData repositoryData
    ) {
        ShardGenerations.Builder builder = ShardGenerations.builder();
        final ShardGenerations shardGenerations = repositoryData.shardGenerations();

        for (IndexId index : indices) {
            final String indexName = index.getName();
            final boolean isNewIndex = repositoryData.getIndices().containsKey(indexName) == false;
            IndexMetadata indexMetadata = metadata.index(indexName);

            final IndexRoutingTable indexRoutingTable = routingTable.index(indexName);
            for (int i = 0; i < indexMetadata.getNumberOfShards(); i++) {
                final ShardId shardId = indexRoutingTable.shard(i).shardId();
                final String shardRepoGeneration;

                if (isNewIndex) {
                    assert shardGenerations.getShardGen(index, shardId.getId()) == null : "Found shard generation for new index ["
                        + index
                        + "]";
                    shardRepoGeneration = ShardGenerations.NEW_SHARD_GEN;
                } else {
                    shardRepoGeneration = shardGenerations.getShardGen(index, shardId.id());
                }
                builder.put(index, shardId.id(), shardRepoGeneration);

            }

        }

        return builder.build();
    }

    /**
     * Returns the data streams that are currently being snapshotted (with partial == false) and that are contained in the
     * indices-to-check set.
     */
    public static Set<String> snapshottingDataStreams(final ClusterState currentState, final Set<String> dataStreamsToCheck) {
        final SnapshotsInProgress snapshots = currentState.custom(SnapshotsInProgress.TYPE);
        if (snapshots == null) {
            return emptySet();
        }

        Map<String, DataStream> dataStreams = currentState.metadata().dataStreams();
        return snapshots.entries()
            .stream()
            .filter(e -> e.partial() == false)
            .flatMap(e -> e.dataStreams().stream())
            .filter(ds -> dataStreams.containsKey(ds) && dataStreamsToCheck.contains(ds))
            .collect(Collectors.toSet());
    }

    /**
     * Returns the indices that are currently being snapshotted (with partial == false) and that are contained in the indices-to-check set.
     */
    public static Set<Index> snapshottingIndices(final ClusterState currentState, final Set<Index> indicesToCheck) {
        final SnapshotsInProgress snapshots = currentState.custom(SnapshotsInProgress.TYPE);
        if (snapshots == null) {
            return emptySet();
        }

        final Set<Index> indices = new HashSet<>();
        for (final SnapshotsInProgress.Entry entry : snapshots.entries()) {
            if (entry.partial() == false) {
                for (IndexId index : entry.indices()) {
                    IndexMetadata indexMetadata = currentState.metadata().index(index.getName());
                    if (indexMetadata != null && indicesToCheck.contains(indexMetadata.getIndex())) {
                        indices.add(indexMetadata.getIndex());
                    }
                }
            }
        }
        return indices;
    }

    /**
     * Adds snapshot completion listener
     *
     * @param snapshot Snapshot to listen for
     * @param listener listener
     */
    private void addListener(Snapshot snapshot, ActionListener<Tuple<RepositoryData, SnapshotInfo>> listener) {
        snapshotCompletionListeners.computeIfAbsent(snapshot, k -> new CopyOnWriteArrayList<>()).add(listener);
    }

    @Override
    protected void doStart() {
        assert this.updateSnapshotStatusHandler != null;
        assert transportService.getRequestHandler(UPDATE_SNAPSHOT_STATUS_ACTION_NAME) != null;
    }

    @Override
    protected void doStop() {

    }

    @Override
    protected void doClose() {
        clusterService.removeApplier(this);
    }

    /**
     * Assert that no in-memory state for any running snapshot-create or -delete operation exists in this instance.
     */
    public boolean assertAllListenersResolved() {
        final DiscoveryNode localNode = clusterService.localNode();
        assert endingSnapshots.isEmpty() : "Found leaked ending snapshots " + endingSnapshots + " on [" + localNode + "]";
        assert snapshotCompletionListeners.isEmpty() : "Found leaked snapshot completion listeners "
            + snapshotCompletionListeners
            + " on ["
            + localNode
            + "]";
        assert currentlyFinalizing.isEmpty() : "Found leaked finalizations " + currentlyFinalizing + " on [" + localNode + "]";
        assert snapshotDeletionListeners.isEmpty() : "Found leaked snapshot delete listeners "
            + snapshotDeletionListeners
            + " on ["
            + localNode
            + "]";
        assert repositoryOperations.isEmpty() : "Found leaked snapshots to finalize " + repositoryOperations + " on [" + localNode + "]";
        return true;
    }

    /**
     * Executor that applies {@link ShardSnapshotUpdate}s to the current cluster state. The algorithm implemented below works as described
     * below:
     * Every shard snapshot or clone state update can result in multiple snapshots being updated. In order to determine whether or not a
     * shard update has an effect we use an outer loop over all current executing snapshot operations that iterates over them in the order
     * they were started in and an inner loop over the list of shard update tasks.
     * <p>
     * If the inner loop finds that a shard update task applies to a given snapshot and either a shard-snapshot or shard-clone operation in
     * it then it will update the state of the snapshot entry accordingly. If that update was a noop, then the task is removed from the
     * iteration as it was already applied before and likely just arrived on the cluster-manager node again due to retries upstream.
     * If the update was not a noop, then it means that the shard it applied to is now available for another snapshot or clone operation
     * to be re-assigned if there is another snapshot operation that is waiting for the shard to become available. We therefore record the
     * fact that a task was executed by adding it to a collection of executed tasks. If a subsequent execution of the outer loop finds that
     * a task in the executed tasks collection applied to a shard it was waiting for to become available, then the shard snapshot operation
     * will be started for that snapshot entry and the task removed from the collection of tasks that need to be applied to snapshot
     * entries since it can not have any further effects.
     * <p>
     * Package private to allow for tests.
     */
    static final ClusterStateTaskExecutor<ShardSnapshotUpdate> SHARD_STATE_EXECUTOR = new ClusterStateTaskExecutor<ShardSnapshotUpdate>() {
        @Override
        public ClusterTasksResult<ShardSnapshotUpdate> execute(ClusterState currentState, List<ShardSnapshotUpdate> tasks)
            throws Exception {
            return shardStateExecutor.execute(currentState, tasks);
        }

        @Override
        public ClusterManagerTaskThrottler.ThrottlingKey getClusterManagerThrottlingKey() {
            return updateSnapshotStateTaskKey;
        }
    };

    static final ClusterStateTaskExecutor<ShardSnapshotUpdate> shardStateExecutor = (currentState, tasks) -> {
        int changedCount = 0;
        int startedCount = 0;
        final List<SnapshotsInProgress.Entry> entries = new ArrayList<>();
        final String localNodeId = currentState.nodes().getLocalNodeId();
        // Tasks to check for updates for running snapshots.
        final List<ShardSnapshotUpdate> unconsumedTasks = new ArrayList<>(tasks);
        // Tasks that were used to complete an existing in-progress shard snapshot
        final Set<ShardSnapshotUpdate> executedTasks = new HashSet<>();
        // Outer loop over all snapshot entries in the order they were created in
        for (SnapshotsInProgress.Entry entry : currentState.custom(SnapshotsInProgress.TYPE, SnapshotsInProgress.EMPTY).entries()) {
            if (entry.state().completed()) {
                // completed snapshots do not require any updates so we just add them to the new list and keep going
                entries.add(entry);
                continue;
            }
            Map<ShardId, ShardSnapshotStatus> shards = null;
            Map<RepositoryShardId, ShardSnapshotStatus> clones = null;
            Map<String, IndexId> indicesLookup = null;
            // inner loop over all the shard updates that are potentially applicable to the current snapshot entry
            for (Iterator<ShardSnapshotUpdate> iterator = unconsumedTasks.iterator(); iterator.hasNext();) {
                final ShardSnapshotUpdate updateSnapshotState = iterator.next();
                final Snapshot updatedSnapshot = updateSnapshotState.snapshot;
                final String updatedRepository = updatedSnapshot.getRepository();
                if (entry.repository().equals(updatedRepository) == false) {
                    // the update applies to a different repository so it is irrelevant here
                    continue;
                }
                if (updateSnapshotState.isClone()) {
                    // The update applied to a shard clone operation
                    final RepositoryShardId finishedShardId = updateSnapshotState.repoShardId;
                    if (entry.snapshot().getSnapshotId().equals(updatedSnapshot.getSnapshotId())) {
                        assert entry.isClone() : "Non-clone snapshot ["
                            + entry
                            + "] received update for clone ["
                            + updateSnapshotState
                            + "]";
                        final ShardSnapshotStatus existing = entry.clones().get(finishedShardId);
                        if (existing == null) {
                            logger.warn(
                                "Received clone shard snapshot status update [{}] but this shard is not tracked in [{}]",
                                updateSnapshotState,
                                entry
                            );
                            assert false
                                : "This should never happen, cluster-manager will not submit a state update for a non-existing clone";
                            continue;
                        }
                        if (existing.state().completed()) {
                            // No point in doing noop updates that might happen if data nodes resends shard status after a disconnect.
                            iterator.remove();
                            continue;
                        }
                        logger.trace(
                            "[{}] Updating shard clone [{}] with status [{}]",
                            updatedSnapshot,
                            finishedShardId,
                            updateSnapshotState.updatedState.state()
                        );
                        if (clones == null) {
                            clones = new HashMap<>(entry.clones());
                        }
                        changedCount++;
                        clones.put(finishedShardId, updateSnapshotState.updatedState);
                        executedTasks.add(updateSnapshotState);
                    } else if (executedTasks.contains(updateSnapshotState)) {
                        // the update was already executed on the clone operation it applied to, now we check if it may be possible to
                        // start a shard snapshot or clone operation on the current entry
                        if (entry.isClone()) {
                            // current entry is a clone operation
                            final ShardSnapshotStatus existingStatus = entry.clones().get(finishedShardId);
                            if (existingStatus == null || existingStatus.state() != ShardState.QUEUED) {
                                continue;
                            }
                            if (clones == null) {
                                clones = new HashMap<>(entry.clones());
                            }
                            final ShardSnapshotStatus finishedStatus = updateSnapshotState.updatedState;
                            logger.trace(
                                "Starting clone [{}] on [{}] with generation [{}]",
                                finishedShardId,
                                finishedStatus.nodeId(),
                                finishedStatus.generation()
                            );
                            assert finishedStatus.nodeId().equals(localNodeId) : "Clone updated with node id ["
                                + finishedStatus.nodeId()
                                + "] but local node id is ["
                                + localNodeId
                                + "]";
                            clones.put(finishedShardId, new ShardSnapshotStatus(finishedStatus.nodeId(), finishedStatus.generation()));
                            iterator.remove();
                        } else {
                            // current entry is a snapshot operation so we must translate the repository shard id to a routing shard id
                            final IndexMetadata indexMeta = currentState.metadata().index(finishedShardId.indexName());
                            if (indexMeta == null) {
                                // The index name that finished cloning does not exist in the cluster state so it isn't relevant to a
                                // normal snapshot
                                continue;
                            }
                            final ShardId finishedRoutingShardId = new ShardId(indexMeta.getIndex(), finishedShardId.shardId());
                            final ShardSnapshotStatus existingStatus = entry.shards().get(finishedRoutingShardId);
                            if (existingStatus == null || existingStatus.state() != ShardState.QUEUED) {
                                continue;
                            }
                            if (shards == null) {
                                shards = new HashMap<>(entry.shards());
                            }
                            final ShardSnapshotStatus finishedStatus = updateSnapshotState.updatedState;
                            logger.trace(
                                "Starting [{}] on [{}] with generation [{}]",
                                finishedShardId,
                                finishedStatus.nodeId(),
                                finishedStatus.generation()
                            );
                            // A clone was updated, so we must use the correct data node id for the reassignment as actual shard
                            // snapshot
                            final ShardSnapshotStatus shardSnapshotStatus = startShardSnapshotAfterClone(
                                currentState,
                                updateSnapshotState.updatedState.generation(),
                                finishedRoutingShardId
                            );
                            shards.put(finishedRoutingShardId, shardSnapshotStatus);
                            if (shardSnapshotStatus.isActive()) {
                                // only remove the update from the list of tasks that might hold a reusable shard if we actually
                                // started a snapshot and didn't just fail
                                iterator.remove();
                            }
                        }
                    }
                } else {
                    // a (non-clone) shard snapshot operation was updated
                    final ShardId finishedShardId = updateSnapshotState.shardId;
                    if (entry.snapshot().getSnapshotId().equals(updatedSnapshot.getSnapshotId())) {
                        final ShardSnapshotStatus existing = entry.shards().get(finishedShardId);
                        if (existing == null) {
                            logger.warn(
                                "Received shard snapshot status update [{}] but this shard is not tracked in [{}]",
                                updateSnapshotState,
                                entry
                            );
                            assert false : "This should never happen, data nodes should only send updates for expected shards";
                            continue;
                        }
                        if (existing.state().completed()) {
                            // No point in doing noop updates that might happen if data nodes resends shard status after a disconnect.
                            iterator.remove();
                            continue;
                        }
                        logger.trace(
                            "[{}] Updating shard [{}] with status [{}]",
                            updatedSnapshot,
                            finishedShardId,
                            updateSnapshotState.updatedState.state()
                        );
                        if (shards == null) {
                            shards = new HashMap(entry.shards());
                        }
                        shards.put(finishedShardId, updateSnapshotState.updatedState);
                        executedTasks.add(updateSnapshotState);
                        changedCount++;
                    } else if (executedTasks.contains(updateSnapshotState)) {
                        // We applied the update for a shard snapshot state to its snapshot entry, now check if we can update
                        // either a clone or a snapshot
                        if (entry.isClone()) {
                            // Since we updated a normal snapshot we need to translate its shard ids to repository shard ids which requires
                            // a lookup for the index ids
                            if (indicesLookup == null) {
                                indicesLookup = entry.indices().stream().collect(Collectors.toMap(IndexId::getName, Function.identity()));
                            }
                            // shard snapshot was completed, we check if we can start a clone operation for the same repo shard
                            final IndexId indexId = indicesLookup.get(finishedShardId.getIndexName());
                            // If the lookup finds the index id then at least the entry is concerned with the index id just updated
                            // so we check on a shard level
                            if (indexId != null) {
                                final RepositoryShardId repoShardId = new RepositoryShardId(indexId, finishedShardId.getId());
                                final ShardSnapshotStatus existingStatus = entry.clones().get(repoShardId);
                                if (existingStatus == null || existingStatus.state() != ShardState.QUEUED) {
                                    continue;
                                }
                                if (clones == null) {
                                    clones = new HashMap<>(entry.clones());
                                }
                                final ShardSnapshotStatus finishedStatus = updateSnapshotState.updatedState;
                                logger.trace(
                                    "Starting clone [{}] on [{}] with generation [{}]",
                                    finishedShardId,
                                    finishedStatus.nodeId(),
                                    finishedStatus.generation()
                                );
                                clones.put(repoShardId, new ShardSnapshotStatus(localNodeId, finishedStatus.generation()));
                                iterator.remove();
                                startedCount++;
                            }
                        } else {
                            // shard snapshot was completed, we check if we can start another snapshot
                            final ShardSnapshotStatus existingStatus = entry.shards().get(finishedShardId);
                            if (existingStatus == null || existingStatus.state() != ShardState.QUEUED) {
                                continue;
                            }
                            if (shards == null) {
                                shards = new HashMap<>(entry.shards());
                            }
                            final ShardSnapshotStatus finishedStatus = updateSnapshotState.updatedState;
                            logger.trace(
                                "Starting [{}] on [{}] with generation [{}]",
                                finishedShardId,
                                finishedStatus.nodeId(),
                                finishedStatus.generation()
                            );
                            shards.put(finishedShardId, new ShardSnapshotStatus(finishedStatus.nodeId(), finishedStatus.generation()));
                            iterator.remove();
                        }
                    }
                }
            }

            final SnapshotsInProgress.Entry updatedEntry;
            if (shards != null) {
                assert clones == null : "Should not have updated clones when updating shard snapshots but saw "
                    + clones
                    + " as well as "
                    + shards;
                updatedEntry = entry.withShardStates(shards);
            } else if (clones != null) {
                updatedEntry = entry.withClones(clones);
            } else {
                updatedEntry = entry;
            }
            entries.add(updatedEntry);
        }
        if (changedCount > 0) {
            logger.trace(
                "changed cluster state triggered by [{}] snapshot state updates and resulted in starting " + "[{}] shard snapshots",
                changedCount,
                startedCount
            );
            return ClusterStateTaskExecutor.ClusterTasksResult.<ShardSnapshotUpdate>builder()
                .successes(tasks)
                .build(ClusterState.builder(currentState).putCustom(SnapshotsInProgress.TYPE, SnapshotsInProgress.of(entries)).build());
        }
        return ClusterStateTaskExecutor.ClusterTasksResult.<ShardSnapshotUpdate>builder().successes(tasks).build(currentState);
    };

    /**
     * Creates a {@link ShardSnapshotStatus} entry for a snapshot after the shard has become available for snapshotting as a result
     * of a snapshot clone completing.
     *
     * @param currentState            current cluster state
     * @param shardGeneration         shard generation of the shard in the repository
     * @param shardId shard id of the shard that just finished cloning
     * @return shard snapshot status
     */
    private static ShardSnapshotStatus startShardSnapshotAfterClone(ClusterState currentState, String shardGeneration, ShardId shardId) {
        final ShardRouting primary = currentState.routingTable().index(shardId.getIndex()).shard(shardId.id()).primaryShard();
        final ShardSnapshotStatus shardSnapshotStatus;
        if (primary == null || !primary.assignedToNode()) {
            shardSnapshotStatus = new ShardSnapshotStatus(null, ShardState.MISSING, "primary shard is not allocated", shardGeneration);
        } else if (primary.relocating() || primary.initializing()) {
            shardSnapshotStatus = new ShardSnapshotStatus(primary.currentNodeId(), ShardState.WAITING, shardGeneration);
        } else if (primary.started() == false) {
            shardSnapshotStatus = new ShardSnapshotStatus(
                primary.currentNodeId(),
                ShardState.MISSING,
                "primary shard hasn't been started yet",
                shardGeneration
            );
        } else {
            shardSnapshotStatus = new ShardSnapshotStatus(primary.currentNodeId(), shardGeneration);
        }
        return shardSnapshotStatus;
    }

    /**
     * An update to the snapshot state of a shard.
     * <p>
     * Package private for testing
     */
    static final class ShardSnapshotUpdate {

        private final Snapshot snapshot;

        private final ShardId shardId;

        private final RepositoryShardId repoShardId;

        private final ShardSnapshotStatus updatedState;

        ShardSnapshotUpdate(Snapshot snapshot, RepositoryShardId repositoryShardId, ShardSnapshotStatus updatedState) {
            this.snapshot = snapshot;
            this.shardId = null;
            this.updatedState = updatedState;
            this.repoShardId = repositoryShardId;
        }

        ShardSnapshotUpdate(Snapshot snapshot, ShardId shardId, ShardSnapshotStatus updatedState) {
            this.snapshot = snapshot;
            this.shardId = shardId;
            this.updatedState = updatedState;
            repoShardId = null;
        }

        public boolean isClone() {
            return repoShardId != null;
        }

        @Override
        public boolean equals(Object other) {
            if (this == other) {
                return true;
            }
            if ((other instanceof ShardSnapshotUpdate) == false) {
                return false;
            }
            final ShardSnapshotUpdate that = (ShardSnapshotUpdate) other;
            return this.snapshot.equals(that.snapshot)
                && Objects.equals(this.shardId, that.shardId)
                && Objects.equals(this.repoShardId, that.repoShardId)
                && this.updatedState == that.updatedState;
        }

        @Override
        public int hashCode() {
            return Objects.hash(snapshot, shardId, updatedState, repoShardId);
        }
    }

    /**
     * Updates the shard status in the cluster state
     *
     * @param update shard snapshot status update
     */
    private void innerUpdateSnapshotState(ShardSnapshotUpdate update, ActionListener<Void> listener) {
        logger.trace("received updated snapshot restore state [{}]", update);
        clusterService.submitStateUpdateTask(
            "update snapshot state",
            update,
            ClusterStateTaskConfig.build(Priority.NORMAL),
            SHARD_STATE_EXECUTOR,
            new ClusterStateTaskListener() {
                @Override
                public void onFailure(String source, Exception e) {
                    listener.onFailure(e);
                }

                @Override
                public void clusterStateProcessed(String source, ClusterState oldState, ClusterState newState) {
                    try {
                        listener.onResponse(null);
                    } finally {
                        // Maybe this state update completed the snapshot. If we are not already ending it because of a concurrent
                        // state update we check if its state is completed and end it if it is.
                        final SnapshotsInProgress snapshotsInProgress = newState.custom(
                            SnapshotsInProgress.TYPE,
                            SnapshotsInProgress.EMPTY
                        );
                        if (endingSnapshots.contains(update.snapshot) == false) {
                            final SnapshotsInProgress.Entry updatedEntry = snapshotsInProgress.snapshot(update.snapshot);
                            // If the entry is still in the cluster state and is completed, try finalizing the snapshot in the repo
                            if (updatedEntry != null && updatedEntry.state().completed()) {
                                endSnapshot(updatedEntry, newState.metadata(), null);
                            }
                        }
                        startExecutableClones(snapshotsInProgress, update.snapshot.getRepository());
                    }
                }
            }
        );
    }

    private void startExecutableClones(SnapshotsInProgress snapshotsInProgress, @Nullable String repoName) {
        for (SnapshotsInProgress.Entry entry : snapshotsInProgress.entries()) {
            if (entry.isClone() && entry.state() == State.STARTED && (repoName == null || entry.repository().equals(repoName))) {
                // this is a clone, see if new work is ready
                for (final Map.Entry<RepositoryShardId, ShardSnapshotStatus> clone : entry.clones().entrySet()) {
                    if (clone.getValue().state() == ShardState.INIT) {
                        final boolean remoteStoreIndexShallowCopy = Boolean.TRUE.equals(entry.remoteStoreIndexShallowCopy());
                        runReadyClone(
                            entry.snapshot(),
                            entry.source(),
                            clone.getValue(),
                            clone.getKey(),
                            repositoriesService.repository(entry.repository()),
                            remoteStoreIndexShallowCopy
                        );
                    }
                }
            }
        }
    }

    private class UpdateSnapshotStatusAction extends TransportClusterManagerNodeAction<
        UpdateIndexShardSnapshotStatusRequest,
        UpdateIndexShardSnapshotStatusResponse> {
        UpdateSnapshotStatusAction(
            TransportService transportService,
            ClusterService clusterService,
            ThreadPool threadPool,
            ActionFilters actionFilters,
            IndexNameExpressionResolver indexNameExpressionResolver
        ) {
            super(
                UPDATE_SNAPSHOT_STATUS_ACTION_NAME,
                false,
                transportService,
                clusterService,
                threadPool,
                actionFilters,
                UpdateIndexShardSnapshotStatusRequest::new,
                indexNameExpressionResolver
            );
        }

        @Override
        protected String executor() {
            return ThreadPool.Names.SAME;
        }

        @Override
        protected UpdateIndexShardSnapshotStatusResponse read(StreamInput in) throws IOException {
            return UpdateIndexShardSnapshotStatusResponse.INSTANCE;
        }

        @Override
        protected void clusterManagerOperation(
            UpdateIndexShardSnapshotStatusRequest request,
            ClusterState state,
            ActionListener<UpdateIndexShardSnapshotStatusResponse> listener
        ) throws Exception {
            innerUpdateSnapshotState(
                new ShardSnapshotUpdate(request.snapshot(), request.shardId(), request.status()),
                ActionListener.delegateFailure(listener, (l, v) -> l.onResponse(UpdateIndexShardSnapshotStatusResponse.INSTANCE))
            );
        }

        @Override
        protected ClusterBlockException checkBlock(UpdateIndexShardSnapshotStatusRequest request, ClusterState state) {
            return null;
        }
    }

    /**
     * Cluster state update task that removes all {@link SnapshotsInProgress.Entry} and {@link SnapshotDeletionsInProgress.Entry} for a
     * given repository from the cluster state and afterwards fails all relevant listeners in {@link #snapshotCompletionListeners} and
     * {@link #snapshotDeletionListeners}.
     */
    private final class FailPendingRepoTasksTask extends ClusterStateUpdateTask {

        // Snapshots to fail after the state update
        private final List<Snapshot> snapshotsToFail = new ArrayList<>();

        // Delete uuids to fail because after the state update
        private final List<String> deletionsToFail = new ArrayList<>();

        // Failure that caused the decision to fail all snapshots and deletes for a repo
        private final Exception failure;

        private final String repository;

        FailPendingRepoTasksTask(String repository, Exception failure) {
            this.repository = repository;
            this.failure = failure;
        }

        @Override
        public ClusterState execute(ClusterState currentState) {
            final SnapshotDeletionsInProgress deletionsInProgress = currentState.custom(
                SnapshotDeletionsInProgress.TYPE,
                SnapshotDeletionsInProgress.EMPTY
            );
            boolean changed = false;
            final List<SnapshotDeletionsInProgress.Entry> remainingEntries = deletionsInProgress.getEntries();
            List<SnapshotDeletionsInProgress.Entry> updatedEntries = new ArrayList<>(remainingEntries.size());
            for (SnapshotDeletionsInProgress.Entry entry : remainingEntries) {
                if (entry.repository().equals(repository)) {
                    changed = true;
                    deletionsToFail.add(entry.uuid());
                } else {
                    updatedEntries.add(entry);
                }
            }
            final SnapshotDeletionsInProgress updatedDeletions = changed ? SnapshotDeletionsInProgress.of(updatedEntries) : null;
            final SnapshotsInProgress snapshotsInProgress = currentState.custom(SnapshotsInProgress.TYPE, SnapshotsInProgress.EMPTY);
            final List<SnapshotsInProgress.Entry> snapshotEntries = new ArrayList<>();
            boolean changedSnapshots = false;
            for (SnapshotsInProgress.Entry entry : snapshotsInProgress.entries()) {
                if (entry.repository().equals(repository)) {
                    // We failed to read repository data for this delete, it is not the job of SnapshotsService to
                    // retry these kinds of issues so we fail all the pending snapshots
                    snapshotsToFail.add(entry.snapshot());
                    changedSnapshots = true;
                } else {
                    // Entry is for another repository we just keep it as is
                    snapshotEntries.add(entry);
                }
            }
            final SnapshotsInProgress updatedSnapshotsInProgress = changedSnapshots ? SnapshotsInProgress.of(snapshotEntries) : null;
            return updateWithSnapshots(currentState, updatedSnapshotsInProgress, updatedDeletions);
        }

        @Override
        public void onFailure(String source, Exception e) {
            logger.info(
                () -> new ParameterizedMessage("Failed to remove all snapshot tasks for repo [{}] from cluster state", repository),
                e
            );
            failAllListenersOnMasterFailOver(e);
        }

        @Override
        public void clusterStateProcessed(String source, ClusterState oldState, ClusterState newState) {
            logger.warn(
                () -> new ParameterizedMessage(
                    "Removed all snapshot tasks for repository [{}] from cluster state, now failing listeners",
                    repository
                ),
                failure
            );
            synchronized (currentlyFinalizing) {
                Tuple<SnapshotsInProgress.Entry, Metadata> finalization;
                while ((finalization = repositoryOperations.pollFinalization(repository)) != null) {
                    assert snapshotsToFail.contains(finalization.v1().snapshot()) : "["
                        + finalization.v1()
                        + "] not found in snapshots to fail "
                        + snapshotsToFail;
                }
                leaveRepoLoop(repository);
                for (Snapshot snapshot : snapshotsToFail) {
                    failSnapshotCompletionListeners(snapshot, failure);
                }
                for (String delete : deletionsToFail) {
                    failListenersIgnoringException(snapshotDeletionListeners.remove(delete), failure);
                    repositoryOperations.finishDeletion(delete);
                }
            }
        }
    }

    private static final class OngoingRepositoryOperations {

        /**
         * Map of repository name to a deque of {@link SnapshotsInProgress.Entry} that need to be finalized for the repository and the
         * {@link Metadata to use when finalizing}.
         */
        private final Map<String, Deque<SnapshotsInProgress.Entry>> snapshotsToFinalize = new HashMap<>();

        /**
         * Set of delete operations currently being executed against the repository. The values in this set are the delete UUIDs returned
         * by {@link SnapshotDeletionsInProgress.Entry#uuid()}.
         */
        private final Set<String> runningDeletions = Collections.synchronizedSet(new HashSet<>());

        @Nullable
        private Metadata latestKnownMetaData;

        @Nullable
        synchronized Tuple<SnapshotsInProgress.Entry, Metadata> pollFinalization(String repository) {
            assertConsistent();
            final SnapshotsInProgress.Entry nextEntry;
            final Deque<SnapshotsInProgress.Entry> queued = snapshotsToFinalize.get(repository);
            if (queued == null) {
                return null;
            }
            nextEntry = queued.pollFirst();
            assert nextEntry != null;
            final Tuple<SnapshotsInProgress.Entry, Metadata> res = Tuple.tuple(nextEntry, latestKnownMetaData);
            if (queued.isEmpty()) {
                snapshotsToFinalize.remove(repository);
            }
            if (snapshotsToFinalize.isEmpty()) {
                latestKnownMetaData = null;
            }
            assert assertConsistent();
            return res;
        }

        boolean startDeletion(String deleteUUID) {
            return runningDeletions.add(deleteUUID);
        }

        void finishDeletion(String deleteUUID) {
            runningDeletions.remove(deleteUUID);
        }

        synchronized void addFinalization(SnapshotsInProgress.Entry entry, Metadata metadata) {
            snapshotsToFinalize.computeIfAbsent(entry.repository(), k -> new LinkedList<>()).add(entry);
            this.latestKnownMetaData = metadata;
            assertConsistent();
        }

        /**
         * Clear all state associated with running snapshots. To be used on cluster-manager-failover if the current node stops
         * being cluster-manager.
         */
        synchronized void clear() {
            snapshotsToFinalize.clear();
            runningDeletions.clear();
            latestKnownMetaData = null;
        }

        synchronized boolean isEmpty() {
            return snapshotsToFinalize.isEmpty();
        }

        synchronized boolean assertNotQueued(Snapshot snapshot) {
            assert snapshotsToFinalize.getOrDefault(snapshot.getRepository(), new LinkedList<>())
                .stream()
                .noneMatch(entry -> entry.snapshot().equals(snapshot)) : "Snapshot [" + snapshot + "] is still in finalization queue";
            return true;
        }

        synchronized boolean assertConsistent() {
            assert (latestKnownMetaData == null && snapshotsToFinalize.isEmpty())
                || (latestKnownMetaData != null && snapshotsToFinalize.isEmpty() == false)
                : "Should not hold on to metadata if there are no more queued snapshots";
            assert snapshotsToFinalize.values().stream().noneMatch(Collection::isEmpty) : "Found empty queue in " + snapshotsToFinalize;
            return true;
        }
    }
}<|MERGE_RESOLUTION|>--- conflicted
+++ resolved
@@ -204,9 +204,7 @@
         Setting.Property.Dynamic
     );
 
-<<<<<<< HEAD
     private static final String SNAPSHOT_PINNED_TIMESTAMP_DELIMITER = "__";
-=======
     /**
      * Setting to specify the maximum number of shards that can be included in the result for the snapshot status
      * API call. Note that it does not apply to V2-shallow snapshots.
@@ -218,9 +216,6 @@
         Setting.Property.NodeScope,
         Setting.Property.Dynamic
     );
-
-    private static final String SNAPSHOT_PINNED_TIMESTAMP_DELIMITER = ":";
->>>>>>> a5590d1f
     private volatile int maxConcurrentOperations;
 
     public SnapshotsService(
