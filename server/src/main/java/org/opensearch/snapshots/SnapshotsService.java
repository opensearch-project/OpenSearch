/*
 * SPDX-License-Identifier: Apache-2.0
 *
 * The OpenSearch Contributors require contributions made to
 * this file be licensed under the Apache-2.0 license or a
 * compatible open source license.
 */

/*
 * Licensed to Elasticsearch under one or more contributor
 * license agreements. See the NOTICE file distributed with
 * this work for additional information regarding copyright
 * ownership. Elasticsearch licenses this file to you under
 * the Apache License, Version 2.0 (the "License"); you may
 * not use this file except in compliance with the License.
 * You may obtain a copy of the License at
 *
 *    http://www.apache.org/licenses/LICENSE-2.0
 *
 * Unless required by applicable law or agreed to in writing,
 * software distributed under the License is distributed on an
 * "AS IS" BASIS, WITHOUT WARRANTIES OR CONDITIONS OF ANY
 * KIND, either express or implied.  See the License for the
 * specific language governing permissions and limitations
 * under the License.
 */

/*
 * Modifications Copyright OpenSearch Contributors. See
 * GitHub history for details.
 */

package org.opensearch.snapshots;

import org.apache.logging.log4j.LogManager;
import org.apache.logging.log4j.Logger;
import org.apache.logging.log4j.message.ParameterizedMessage;
import org.opensearch.ExceptionsHelper;
import org.opensearch.Version;
import org.opensearch.action.ActionRunnable;
import org.opensearch.action.StepListener;
import org.opensearch.action.admin.cluster.snapshots.clone.CloneSnapshotRequest;
import org.opensearch.action.admin.cluster.snapshots.create.CreateSnapshotRequest;
import org.opensearch.action.admin.cluster.snapshots.delete.DeleteSnapshotRequest;
import org.opensearch.action.support.ActionFilters;
import org.opensearch.action.support.GroupedActionListener;
import org.opensearch.action.support.clustermanager.TransportClusterManagerNodeAction;
import org.opensearch.cluster.ClusterChangedEvent;
import org.opensearch.cluster.ClusterState;
import org.opensearch.cluster.ClusterStateApplier;
import org.opensearch.cluster.ClusterStateTaskConfig;
import org.opensearch.cluster.ClusterStateTaskExecutor;
import org.opensearch.cluster.ClusterStateTaskListener;
import org.opensearch.cluster.ClusterStateUpdateTask;
import org.opensearch.cluster.NotClusterManagerException;
import org.opensearch.cluster.RepositoryCleanupInProgress;
import org.opensearch.cluster.RestoreInProgress;
import org.opensearch.cluster.SnapshotDeletionsInProgress;
import org.opensearch.cluster.SnapshotsInProgress;
import org.opensearch.cluster.SnapshotsInProgress.ShardSnapshotStatus;
import org.opensearch.cluster.SnapshotsInProgress.ShardState;
import org.opensearch.cluster.SnapshotsInProgress.State;
import org.opensearch.cluster.block.ClusterBlockException;
import org.opensearch.cluster.coordination.FailedToCommitClusterStateException;
import org.opensearch.cluster.metadata.DataStream;
import org.opensearch.cluster.metadata.IndexMetadata;
import org.opensearch.cluster.metadata.IndexNameExpressionResolver;
import org.opensearch.cluster.metadata.Metadata;
import org.opensearch.cluster.metadata.RepositoriesMetadata;
import org.opensearch.cluster.node.DiscoveryNode;
import org.opensearch.cluster.node.DiscoveryNodes;
import org.opensearch.cluster.routing.IndexRoutingTable;
import org.opensearch.cluster.routing.IndexShardRoutingTable;
import org.opensearch.cluster.routing.RoutingTable;
import org.opensearch.cluster.routing.ShardRouting;
import org.opensearch.cluster.service.ClusterManagerTaskKeys;
import org.opensearch.cluster.service.ClusterManagerTaskThrottler;
import org.opensearch.cluster.service.ClusterService;
import org.opensearch.common.Nullable;
import org.opensearch.common.Priority;
import org.opensearch.common.UUIDs;
import org.opensearch.common.collect.Tuple;
import org.opensearch.common.lifecycle.AbstractLifecycleComponent;
import org.opensearch.common.regex.Regex;
import org.opensearch.common.settings.Setting;
import org.opensearch.common.settings.Settings;
import org.opensearch.common.unit.TimeValue;
import org.opensearch.common.util.concurrent.AbstractRunnable;
import org.opensearch.core.action.ActionListener;
import org.opensearch.core.common.Strings;
import org.opensearch.core.common.io.stream.StreamInput;
import org.opensearch.core.index.Index;
import org.opensearch.core.index.shard.ShardId;
import org.opensearch.index.store.lockmanager.RemoteStoreLockManagerFactory;
import org.opensearch.node.remotestore.RemoteStorePinnedTimestampService;
import org.opensearch.repositories.IndexId;
import org.opensearch.repositories.RepositoriesService;
import org.opensearch.repositories.Repository;
import org.opensearch.repositories.RepositoryData;
import org.opensearch.repositories.RepositoryException;
import org.opensearch.repositories.RepositoryMissingException;
import org.opensearch.repositories.RepositoryShardId;
import org.opensearch.repositories.ShardGenerations;
import org.opensearch.threadpool.ThreadPool;
import org.opensearch.transport.TransportService;

import java.io.IOException;
import java.util.ArrayList;
import java.util.Arrays;
import java.util.Collection;
import java.util.Collections;
import java.util.Deque;
import java.util.EnumSet;
import java.util.HashMap;
import java.util.HashSet;
import java.util.Iterator;
import java.util.LinkedList;
import java.util.List;
import java.util.Locale;
import java.util.Map;
import java.util.Objects;
import java.util.Optional;
import java.util.Set;
import java.util.concurrent.ConcurrentHashMap;
import java.util.concurrent.CopyOnWriteArrayList;
import java.util.concurrent.Executor;
import java.util.function.Consumer;
import java.util.function.Function;
import java.util.stream.Collectors;
import java.util.stream.Stream;

import static java.util.Collections.emptySet;
import static java.util.Collections.unmodifiableList;
import static org.opensearch.cluster.SnapshotsInProgress.completed;
import static org.opensearch.common.util.IndexUtils.filterIndices;
import static org.opensearch.node.remotestore.RemoteStoreNodeService.CompatibilityMode;
import static org.opensearch.node.remotestore.RemoteStoreNodeService.REMOTE_STORE_COMPATIBILITY_MODE_SETTING;
import static org.opensearch.repositories.blobstore.BlobStoreRepository.REMOTE_STORE_INDEX_SHALLOW_COPY;
<<<<<<< HEAD
import static org.opensearch.repositories.blobstore.BlobStoreRepository.SHARD_PATH_TYPE;
=======
import static org.opensearch.repositories.blobstore.BlobStoreRepository.SHALLOW_SNAPSHOT_V2;
>>>>>>> 03d9a249
import static org.opensearch.snapshots.SnapshotUtils.validateSnapshotsBackingAnyIndex;

/**
 * Service responsible for creating snapshots. This service runs all the steps executed on the cluster-manager node during snapshot creation and
 * deletion.
 * See package level documentation of {@link org.opensearch.snapshots} for details.
 *
 * @opensearch.internal
 */
public class SnapshotsService extends AbstractLifecycleComponent implements ClusterStateApplier {

    private static final Logger logger = LogManager.getLogger(SnapshotsService.class);

    public static final String UPDATE_SNAPSHOT_STATUS_ACTION_NAME = "internal:cluster/snapshot/update_snapshot_status";

    private final ClusterService clusterService;

    private final IndexNameExpressionResolver indexNameExpressionResolver;

    private final RepositoriesService repositoriesService;

    private final RemoteStoreLockManagerFactory remoteStoreLockManagerFactory;

    private final ThreadPool threadPool;

    private final Map<Snapshot, List<ActionListener<Tuple<RepositoryData, SnapshotInfo>>>> snapshotCompletionListeners =
        new ConcurrentHashMap<>();

    /**
     * Listeners for snapshot deletion keyed by delete uuid as returned from {@link SnapshotDeletionsInProgress.Entry#uuid()}
     */
    private final Map<String, List<ActionListener<Void>>> snapshotDeletionListeners = new HashMap<>();

    // Set of repositories currently running either a snapshot finalization or a snapshot delete.
    private final Set<String> currentlyFinalizing = Collections.synchronizedSet(new HashSet<>());

    // Set of snapshots that are currently being ended by this node
    private final Set<Snapshot> endingSnapshots = Collections.synchronizedSet(new HashSet<>());

    // Set of currently initializing clone operations
    private final Set<Snapshot> initializingClones = Collections.synchronizedSet(new HashSet<>());

    private final UpdateSnapshotStatusAction updateSnapshotStatusHandler;

    private final TransportService transportService;
    private final RemoteStorePinnedTimestampService remoteStorePinnedTimestampService;

    private final OngoingRepositoryOperations repositoryOperations = new OngoingRepositoryOperations();

    private final ClusterManagerTaskThrottler.ThrottlingKey createSnapshotTaskKey;
    private final ClusterManagerTaskThrottler.ThrottlingKey deleteSnapshotTaskKey;
    private static ClusterManagerTaskThrottler.ThrottlingKey updateSnapshotStateTaskKey;

    /**
     * Setting that specifies the maximum number of allowed concurrent snapshot create and delete operations in the
     * cluster state. The number of concurrent operations in a cluster state is defined as the sum of the sizes of
     * {@link SnapshotsInProgress#entries()} and {@link SnapshotDeletionsInProgress#getEntries()}.
     */
    public static final Setting<Integer> MAX_CONCURRENT_SNAPSHOT_OPERATIONS_SETTING = Setting.intSetting(
        "snapshot.max_concurrent_operations",
        1000,
        1,
        Setting.Property.NodeScope,
        Setting.Property.Dynamic
    );

    private static final String SNAPSHOT_PINNED_TIMESTAMP_DELIMITER = ":";
    private volatile int maxConcurrentOperations;

    public SnapshotsService(
        Settings settings,
        ClusterService clusterService,
        IndexNameExpressionResolver indexNameExpressionResolver,
        RepositoriesService repositoriesService,
        TransportService transportService,
        ActionFilters actionFilters,
        @Nullable RemoteStorePinnedTimestampService remoteStorePinnedTimestampService
    ) {
        this.clusterService = clusterService;
        this.indexNameExpressionResolver = indexNameExpressionResolver;
        this.repositoriesService = repositoriesService;
        this.remoteStoreLockManagerFactory = new RemoteStoreLockManagerFactory(() -> repositoriesService);
        this.threadPool = transportService.getThreadPool();
        this.transportService = transportService;
        this.remoteStorePinnedTimestampService = remoteStorePinnedTimestampService;

        // The constructor of UpdateSnapshotStatusAction will register itself to the TransportService.
        this.updateSnapshotStatusHandler = new UpdateSnapshotStatusAction(
            transportService,
            clusterService,
            threadPool,
            actionFilters,
            indexNameExpressionResolver
        );
        if (DiscoveryNode.isClusterManagerNode(settings)) {
            // addLowPriorityApplier to make sure that Repository will be created before snapshot
            clusterService.addLowPriorityApplier(this);
            maxConcurrentOperations = MAX_CONCURRENT_SNAPSHOT_OPERATIONS_SETTING.get(settings);
            clusterService.getClusterSettings()
                .addSettingsUpdateConsumer(MAX_CONCURRENT_SNAPSHOT_OPERATIONS_SETTING, i -> maxConcurrentOperations = i);
        }

        // Task is onboarded for throttling, it will get retried from associated TransportClusterManagerNodeAction.
        createSnapshotTaskKey = clusterService.registerClusterManagerTask(ClusterManagerTaskKeys.CREATE_SNAPSHOT_KEY, true);
        deleteSnapshotTaskKey = clusterService.registerClusterManagerTask(ClusterManagerTaskKeys.DELETE_SNAPSHOT_KEY, true);
        updateSnapshotStateTaskKey = clusterService.registerClusterManagerTask(ClusterManagerTaskKeys.UPDATE_SNAPSHOT_STATE_KEY, true);
    }

    /**
     * Same as {@link #createSnapshot(CreateSnapshotRequest, ActionListener)} but invokes its callback on completion of
     * the snapshot.
     *
     * @param request snapshot request
     * @param listener snapshot completion listener
     */
    public void executeSnapshot(final CreateSnapshotRequest request, final ActionListener<SnapshotInfo> listener) {
        Repository repository = repositoriesService.repository(request.repository());

        boolean isSnapshotV2 = SHALLOW_SNAPSHOT_V2.get(repository.getMetadata().settings());
        logger.debug("shallow_snapshot_v2 is set as [{}]", isSnapshotV2);

        boolean remoteStoreIndexShallowCopy = remoteStoreShallowCopyEnabled(repository);
        if (remoteStoreIndexShallowCopy
            && isSnapshotV2
            && request.indices().length == 0
            && clusterService.state().nodes().getMinNodeVersion().onOrAfter(Version.CURRENT)) {
            createSnapshotV2(request, listener);
        } else {
            createSnapshot(
                request,
                ActionListener.wrap(snapshot -> addListener(snapshot, ActionListener.map(listener, Tuple::v2)), listener::onFailure)
            );
        }
    }

    private boolean remoteStoreShallowCopyEnabled(Repository repository) {
        boolean remoteStoreIndexShallowCopy = REMOTE_STORE_INDEX_SHALLOW_COPY.get(repository.getMetadata().settings());
        logger.debug("remote_store_index_shallow_copy setting is set as [{}]", remoteStoreIndexShallowCopy);
        if (remoteStoreIndexShallowCopy
            && clusterService.getClusterSettings().get(REMOTE_STORE_COMPATIBILITY_MODE_SETTING).equals(CompatibilityMode.MIXED)) {
            // don't allow shallow snapshots if compatibility mode is not strict
            logger.warn("Shallow snapshots are not supported during migration. Falling back to full snapshot.");
            remoteStoreIndexShallowCopy = false;
        }
        return remoteStoreIndexShallowCopy;

    }

    /**
     * Initializes the snapshotting process.
     * <p>
     * This method is used by clients to start snapshot. It makes sure that there is no snapshots are currently running and
     * creates a snapshot record in cluster state metadata.
     * </p>
     *
     * @param request  snapshot request
     * @param listener snapshot creation listener
     */
    public void createSnapshot(final CreateSnapshotRequest request, final ActionListener<Snapshot> listener) {
        final String repositoryName = request.repository();
        final String snapshotName = indexNameExpressionResolver.resolveDateMathExpression(request.snapshot());
        validate(repositoryName, snapshotName);
        // TODO: create snapshot UUID in CreateSnapshotRequest and make this operation idempotent to cleanly deal with transport layer
        // retries
        final SnapshotId snapshotId = new SnapshotId(snapshotName, UUIDs.randomBase64UUID()); // new UUID for the snapshot
        Repository repository = repositoriesService.repository(request.repository());

        if (repository.isReadOnly()) {
            listener.onFailure(new RepositoryException(repository.getMetadata().name(), "cannot create snapshot in a readonly repository"));
            return;
        }
        final Snapshot snapshot = new Snapshot(repositoryName, snapshotId);
        final Map<String, Object> userMeta = repository.adaptUserMetadata(request.userMetadata());
        repository.executeConsistentStateUpdate(repositoryData -> new ClusterStateUpdateTask() {

            private SnapshotsInProgress.Entry newEntry;

            @Override
            public ClusterState execute(ClusterState currentState) {
                createSnapshotPreValidations(currentState, repositoryData, repositoryName, snapshotName);
                final SnapshotsInProgress snapshots = currentState.custom(SnapshotsInProgress.TYPE, SnapshotsInProgress.EMPTY);
                final List<SnapshotsInProgress.Entry> runningSnapshots = snapshots.entries();
                final SnapshotDeletionsInProgress deletionsInProgress = currentState.custom(
                    SnapshotDeletionsInProgress.TYPE,
                    SnapshotDeletionsInProgress.EMPTY
                );
                ensureBelowConcurrencyLimit(repositoryName, snapshotName, snapshots, deletionsInProgress);
                // Store newSnapshot here to be processed in clusterStateProcessed
                List<String> indices = Arrays.asList(indexNameExpressionResolver.concreteIndexNames(currentState, request));

                final List<String> dataStreams = indexNameExpressionResolver.dataStreamNames(
                    currentState,
                    request.indicesOptions(),
                    request.indices()
                );

                logger.trace("[{}][{}] creating snapshot for indices [{}]", repositoryName, snapshotName, indices);

                int pathType = clusterService.state().nodes().getMinNodeVersion().onOrAfter(Version.CURRENT)
                    ? SHARD_PATH_TYPE.get(repository.getMetadata().settings()).getCode()
                    : IndexId.DEFAULT_SHARD_PATH_TYPE;
                final List<IndexId> indexIds = repositoryData.resolveNewIndices(
                    indices,
                    getInFlightIndexIds(runningSnapshots, repositoryName),
                    pathType
                );
                final Version version = minCompatibleVersion(currentState.nodes().getMinNodeVersion(), repositoryData, null);
                final Map<ShardId, ShardSnapshotStatus> shards = shards(
                    snapshots,
                    deletionsInProgress,
                    currentState.metadata(),
                    currentState.routingTable(),
                    indexIds,
                    repositoryData,
                    repositoryName
                );
                if (request.partial() == false) {
                    Set<String> missing = new HashSet<>();
                    for (final Map.Entry<ShardId, SnapshotsInProgress.ShardSnapshotStatus> entry : shards.entrySet()) {
                        if (entry.getValue().state() == ShardState.MISSING) {
                            missing.add(entry.getKey().getIndex().getName());
                        }
                    }
                    if (missing.isEmpty() == false) {
                        throw new SnapshotException(
                            new Snapshot(repositoryName, snapshotId),
                            "Indices don't have primary shards " + missing
                        );
                    }
                }

                boolean remoteStoreIndexShallowCopy = REMOTE_STORE_INDEX_SHALLOW_COPY.get(repository.getMetadata().settings());
                logger.debug("remote_store_index_shallow_copy setting is set as [{}]", remoteStoreIndexShallowCopy);
                if (remoteStoreIndexShallowCopy
                    && clusterService.getClusterSettings().get(REMOTE_STORE_COMPATIBILITY_MODE_SETTING).equals(CompatibilityMode.MIXED)) {
                    // don't allow shallow snapshots if compatibility mode is not strict
                    logger.warn("Shallow snapshots are not supported during migration. Falling back to full snapshot.");
                    remoteStoreIndexShallowCopy = false;
                }
                newEntry = SnapshotsInProgress.startedEntry(
                    new Snapshot(repositoryName, snapshotId),
                    request.includeGlobalState(),
                    request.partial(),
                    indexIds,
                    dataStreams,
                    threadPool.absoluteTimeInMillis(),
                    repositoryData.getGenId(),
                    shards,
                    userMeta,
                    version,
                    remoteStoreIndexShallowCopy
                );
                final List<SnapshotsInProgress.Entry> newEntries = new ArrayList<>(runningSnapshots);
                newEntries.add(newEntry);
                return ClusterState.builder(currentState)
                    .putCustom(SnapshotsInProgress.TYPE, SnapshotsInProgress.of(new ArrayList<>(newEntries)))
                    .build();
            }

            @Override
            public void onFailure(String source, Exception e) {
                logger.warn(() -> new ParameterizedMessage("[{}][{}] failed to create snapshot", repositoryName, snapshotName), e);
                listener.onFailure(e);
            }

            @Override
            public ClusterManagerTaskThrottler.ThrottlingKey getClusterManagerThrottlingKey() {
                return createSnapshotTaskKey;
            }

            @Override
            public void clusterStateProcessed(String source, ClusterState oldState, final ClusterState newState) {
                try {
                    logger.info("snapshot [{}] started", snapshot);
                    listener.onResponse(snapshot);
                } finally {
                    if (newEntry.state().completed()) {
                        endSnapshot(newEntry, newState.metadata(), repositoryData);
                    }
                }
            }

            @Override
            public TimeValue timeout() {
                return request.clusterManagerNodeTimeout();
            }
        }, "create_snapshot [" + snapshotName + ']', listener::onFailure);
    }

    /**
     * Initializes the snapshotting process for clients when Snapshot v2 is enabled. This method is responsible for taking
     * a shallow snapshot and pinning the snapshot timestamp.The entire process is executed on the cluster manager node.
     *
     * Unlike traditional snapshot operations, this method performs a synchronous snapshot execution and doesn't
     * upload any shard metadata to the snapshot repository.
     * The pinned timestamp is later reconciled with remote store segment and translog metadata files during the restore
     * operation.
     *
     * @param request  snapshot request
     * @param listener snapshot creation listener
     */
    public void createSnapshotV2(final CreateSnapshotRequest request, final ActionListener<SnapshotInfo> listener) {
        long pinnedTimestamp = System.currentTimeMillis();
        final String repositoryName = request.repository();
        final String snapshotName = indexNameExpressionResolver.resolveDateMathExpression(request.snapshot());
        validate(repositoryName, snapshotName);

        final SnapshotId snapshotId = new SnapshotId(snapshotName, UUIDs.randomBase64UUID()); // new UUID for the snapshot
        Repository repository = repositoriesService.repository(repositoryName);

        if (repository.isReadOnly()) {
            listener.onFailure(
                new RepositoryException(repository.getMetadata().name(), "cannot create snapshot-v2 in a readonly repository")
            );
            return;
        }

        final Snapshot snapshot = new Snapshot(repositoryName, snapshotId);
        ClusterState currentState = clusterService.state();
        final Map<String, Object> userMeta = repository.adaptUserMetadata(request.userMetadata());
        try {
            final StepListener<RepositoryData> repositoryDataListener = new StepListener<>();
            repositoriesService.getRepositoryData(repositoryName, repositoryDataListener);

            repositoryDataListener.whenComplete(repositoryData -> {
                createSnapshotPreValidations(currentState, repositoryData, repositoryName, snapshotName);

                List<String> indices = new ArrayList<>(currentState.metadata().indices().keySet());

                final List<String> dataStreams = indexNameExpressionResolver.dataStreamNames(
                    currentState,
                    request.indicesOptions(),
                    request.indices()
                );

                logger.trace("[{}][{}] creating snapshot-v2 for indices [{}]", repositoryName, snapshotName, indices);

                final SnapshotsInProgress snapshots = currentState.custom(SnapshotsInProgress.TYPE, SnapshotsInProgress.EMPTY);
                final List<SnapshotsInProgress.Entry> runningSnapshots = snapshots.entries();

                final List<IndexId> indexIds = repositoryData.resolveNewIndices(
                    indices,
                    getInFlightIndexIds(runningSnapshots, repositoryName)
                );
                final Version version = minCompatibleVersion(currentState.nodes().getMinNodeVersion(), repositoryData, null);
                final ShardGenerations shardGenerations = buildShardsGenerationFromRepositoryData(
                    currentState.metadata(),
                    currentState.routingTable(),
                    indexIds,
                    repositoryData
                );

                if (repositoryData.getGenId() == RepositoryData.UNKNOWN_REPO_GEN) {
                    logger.debug("[{}] was aborted before starting", snapshot);
                    throw new SnapshotException(snapshot, "Aborted on initialization");
                }
                final SnapshotInfo snapshotInfo = new SnapshotInfo(
                    snapshot.getSnapshotId(),
                    shardGenerations.indices().stream().map(IndexId::getName).collect(Collectors.toList()),
                    dataStreams,
                    pinnedTimestamp,
                    null,
                    System.currentTimeMillis(),
                    shardGenerations.totalShards(),
                    Collections.emptyList(),
                    request.includeGlobalState(),
                    userMeta,
                    true,
                    pinnedTimestamp
                );
                if (!clusterService.state().nodes().isLocalNodeElectedClusterManager()) {
                    throw new SnapshotException(repositoryName, snapshotName, "Aborting snapshot-v2, no longer cluster manager");
                }
                final StepListener<RepositoryData> pinnedTimestampListener = new StepListener<>();
                pinnedTimestampListener.whenComplete(repoData -> { listener.onResponse(snapshotInfo); }, listener::onFailure);
                repository.finalizeSnapshot(
                    shardGenerations,
                    repositoryData.getGenId(),
                    metadataForSnapshot(currentState.metadata(), request.includeGlobalState(), false, dataStreams, indexIds),
                    snapshotInfo,
                    version,
                    state -> state,
                    Priority.IMMEDIATE,
                    new ActionListener<RepositoryData>() {
                        @Override
                        public void onResponse(RepositoryData repositoryData) {
                            if (!clusterService.state().nodes().isLocalNodeElectedClusterManager()) {
                                failSnapshotCompletionListeners(
                                    snapshot,
                                    new SnapshotException(snapshot, "Aborting snapshot-v2, no longer cluster manager")
                                );
                                listener.onFailure(
                                    new SnapshotException(repositoryName, snapshotName, "Aborting snapshot-v2, no longer cluster manager")
                                );
                                return;
                            }
                            updateSnapshotPinnedTimestamp(repositoryData, snapshot, pinnedTimestamp, pinnedTimestampListener);
                        }

                        @Override
                        public void onFailure(Exception e) {
                            logger.error("Failed to upload files to snapshot repo {} for snapshot-v2 {} ", repositoryName, snapshotName);
                            listener.onFailure(e);
                        }
                    }
                );

            }, listener::onFailure);
        } catch (Exception e) {
            assert false : new AssertionError(e);
            logger.error("Snapshot-v2 {} creation failed with exception {}", snapshot.getSnapshotId().getName(), e);
            listener.onFailure(e);
        }
    }

    private void createSnapshotPreValidations(
        ClusterState currentState,
        RepositoryData repositoryData,
        String repositoryName,
        String snapshotName
    ) {
        Repository repository = repositoriesService.repository(repositoryName);
        ensureSnapshotNameAvailableInRepo(repositoryData, snapshotName, repository);
        final SnapshotsInProgress snapshots = currentState.custom(SnapshotsInProgress.TYPE, SnapshotsInProgress.EMPTY);
        final List<SnapshotsInProgress.Entry> runningSnapshots = snapshots.entries();
        ensureSnapshotNameNotRunning(runningSnapshots, repositoryName, snapshotName);
        validate(repositoryName, snapshotName, currentState);
        final RepositoryCleanupInProgress repositoryCleanupInProgress = currentState.custom(
            RepositoryCleanupInProgress.TYPE,
            RepositoryCleanupInProgress.EMPTY
        );
        if (repositoryCleanupInProgress.hasCleanupInProgress()) {
            throw new ConcurrentSnapshotExecutionException(
                repositoryName,
                snapshotName,
                "cannot snapshot-v2 while a repository cleanup is in-progress in [" + repositoryCleanupInProgress + "]"
            );
        }
        ensureNoCleanupInProgress(currentState, repositoryName, snapshotName);
    }

    private void updateSnapshotPinnedTimestamp(
        RepositoryData repositoryData,
        Snapshot snapshot,
        long timestampToPin,
        ActionListener<RepositoryData> listener
    ) {
        remoteStorePinnedTimestampService.pinTimestamp(
            timestampToPin,
            snapshot.getRepository() + SNAPSHOT_PINNED_TIMESTAMP_DELIMITER + snapshot.getSnapshotId().getUUID(),
            new ActionListener<Void>() {
                @Override
                public void onResponse(Void unused) {
                    logger.debug("Timestamp pinned successfully for snapshot {}", snapshot.getSnapshotId().getName());
                    listener.onResponse(repositoryData);
                }

                @Override
                public void onFailure(Exception e) {
                    logger.error("Failed to pin timestamp for snapshot {} with exception {}", snapshot.getSnapshotId().getName(), e);
                    listener.onFailure(e);

                }
            }
        );
    }

    private static void ensureSnapshotNameNotRunning(
        List<SnapshotsInProgress.Entry> runningSnapshots,
        String repositoryName,
        String snapshotName
    ) {
        if (runningSnapshots.stream().anyMatch(s -> {
            final Snapshot running = s.snapshot();
            return running.getRepository().equals(repositoryName) && running.getSnapshotId().getName().equals(snapshotName);
        })) {
            throw new InvalidSnapshotNameException(repositoryName, snapshotName, "snapshot with the same name is already in-progress");
        }
    }

    private static Map<String, IndexId> getInFlightIndexIds(List<SnapshotsInProgress.Entry> runningSnapshots, String repositoryName) {
        return runningSnapshots.stream()
            .filter(entry -> entry.repository().equals(repositoryName))
            .flatMap(entry -> entry.indices().stream())
            .distinct()
            .collect(Collectors.toMap(IndexId::getName, Function.identity()));
    }

    // TODO: It is worth revisiting the design choice of creating a placeholder entry in snapshots-in-progress here once we have a cache
    // for repository metadata and loading it has predictable performance
    public void cloneSnapshot(CloneSnapshotRequest request, ActionListener<Void> listener) {
        final String repositoryName = request.repository();
        Repository repository = repositoriesService.repository(repositoryName);
        if (repository.isReadOnly()) {
            listener.onFailure(new RepositoryException(repositoryName, "cannot create snapshot in a readonly repository"));
            return;
        }
        final String snapshotName = indexNameExpressionResolver.resolveDateMathExpression(request.target());
        validate(repositoryName, snapshotName);
        // TODO: create snapshot UUID in CloneSnapshotRequest and make this operation idempotent to cleanly deal with transport layer
        // retries
        final SnapshotId snapshotId = new SnapshotId(snapshotName, UUIDs.randomBase64UUID());
        final Snapshot snapshot = new Snapshot(repositoryName, snapshotId);
        initializingClones.add(snapshot);
        repository.executeConsistentStateUpdate(repositoryData -> new ClusterStateUpdateTask() {

            private SnapshotsInProgress.Entry newEntry;

            @Override
            public ClusterState execute(ClusterState currentState) {
                ensureSnapshotNameAvailableInRepo(repositoryData, snapshotName, repository);
                ensureNoCleanupInProgress(currentState, repositoryName, snapshotName);
                final SnapshotsInProgress snapshots = currentState.custom(SnapshotsInProgress.TYPE, SnapshotsInProgress.EMPTY);
                final List<SnapshotsInProgress.Entry> runningSnapshots = snapshots.entries();
                ensureSnapshotNameNotRunning(runningSnapshots, repositoryName, snapshotName);
                validate(repositoryName, snapshotName, currentState);

                final SnapshotId sourceSnapshotId = repositoryData.getSnapshotIds()
                    .stream()
                    .filter(src -> src.getName().equals(request.source()))
                    .findAny()
                    .orElseThrow(() -> new SnapshotMissingException(repositoryName, request.source()));
                final SnapshotDeletionsInProgress deletionsInProgress = currentState.custom(
                    SnapshotDeletionsInProgress.TYPE,
                    SnapshotDeletionsInProgress.EMPTY
                );
                if (deletionsInProgress.getEntries().stream().anyMatch(entry -> entry.getSnapshots().contains(sourceSnapshotId))) {
                    throw new ConcurrentSnapshotExecutionException(
                        repositoryName,
                        sourceSnapshotId.getName(),
                        "cannot clone from snapshot that is being deleted"
                    );
                }
                ensureBelowConcurrencyLimit(repositoryName, snapshotName, snapshots, deletionsInProgress);
                final List<String> indicesForSnapshot = new ArrayList<>();
                for (IndexId indexId : repositoryData.getIndices().values()) {
                    if (repositoryData.getSnapshots(indexId).contains(sourceSnapshotId)) {
                        indicesForSnapshot.add(indexId.getName());
                    }
                }
                final List<String> matchingIndices = filterIndices(indicesForSnapshot, request.indices(), request.indicesOptions());
                if (matchingIndices.isEmpty()) {
                    throw new SnapshotException(
                        new Snapshot(repositoryName, sourceSnapshotId),
                        "No indices in the source snapshot ["
                            + sourceSnapshotId
                            + "] matched requested pattern ["
                            + Strings.arrayToCommaDelimitedString(request.indices())
                            + "]"
                    );
                }
                newEntry = SnapshotsInProgress.startClone(
                    snapshot,
                    sourceSnapshotId,
                    repositoryData.resolveIndices(matchingIndices),
                    threadPool.absoluteTimeInMillis(),
                    repositoryData.getGenId(),
                    minCompatibleVersion(currentState.nodes().getMinNodeVersion(), repositoryData, null)
                );
                final List<SnapshotsInProgress.Entry> newEntries = new ArrayList<>(runningSnapshots);
                newEntries.add(newEntry);
                return ClusterState.builder(currentState).putCustom(SnapshotsInProgress.TYPE, SnapshotsInProgress.of(newEntries)).build();
            }

            @Override
            public void onFailure(String source, Exception e) {
                initializingClones.remove(snapshot);
                logger.warn(() -> new ParameterizedMessage("[{}][{}] failed to clone snapshot", repositoryName, snapshotName), e);
                listener.onFailure(e);
            }

            @Override
            public void clusterStateProcessed(String source, ClusterState oldState, final ClusterState newState) {
                logger.info("snapshot clone [{}] started", snapshot);
                addListener(snapshot, ActionListener.wrap(r -> listener.onResponse(null), listener::onFailure));
                startCloning(repository, newEntry);
            }

            @Override
            public TimeValue timeout() {
                return request.clusterManagerNodeTimeout();
            }
        }, "clone_snapshot [" + request.source() + "][" + snapshotName + ']', listener::onFailure);
    }

    private static void ensureNoCleanupInProgress(ClusterState currentState, String repositoryName, String snapshotName) {
        final RepositoryCleanupInProgress repositoryCleanupInProgress = currentState.custom(
            RepositoryCleanupInProgress.TYPE,
            RepositoryCleanupInProgress.EMPTY
        );
        if (repositoryCleanupInProgress.hasCleanupInProgress()) {
            throw new ConcurrentSnapshotExecutionException(
                repositoryName,
                snapshotName,
                "cannot snapshot while a repository cleanup is in-progress in [" + repositoryCleanupInProgress + "]"
            );
        }
    }

    private static void ensureSnapshotNameAvailableInRepo(RepositoryData repositoryData, String snapshotName, Repository repository) {
        // check if the snapshot name already exists in the repository
        if (repositoryData.getSnapshotIds().stream().anyMatch(s -> s.getName().equals(snapshotName))) {
            throw new InvalidSnapshotNameException(
                repository.getMetadata().name(),
                snapshotName,
                "snapshot with the same name already exists"
            );
        }
    }

    /**
     * Determine the number of shards in each index of a clone operation and update the cluster state accordingly.
     *
     * @param repository     repository to run operation on
     * @param cloneEntry     clone operation in the cluster state
     */
    private void startCloning(Repository repository, SnapshotsInProgress.Entry cloneEntry) {
        final List<IndexId> indices = cloneEntry.indices();
        final SnapshotId sourceSnapshot = cloneEntry.source();
        final Snapshot targetSnapshot = cloneEntry.snapshot();

        final Executor executor = threadPool.executor(ThreadPool.Names.SNAPSHOT);
        // Exception handler for IO exceptions with loading index and repo metadata
        final Consumer<Exception> onFailure = e -> {
            initializingClones.remove(targetSnapshot);
            logger.info(() -> new ParameterizedMessage("Failed to start snapshot clone [{}]", cloneEntry), e);
            removeFailedSnapshotFromClusterState(targetSnapshot, e, null, null);
        };

        // 1. step, load SnapshotInfo to make sure that source snapshot was successful for the indices we want to clone
        // TODO: we could skip this step for snapshots with state SUCCESS
        final StepListener<SnapshotInfo> snapshotInfoListener = new StepListener<>();
        executor.execute(ActionRunnable.supply(snapshotInfoListener, () -> repository.getSnapshotInfo(sourceSnapshot)));

        final StepListener<Collection<Tuple<IndexId, Integer>>> allShardCountsListener = new StepListener<>();
        final GroupedActionListener<Tuple<IndexId, Integer>> shardCountListener = new GroupedActionListener<>(
            allShardCountsListener,
            indices.size()
        );
        snapshotInfoListener.whenComplete(snapshotInfo -> {
            for (IndexId indexId : indices) {
                if (RestoreService.failed(snapshotInfo, indexId.getName())) {
                    throw new SnapshotException(
                        targetSnapshot,
                        "Can't clone index [" + indexId + "] because its snapshot was not successful."
                    );
                }
            }
            // 2. step, load the number of shards we have in each index to be cloned from the index metadata.
            repository.getRepositoryData(ActionListener.wrap(repositoryData -> {
                for (IndexId index : indices) {
                    executor.execute(ActionRunnable.supply(shardCountListener, () -> {
                        final IndexMetadata metadata = repository.getSnapshotIndexMetaData(repositoryData, sourceSnapshot, index);
                        return Tuple.tuple(index, metadata.getNumberOfShards());
                    }));
                }
            }, onFailure));
        }, onFailure);

        // 3. step, we have all the shard counts, now update the cluster state to have clone jobs in the snap entry
        allShardCountsListener.whenComplete(counts -> repository.executeConsistentStateUpdate(repoData -> new ClusterStateUpdateTask() {

            private SnapshotsInProgress.Entry updatedEntry;

            @Override
            public ClusterState execute(ClusterState currentState) {
                final SnapshotsInProgress snapshotsInProgress = currentState.custom(SnapshotsInProgress.TYPE, SnapshotsInProgress.EMPTY);
                final List<SnapshotsInProgress.Entry> updatedEntries = new ArrayList<>(snapshotsInProgress.entries());
                boolean changed = false;
                final String localNodeId = currentState.nodes().getLocalNodeId();
                final String repoName = cloneEntry.repository();
                final ShardGenerations shardGenerations = repoData.shardGenerations();
                for (int i = 0; i < updatedEntries.size(); i++) {
                    if (cloneEntry.snapshot().equals(updatedEntries.get(i).snapshot())) {
                        final Map<RepositoryShardId, ShardSnapshotStatus> clonesBuilder = new HashMap<>();
                        final InFlightShardSnapshotStates inFlightShardStates = InFlightShardSnapshotStates.forRepo(
                            repoName,
                            snapshotsInProgress.entries()
                        );
                        for (Tuple<IndexId, Integer> count : counts) {
                            for (int shardId = 0; shardId < count.v2(); shardId++) {
                                final RepositoryShardId repoShardId = new RepositoryShardId(count.v1(), shardId);
                                final String indexName = repoShardId.indexName();
                                if (inFlightShardStates.isActive(indexName, shardId)) {
                                    clonesBuilder.put(repoShardId, ShardSnapshotStatus.UNASSIGNED_QUEUED);
                                } else {
                                    clonesBuilder.put(
                                        repoShardId,
                                        new ShardSnapshotStatus(
                                            localNodeId,
                                            inFlightShardStates.generationForShard(repoShardId.index(), shardId, shardGenerations)
                                        )
                                    );
                                }
                            }
                        }
                        updatedEntry = cloneEntry.withClones(clonesBuilder)
                            .withRemoteStoreIndexShallowCopy(
                                Boolean.TRUE.equals(snapshotInfoListener.result().isRemoteStoreIndexShallowCopyEnabled())
                            );
                        ;
                        updatedEntries.set(i, updatedEntry);
                        changed = true;
                        break;
                    }
                }
                return updateWithSnapshots(currentState, changed ? SnapshotsInProgress.of(updatedEntries) : null, null);
            }

            @Override
            public void onFailure(String source, Exception e) {
                initializingClones.remove(targetSnapshot);
                logger.info(() -> new ParameterizedMessage("Failed to start snapshot clone [{}]", cloneEntry), e);
                failAllListenersOnMasterFailOver(e);
            }

            @Override
            public void clusterStateProcessed(String source, ClusterState oldState, ClusterState newState) {
                initializingClones.remove(targetSnapshot);
                if (updatedEntry != null) {
                    final Snapshot target = updatedEntry.snapshot();
                    final SnapshotId sourceSnapshot = updatedEntry.source();
                    for (final Map.Entry<RepositoryShardId, ShardSnapshotStatus> indexClone : updatedEntry.clones().entrySet()) {
                        final ShardSnapshotStatus shardStatusBefore = indexClone.getValue();
                        if (shardStatusBefore.state() != ShardState.INIT) {
                            continue;
                        }
                        final RepositoryShardId repoShardId = indexClone.getKey();
                        final boolean remoteStoreIndexShallowCopy = Boolean.TRUE.equals(updatedEntry.remoteStoreIndexShallowCopy());
                        runReadyClone(target, sourceSnapshot, shardStatusBefore, repoShardId, repository, remoteStoreIndexShallowCopy);
                    }
                } else {
                    // Extremely unlikely corner case of cluster-manager failing over between between starting the clone and
                    // starting shard clones.
                    logger.warn("Did not find expected entry [{}] in the cluster state", cloneEntry);
                }
            }
        }, "start snapshot clone", onFailure), onFailure);
    }

    private final Set<RepositoryShardId> currentlyCloning = Collections.synchronizedSet(new HashSet<>());

    private void runReadyClone(
        Snapshot target,
        SnapshotId sourceSnapshot,
        ShardSnapshotStatus shardStatusBefore,
        RepositoryShardId repoShardId,
        Repository repository,
        boolean remoteStoreIndexShallowCopy
    ) {
        final Executor executor = threadPool.executor(ThreadPool.Names.SNAPSHOT);
        executor.execute(new AbstractRunnable() {
            @Override
            public void onFailure(Exception e) {
                logger.warn(
                    "Failed to get repository data while cloning shard [{}] from [{}] to [{}]",
                    repoShardId,
                    sourceSnapshot,
                    target.getSnapshotId()
                );
                failCloneShardAndUpdateClusterState(target, sourceSnapshot, repoShardId);
            }

            @Override
            protected void doRun() {
                final String localNodeId = clusterService.localNode().getId();
                repository.getRepositoryData(ActionListener.wrap(repositoryData -> {
                    try {
                        final IndexMetadata indexMetadata = repository.getSnapshotIndexMetaData(
                            repositoryData,
                            sourceSnapshot,
                            repoShardId.index()
                        );
                        final boolean cloneRemoteStoreIndexShardSnapshot = remoteStoreIndexShallowCopy
                            && indexMetadata.getSettings().getAsBoolean(IndexMetadata.SETTING_REMOTE_STORE_ENABLED, false);
                        final SnapshotId targetSnapshot = target.getSnapshotId();
                        final ActionListener<String> listener = ActionListener.wrap(
                            generation -> innerUpdateSnapshotState(
                                new ShardSnapshotUpdate(
                                    target,
                                    repoShardId,
                                    new ShardSnapshotStatus(localNodeId, ShardState.SUCCESS, generation)
                                ),
                                ActionListener.runBefore(
                                    ActionListener.wrap(
                                        v -> logger.trace(
                                            "Marked [{}] as successfully cloned from [{}] to [{}]",
                                            repoShardId,
                                            sourceSnapshot,
                                            targetSnapshot
                                        ),
                                        e -> {
                                            logger.warn("Cluster state update after successful shard clone [{}] failed", repoShardId);
                                            failAllListenersOnMasterFailOver(e);
                                        }
                                    ),
                                    () -> currentlyCloning.remove(repoShardId)
                                )
                            ),
                            e -> {
                                logger.warn("Exception [{}] while trying to clone shard [{}]", e, repoShardId);
                                failCloneShardAndUpdateClusterState(target, sourceSnapshot, repoShardId);
                            }
                        );
                        if (currentlyCloning.add(repoShardId)) {
                            if (cloneRemoteStoreIndexShardSnapshot) {
                                repository.cloneRemoteStoreIndexShardSnapshot(
                                    sourceSnapshot,
                                    targetSnapshot,
                                    repoShardId,
                                    shardStatusBefore.generation(),
                                    remoteStoreLockManagerFactory,
                                    listener
                                );
                            } else {
                                repository.cloneShardSnapshot(
                                    sourceSnapshot,
                                    targetSnapshot,
                                    repoShardId,
                                    shardStatusBefore.generation(),
                                    listener
                                );
                            }
                        }
                    } catch (IOException e) {
                        logger.warn("Failed to get index-metadata from repository data for index [{}]", repoShardId.index().getName());
                        failCloneShardAndUpdateClusterState(target, sourceSnapshot, repoShardId);
                    }
                }, this::onFailure));
            }
        });
    }

    private void failCloneShardAndUpdateClusterState(Snapshot target, SnapshotId sourceSnapshot, RepositoryShardId repoShardId) {
        // Stale blobs/lock-files will be cleaned up during delete/cleanup operation.
        final String localNodeId = clusterService.localNode().getId();
        innerUpdateSnapshotState(
            new ShardSnapshotUpdate(
                target,
                repoShardId,
                new ShardSnapshotStatus(localNodeId, ShardState.FAILED, "failed to clone shard snapshot", null)
            ),
            ActionListener.runBefore(
                ActionListener.wrap(
                    v -> logger.trace("Marked [{}] as failed clone from [{}] to [{}]", repoShardId, sourceSnapshot, target.getSnapshotId()),
                    ex -> {
                        logger.warn("Cluster state update after failed shard clone [{}] failed", repoShardId);
                        failAllListenersOnMasterFailOver(ex);
                    }
                ),
                () -> currentlyCloning.remove(repoShardId)
            )
        );
    }

    private void ensureBelowConcurrencyLimit(
        String repository,
        String name,
        SnapshotsInProgress snapshotsInProgress,
        SnapshotDeletionsInProgress deletionsInProgress
    ) {
        final int inProgressOperations = snapshotsInProgress.entries().size() + deletionsInProgress.getEntries().size();
        final int maxOps = maxConcurrentOperations;
        if (inProgressOperations >= maxOps) {
            throw new ConcurrentSnapshotExecutionException(
                repository,
                name,
                "Cannot start another operation, already running ["
                    + inProgressOperations
                    + "] operations and the current"
                    + " limit for concurrent snapshot operations is set to ["
                    + maxOps
                    + "]"
            );
        }
    }

    /**
     * Validates snapshot request
     *
     * @param repositoryName repository name
     * @param snapshotName snapshot name
     * @param state   current cluster state
     */
    private static void validate(String repositoryName, String snapshotName, ClusterState state) {
        RepositoriesMetadata repositoriesMetadata = state.getMetadata().custom(RepositoriesMetadata.TYPE);
        if (repositoriesMetadata == null || repositoriesMetadata.repository(repositoryName) == null) {
            throw new RepositoryMissingException(repositoryName);
        }
        validate(repositoryName, snapshotName);
    }

    private static void validate(final String repositoryName, final String snapshotName) {
        if (Strings.hasLength(snapshotName) == false) {
            throw new InvalidSnapshotNameException(repositoryName, snapshotName, "cannot be empty");
        }
        if (snapshotName.contains(" ")) {
            throw new InvalidSnapshotNameException(repositoryName, snapshotName, "must not contain whitespace");
        }
        if (snapshotName.contains(",")) {
            throw new InvalidSnapshotNameException(repositoryName, snapshotName, "must not contain ','");
        }
        if (snapshotName.contains("#")) {
            throw new InvalidSnapshotNameException(repositoryName, snapshotName, "must not contain '#'");
        }
        if (snapshotName.charAt(0) == '_') {
            throw new InvalidSnapshotNameException(repositoryName, snapshotName, "must not start with '_'");
        }
        if (snapshotName.toLowerCase(Locale.ROOT).equals(snapshotName) == false) {
            throw new InvalidSnapshotNameException(repositoryName, snapshotName, "must be lowercase");
        }
        if (Strings.validFileName(snapshotName) == false) {
            throw new InvalidSnapshotNameException(
                repositoryName,
                snapshotName,
                "must not contain the following characters " + Strings.INVALID_FILENAME_CHARS
            );
        }
    }

    private static class CleanupAfterErrorListener {

        private final ActionListener<Snapshot> userCreateSnapshotListener;
        private final Exception e;

        CleanupAfterErrorListener(ActionListener<Snapshot> userCreateSnapshotListener, Exception e) {
            this.userCreateSnapshotListener = userCreateSnapshotListener;
            this.e = e;
        }

        public void onFailure(@Nullable Exception e) {
            userCreateSnapshotListener.onFailure(ExceptionsHelper.useOrSuppress(e, this.e));
        }

        public void onNoLongerClusterManager() {
            userCreateSnapshotListener.onFailure(e);
        }
    }

    private static ShardGenerations buildGenerations(SnapshotsInProgress.Entry snapshot, Metadata metadata) {
        ShardGenerations.Builder builder = ShardGenerations.builder();
        final Map<String, IndexId> indexLookup = new HashMap<>();
        snapshot.indices().forEach(idx -> indexLookup.put(idx.getName(), idx));
        if (snapshot.isClone()) {
            snapshot.clones().forEach((id, status) -> {
                final IndexId indexId = indexLookup.get(id.indexName());
                builder.put(indexId, id.shardId(), status.generation());
            });
        } else {
            snapshot.shards().forEach((id, status) -> {
                if (metadata.index(id.getIndex()) == null) {
                    assert snapshot.partial() : "Index [" + id.getIndex() + "] was deleted during a snapshot but snapshot was not partial.";
                    return;
                }
                final IndexId indexId = indexLookup.get(id.getIndexName());
                if (indexId != null) {
                    builder.put(indexId, id.id(), status.generation());
                }
            });
        }
        return builder.build();
    }

    private static Metadata metadataForSnapshot(
        Metadata metadata,
        boolean includeGlobalState,
        boolean isPartial,
        List<String> dataStreamsList,
        List<IndexId> indices
    ) {
        final Metadata.Builder builder;
        if (includeGlobalState == false) {
            // Remove global state from the cluster state
            builder = Metadata.builder();
            for (IndexId index : indices) {
                final IndexMetadata indexMetadata = metadata.index(index.getName());
                if (indexMetadata == null) {
                    assert isPartial : "Index [" + index + "] was deleted during a snapshot but snapshot was not partial.";
                } else {
                    builder.put(indexMetadata, false);
                }
            }
        } else {
            builder = Metadata.builder(metadata);
        }
        // Only keep those data streams in the metadata that were actually requested by the initial snapshot create operation
        Map<String, DataStream> dataStreams = new HashMap<>();
        for (String dataStreamName : dataStreamsList) {
            DataStream dataStream = metadata.dataStreams().get(dataStreamName);
            if (dataStream == null) {
                assert isPartial : "Data stream [" + dataStreamName + "] was deleted during a snapshot but snapshot was not partial.";
            } else {
                dataStreams.put(dataStreamName, dataStream);
            }
        }
        return builder.dataStreams(dataStreams).build();
    }

    /**
     * Returns status of the currently running snapshots
     * <p>
     * This method is executed on cluster-manager node
     * </p>
     *
     * @param snapshotsInProgress snapshots in progress in the cluster state
     * @param repository          repository id
     * @param snapshots           list of snapshots that will be used as a filter, empty list means no snapshots are filtered
     * @return list of metadata for currently running snapshots
     */
    public static List<SnapshotsInProgress.Entry> currentSnapshots(
        @Nullable SnapshotsInProgress snapshotsInProgress,
        String repository,
        List<String> snapshots
    ) {
        if (snapshotsInProgress == null || snapshotsInProgress.entries().isEmpty()) {
            return Collections.emptyList();
        }
        if ("_all".equals(repository)) {
            return snapshotsInProgress.entries();
        }
        if (snapshotsInProgress.entries().size() == 1) {
            // Most likely scenario - one snapshot is currently running
            // Check this snapshot against the query
            SnapshotsInProgress.Entry entry = snapshotsInProgress.entries().get(0);
            if (entry.snapshot().getRepository().equals(repository) == false) {
                return Collections.emptyList();
            }
            if (snapshots.isEmpty() == false) {
                for (String snapshot : snapshots) {
                    if (entry.snapshot().getSnapshotId().getName().equals(snapshot)) {
                        return snapshotsInProgress.entries();
                    }
                }
                return Collections.emptyList();
            } else {
                return snapshotsInProgress.entries();
            }
        }
        List<SnapshotsInProgress.Entry> builder = new ArrayList<>();
        for (SnapshotsInProgress.Entry entry : snapshotsInProgress.entries()) {
            if (entry.snapshot().getRepository().equals(repository) == false) {
                continue;
            }
            if (snapshots.isEmpty() == false) {
                for (String snapshot : snapshots) {
                    if (entry.snapshot().getSnapshotId().getName().equals(snapshot)) {
                        builder.add(entry);
                        break;
                    }
                }
            } else {
                builder.add(entry);
            }
        }
        return unmodifiableList(builder);
    }

    @Override
    public void applyClusterState(ClusterChangedEvent event) {
        try {
            if (event.localNodeClusterManager()) {
                // We don't remove old cluster-manager when cluster-manager flips anymore. So, we need to check for change in
                // cluster-manager
                SnapshotsInProgress snapshotsInProgress = event.state().custom(SnapshotsInProgress.TYPE, SnapshotsInProgress.EMPTY);
                final boolean newClusterManager = event.previousState().nodes().isLocalNodeElectedClusterManager() == false;
                processExternalChanges(
                    newClusterManager || removedNodesCleanupNeeded(snapshotsInProgress, event.nodesDelta().removedNodes()),
                    event.routingTableChanged() && waitingShardsStartedOrUnassigned(snapshotsInProgress, event)
                );
            } else if (snapshotCompletionListeners.isEmpty() == false) {
                // We have snapshot listeners but are not the cluster-manager any more. Fail all waiting listeners except for those that
                // already
                // have their snapshots finalizing (those that are already finalizing will fail on their own from to update the cluster
                // state).
                for (Snapshot snapshot : new HashSet<>(snapshotCompletionListeners.keySet())) {
                    if (endingSnapshots.add(snapshot)) {
                        failSnapshotCompletionListeners(snapshot, new SnapshotException(snapshot, "no longer cluster-manager"));
                    }
                }
            }
        } catch (Exception e) {
            assert false : new AssertionError(e);
            logger.warn("Failed to update snapshot state ", e);
        }
        assert assertConsistentWithClusterState(event.state());
        assert assertNoDanglingSnapshots(event.state());
    }

    private boolean assertConsistentWithClusterState(ClusterState state) {
        final SnapshotsInProgress snapshotsInProgress = state.custom(SnapshotsInProgress.TYPE, SnapshotsInProgress.EMPTY);
        if (snapshotsInProgress.entries().isEmpty() == false) {
            synchronized (endingSnapshots) {
                final Set<Snapshot> runningSnapshots = Stream.concat(
                    snapshotsInProgress.entries().stream().map(SnapshotsInProgress.Entry::snapshot),
                    endingSnapshots.stream()
                ).collect(Collectors.toSet());
                final Set<Snapshot> snapshotListenerKeys = snapshotCompletionListeners.keySet();
                assert runningSnapshots.containsAll(snapshotListenerKeys) : "Saw completion listeners for unknown snapshots in "
                    + snapshotListenerKeys
                    + " but running snapshots are "
                    + runningSnapshots;
            }
        }
        final SnapshotDeletionsInProgress snapshotDeletionsInProgress = state.custom(
            SnapshotDeletionsInProgress.TYPE,
            SnapshotDeletionsInProgress.EMPTY
        );
        if (snapshotDeletionsInProgress.hasDeletionsInProgress()) {
            synchronized (repositoryOperations.runningDeletions) {
                final Set<String> runningDeletes = Stream.concat(
                    snapshotDeletionsInProgress.getEntries().stream().map(SnapshotDeletionsInProgress.Entry::uuid),
                    repositoryOperations.runningDeletions.stream()
                ).collect(Collectors.toSet());
                final Set<String> deleteListenerKeys = snapshotDeletionListeners.keySet();
                assert runningDeletes.containsAll(deleteListenerKeys) : "Saw deletions listeners for unknown uuids in "
                    + deleteListenerKeys
                    + " but running deletes are "
                    + runningDeletes;
            }
        }
        return true;
    }

    // Assert that there are no snapshots that have a shard that is waiting to be assigned even though the cluster state would allow for it
    // to be assigned
    private static boolean assertNoDanglingSnapshots(ClusterState state) {
        final SnapshotsInProgress snapshotsInProgress = state.custom(SnapshotsInProgress.TYPE, SnapshotsInProgress.EMPTY);
        final SnapshotDeletionsInProgress snapshotDeletionsInProgress = state.custom(
            SnapshotDeletionsInProgress.TYPE,
            SnapshotDeletionsInProgress.EMPTY
        );
        final Set<String> reposWithRunningDelete = snapshotDeletionsInProgress.getEntries()
            .stream()
            .filter(entry -> entry.state() == SnapshotDeletionsInProgress.State.STARTED)
            .map(SnapshotDeletionsInProgress.Entry::repository)
            .collect(Collectors.toSet());
        final Set<String> reposSeen = new HashSet<>();
        for (SnapshotsInProgress.Entry entry : snapshotsInProgress.entries()) {
            if (reposSeen.add(entry.repository())) {
                for (final ShardSnapshotStatus status : entry.shards().values()) {
                    if (status.equals(ShardSnapshotStatus.UNASSIGNED_QUEUED)) {
                        assert reposWithRunningDelete.contains(entry.repository()) : "Found shard snapshot waiting to be assigned in ["
                            + entry
                            + "] but it is not blocked by any running delete";
                    }
                }
            }
        }
        return true;
    }

    /**
     * Updates the state of in-progress snapshots in reaction to a change in the configuration of the cluster nodes (cluster-manager fail-over or
     * disconnect of a data node that was executing a snapshot) or a routing change that started shards whose snapshot state is
     * {@link SnapshotsInProgress.ShardState#WAITING}.
     *
     * @param changedNodes true iff either a cluster-manager fail-over occurred or a data node that was doing snapshot work got removed from the
     *                     cluster
     * @param startShards  true iff any waiting shards were started due to a routing change
     */
    private void processExternalChanges(boolean changedNodes, boolean startShards) {
        if (changedNodes == false && startShards == false) {
            // nothing to do, no relevant external change happened
            return;
        }
        clusterService.submitStateUpdateTask(
            "update snapshot after shards started [" + startShards + "] or node configuration changed [" + changedNodes + "]",
            new ClusterStateUpdateTask() {

                private final Collection<SnapshotsInProgress.Entry> finishedSnapshots = new ArrayList<>();

                private final Collection<SnapshotDeletionsInProgress.Entry> deletionsToExecute = new ArrayList<>();

                @Override
                public ClusterState execute(ClusterState currentState) {
                    RoutingTable routingTable = currentState.routingTable();
                    final SnapshotsInProgress snapshots = currentState.custom(SnapshotsInProgress.TYPE, SnapshotsInProgress.EMPTY);
                    DiscoveryNodes nodes = currentState.nodes();
                    boolean changed = false;
                    final EnumSet<State> statesToUpdate;
                    // If we are reacting to a change in the cluster node configuration we have to update the shard states of both started
                    // and
                    // aborted snapshots to potentially fail shards running on the removed nodes
                    if (changedNodes) {
                        statesToUpdate = EnumSet.of(State.STARTED, State.ABORTED);
                    } else {
                        // We are reacting to shards that started only so which only affects the individual shard states of started
                        // snapshots
                        statesToUpdate = EnumSet.of(State.STARTED);
                    }
                    ArrayList<SnapshotsInProgress.Entry> updatedSnapshotEntries = new ArrayList<>();

                    // We keep a cache of shards that failed in this map. If we fail a shardId for a given repository because of
                    // a node leaving or shard becoming unassigned for one snapshot, we will also fail it for all subsequent enqueued
                    // snapshots
                    // for the same repository
                    final Map<String, Map<ShardId, ShardSnapshotStatus>> knownFailures = new HashMap<>();

                    for (final SnapshotsInProgress.Entry snapshot : snapshots.entries()) {
                        if (statesToUpdate.contains(snapshot.state())) {
                            // Currently initializing clone
                            if (snapshot.isClone() && snapshot.clones().isEmpty()) {
                                if (initializingClones.contains(snapshot.snapshot())) {
                                    updatedSnapshotEntries.add(snapshot);
                                } else {
                                    logger.debug("removing not yet start clone operation [{}]", snapshot);
                                    changed = true;
                                }
                            } else {
                                final Map<ShardId, ShardSnapshotStatus> shards = processWaitingShardsAndRemovedNodes(
                                    snapshot.shards(),
                                    routingTable,
                                    nodes,
                                    knownFailures.computeIfAbsent(snapshot.repository(), k -> new HashMap<>())
                                );
                                if (shards != null) {
                                    final SnapshotsInProgress.Entry updatedSnapshot = snapshot.withShardStates(shards);
                                    changed = true;
                                    if (updatedSnapshot.state().completed()) {
                                        finishedSnapshots.add(updatedSnapshot);
                                    }
                                    updatedSnapshotEntries.add(updatedSnapshot);
                                } else {
                                    updatedSnapshotEntries.add(snapshot);
                                }
                            }
                        } else if (snapshot.repositoryStateId() == RepositoryData.UNKNOWN_REPO_GEN) {
                            // BwC path, older versions could create entries with unknown repo GEN in INIT or ABORTED state that did not yet
                            // write anything to the repository physically. This means we can simply remove these from the cluster state
                            // without having to do any additional cleanup.
                            changed = true;
                            logger.debug("[{}] was found in dangling INIT or ABORTED state", snapshot);
                        } else {
                            if (snapshot.state().completed() || completed(snapshot.shards().values())) {
                                finishedSnapshots.add(snapshot);
                            }
                            updatedSnapshotEntries.add(snapshot);
                        }
                    }
                    final ClusterState res = readyDeletions(
                        changed
                            ? ClusterState.builder(currentState)
                                .putCustom(SnapshotsInProgress.TYPE, SnapshotsInProgress.of(unmodifiableList(updatedSnapshotEntries)))
                                .build()
                            : currentState
                    ).v1();
                    for (SnapshotDeletionsInProgress.Entry delete : res.custom(
                        SnapshotDeletionsInProgress.TYPE,
                        SnapshotDeletionsInProgress.EMPTY
                    ).getEntries()) {
                        if (delete.state() == SnapshotDeletionsInProgress.State.STARTED) {
                            deletionsToExecute.add(delete);
                        }
                    }
                    return res;
                }

                @Override
                public void onFailure(String source, Exception e) {
                    logger.warn(
                        () -> new ParameterizedMessage(
                            "failed to update snapshot state after shards started or nodes removed from [{}] ",
                            source
                        ),
                        e
                    );
                }

                @Override
                public void clusterStateProcessed(String source, ClusterState oldState, ClusterState newState) {
                    final SnapshotDeletionsInProgress snapshotDeletionsInProgress = newState.custom(
                        SnapshotDeletionsInProgress.TYPE,
                        SnapshotDeletionsInProgress.EMPTY
                    );
                    if (finishedSnapshots.isEmpty() == false) {
                        // If we found snapshots that should be finalized as a result of the CS update we try to initiate finalization for
                        // them
                        // unless there is an executing snapshot delete already. If there is an executing snapshot delete we don't have to
                        // enqueue the snapshot finalizations here because the ongoing delete will take care of that when removing the
                        // delete
                        // from the cluster state
                        final Set<String> reposWithRunningDeletes = snapshotDeletionsInProgress.getEntries()
                            .stream()
                            .filter(entry -> entry.state() == SnapshotDeletionsInProgress.State.STARTED)
                            .map(SnapshotDeletionsInProgress.Entry::repository)
                            .collect(Collectors.toSet());
                        for (SnapshotsInProgress.Entry entry : finishedSnapshots) {
                            if (reposWithRunningDeletes.contains(entry.repository()) == false) {
                                endSnapshot(entry, newState.metadata(), null);
                            }
                        }
                    }
                    startExecutableClones(newState.custom(SnapshotsInProgress.TYPE, SnapshotsInProgress.EMPTY), null);
                    // run newly ready deletes
                    for (SnapshotDeletionsInProgress.Entry entry : deletionsToExecute) {
                        if (tryEnterRepoLoop(entry.repository())) {
                            deleteSnapshotsFromRepository(entry, newState.nodes().getMinNodeVersion());
                        }
                    }
                }
            }
        );
    }

    private static Map<ShardId, ShardSnapshotStatus> processWaitingShardsAndRemovedNodes(
        final Map<ShardId, ShardSnapshotStatus> snapshotShards,
        RoutingTable routingTable,
        DiscoveryNodes nodes,
        Map<ShardId, ShardSnapshotStatus> knownFailures
    ) {
        boolean snapshotChanged = false;
        final Map<ShardId, ShardSnapshotStatus> shards = new HashMap<>();
        for (final Map.Entry<ShardId, ShardSnapshotStatus> shardEntry : snapshotShards.entrySet()) {
            ShardSnapshotStatus shardStatus = shardEntry.getValue();
            ShardId shardId = shardEntry.getKey();
            if (shardStatus.equals(ShardSnapshotStatus.UNASSIGNED_QUEUED)) {
                // this shard snapshot is waiting for a previous snapshot to finish execution for this shard
                final ShardSnapshotStatus knownFailure = knownFailures.get(shardId);
                if (knownFailure == null) {
                    // if no failure is known for the shard we keep waiting
                    shards.put(shardId, shardStatus);
                } else {
                    // If a failure is known for an execution we waited on for this shard then we fail with the same exception here
                    // as well
                    snapshotChanged = true;
                    shards.put(shardId, knownFailure);
                }
            } else if (shardStatus.state() == ShardState.WAITING) {
                IndexRoutingTable indexShardRoutingTable = routingTable.index(shardId.getIndex());
                if (indexShardRoutingTable != null) {
                    IndexShardRoutingTable shardRouting = indexShardRoutingTable.shard(shardId.id());
                    if (shardRouting != null && shardRouting.primaryShard() != null) {
                        if (shardRouting.primaryShard().started()) {
                            // Shard that we were waiting for has started on a node, let's process it
                            snapshotChanged = true;
                            logger.trace("starting shard that we were waiting for [{}] on node [{}]", shardId, shardStatus.nodeId());
                            shards.put(
                                shardId,
                                new ShardSnapshotStatus(shardRouting.primaryShard().currentNodeId(), shardStatus.generation())
                            );
                            continue;
                        } else if (shardRouting.primaryShard().initializing() || shardRouting.primaryShard().relocating()) {
                            // Shard that we were waiting for hasn't started yet or still relocating - will continue to wait
                            shards.put(shardId, shardStatus);
                            continue;
                        }
                    }
                }
                // Shard that we were waiting for went into unassigned state or disappeared - giving up
                snapshotChanged = true;
                logger.warn("failing snapshot of shard [{}] on unassigned shard [{}]", shardId, shardStatus.nodeId());
                final ShardSnapshotStatus failedState = new ShardSnapshotStatus(
                    shardStatus.nodeId(),
                    ShardState.FAILED,
                    "shard is unassigned",
                    shardStatus.generation()
                );
                shards.put(shardId, failedState);
                knownFailures.put(shardId, failedState);
            } else if (shardStatus.state().completed() == false && shardStatus.nodeId() != null) {
                if (nodes.nodeExists(shardStatus.nodeId())) {
                    shards.put(shardId, shardStatus);
                } else {
                    // TODO: Restart snapshot on another node?
                    snapshotChanged = true;
                    logger.warn("failing snapshot of shard [{}] on closed node [{}]", shardId, shardStatus.nodeId());
                    final ShardSnapshotStatus failedState = new ShardSnapshotStatus(
                        shardStatus.nodeId(),
                        ShardState.FAILED,
                        "node shutdown",
                        shardStatus.generation()
                    );
                    shards.put(shardId, failedState);
                    knownFailures.put(shardId, failedState);
                }
            } else {
                shards.put(shardId, shardStatus);
            }
        }
        if (snapshotChanged) {
            return Collections.unmodifiableMap(shards);
        } else {
            return null;
        }
    }

    private static boolean waitingShardsStartedOrUnassigned(SnapshotsInProgress snapshotsInProgress, ClusterChangedEvent event) {
        for (SnapshotsInProgress.Entry entry : snapshotsInProgress.entries()) {
            if (entry.state() == State.STARTED) {
                for (final Map.Entry<ShardId, ShardSnapshotStatus> shardStatus : entry.shards().entrySet()) {
                    if (shardStatus.getValue().state() != ShardState.WAITING) {
                        continue;
                    }
                    final ShardId shardId = shardStatus.getKey();
                    if (event.indexRoutingTableChanged(shardId.getIndexName())) {
                        IndexRoutingTable indexShardRoutingTable = event.state().getRoutingTable().index(shardId.getIndex());
                        if (indexShardRoutingTable == null) {
                            // index got removed concurrently and we have to fail WAITING state shards
                            return true;
                        }
                        ShardRouting shardRouting = indexShardRoutingTable.shard(shardId.id()).primaryShard();
                        if (shardRouting != null && (shardRouting.started() || shardRouting.unassigned())) {
                            return true;
                        }
                    }
                }
            }
        }
        return false;
    }

    private static boolean removedNodesCleanupNeeded(SnapshotsInProgress snapshotsInProgress, List<DiscoveryNode> removedNodes) {
        if (removedNodes.isEmpty()) {
            // Nothing to do, no nodes removed
            return false;
        }
        final Set<String> removedNodeIds = removedNodes.stream().map(DiscoveryNode::getId).collect(Collectors.toSet());
        return snapshotsInProgress.entries().stream().anyMatch(snapshot -> {
            if (snapshot.state().completed()) {
                // nothing to do for already completed snapshots
                return false;
            }
            for (final ShardSnapshotStatus shardSnapshotStatus : snapshot.shards().values()) {
                if (shardSnapshotStatus.state().completed() == false && removedNodeIds.contains(shardSnapshotStatus.nodeId())) {
                    // Snapshot had an incomplete shard running on a removed node so we need to adjust that shard's snapshot status
                    return true;
                }
            }
            return false;
        });
    }

    /**
     * Finalizes the shard in repository and then removes it from cluster state
     * <p>
     * This is non-blocking method that runs on a thread from SNAPSHOT thread pool
     * Finalizes the snapshot in the repository.
     *
     * @param entry snapshot
     */
    private void endSnapshot(SnapshotsInProgress.Entry entry, Metadata metadata, @Nullable RepositoryData repositoryData) {
        final Snapshot snapshot = entry.snapshot();
        final boolean newFinalization = endingSnapshots.add(snapshot);
        if (entry.repositoryStateId() == RepositoryData.UNKNOWN_REPO_GEN) {
            logger.debug("[{}] was aborted before starting", snapshot);
            removeFailedSnapshotFromClusterState(
                entry.snapshot(),
                new SnapshotException(snapshot, "Aborted on initialization"),
                repositoryData,
                null
            );
            return;
        }
        if (entry.isClone() && entry.state() == State.FAILED) {
            logger.debug("Removing failed snapshot clone [{}] from cluster state", entry);
            removeFailedSnapshotFromClusterState(entry.snapshot(), new SnapshotException(entry.snapshot(), entry.failure()), null, null);
            return;
        }
        final String repoName = entry.repository();
        if (tryEnterRepoLoop(repoName)) {
            if (repositoryData == null) {
                repositoriesService.repository(repoName).getRepositoryData(new ActionListener<RepositoryData>() {
                    @Override
                    public void onResponse(RepositoryData repositoryData) {
                        finalizeSnapshotEntry(entry, metadata, repositoryData);
                    }

                    @Override
                    public void onFailure(Exception e) {
                        clusterService.submitStateUpdateTask(
                            "fail repo tasks for [" + repoName + "]",
                            new FailPendingRepoTasksTask(repoName, e)
                        );
                    }
                });
            } else {
                finalizeSnapshotEntry(entry, metadata, repositoryData);
            }
        } else {
            if (newFinalization) {
                repositoryOperations.addFinalization(entry, metadata);
            }
        }
    }

    /**
     * Try starting to run a snapshot finalization or snapshot delete for the given repository. If this method returns
     * {@code true} then snapshot finalizations and deletions for the repo may be executed. Once no more operations are
     * ready for the repository {@link #leaveRepoLoop(String)} should be invoked so that a subsequent state change that
     * causes another operation to become ready can execute.
     *
     * @return true if a finalization or snapshot delete may be started at this point
     */
    private boolean tryEnterRepoLoop(String repository) {
        return currentlyFinalizing.add(repository);
    }

    /**
     * Stop polling for ready snapshot finalizations or deletes in state {@link SnapshotDeletionsInProgress.State#STARTED} to execute
     * for the given repository.
     */
    private void leaveRepoLoop(String repository) {
        final boolean removed = currentlyFinalizing.remove(repository);
        assert removed;
    }

    private void finalizeSnapshotEntry(SnapshotsInProgress.Entry entry, Metadata metadata, RepositoryData repositoryData) {
        assert currentlyFinalizing.contains(entry.repository());
        try {
            final String failure = entry.failure();
            final Snapshot snapshot = entry.snapshot();
            logger.trace("[{}] finalizing snapshot in repository, state: [{}], failure[{}]", snapshot, entry.state(), failure);
            ArrayList<SnapshotShardFailure> shardFailures = new ArrayList<>();
            for (final Map.Entry<ShardId, ShardSnapshotStatus> shardStatus : entry.shards().entrySet()) {
                ShardId shardId = shardStatus.getKey();
                ShardSnapshotStatus status = shardStatus.getValue();
                final ShardState state = status.state();
                if (state.failed()) {
                    shardFailures.add(new SnapshotShardFailure(status.nodeId(), shardId, status.reason()));
                } else if (state.completed() == false) {
                    shardFailures.add(new SnapshotShardFailure(status.nodeId(), shardId, "skipped"));
                } else {
                    assert state == ShardState.SUCCESS;
                }
            }
            final ShardGenerations shardGenerations = buildGenerations(entry, metadata);
            final String repository = snapshot.getRepository();
            final SnapshotInfo snapshotInfo = new SnapshotInfo(
                snapshot.getSnapshotId(),
                shardGenerations.indices().stream().map(IndexId::getName).collect(Collectors.toList()),
                entry.dataStreams(),
                entry.startTime(),
                failure,
                threadPool.absoluteTimeInMillis(),
                entry.partial() ? shardGenerations.totalShards() : entry.shards().size(),
                shardFailures,
                entry.includeGlobalState(),
                entry.userMetadata(),
                entry.remoteStoreIndexShallowCopy(),
                0
            );
            final StepListener<Metadata> metadataListener = new StepListener<>();
            final Repository repo = repositoriesService.repository(snapshot.getRepository());
            if (entry.isClone()) {
                threadPool.executor(ThreadPool.Names.SNAPSHOT).execute(ActionRunnable.supply(metadataListener, () -> {
                    final Metadata.Builder metaBuilder = Metadata.builder(repo.getSnapshotGlobalMetadata(entry.source()));
                    for (IndexId index : entry.indices()) {
                        metaBuilder.put(repo.getSnapshotIndexMetaData(repositoryData, entry.source(), index), false);
                    }
                    return metaBuilder.build();
                }));
            } else {
                metadataListener.onResponse(metadata);
            }
            metadataListener.whenComplete(
                meta -> repo.finalizeSnapshot(
                    shardGenerations,
                    repositoryData.getGenId(),
                    metadataForSnapshot(meta, entry.includeGlobalState(), entry.partial(), entry.dataStreams(), entry.indices()),
                    snapshotInfo,
                    entry.version(),
                    state -> stateWithoutSnapshot(state, snapshot),
                    Priority.NORMAL,
                    ActionListener.wrap(newRepoData -> {
                        completeListenersIgnoringException(endAndGetListenersToResolve(snapshot), Tuple.tuple(newRepoData, snapshotInfo));
                        logger.info("snapshot [{}] completed with state [{}]", snapshot, snapshotInfo.state());
                        runNextQueuedOperation(newRepoData, repository, true);
                    }, e -> handleFinalizationFailure(e, entry, repositoryData))
                ),
                e -> handleFinalizationFailure(e, entry, repositoryData)
            );
        } catch (Exception e) {
            assert false : new AssertionError(e);
            handleFinalizationFailure(e, entry, repositoryData);
        }
    }

    /**
     * Remove a snapshot from {@link #endingSnapshots} set and return its completion listeners that must be resolved.
     */
    private List<ActionListener<Tuple<RepositoryData, SnapshotInfo>>> endAndGetListenersToResolve(Snapshot snapshot) {
        // get listeners before removing from the ending snapshots set to not trip assertion in #assertConsistentWithClusterState that
        // makes sure we don't have listeners for snapshots that aren't tracked in any internal state of this class
        final List<ActionListener<Tuple<RepositoryData, SnapshotInfo>>> listenersToComplete = snapshotCompletionListeners.remove(snapshot);
        endingSnapshots.remove(snapshot);
        return listenersToComplete;
    }

    /**
     * Handles failure to finalize a snapshot. If the exception indicates that this node was unable to publish a cluster state and stopped
     * being the cluster-manager node, then fail all snapshot create and delete listeners executing on this node by delegating to
     * {@link #failAllListenersOnMasterFailOver}. Otherwise, i.e. as a result of failing to write to the snapshot repository for some
     * reason, remove the snapshot's {@link SnapshotsInProgress.Entry} from the cluster state and move on with other queued snapshot
     * operations if there are any.
     *
     * @param e              exception encountered
     * @param entry          snapshot entry that failed to finalize
     * @param repositoryData current repository data for the snapshot's repository
     */
    private void handleFinalizationFailure(Exception e, SnapshotsInProgress.Entry entry, RepositoryData repositoryData) {
        Snapshot snapshot = entry.snapshot();
        if (ExceptionsHelper.unwrap(e, NotClusterManagerException.class, FailedToCommitClusterStateException.class) != null) {
            // Failure due to not being cluster-manager any more, don't try to remove snapshot from cluster state the next cluster-manager
            // will try ending this snapshot again
            logger.debug(() -> new ParameterizedMessage("[{}] failed to update cluster state during snapshot finalization", snapshot), e);
            failSnapshotCompletionListeners(
                snapshot,
                new SnapshotException(snapshot, "Failed to update cluster state during snapshot finalization", e)
            );
            failAllListenersOnMasterFailOver(e);
        } else {
            logger.warn(() -> new ParameterizedMessage("[{}] failed to finalize snapshot", snapshot), e);
            removeFailedSnapshotFromClusterState(snapshot, e, repositoryData, null);
        }
    }

    /**
     * Run the next queued up repository operation for the given repository name.
     *
     * @param repositoryData current repository data
     * @param repository     repository name
     * @param attemptDelete  whether to try and run delete operations that are ready in the cluster state if no
     *                       snapshot create operations remain to execute
     */
    private void runNextQueuedOperation(RepositoryData repositoryData, String repository, boolean attemptDelete) {
        assert currentlyFinalizing.contains(repository);
        final Tuple<SnapshotsInProgress.Entry, Metadata> nextFinalization = repositoryOperations.pollFinalization(repository);
        if (nextFinalization == null) {
            if (attemptDelete) {
                runReadyDeletions(repositoryData, repository);
            } else {
                leaveRepoLoop(repository);
            }
        } else {
            logger.trace("Moving on to finalizing next snapshot [{}]", nextFinalization);
            finalizeSnapshotEntry(nextFinalization.v1(), nextFinalization.v2(), repositoryData);
        }
    }

    /**
     * Runs a cluster state update that checks whether we have outstanding snapshot deletions that can be executed and executes them.
     * <p>
     * TODO: optimize this to execute in a single CS update together with finalizing the latest snapshot
     */
    private void runReadyDeletions(RepositoryData repositoryData, String repository) {
        clusterService.submitStateUpdateTask("Run ready deletions", new ClusterStateUpdateTask() {

            private SnapshotDeletionsInProgress.Entry deletionToRun;

            @Override
            public ClusterState execute(ClusterState currentState) {
                assert readyDeletions(currentState).v1() == currentState
                    : "Deletes should have been set to ready by finished snapshot deletes and finalizations";
                for (SnapshotDeletionsInProgress.Entry entry : currentState.custom(
                    SnapshotDeletionsInProgress.TYPE,
                    SnapshotDeletionsInProgress.EMPTY
                ).getEntries()) {
                    if (entry.repository().equals(repository) && entry.state() == SnapshotDeletionsInProgress.State.STARTED) {
                        deletionToRun = entry;
                        break;
                    }
                }
                return currentState;
            }

            @Override
            public void onFailure(String source, Exception e) {
                logger.warn("Failed to run ready delete operations", e);
                failAllListenersOnMasterFailOver(e);
            }

            @Override
            public void clusterStateProcessed(String source, ClusterState oldState, ClusterState newState) {
                if (deletionToRun == null) {
                    runNextQueuedOperation(repositoryData, repository, false);
                } else {
                    deleteSnapshotsFromRepository(deletionToRun, repositoryData, newState.nodes().getMinNodeVersion());
                }
            }
        });
    }

    /**
     * Finds snapshot delete operations that are ready to execute in the given {@link ClusterState} and computes a new cluster state that
     * has all executable deletes marked as executing. Returns a {@link Tuple} of the updated cluster state and all executable deletes.
     * This can either be {@link SnapshotDeletionsInProgress.Entry} that were already in state
     * {@link SnapshotDeletionsInProgress.State#STARTED} or waiting entries in state {@link SnapshotDeletionsInProgress.State#WAITING}
     * that were moved to {@link SnapshotDeletionsInProgress.State#STARTED} in the returned updated cluster state.
     *
     * @param currentState current cluster state
     * @return tuple of an updated cluster state and currently executable snapshot delete operations
     */
    private static Tuple<ClusterState, List<SnapshotDeletionsInProgress.Entry>> readyDeletions(ClusterState currentState) {
        final SnapshotDeletionsInProgress deletions = currentState.custom(
            SnapshotDeletionsInProgress.TYPE,
            SnapshotDeletionsInProgress.EMPTY
        );
        if (deletions.hasDeletionsInProgress() == false) {
            return Tuple.tuple(currentState, Collections.emptyList());
        }
        final SnapshotsInProgress snapshotsInProgress = currentState.custom(SnapshotsInProgress.TYPE);
        assert snapshotsInProgress != null;
        final Set<String> repositoriesSeen = new HashSet<>();
        boolean changed = false;
        final ArrayList<SnapshotDeletionsInProgress.Entry> readyDeletions = new ArrayList<>();
        final List<SnapshotDeletionsInProgress.Entry> newDeletes = new ArrayList<>();
        for (SnapshotDeletionsInProgress.Entry entry : deletions.getEntries()) {
            final String repo = entry.repository();
            if (repositoriesSeen.add(entry.repository())
                && entry.state() == SnapshotDeletionsInProgress.State.WAITING
                && snapshotsInProgress.entries()
                    .stream()
                    .filter(se -> se.repository().equals(repo))
                    .noneMatch(SnapshotsService::isWritingToRepository)) {
                changed = true;
                final SnapshotDeletionsInProgress.Entry newEntry = entry.started();
                readyDeletions.add(newEntry);
                newDeletes.add(newEntry);
            } else {
                newDeletes.add(entry);
            }
        }
        return Tuple.tuple(
            changed
                ? ClusterState.builder(currentState)
                    .putCustom(SnapshotDeletionsInProgress.TYPE, SnapshotDeletionsInProgress.of(newDeletes))
                    .build()
                : currentState,
            readyDeletions
        );
    }

    /**
     * Computes the cluster state resulting from removing a given snapshot create operation from the given state.
     *
     * @param state    current cluster state
     * @param snapshot snapshot for which to remove the snapshot operation
     * @return updated cluster state
     */
    private static ClusterState stateWithoutSnapshot(ClusterState state, Snapshot snapshot) {
        SnapshotsInProgress snapshots = state.custom(SnapshotsInProgress.TYPE, SnapshotsInProgress.EMPTY);
        ClusterState result = state;
        boolean changed = false;
        ArrayList<SnapshotsInProgress.Entry> entries = new ArrayList<>();
        for (SnapshotsInProgress.Entry entry : snapshots.entries()) {
            if (entry.snapshot().equals(snapshot)) {
                changed = true;
            } else {
                entries.add(entry);
            }
        }
        if (changed) {
            result = ClusterState.builder(state)
                .putCustom(SnapshotsInProgress.TYPE, SnapshotsInProgress.of(unmodifiableList(entries)))
                .build();
        }
        return readyDeletions(result).v1();
    }

    /**
     * Removes record of running snapshot from cluster state and notifies the listener when this action is complete. This method is only
     * used when the snapshot fails for some reason. During normal operation the snapshot repository will remove the
     * {@link SnapshotsInProgress.Entry} from the cluster state once it's done finalizing the snapshot.
     *
     * @param snapshot       snapshot that failed
     * @param failure        exception that failed the snapshot
     * @param repositoryData repository data or {@code null} when cleaning up a BwC snapshot that never fully initialized
     * @param listener       listener to invoke when done with, only passed by the BwC path that has {@code repositoryData} set to
     *                       {@code null}
     */
    private void removeFailedSnapshotFromClusterState(
        Snapshot snapshot,
        Exception failure,
        @Nullable RepositoryData repositoryData,
        @Nullable CleanupAfterErrorListener listener
    ) {
        assert failure != null : "Failure must be supplied";
        clusterService.submitStateUpdateTask("remove snapshot metadata", new ClusterStateUpdateTask() {

            @Override
            public ClusterState execute(ClusterState currentState) {
                final ClusterState updatedState = stateWithoutSnapshot(currentState, snapshot);
                // now check if there are any delete operations that refer to the just failed snapshot and remove the snapshot from them
                return updateWithSnapshots(
                    updatedState,
                    null,
                    deletionsWithoutSnapshots(
                        updatedState.custom(SnapshotDeletionsInProgress.TYPE, SnapshotDeletionsInProgress.EMPTY),
                        Collections.singletonList(snapshot.getSnapshotId()),
                        snapshot.getRepository()
                    )
                );
            }

            @Override
            public void onFailure(String source, Exception e) {
                logger.warn(() -> new ParameterizedMessage("[{}] failed to remove snapshot metadata", snapshot), e);
                failSnapshotCompletionListeners(
                    snapshot,
                    new SnapshotException(snapshot, "Failed to remove snapshot from cluster state", e)
                );
                failAllListenersOnMasterFailOver(e);
                if (listener != null) {
                    listener.onFailure(e);
                }
            }

            @Override
            public void onNoLongerClusterManager(String source) {
                failure.addSuppressed(new SnapshotException(snapshot, "no longer cluster-manager"));
                failSnapshotCompletionListeners(snapshot, failure);
                failAllListenersOnMasterFailOver(new NotClusterManagerException(source));
                if (listener != null) {
                    listener.onNoLongerClusterManager();
                }
            }

            @Override
            public void clusterStateProcessed(String source, ClusterState oldState, ClusterState newState) {
                failSnapshotCompletionListeners(snapshot, failure);
                if (listener == null) {
                    if (repositoryData != null) {
                        runNextQueuedOperation(repositoryData, snapshot.getRepository(), true);
                    }
                } else {
                    listener.onFailure(null);
                }
            }
        });
    }

    /**
     * Remove the given {@link SnapshotId}s for the given {@code repository} from an instance of {@link SnapshotDeletionsInProgress}.
     * If no deletion contained any of the snapshot ids to remove then return {@code null}.
     *
     * @param deletions   snapshot deletions to update
     * @param snapshotIds snapshot ids to remove
     * @param repository  repository that the snapshot ids belong to
     * @return            updated {@link SnapshotDeletionsInProgress} or {@code null} if unchanged
     */
    @Nullable
    private static SnapshotDeletionsInProgress deletionsWithoutSnapshots(
        SnapshotDeletionsInProgress deletions,
        Collection<SnapshotId> snapshotIds,
        String repository
    ) {
        boolean changed = false;
        List<SnapshotDeletionsInProgress.Entry> updatedEntries = new ArrayList<>(deletions.getEntries().size());
        for (SnapshotDeletionsInProgress.Entry entry : deletions.getEntries()) {
            if (entry.repository().equals(repository)) {
                final List<SnapshotId> updatedSnapshotIds = new ArrayList<>(entry.getSnapshots());
                if (updatedSnapshotIds.removeAll(snapshotIds)) {
                    changed = true;
                    updatedEntries.add(entry.withSnapshots(updatedSnapshotIds));
                } else {
                    updatedEntries.add(entry);
                }
            } else {
                updatedEntries.add(entry);
            }
        }
        return changed ? SnapshotDeletionsInProgress.of(updatedEntries) : null;
    }

    private void failSnapshotCompletionListeners(Snapshot snapshot, Exception e) {
        failListenersIgnoringException(endAndGetListenersToResolve(snapshot), e);
        assert repositoryOperations.assertNotQueued(snapshot);
    }

    /**
     * Deletes snapshots from the repository. In-progress snapshots matched by the delete will be aborted before deleting them.
     *
     * @param request         delete snapshot request
     * @param listener        listener
     */
    public void deleteSnapshots(final DeleteSnapshotRequest request, final ActionListener<Void> listener) {

        final String[] snapshotNames = request.snapshots();
        final String repoName = request.repository();
        logger.info(
            () -> new ParameterizedMessage(
                "deleting snapshots [{}] from repository [{}]",
                Strings.arrayToCommaDelimitedString(snapshotNames),
                repoName
            )
        );

        final Repository repository = repositoriesService.repository(repoName);
        repository.executeConsistentStateUpdate(repositoryData -> new ClusterStateUpdateTask(Priority.NORMAL) {

            private Snapshot runningSnapshot;

            private ClusterStateUpdateTask deleteFromRepoTask;

            private boolean abortedDuringInit = false;

            private List<SnapshotId> outstandingDeletes;

            @Override
            public ClusterState execute(ClusterState currentState) throws Exception {
                final SnapshotsInProgress snapshots = currentState.custom(SnapshotsInProgress.TYPE, SnapshotsInProgress.EMPTY);
                final List<SnapshotsInProgress.Entry> snapshotEntries = findInProgressSnapshots(snapshots, snapshotNames, repoName);
                final List<SnapshotId> snapshotIds = matchingSnapshotIds(
                    snapshotEntries.stream().map(e -> e.snapshot().getSnapshotId()).collect(Collectors.toList()),
                    repositoryData,
                    snapshotNames,
                    repoName
                );
                validateSnapshotsBackingAnyIndex(currentState.getMetadata().getIndices(), snapshotIds, repoName);
                deleteFromRepoTask = createDeleteStateUpdate(snapshotIds, repoName, repositoryData, Priority.NORMAL, listener);
                return deleteFromRepoTask.execute(currentState);
            }

            @Override
            public ClusterManagerTaskThrottler.ThrottlingKey getClusterManagerThrottlingKey() {
                return deleteSnapshotTaskKey;
            }

            @Override
            public void onFailure(String source, Exception e) {
                listener.onFailure(e);
            }

            @Override
            public void clusterStateProcessed(String source, ClusterState oldState, ClusterState newState) {
                if (deleteFromRepoTask != null) {
                    assert outstandingDeletes == null : "Shouldn't have outstanding deletes after already starting delete task";
                    deleteFromRepoTask.clusterStateProcessed(source, oldState, newState);
                    return;
                }
                if (abortedDuringInit) {
                    // BwC Path where we removed an outdated INIT state snapshot from the cluster state
                    logger.info("Successfully aborted snapshot [{}]", runningSnapshot);
                    if (outstandingDeletes.isEmpty()) {
                        listener.onResponse(null);
                    } else {
                        clusterService.submitStateUpdateTask(
                            "delete snapshot",
                            createDeleteStateUpdate(outstandingDeletes, repoName, repositoryData, Priority.IMMEDIATE, listener)
                        );
                    }
                    return;
                }
                logger.trace("adding snapshot completion listener to wait for deleted snapshot to finish");
                addListener(runningSnapshot, ActionListener.wrap(result -> {
                    logger.debug("deleted snapshot completed - deleting files");
                    clusterService.submitStateUpdateTask(
                        "delete snapshot",
                        createDeleteStateUpdate(outstandingDeletes, repoName, result.v1(), Priority.IMMEDIATE, listener)
                    );
                }, e -> {
                    if (ExceptionsHelper.unwrap(e, NotClusterManagerException.class, FailedToCommitClusterStateException.class) != null) {
                        logger.warn("cluster-manager failover before deleted snapshot could complete", e);
                        // Just pass the exception to the transport handler as is so it is retried on the new cluster-manager
                        listener.onFailure(e);
                    } else {
                        logger.warn("deleted snapshot failed", e);
                        listener.onFailure(
                            new SnapshotMissingException(runningSnapshot.getRepository(), runningSnapshot.getSnapshotId(), e)
                        );
                    }
                }));
            }

            @Override
            public TimeValue timeout() {
                return request.clusterManagerNodeTimeout();
            }
        }, "delete snapshot", listener::onFailure);
    }

    private static List<SnapshotId> matchingSnapshotIds(
        List<SnapshotId> inProgress,
        RepositoryData repositoryData,
        String[] snapshotsOrPatterns,
        String repositoryName
    ) {
        final Map<String, SnapshotId> allSnapshotIds = repositoryData.getSnapshotIds()
            .stream()
            .collect(Collectors.toMap(SnapshotId::getName, Function.identity()));
        final Set<SnapshotId> foundSnapshots = new HashSet<>(inProgress);
        for (String snapshotOrPattern : snapshotsOrPatterns) {
            if (Regex.isSimpleMatchPattern(snapshotOrPattern)) {
                for (Map.Entry<String, SnapshotId> entry : allSnapshotIds.entrySet()) {
                    if (Regex.simpleMatch(snapshotOrPattern, entry.getKey())) {
                        foundSnapshots.add(entry.getValue());
                    }
                }
            } else {
                final SnapshotId foundId = allSnapshotIds.get(snapshotOrPattern);
                if (foundId == null) {
                    if (inProgress.stream().noneMatch(snapshotId -> snapshotId.getName().equals(snapshotOrPattern))) {
                        throw new SnapshotMissingException(repositoryName, snapshotOrPattern);
                    }
                } else {
                    foundSnapshots.add(allSnapshotIds.get(snapshotOrPattern));
                }
            }
        }
        return Collections.unmodifiableList(new ArrayList<>(foundSnapshots));
    }

    // Return in-progress snapshot entries by name and repository in the given cluster state or null if none is found
    private static List<SnapshotsInProgress.Entry> findInProgressSnapshots(
        SnapshotsInProgress snapshots,
        String[] snapshotNames,
        String repositoryName
    ) {
        List<SnapshotsInProgress.Entry> entries = new ArrayList<>();
        for (SnapshotsInProgress.Entry entry : snapshots.entries()) {
            if (entry.repository().equals(repositoryName) && Regex.simpleMatch(snapshotNames, entry.snapshot().getSnapshotId().getName())) {
                entries.add(entry);
            }
        }
        return entries;
    }

    private ClusterStateUpdateTask createDeleteStateUpdate(
        List<SnapshotId> snapshotIds,
        String repoName,
        RepositoryData repositoryData,
        Priority priority,
        ActionListener<Void> listener
    ) {
        // Short circuit to noop state update if there isn't anything to delete
        if (snapshotIds.isEmpty()) {
            return new ClusterStateUpdateTask() {
                @Override
                public ClusterState execute(ClusterState currentState) {
                    return currentState;
                }

                @Override
                public void onFailure(String source, Exception e) {
                    listener.onFailure(e);
                }

                @Override
                public void clusterStateProcessed(String source, ClusterState oldState, ClusterState newState) {
                    listener.onResponse(null);
                }
            };
        }
        return new ClusterStateUpdateTask(priority) {

            private SnapshotDeletionsInProgress.Entry newDelete;

            private boolean reusedExistingDelete = false;

            // Snapshots that had all of their shard snapshots in queued state and thus were removed from the
            // cluster state right away
            private final Collection<Snapshot> completedNoCleanup = new ArrayList<>();

            // Snapshots that were aborted and that already wrote data to the repository and now have to be deleted
            // from the repository after the cluster state update
            private final Collection<SnapshotsInProgress.Entry> completedWithCleanup = new ArrayList<>();

            @Override
            public ClusterState execute(ClusterState currentState) {
                final SnapshotDeletionsInProgress deletionsInProgress = currentState.custom(
                    SnapshotDeletionsInProgress.TYPE,
                    SnapshotDeletionsInProgress.EMPTY
                );
                final Version minNodeVersion = currentState.nodes().getMinNodeVersion();
                final RepositoryCleanupInProgress repositoryCleanupInProgress = currentState.custom(
                    RepositoryCleanupInProgress.TYPE,
                    RepositoryCleanupInProgress.EMPTY
                );
                if (repositoryCleanupInProgress.hasCleanupInProgress()) {
                    throw new ConcurrentSnapshotExecutionException(
                        new Snapshot(repoName, snapshotIds.get(0)),
                        "cannot delete snapshots while a repository cleanup is in-progress in [" + repositoryCleanupInProgress + "]"
                    );
                }
                final RestoreInProgress restoreInProgress = currentState.custom(RestoreInProgress.TYPE, RestoreInProgress.EMPTY);
                // don't allow snapshot deletions while a restore is taking place,
                // otherwise we could end up deleting a snapshot that is being restored
                // and the files the restore depends on would all be gone

                for (RestoreInProgress.Entry entry : restoreInProgress) {
                    if (repoName.equals(entry.snapshot().getRepository()) && snapshotIds.contains(entry.snapshot().getSnapshotId())) {
                        throw new ConcurrentSnapshotExecutionException(
                            new Snapshot(repoName, snapshotIds.get(0)),
                            "cannot delete snapshot during a restore in progress in [" + restoreInProgress + "]"
                        );
                    }
                }
                final SnapshotsInProgress snapshots = currentState.custom(SnapshotsInProgress.TYPE, SnapshotsInProgress.EMPTY);
                final Set<SnapshotId> activeCloneSources = snapshots.entries()
                    .stream()
                    .filter(SnapshotsInProgress.Entry::isClone)
                    .map(SnapshotsInProgress.Entry::source)
                    .collect(Collectors.toSet());
                for (SnapshotId snapshotId : snapshotIds) {
                    if (activeCloneSources.contains(snapshotId)) {
                        throw new ConcurrentSnapshotExecutionException(
                            new Snapshot(repoName, snapshotId),
                            "cannot delete snapshot while it is being cloned"
                        );
                    }
                }
                // Snapshot ids that will have to be physically deleted from the repository
                final Set<SnapshotId> snapshotIdsRequiringCleanup = new HashSet<>(snapshotIds);
                final SnapshotsInProgress updatedSnapshots = SnapshotsInProgress.of(snapshots.entries().stream().map(existing -> {
                    if (existing.state() == State.STARTED && snapshotIdsRequiringCleanup.contains(existing.snapshot().getSnapshotId())) {
                        // snapshot is started - mark every non completed shard as aborted
                        final SnapshotsInProgress.Entry abortedEntry = existing.abort();
                        if (abortedEntry == null) {
                            // No work has been done for this snapshot yet so we remove it from the cluster state directly
                            final Snapshot existingNotYetStartedSnapshot = existing.snapshot();
                            // Adding the snapshot to #endingSnapshots since we still have to resolve its listeners to not trip
                            // any leaked listener assertions
                            if (endingSnapshots.add(existingNotYetStartedSnapshot)) {
                                completedNoCleanup.add(existingNotYetStartedSnapshot);
                            }
                            snapshotIdsRequiringCleanup.remove(existingNotYetStartedSnapshot.getSnapshotId());
                        } else if (abortedEntry.state().completed()) {
                            completedWithCleanup.add(abortedEntry);
                        }
                        return abortedEntry;
                    }
                    return existing;
                }).filter(Objects::nonNull).collect(Collectors.toList()));

                if (snapshotIdsRequiringCleanup.isEmpty()) {
                    // We only saw snapshots that could be removed from the cluster state right away, no need to update the deletions
                    return updateWithSnapshots(currentState, updatedSnapshots, null);
                }

                // add the snapshot deletion to the cluster state
                final SnapshotDeletionsInProgress.Entry replacedEntry = deletionsInProgress.getEntries()
                    .stream()
                    .filter(entry -> entry.repository().equals(repoName) && entry.state() == SnapshotDeletionsInProgress.State.WAITING)
                    .findFirst()
                    .orElse(null);
                if (replacedEntry == null) {
                    final Optional<SnapshotDeletionsInProgress.Entry> foundDuplicate = deletionsInProgress.getEntries()
                        .stream()
                        .filter(
                            entry -> entry.repository().equals(repoName)
                                && entry.state() == SnapshotDeletionsInProgress.State.STARTED
                                && entry.getSnapshots().containsAll(snapshotIds)
                        )
                        .findFirst();
                    if (foundDuplicate.isPresent()) {
                        newDelete = foundDuplicate.get();
                        reusedExistingDelete = true;
                        return currentState;
                    }
                    final List<SnapshotId> toDelete = Collections.unmodifiableList(new ArrayList<>(snapshotIdsRequiringCleanup));
                    ensureBelowConcurrencyLimit(repoName, toDelete.get(0).getName(), snapshots, deletionsInProgress);
                    newDelete = new SnapshotDeletionsInProgress.Entry(
                        toDelete,
                        repoName,
                        threadPool.absoluteTimeInMillis(),
                        repositoryData.getGenId(),
                        updatedSnapshots.entries()
                            .stream()
                            .filter(entry -> repoName.equals(entry.repository()))
                            .noneMatch(SnapshotsService::isWritingToRepository)
                            && deletionsInProgress.getEntries()
                                .stream()
                                .noneMatch(
                                    entry -> repoName.equals(entry.repository())
                                        && entry.state() == SnapshotDeletionsInProgress.State.STARTED
                                ) ? SnapshotDeletionsInProgress.State.STARTED : SnapshotDeletionsInProgress.State.WAITING
                    );
                } else {
                    newDelete = replacedEntry.withAddedSnapshots(snapshotIdsRequiringCleanup);
                }
                return updateWithSnapshots(
                    currentState,
                    updatedSnapshots,
                    (replacedEntry == null ? deletionsInProgress : deletionsInProgress.withRemovedEntry(replacedEntry.uuid()))
                        .withAddedEntry(newDelete)
                );
            }

            @Override
            public void onFailure(String source, Exception e) {
                endingSnapshots.removeAll(completedNoCleanup);
                listener.onFailure(e);
            }

            @Override
            public void clusterStateProcessed(String source, ClusterState oldState, ClusterState newState) {
                if (completedNoCleanup.isEmpty() == false) {
                    logger.info("snapshots {} aborted", completedNoCleanup);
                }
                for (Snapshot snapshot : completedNoCleanup) {
                    failSnapshotCompletionListeners(snapshot, new SnapshotException(snapshot, SnapshotsInProgress.ABORTED_FAILURE_TEXT));
                }
                if (newDelete == null) {
                    listener.onResponse(null);
                } else {
                    addDeleteListener(newDelete.uuid(), listener);
                    if (reusedExistingDelete) {
                        return;
                    }
                    if (newDelete.state() == SnapshotDeletionsInProgress.State.STARTED) {
                        if (tryEnterRepoLoop(repoName)) {
                            deleteSnapshotsFromRepository(newDelete, repositoryData, newState.nodes().getMinNodeVersion());
                        } else {
                            logger.trace("Delete [{}] could not execute directly and was queued", newDelete);
                        }
                    } else {
                        for (SnapshotsInProgress.Entry completedSnapshot : completedWithCleanup) {
                            endSnapshot(completedSnapshot, newState.metadata(), repositoryData);
                        }
                    }
                }
            }
        };
    }

    /**
     * Checks if the given {@link SnapshotsInProgress.Entry} is currently writing to the repository.
     *
     * @param entry snapshot entry
     * @return true if entry is currently writing to the repository
     */
    private static boolean isWritingToRepository(SnapshotsInProgress.Entry entry) {
        if (entry.state().completed()) {
            // Entry is writing to the repo because it's finalizing on cluster-manager
            return true;
        }
        for (final ShardSnapshotStatus value : entry.shards().values()) {
            if (value.isActive()) {
                // Entry is writing to the repo because it's writing to a shard on a data node or waiting to do so for a concrete shard
                return true;
            }
        }
        return false;
    }

    private void addDeleteListener(String deleteUUID, ActionListener<Void> listener) {
        snapshotDeletionListeners.computeIfAbsent(deleteUUID, k -> new CopyOnWriteArrayList<>()).add(listener);
    }

    /**
     * Determines the minimum {@link Version} that the snapshot repository must be compatible with from the current nodes in the cluster
     * and the contents of the repository. The minimum version is determined as the lowest version found across all snapshots in the
     * repository and all nodes in the cluster.
     *
     * @param minNodeVersion minimum node version in the cluster
     * @param repositoryData current {@link RepositoryData} of that repository
     * @param excluded       snapshot id to ignore when computing the minimum version
     *                       (used to use newer metadata version after a snapshot delete)
     * @return minimum node version that must still be able to read the repository metadata
     */
    public Version minCompatibleVersion(Version minNodeVersion, RepositoryData repositoryData, @Nullable Collection<SnapshotId> excluded) {
        Version minCompatVersion = minNodeVersion;
        final Collection<SnapshotId> snapshotIds = repositoryData.getSnapshotIds();
        for (SnapshotId snapshotId : snapshotIds.stream()
            .filter(excluded == null ? sn -> true : sn -> excluded.contains(sn) == false)
            .collect(Collectors.toList())) {
            final Version known = repositoryData.getVersion(snapshotId);
            minCompatVersion = minCompatVersion.before(known) ? minCompatVersion : known;
        }
        return minCompatVersion;
    }

    /** Deletes snapshot from repository
     *
     * @param deleteEntry       delete entry in cluster state
     * @param minNodeVersion    minimum node version in the cluster
     */
    private void deleteSnapshotsFromRepository(SnapshotDeletionsInProgress.Entry deleteEntry, Version minNodeVersion) {
        final long expectedRepoGen = deleteEntry.repositoryStateId();
        repositoriesService.getRepositoryData(deleteEntry.repository(), new ActionListener<RepositoryData>() {
            @Override
            public void onResponse(RepositoryData repositoryData) {
                assert repositoryData.getGenId() == expectedRepoGen
                    : "Repository generation should not change as long as a ready delete is found in the cluster state but found ["
                        + expectedRepoGen
                        + "] in cluster state and ["
                        + repositoryData.getGenId()
                        + "] in the repository";
                deleteSnapshotsFromRepository(deleteEntry, repositoryData, minNodeVersion);
            }

            @Override
            public void onFailure(Exception e) {
                clusterService.submitStateUpdateTask(
                    "fail repo tasks for [" + deleteEntry.repository() + "]",
                    new FailPendingRepoTasksTask(deleteEntry.repository(), e)
                );
            }
        });
    }

    /** Deletes snapshot from repository
     *
     * @param deleteEntry       delete entry in cluster state
     * @param repositoryData    the {@link RepositoryData} of the repository to delete from
     * @param minNodeVersion    minimum node version in the cluster
     */
    private void deleteSnapshotsFromRepository(
        SnapshotDeletionsInProgress.Entry deleteEntry,
        RepositoryData repositoryData,
        Version minNodeVersion
    ) {
        if (repositoryOperations.startDeletion(deleteEntry.uuid())) {
            assert currentlyFinalizing.contains(deleteEntry.repository());
            final List<SnapshotId> snapshotIds = deleteEntry.getSnapshots();
            assert deleteEntry.state() == SnapshotDeletionsInProgress.State.STARTED : "incorrect state for entry [" + deleteEntry + "]";
            final Repository repository = repositoriesService.repository(deleteEntry.repository());

            // TODO: Relying on repository flag to decide delete flow may lead to shallow snapshot blobs not being taken up for cleanup
            // when the repository currently have the flag disabled and we try to delete the shallow snapshots taken prior to disabling
            // the flag. This can be improved by having the info whether there ever were any shallow snapshot present in this repository
            // or not in RepositoryData.
            // SEE https://github.com/opensearch-project/OpenSearch/issues/8610
            final boolean cleanupRemoteStoreLockFiles = REMOTE_STORE_INDEX_SHALLOW_COPY.get(repository.getMetadata().settings());
            if (cleanupRemoteStoreLockFiles) {
                repository.deleteSnapshotsAndReleaseLockFiles(
                    snapshotIds,
                    repositoryData.getGenId(),
                    minCompatibleVersion(minNodeVersion, repositoryData, snapshotIds),
                    remoteStoreLockManagerFactory,
                    ActionListener.wrap(updatedRepoData -> {
                        logger.info("snapshots {} deleted", snapshotIds);
                        removeSnapshotDeletionFromClusterState(deleteEntry, null, updatedRepoData);
                    }, ex -> removeSnapshotDeletionFromClusterState(deleteEntry, ex, repositoryData))
                );
            } else {
                repository.deleteSnapshots(
                    snapshotIds,
                    repositoryData.getGenId(),
                    minCompatibleVersion(minNodeVersion, repositoryData, snapshotIds),
                    ActionListener.wrap(updatedRepoData -> {
                        logger.info("snapshots {} deleted", snapshotIds);
                        removeSnapshotDeletionFromClusterState(deleteEntry, null, updatedRepoData);
                    }, ex -> removeSnapshotDeletionFromClusterState(deleteEntry, ex, repositoryData))
                );
            }
        }
    }

    /**
     * Removes a {@link SnapshotDeletionsInProgress.Entry} from {@link SnapshotDeletionsInProgress} in the cluster state after it executed
     * on the repository.
     *
     * @param deleteEntry delete entry to remove from the cluster state
     * @param failure     failure encountered while executing the delete on the repository or {@code null} if the delete executed
     *                    successfully
     * @param repositoryData current {@link RepositoryData} for the repository we just ran the delete on.
     */
    private void removeSnapshotDeletionFromClusterState(
        final SnapshotDeletionsInProgress.Entry deleteEntry,
        @Nullable final Exception failure,
        final RepositoryData repositoryData
    ) {
        final ClusterStateUpdateTask clusterStateUpdateTask;
        if (failure == null) {
            // If we didn't have a failure during the snapshot delete we will remove all snapshot ids that the delete successfully removed
            // from the repository from enqueued snapshot delete entries during the cluster state update. After the cluster state update we
            // resolve the delete listeners with the latest repository data from after the delete.
            clusterStateUpdateTask = new RemoveSnapshotDeletionAndContinueTask(deleteEntry, repositoryData) {
                @Override
                protected SnapshotDeletionsInProgress filterDeletions(SnapshotDeletionsInProgress deletions) {
                    final SnapshotDeletionsInProgress updatedDeletions = deletionsWithoutSnapshots(
                        deletions,
                        deleteEntry.getSnapshots(),
                        deleteEntry.repository()
                    );
                    return updatedDeletions == null ? deletions : updatedDeletions;
                }

                @Override
                protected void handleListeners(List<ActionListener<Void>> deleteListeners) {
                    assert repositoryData.getSnapshotIds().stream().noneMatch(deleteEntry.getSnapshots()::contains)
                        : "Repository data contained snapshot ids "
                            + repositoryData.getSnapshotIds()
                            + " that should should been deleted by ["
                            + deleteEntry
                            + "]";
                    completeListenersIgnoringException(deleteListeners, null);
                }
            };
        } else {
            // The delete failed to execute on the repository. We remove it from the cluster state and then fail all listeners associated
            // with it.
            clusterStateUpdateTask = new RemoveSnapshotDeletionAndContinueTask(deleteEntry, repositoryData) {
                @Override
                protected void handleListeners(List<ActionListener<Void>> deleteListeners) {
                    failListenersIgnoringException(deleteListeners, failure);
                }
            };
        }
        clusterService.submitStateUpdateTask("remove snapshot deletion metadata", clusterStateUpdateTask);
    }

    /**
     * Handle snapshot or delete failure due to not being cluster-manager any more so we don't try to do run additional cluster state updates.
     * The next cluster-manager will try handling the missing operations. All we can do is fail all the listeners on this cluster-manager node so that
     * transport requests return and we don't leak listeners.
     *
     * @param e exception that caused us to realize we are not cluster-manager any longer
     */
    private void failAllListenersOnMasterFailOver(Exception e) {
        logger.debug("Failing all snapshot operation listeners because this node is not cluster-manager any longer", e);
        synchronized (currentlyFinalizing) {
            if (ExceptionsHelper.unwrap(e, NotClusterManagerException.class, FailedToCommitClusterStateException.class) != null) {
                repositoryOperations.clear();
                for (Snapshot snapshot : new HashSet<>(snapshotCompletionListeners.keySet())) {
                    failSnapshotCompletionListeners(snapshot, new SnapshotException(snapshot, "no longer cluster-manager"));
                }
                final Exception wrapped = new RepositoryException("_all", "Failed to update cluster state during repository operation", e);
                for (Iterator<List<ActionListener<Void>>> iterator = snapshotDeletionListeners.values().iterator(); iterator.hasNext();) {
                    final List<ActionListener<Void>> listeners = iterator.next();
                    iterator.remove();
                    failListenersIgnoringException(listeners, wrapped);
                }
                assert snapshotDeletionListeners.isEmpty() : "No new listeners should have been added but saw " + snapshotDeletionListeners;
            } else {
                assert false : new AssertionError(
                    "Modifying snapshot state should only ever fail because we failed to publish new state",
                    e
                );
                logger.error("Unexpected failure during cluster state update", e);
            }
            currentlyFinalizing.clear();
        }
    }

    /**
     * A cluster state update that will remove a given {@link SnapshotDeletionsInProgress.Entry} from the cluster state
     * and trigger running the next snapshot-delete or -finalization operation available to execute if there is one
     * ready in the cluster state as a result of this state update.
     */
    private abstract class RemoveSnapshotDeletionAndContinueTask extends ClusterStateUpdateTask {

        // Snapshots that can be finalized after the delete operation has been removed from the cluster state
        protected final List<SnapshotsInProgress.Entry> newFinalizations = new ArrayList<>();

        private List<SnapshotDeletionsInProgress.Entry> readyDeletions = Collections.emptyList();

        protected final SnapshotDeletionsInProgress.Entry deleteEntry;

        private final RepositoryData repositoryData;

        RemoveSnapshotDeletionAndContinueTask(SnapshotDeletionsInProgress.Entry deleteEntry, RepositoryData repositoryData) {
            this.deleteEntry = deleteEntry;
            this.repositoryData = repositoryData;
        }

        @Override
        public ClusterState execute(ClusterState currentState) {
            final SnapshotDeletionsInProgress deletions = currentState.custom(SnapshotDeletionsInProgress.TYPE);
            assert deletions != null : "We only run this if there were deletions in the cluster state before";
            final SnapshotDeletionsInProgress updatedDeletions = deletions.withRemovedEntry(deleteEntry.uuid());
            if (updatedDeletions == deletions) {
                return currentState;
            }
            final SnapshotDeletionsInProgress newDeletions = filterDeletions(updatedDeletions);
            final Tuple<ClusterState, List<SnapshotDeletionsInProgress.Entry>> res = readyDeletions(
                updateWithSnapshots(currentState, updatedSnapshotsInProgress(currentState, newDeletions), newDeletions)
            );
            readyDeletions = res.v2();
            return res.v1();
        }

        @Override
        public void onFailure(String source, Exception e) {
            logger.warn(() -> new ParameterizedMessage("{} failed to remove snapshot deletion metadata", deleteEntry), e);
            repositoryOperations.finishDeletion(deleteEntry.uuid());
            failAllListenersOnMasterFailOver(e);
        }

        protected SnapshotDeletionsInProgress filterDeletions(SnapshotDeletionsInProgress deletions) {
            return deletions;
        }

        @Override
        public final void clusterStateProcessed(String source, ClusterState oldState, ClusterState newState) {
            final List<ActionListener<Void>> deleteListeners;
            repositoryOperations.finishDeletion(deleteEntry.uuid());
            deleteListeners = snapshotDeletionListeners.remove(deleteEntry.uuid());
            handleListeners(deleteListeners);
            if (newFinalizations.isEmpty()) {
                if (readyDeletions.isEmpty()) {
                    leaveRepoLoop(deleteEntry.repository());
                } else {
                    for (SnapshotDeletionsInProgress.Entry readyDeletion : readyDeletions) {
                        deleteSnapshotsFromRepository(readyDeletion, repositoryData, newState.nodes().getMinNodeVersion());
                    }
                }
            } else {
                leaveRepoLoop(deleteEntry.repository());
                assert readyDeletions.stream().noneMatch(entry -> entry.repository().equals(deleteEntry.repository()))
                    : "New finalizations " + newFinalizations + " added even though deletes " + readyDeletions + " are ready";
                for (SnapshotsInProgress.Entry entry : newFinalizations) {
                    endSnapshot(entry, newState.metadata(), repositoryData);
                }
            }
        }

        /**
         * Invoke snapshot delete listeners for {@link #deleteEntry}.
         *
         * @param deleteListeners delete snapshot listeners or {@code null} if there weren't any for {@link #deleteEntry}.
         */
        protected abstract void handleListeners(@Nullable List<ActionListener<Void>> deleteListeners);

        /**
         * Computes an updated {@link SnapshotsInProgress} that takes into account an updated version of
         * {@link SnapshotDeletionsInProgress} that has a {@link SnapshotDeletionsInProgress.Entry} removed from it
         * relative to the {@link SnapshotDeletionsInProgress} found in {@code currentState}.
         * The removal of a delete from the cluster state can trigger two possible actions on in-progress snapshots:
         * <ul>
         *     <li>Snapshots that had unfinished shard snapshots in state {@link ShardSnapshotStatus#UNASSIGNED_QUEUED} that
         *     could not be started because the delete was running can have those started.</li>
         *     <li>Snapshots that had all their shards reach a completed state while a delete was running (e.g. as a result of
         *     nodes dropping out of the cluster or another incoming delete aborting them) need not be updated in the cluster
         *     state but need to have their finalization triggered now that it's possible with the removal of the delete
         *     from the state.</li>
         * </ul>
         *
         * @param currentState     current cluster state
         * @param updatedDeletions deletions with removed entry
         * @return updated snapshot in progress instance or {@code null} if there are no changes to it
         */
        @Nullable
        private SnapshotsInProgress updatedSnapshotsInProgress(ClusterState currentState, SnapshotDeletionsInProgress updatedDeletions) {
            final SnapshotsInProgress snapshotsInProgress = currentState.custom(SnapshotsInProgress.TYPE, SnapshotsInProgress.EMPTY);
            final List<SnapshotsInProgress.Entry> snapshotEntries = new ArrayList<>();

            // Keep track of shardIds that we started snapshots for as a result of removing this delete so we don't assign
            // them to multiple snapshots by accident
            final Set<ShardId> reassignedShardIds = new HashSet<>();

            boolean changed = false;

            final String repoName = deleteEntry.repository();
            // Computing the new assignments can be quite costly, only do it once below if actually needed
            Map<ShardId, ShardSnapshotStatus> shardAssignments = null;
            for (SnapshotsInProgress.Entry entry : snapshotsInProgress.entries()) {
                if (entry.repository().equals(repoName)) {
                    if (entry.state().completed() == false) {
                        // Collect waiting shards that in entry that we can assign now that we are done with the deletion
                        final List<ShardId> canBeUpdated = new ArrayList<>();
                        for (final Map.Entry<ShardId, ShardSnapshotStatus> value : entry.shards().entrySet()) {
                            if (value.getValue().equals(ShardSnapshotStatus.UNASSIGNED_QUEUED)
                                && reassignedShardIds.contains(value.getKey()) == false) {
                                canBeUpdated.add(value.getKey());
                            }
                        }
                        if (canBeUpdated.isEmpty()) {
                            // No shards can be updated in this snapshot so we just add it as is again
                            snapshotEntries.add(entry);
                        } else {
                            if (shardAssignments == null) {
                                shardAssignments = shards(
                                    snapshotsInProgress,
                                    updatedDeletions,
                                    currentState.metadata(),
                                    currentState.routingTable(),
                                    entry.indices(),
                                    repositoryData,
                                    repoName
                                );
                            }
                            final Map<ShardId, ShardSnapshotStatus> updatedAssignmentsBuilder = new HashMap<>(entry.shards());
                            for (ShardId shardId : canBeUpdated) {
                                final ShardSnapshotStatus updated = shardAssignments.get(shardId);
                                if (updated == null) {
                                    // We don't have a new assignment for this shard because its index was concurrently deleted
                                    assert currentState.routingTable().hasIndex(shardId.getIndex()) == false : "Missing assignment for ["
                                        + shardId
                                        + "]";
                                    updatedAssignmentsBuilder.put(shardId, ShardSnapshotStatus.MISSING);
                                } else {
                                    final boolean added = reassignedShardIds.add(shardId);
                                    assert added;
                                    updatedAssignmentsBuilder.put(shardId, updated);
                                }
                            }
                            final SnapshotsInProgress.Entry updatedEntry = entry.withShardStates(updatedAssignmentsBuilder);
                            snapshotEntries.add(updatedEntry);
                            changed = true;
                            // When all the required shards for a snapshot are missing, the snapshot state will be "completed"
                            // need to finalize it.
                            if (updatedEntry.state().completed()) {
                                newFinalizations.add(entry);
                            }
                        }
                    } else {
                        // Entry is already completed so we will finalize it now that the delete doesn't block us after
                        // this CS update finishes
                        newFinalizations.add(entry);
                        snapshotEntries.add(entry);
                    }
                } else {
                    // Entry is for another repository we just keep it as is
                    snapshotEntries.add(entry);
                }
            }
            return changed ? SnapshotsInProgress.of(snapshotEntries) : null;
        }
    }

    /**
     * Shortcut to build new {@link ClusterState} from the current state and updated values of {@link SnapshotsInProgress} and
     * {@link SnapshotDeletionsInProgress}.
     *
     * @param state                       current cluster state
     * @param snapshotsInProgress         new value for {@link SnapshotsInProgress} or {@code null} if it's unchanged
     * @param snapshotDeletionsInProgress new value for {@link SnapshotDeletionsInProgress} or {@code null} if it's unchanged
     * @return updated cluster state
     */
    public static ClusterState updateWithSnapshots(
        ClusterState state,
        @Nullable SnapshotsInProgress snapshotsInProgress,
        @Nullable SnapshotDeletionsInProgress snapshotDeletionsInProgress
    ) {
        if (snapshotsInProgress == null && snapshotDeletionsInProgress == null) {
            return state;
        }
        ClusterState.Builder builder = ClusterState.builder(state);
        if (snapshotsInProgress != null) {
            builder.putCustom(SnapshotsInProgress.TYPE, snapshotsInProgress);
        }
        if (snapshotDeletionsInProgress != null) {
            builder.putCustom(SnapshotDeletionsInProgress.TYPE, snapshotDeletionsInProgress);
        }
        return builder.build();
    }

    private static <T> void failListenersIgnoringException(@Nullable List<ActionListener<T>> listeners, Exception failure) {
        if (listeners != null) {
            try {
                ActionListener.onFailure(listeners, failure);
            } catch (Exception ex) {
                assert false : new AssertionError(ex);
                logger.warn("Failed to notify listeners", ex);
            }
        }
    }

    private static <T> void completeListenersIgnoringException(@Nullable List<ActionListener<T>> listeners, T result) {
        if (listeners != null) {
            try {
                ActionListener.onResponse(listeners, result);
            } catch (Exception ex) {
                assert false : new AssertionError(ex);
                logger.warn("Failed to notify listeners", ex);
            }
        }
    }

    /**
     * Calculates the assignment of shards to data nodes for a new snapshot based on the given cluster state and the
     * indices that should be included in the snapshot.
     *
     * @param indices             Indices to snapshot
     * @return list of shard to be included into current snapshot
     */
    private static Map<ShardId, SnapshotsInProgress.ShardSnapshotStatus> shards(
        SnapshotsInProgress snapshotsInProgress,
        @Nullable SnapshotDeletionsInProgress deletionsInProgress,
        Metadata metadata,
        RoutingTable routingTable,
        List<IndexId> indices,
        RepositoryData repositoryData,
        String repoName
    ) {
        final Map<ShardId, SnapshotsInProgress.ShardSnapshotStatus> builder = new HashMap<>();
        final ShardGenerations shardGenerations = repositoryData.shardGenerations();
        final InFlightShardSnapshotStates inFlightShardStates = InFlightShardSnapshotStates.forRepo(
            repoName,
            snapshotsInProgress.entries()
        );
        final boolean readyToExecute = deletionsInProgress == null
            || deletionsInProgress.getEntries()
                .stream()
                .noneMatch(entry -> entry.repository().equals(repoName) && entry.state() == SnapshotDeletionsInProgress.State.STARTED);
        for (IndexId index : indices) {
            final String indexName = index.getName();
            final boolean isNewIndex = repositoryData.getIndices().containsKey(indexName) == false;
            IndexMetadata indexMetadata = metadata.index(indexName);
            if (indexMetadata == null) {
                // The index was deleted before we managed to start the snapshot - mark it as missing.
                builder.put(new ShardId(indexName, IndexMetadata.INDEX_UUID_NA_VALUE, 0), ShardSnapshotStatus.MISSING);
            } else {
                final IndexRoutingTable indexRoutingTable = routingTable.index(indexName);
                for (int i = 0; i < indexMetadata.getNumberOfShards(); i++) {
                    final ShardId shardId = indexRoutingTable.shard(i).shardId();
                    final String shardRepoGeneration;

                    final String inFlightGeneration = inFlightShardStates.generationForShard(index, shardId.id(), shardGenerations);
                    if (inFlightGeneration == null && isNewIndex) {
                        assert shardGenerations.getShardGen(index, shardId.getId()) == null : "Found shard generation for new index ["
                            + index
                            + "]";
                        shardRepoGeneration = ShardGenerations.NEW_SHARD_GEN;
                    } else {
                        shardRepoGeneration = inFlightGeneration;
                    }
                    final ShardSnapshotStatus shardSnapshotStatus;
                    if (indexRoutingTable == null) {
                        shardSnapshotStatus = new SnapshotsInProgress.ShardSnapshotStatus(
                            null,
                            ShardState.MISSING,
                            "missing routing table",
                            shardRepoGeneration
                        );
                    } else {
                        ShardRouting primary = indexRoutingTable.shard(i).primaryShard();
                        if (readyToExecute == false || inFlightShardStates.isActive(indexName, i)) {
                            shardSnapshotStatus = ShardSnapshotStatus.UNASSIGNED_QUEUED;
                        } else if (primary == null || !primary.assignedToNode()) {
                            shardSnapshotStatus = new ShardSnapshotStatus(
                                null,
                                ShardState.MISSING,
                                "primary shard is not allocated",
                                shardRepoGeneration
                            );
                        } else if (primary.relocating() || primary.initializing()) {
                            shardSnapshotStatus = new ShardSnapshotStatus(primary.currentNodeId(), ShardState.WAITING, shardRepoGeneration);
                        } else if (!primary.started()) {
                            shardSnapshotStatus = new ShardSnapshotStatus(
                                primary.currentNodeId(),
                                ShardState.MISSING,
                                "primary shard hasn't been started yet",
                                shardRepoGeneration
                            );
                        } else {
                            shardSnapshotStatus = new ShardSnapshotStatus(primary.currentNodeId(), shardRepoGeneration);
                        }
                    }
                    builder.put(shardId, shardSnapshotStatus);
                }
            }
        }

        return Collections.unmodifiableMap(builder);
    }

    private static ShardGenerations buildShardsGenerationFromRepositoryData(
        Metadata metadata,
        RoutingTable routingTable,
        List<IndexId> indices,
        RepositoryData repositoryData
    ) {
        ShardGenerations.Builder builder = ShardGenerations.builder();
        final ShardGenerations shardGenerations = repositoryData.shardGenerations();

        for (IndexId index : indices) {
            final String indexName = index.getName();
            final boolean isNewIndex = repositoryData.getIndices().containsKey(indexName) == false;
            IndexMetadata indexMetadata = metadata.index(indexName);

            final IndexRoutingTable indexRoutingTable = routingTable.index(indexName);
            for (int i = 0; i < indexMetadata.getNumberOfShards(); i++) {
                final ShardId shardId = indexRoutingTable.shard(i).shardId();
                final String shardRepoGeneration;

                if (isNewIndex) {
                    assert shardGenerations.getShardGen(index, shardId.getId()) == null : "Found shard generation for new index ["
                        + index
                        + "]";
                    shardRepoGeneration = ShardGenerations.NEW_SHARD_GEN;
                } else {
                    shardRepoGeneration = shardGenerations.getShardGen(index, shardId.id());
                }
                builder.put(index, shardId.id(), shardRepoGeneration);

            }

        }

        return builder.build();
    }

    /**
     * Returns the data streams that are currently being snapshotted (with partial == false) and that are contained in the
     * indices-to-check set.
     */
    public static Set<String> snapshottingDataStreams(final ClusterState currentState, final Set<String> dataStreamsToCheck) {
        final SnapshotsInProgress snapshots = currentState.custom(SnapshotsInProgress.TYPE);
        if (snapshots == null) {
            return emptySet();
        }

        Map<String, DataStream> dataStreams = currentState.metadata().dataStreams();
        return snapshots.entries()
            .stream()
            .filter(e -> e.partial() == false)
            .flatMap(e -> e.dataStreams().stream())
            .filter(ds -> dataStreams.containsKey(ds) && dataStreamsToCheck.contains(ds))
            .collect(Collectors.toSet());
    }

    /**
     * Returns the indices that are currently being snapshotted (with partial == false) and that are contained in the indices-to-check set.
     */
    public static Set<Index> snapshottingIndices(final ClusterState currentState, final Set<Index> indicesToCheck) {
        final SnapshotsInProgress snapshots = currentState.custom(SnapshotsInProgress.TYPE);
        if (snapshots == null) {
            return emptySet();
        }

        final Set<Index> indices = new HashSet<>();
        for (final SnapshotsInProgress.Entry entry : snapshots.entries()) {
            if (entry.partial() == false) {
                for (IndexId index : entry.indices()) {
                    IndexMetadata indexMetadata = currentState.metadata().index(index.getName());
                    if (indexMetadata != null && indicesToCheck.contains(indexMetadata.getIndex())) {
                        indices.add(indexMetadata.getIndex());
                    }
                }
            }
        }
        return indices;
    }

    /**
     * Adds snapshot completion listener
     *
     * @param snapshot Snapshot to listen for
     * @param listener listener
     */
    private void addListener(Snapshot snapshot, ActionListener<Tuple<RepositoryData, SnapshotInfo>> listener) {
        snapshotCompletionListeners.computeIfAbsent(snapshot, k -> new CopyOnWriteArrayList<>()).add(listener);
    }

    @Override
    protected void doStart() {
        assert this.updateSnapshotStatusHandler != null;
        assert transportService.getRequestHandler(UPDATE_SNAPSHOT_STATUS_ACTION_NAME) != null;
    }

    @Override
    protected void doStop() {

    }

    @Override
    protected void doClose() {
        clusterService.removeApplier(this);
    }

    /**
     * Assert that no in-memory state for any running snapshot-create or -delete operation exists in this instance.
     */
    public boolean assertAllListenersResolved() {
        final DiscoveryNode localNode = clusterService.localNode();
        assert endingSnapshots.isEmpty() : "Found leaked ending snapshots " + endingSnapshots + " on [" + localNode + "]";
        assert snapshotCompletionListeners.isEmpty() : "Found leaked snapshot completion listeners "
            + snapshotCompletionListeners
            + " on ["
            + localNode
            + "]";
        assert currentlyFinalizing.isEmpty() : "Found leaked finalizations " + currentlyFinalizing + " on [" + localNode + "]";
        assert snapshotDeletionListeners.isEmpty() : "Found leaked snapshot delete listeners "
            + snapshotDeletionListeners
            + " on ["
            + localNode
            + "]";
        assert repositoryOperations.isEmpty() : "Found leaked snapshots to finalize " + repositoryOperations + " on [" + localNode + "]";
        return true;
    }

    /**
     * Executor that applies {@link ShardSnapshotUpdate}s to the current cluster state. The algorithm implemented below works as described
     * below:
     * Every shard snapshot or clone state update can result in multiple snapshots being updated. In order to determine whether or not a
     * shard update has an effect we use an outer loop over all current executing snapshot operations that iterates over them in the order
     * they were started in and an inner loop over the list of shard update tasks.
     * <p>
     * If the inner loop finds that a shard update task applies to a given snapshot and either a shard-snapshot or shard-clone operation in
     * it then it will update the state of the snapshot entry accordingly. If that update was a noop, then the task is removed from the
     * iteration as it was already applied before and likely just arrived on the cluster-manager node again due to retries upstream.
     * If the update was not a noop, then it means that the shard it applied to is now available for another snapshot or clone operation
     * to be re-assigned if there is another snapshot operation that is waiting for the shard to become available. We therefore record the
     * fact that a task was executed by adding it to a collection of executed tasks. If a subsequent execution of the outer loop finds that
     * a task in the executed tasks collection applied to a shard it was waiting for to become available, then the shard snapshot operation
     * will be started for that snapshot entry and the task removed from the collection of tasks that need to be applied to snapshot
     * entries since it can not have any further effects.
     * <p>
     * Package private to allow for tests.
     */
    static final ClusterStateTaskExecutor<ShardSnapshotUpdate> SHARD_STATE_EXECUTOR = new ClusterStateTaskExecutor<ShardSnapshotUpdate>() {
        @Override
        public ClusterTasksResult<ShardSnapshotUpdate> execute(ClusterState currentState, List<ShardSnapshotUpdate> tasks)
            throws Exception {
            return shardStateExecutor.execute(currentState, tasks);
        }

        @Override
        public ClusterManagerTaskThrottler.ThrottlingKey getClusterManagerThrottlingKey() {
            return updateSnapshotStateTaskKey;
        }
    };

    static final ClusterStateTaskExecutor<ShardSnapshotUpdate> shardStateExecutor = (currentState, tasks) -> {
        int changedCount = 0;
        int startedCount = 0;
        final List<SnapshotsInProgress.Entry> entries = new ArrayList<>();
        final String localNodeId = currentState.nodes().getLocalNodeId();
        // Tasks to check for updates for running snapshots.
        final List<ShardSnapshotUpdate> unconsumedTasks = new ArrayList<>(tasks);
        // Tasks that were used to complete an existing in-progress shard snapshot
        final Set<ShardSnapshotUpdate> executedTasks = new HashSet<>();
        // Outer loop over all snapshot entries in the order they were created in
        for (SnapshotsInProgress.Entry entry : currentState.custom(SnapshotsInProgress.TYPE, SnapshotsInProgress.EMPTY).entries()) {
            if (entry.state().completed()) {
                // completed snapshots do not require any updates so we just add them to the new list and keep going
                entries.add(entry);
                continue;
            }
            Map<ShardId, ShardSnapshotStatus> shards = null;
            Map<RepositoryShardId, ShardSnapshotStatus> clones = null;
            Map<String, IndexId> indicesLookup = null;
            // inner loop over all the shard updates that are potentially applicable to the current snapshot entry
            for (Iterator<ShardSnapshotUpdate> iterator = unconsumedTasks.iterator(); iterator.hasNext();) {
                final ShardSnapshotUpdate updateSnapshotState = iterator.next();
                final Snapshot updatedSnapshot = updateSnapshotState.snapshot;
                final String updatedRepository = updatedSnapshot.getRepository();
                if (entry.repository().equals(updatedRepository) == false) {
                    // the update applies to a different repository so it is irrelevant here
                    continue;
                }
                if (updateSnapshotState.isClone()) {
                    // The update applied to a shard clone operation
                    final RepositoryShardId finishedShardId = updateSnapshotState.repoShardId;
                    if (entry.snapshot().getSnapshotId().equals(updatedSnapshot.getSnapshotId())) {
                        assert entry.isClone() : "Non-clone snapshot ["
                            + entry
                            + "] received update for clone ["
                            + updateSnapshotState
                            + "]";
                        final ShardSnapshotStatus existing = entry.clones().get(finishedShardId);
                        if (existing == null) {
                            logger.warn(
                                "Received clone shard snapshot status update [{}] but this shard is not tracked in [{}]",
                                updateSnapshotState,
                                entry
                            );
                            assert false
                                : "This should never happen, cluster-manager will not submit a state update for a non-existing clone";
                            continue;
                        }
                        if (existing.state().completed()) {
                            // No point in doing noop updates that might happen if data nodes resends shard status after a disconnect.
                            iterator.remove();
                            continue;
                        }
                        logger.trace(
                            "[{}] Updating shard clone [{}] with status [{}]",
                            updatedSnapshot,
                            finishedShardId,
                            updateSnapshotState.updatedState.state()
                        );
                        if (clones == null) {
                            clones = new HashMap<>(entry.clones());
                        }
                        changedCount++;
                        clones.put(finishedShardId, updateSnapshotState.updatedState);
                        executedTasks.add(updateSnapshotState);
                    } else if (executedTasks.contains(updateSnapshotState)) {
                        // the update was already executed on the clone operation it applied to, now we check if it may be possible to
                        // start a shard snapshot or clone operation on the current entry
                        if (entry.isClone()) {
                            // current entry is a clone operation
                            final ShardSnapshotStatus existingStatus = entry.clones().get(finishedShardId);
                            if (existingStatus == null || existingStatus.state() != ShardState.QUEUED) {
                                continue;
                            }
                            if (clones == null) {
                                clones = new HashMap<>(entry.clones());
                            }
                            final ShardSnapshotStatus finishedStatus = updateSnapshotState.updatedState;
                            logger.trace(
                                "Starting clone [{}] on [{}] with generation [{}]",
                                finishedShardId,
                                finishedStatus.nodeId(),
                                finishedStatus.generation()
                            );
                            assert finishedStatus.nodeId().equals(localNodeId) : "Clone updated with node id ["
                                + finishedStatus.nodeId()
                                + "] but local node id is ["
                                + localNodeId
                                + "]";
                            clones.put(finishedShardId, new ShardSnapshotStatus(finishedStatus.nodeId(), finishedStatus.generation()));
                            iterator.remove();
                        } else {
                            // current entry is a snapshot operation so we must translate the repository shard id to a routing shard id
                            final IndexMetadata indexMeta = currentState.metadata().index(finishedShardId.indexName());
                            if (indexMeta == null) {
                                // The index name that finished cloning does not exist in the cluster state so it isn't relevant to a
                                // normal snapshot
                                continue;
                            }
                            final ShardId finishedRoutingShardId = new ShardId(indexMeta.getIndex(), finishedShardId.shardId());
                            final ShardSnapshotStatus existingStatus = entry.shards().get(finishedRoutingShardId);
                            if (existingStatus == null || existingStatus.state() != ShardState.QUEUED) {
                                continue;
                            }
                            if (shards == null) {
                                shards = new HashMap<>(entry.shards());
                            }
                            final ShardSnapshotStatus finishedStatus = updateSnapshotState.updatedState;
                            logger.trace(
                                "Starting [{}] on [{}] with generation [{}]",
                                finishedShardId,
                                finishedStatus.nodeId(),
                                finishedStatus.generation()
                            );
                            // A clone was updated, so we must use the correct data node id for the reassignment as actual shard
                            // snapshot
                            final ShardSnapshotStatus shardSnapshotStatus = startShardSnapshotAfterClone(
                                currentState,
                                updateSnapshotState.updatedState.generation(),
                                finishedRoutingShardId
                            );
                            shards.put(finishedRoutingShardId, shardSnapshotStatus);
                            if (shardSnapshotStatus.isActive()) {
                                // only remove the update from the list of tasks that might hold a reusable shard if we actually
                                // started a snapshot and didn't just fail
                                iterator.remove();
                            }
                        }
                    }
                } else {
                    // a (non-clone) shard snapshot operation was updated
                    final ShardId finishedShardId = updateSnapshotState.shardId;
                    if (entry.snapshot().getSnapshotId().equals(updatedSnapshot.getSnapshotId())) {
                        final ShardSnapshotStatus existing = entry.shards().get(finishedShardId);
                        if (existing == null) {
                            logger.warn(
                                "Received shard snapshot status update [{}] but this shard is not tracked in [{}]",
                                updateSnapshotState,
                                entry
                            );
                            assert false : "This should never happen, data nodes should only send updates for expected shards";
                            continue;
                        }
                        if (existing.state().completed()) {
                            // No point in doing noop updates that might happen if data nodes resends shard status after a disconnect.
                            iterator.remove();
                            continue;
                        }
                        logger.trace(
                            "[{}] Updating shard [{}] with status [{}]",
                            updatedSnapshot,
                            finishedShardId,
                            updateSnapshotState.updatedState.state()
                        );
                        if (shards == null) {
                            shards = new HashMap(entry.shards());
                        }
                        shards.put(finishedShardId, updateSnapshotState.updatedState);
                        executedTasks.add(updateSnapshotState);
                        changedCount++;
                    } else if (executedTasks.contains(updateSnapshotState)) {
                        // We applied the update for a shard snapshot state to its snapshot entry, now check if we can update
                        // either a clone or a snapshot
                        if (entry.isClone()) {
                            // Since we updated a normal snapshot we need to translate its shard ids to repository shard ids which requires
                            // a lookup for the index ids
                            if (indicesLookup == null) {
                                indicesLookup = entry.indices().stream().collect(Collectors.toMap(IndexId::getName, Function.identity()));
                            }
                            // shard snapshot was completed, we check if we can start a clone operation for the same repo shard
                            final IndexId indexId = indicesLookup.get(finishedShardId.getIndexName());
                            // If the lookup finds the index id then at least the entry is concerned with the index id just updated
                            // so we check on a shard level
                            if (indexId != null) {
                                final RepositoryShardId repoShardId = new RepositoryShardId(indexId, finishedShardId.getId());
                                final ShardSnapshotStatus existingStatus = entry.clones().get(repoShardId);
                                if (existingStatus == null || existingStatus.state() != ShardState.QUEUED) {
                                    continue;
                                }
                                if (clones == null) {
                                    clones = new HashMap<>(entry.clones());
                                }
                                final ShardSnapshotStatus finishedStatus = updateSnapshotState.updatedState;
                                logger.trace(
                                    "Starting clone [{}] on [{}] with generation [{}]",
                                    finishedShardId,
                                    finishedStatus.nodeId(),
                                    finishedStatus.generation()
                                );
                                clones.put(repoShardId, new ShardSnapshotStatus(localNodeId, finishedStatus.generation()));
                                iterator.remove();
                                startedCount++;
                            }
                        } else {
                            // shard snapshot was completed, we check if we can start another snapshot
                            final ShardSnapshotStatus existingStatus = entry.shards().get(finishedShardId);
                            if (existingStatus == null || existingStatus.state() != ShardState.QUEUED) {
                                continue;
                            }
                            if (shards == null) {
                                shards = new HashMap<>(entry.shards());
                            }
                            final ShardSnapshotStatus finishedStatus = updateSnapshotState.updatedState;
                            logger.trace(
                                "Starting [{}] on [{}] with generation [{}]",
                                finishedShardId,
                                finishedStatus.nodeId(),
                                finishedStatus.generation()
                            );
                            shards.put(finishedShardId, new ShardSnapshotStatus(finishedStatus.nodeId(), finishedStatus.generation()));
                            iterator.remove();
                        }
                    }
                }
            }

            final SnapshotsInProgress.Entry updatedEntry;
            if (shards != null) {
                assert clones == null : "Should not have updated clones when updating shard snapshots but saw "
                    + clones
                    + " as well as "
                    + shards;
                updatedEntry = entry.withShardStates(shards);
            } else if (clones != null) {
                updatedEntry = entry.withClones(clones);
            } else {
                updatedEntry = entry;
            }
            entries.add(updatedEntry);
        }
        if (changedCount > 0) {
            logger.trace(
                "changed cluster state triggered by [{}] snapshot state updates and resulted in starting " + "[{}] shard snapshots",
                changedCount,
                startedCount
            );
            return ClusterStateTaskExecutor.ClusterTasksResult.<ShardSnapshotUpdate>builder()
                .successes(tasks)
                .build(ClusterState.builder(currentState).putCustom(SnapshotsInProgress.TYPE, SnapshotsInProgress.of(entries)).build());
        }
        return ClusterStateTaskExecutor.ClusterTasksResult.<ShardSnapshotUpdate>builder().successes(tasks).build(currentState);
    };

    /**
     * Creates a {@link ShardSnapshotStatus} entry for a snapshot after the shard has become available for snapshotting as a result
     * of a snapshot clone completing.
     *
     * @param currentState            current cluster state
     * @param shardGeneration         shard generation of the shard in the repository
     * @param shardId shard id of the shard that just finished cloning
     * @return shard snapshot status
     */
    private static ShardSnapshotStatus startShardSnapshotAfterClone(ClusterState currentState, String shardGeneration, ShardId shardId) {
        final ShardRouting primary = currentState.routingTable().index(shardId.getIndex()).shard(shardId.id()).primaryShard();
        final ShardSnapshotStatus shardSnapshotStatus;
        if (primary == null || !primary.assignedToNode()) {
            shardSnapshotStatus = new ShardSnapshotStatus(null, ShardState.MISSING, "primary shard is not allocated", shardGeneration);
        } else if (primary.relocating() || primary.initializing()) {
            shardSnapshotStatus = new ShardSnapshotStatus(primary.currentNodeId(), ShardState.WAITING, shardGeneration);
        } else if (primary.started() == false) {
            shardSnapshotStatus = new ShardSnapshotStatus(
                primary.currentNodeId(),
                ShardState.MISSING,
                "primary shard hasn't been started yet",
                shardGeneration
            );
        } else {
            shardSnapshotStatus = new ShardSnapshotStatus(primary.currentNodeId(), shardGeneration);
        }
        return shardSnapshotStatus;
    }

    /**
     * An update to the snapshot state of a shard.
     * <p>
     * Package private for testing
     */
    static final class ShardSnapshotUpdate {

        private final Snapshot snapshot;

        private final ShardId shardId;

        private final RepositoryShardId repoShardId;

        private final ShardSnapshotStatus updatedState;

        ShardSnapshotUpdate(Snapshot snapshot, RepositoryShardId repositoryShardId, ShardSnapshotStatus updatedState) {
            this.snapshot = snapshot;
            this.shardId = null;
            this.updatedState = updatedState;
            this.repoShardId = repositoryShardId;
        }

        ShardSnapshotUpdate(Snapshot snapshot, ShardId shardId, ShardSnapshotStatus updatedState) {
            this.snapshot = snapshot;
            this.shardId = shardId;
            this.updatedState = updatedState;
            repoShardId = null;
        }

        public boolean isClone() {
            return repoShardId != null;
        }

        @Override
        public boolean equals(Object other) {
            if (this == other) {
                return true;
            }
            if ((other instanceof ShardSnapshotUpdate) == false) {
                return false;
            }
            final ShardSnapshotUpdate that = (ShardSnapshotUpdate) other;
            return this.snapshot.equals(that.snapshot)
                && Objects.equals(this.shardId, that.shardId)
                && Objects.equals(this.repoShardId, that.repoShardId)
                && this.updatedState == that.updatedState;
        }

        @Override
        public int hashCode() {
            return Objects.hash(snapshot, shardId, updatedState, repoShardId);
        }
    }

    /**
     * Updates the shard status in the cluster state
     *
     * @param update shard snapshot status update
     */
    private void innerUpdateSnapshotState(ShardSnapshotUpdate update, ActionListener<Void> listener) {
        logger.trace("received updated snapshot restore state [{}]", update);
        clusterService.submitStateUpdateTask(
            "update snapshot state",
            update,
            ClusterStateTaskConfig.build(Priority.NORMAL),
            SHARD_STATE_EXECUTOR,
            new ClusterStateTaskListener() {
                @Override
                public void onFailure(String source, Exception e) {
                    listener.onFailure(e);
                }

                @Override
                public void clusterStateProcessed(String source, ClusterState oldState, ClusterState newState) {
                    try {
                        listener.onResponse(null);
                    } finally {
                        // Maybe this state update completed the snapshot. If we are not already ending it because of a concurrent
                        // state update we check if its state is completed and end it if it is.
                        final SnapshotsInProgress snapshotsInProgress = newState.custom(
                            SnapshotsInProgress.TYPE,
                            SnapshotsInProgress.EMPTY
                        );
                        if (endingSnapshots.contains(update.snapshot) == false) {
                            final SnapshotsInProgress.Entry updatedEntry = snapshotsInProgress.snapshot(update.snapshot);
                            // If the entry is still in the cluster state and is completed, try finalizing the snapshot in the repo
                            if (updatedEntry != null && updatedEntry.state().completed()) {
                                endSnapshot(updatedEntry, newState.metadata(), null);
                            }
                        }
                        startExecutableClones(snapshotsInProgress, update.snapshot.getRepository());
                    }
                }
            }
        );
    }

    private void startExecutableClones(SnapshotsInProgress snapshotsInProgress, @Nullable String repoName) {
        for (SnapshotsInProgress.Entry entry : snapshotsInProgress.entries()) {
            if (entry.isClone() && entry.state() == State.STARTED && (repoName == null || entry.repository().equals(repoName))) {
                // this is a clone, see if new work is ready
                for (final Map.Entry<RepositoryShardId, ShardSnapshotStatus> clone : entry.clones().entrySet()) {
                    if (clone.getValue().state() == ShardState.INIT) {
                        final boolean remoteStoreIndexShallowCopy = Boolean.TRUE.equals(entry.remoteStoreIndexShallowCopy());
                        runReadyClone(
                            entry.snapshot(),
                            entry.source(),
                            clone.getValue(),
                            clone.getKey(),
                            repositoriesService.repository(entry.repository()),
                            remoteStoreIndexShallowCopy
                        );
                    }
                }
            }
        }
    }

    private class UpdateSnapshotStatusAction extends TransportClusterManagerNodeAction<
        UpdateIndexShardSnapshotStatusRequest,
        UpdateIndexShardSnapshotStatusResponse> {
        UpdateSnapshotStatusAction(
            TransportService transportService,
            ClusterService clusterService,
            ThreadPool threadPool,
            ActionFilters actionFilters,
            IndexNameExpressionResolver indexNameExpressionResolver
        ) {
            super(
                UPDATE_SNAPSHOT_STATUS_ACTION_NAME,
                false,
                transportService,
                clusterService,
                threadPool,
                actionFilters,
                UpdateIndexShardSnapshotStatusRequest::new,
                indexNameExpressionResolver
            );
        }

        @Override
        protected String executor() {
            return ThreadPool.Names.SAME;
        }

        @Override
        protected UpdateIndexShardSnapshotStatusResponse read(StreamInput in) throws IOException {
            return UpdateIndexShardSnapshotStatusResponse.INSTANCE;
        }

        @Override
        protected void clusterManagerOperation(
            UpdateIndexShardSnapshotStatusRequest request,
            ClusterState state,
            ActionListener<UpdateIndexShardSnapshotStatusResponse> listener
        ) throws Exception {
            innerUpdateSnapshotState(
                new ShardSnapshotUpdate(request.snapshot(), request.shardId(), request.status()),
                ActionListener.delegateFailure(listener, (l, v) -> l.onResponse(UpdateIndexShardSnapshotStatusResponse.INSTANCE))
            );
        }

        @Override
        protected ClusterBlockException checkBlock(UpdateIndexShardSnapshotStatusRequest request, ClusterState state) {
            return null;
        }
    }

    /**
     * Cluster state update task that removes all {@link SnapshotsInProgress.Entry} and {@link SnapshotDeletionsInProgress.Entry} for a
     * given repository from the cluster state and afterwards fails all relevant listeners in {@link #snapshotCompletionListeners} and
     * {@link #snapshotDeletionListeners}.
     */
    private final class FailPendingRepoTasksTask extends ClusterStateUpdateTask {

        // Snapshots to fail after the state update
        private final List<Snapshot> snapshotsToFail = new ArrayList<>();

        // Delete uuids to fail because after the state update
        private final List<String> deletionsToFail = new ArrayList<>();

        // Failure that caused the decision to fail all snapshots and deletes for a repo
        private final Exception failure;

        private final String repository;

        FailPendingRepoTasksTask(String repository, Exception failure) {
            this.repository = repository;
            this.failure = failure;
        }

        @Override
        public ClusterState execute(ClusterState currentState) {
            final SnapshotDeletionsInProgress deletionsInProgress = currentState.custom(
                SnapshotDeletionsInProgress.TYPE,
                SnapshotDeletionsInProgress.EMPTY
            );
            boolean changed = false;
            final List<SnapshotDeletionsInProgress.Entry> remainingEntries = deletionsInProgress.getEntries();
            List<SnapshotDeletionsInProgress.Entry> updatedEntries = new ArrayList<>(remainingEntries.size());
            for (SnapshotDeletionsInProgress.Entry entry : remainingEntries) {
                if (entry.repository().equals(repository)) {
                    changed = true;
                    deletionsToFail.add(entry.uuid());
                } else {
                    updatedEntries.add(entry);
                }
            }
            final SnapshotDeletionsInProgress updatedDeletions = changed ? SnapshotDeletionsInProgress.of(updatedEntries) : null;
            final SnapshotsInProgress snapshotsInProgress = currentState.custom(SnapshotsInProgress.TYPE, SnapshotsInProgress.EMPTY);
            final List<SnapshotsInProgress.Entry> snapshotEntries = new ArrayList<>();
            boolean changedSnapshots = false;
            for (SnapshotsInProgress.Entry entry : snapshotsInProgress.entries()) {
                if (entry.repository().equals(repository)) {
                    // We failed to read repository data for this delete, it is not the job of SnapshotsService to
                    // retry these kinds of issues so we fail all the pending snapshots
                    snapshotsToFail.add(entry.snapshot());
                    changedSnapshots = true;
                } else {
                    // Entry is for another repository we just keep it as is
                    snapshotEntries.add(entry);
                }
            }
            final SnapshotsInProgress updatedSnapshotsInProgress = changedSnapshots ? SnapshotsInProgress.of(snapshotEntries) : null;
            return updateWithSnapshots(currentState, updatedSnapshotsInProgress, updatedDeletions);
        }

        @Override
        public void onFailure(String source, Exception e) {
            logger.info(
                () -> new ParameterizedMessage("Failed to remove all snapshot tasks for repo [{}] from cluster state", repository),
                e
            );
            failAllListenersOnMasterFailOver(e);
        }

        @Override
        public void clusterStateProcessed(String source, ClusterState oldState, ClusterState newState) {
            logger.warn(
                () -> new ParameterizedMessage(
                    "Removed all snapshot tasks for repository [{}] from cluster state, now failing listeners",
                    repository
                ),
                failure
            );
            synchronized (currentlyFinalizing) {
                Tuple<SnapshotsInProgress.Entry, Metadata> finalization;
                while ((finalization = repositoryOperations.pollFinalization(repository)) != null) {
                    assert snapshotsToFail.contains(finalization.v1().snapshot()) : "["
                        + finalization.v1()
                        + "] not found in snapshots to fail "
                        + snapshotsToFail;
                }
                leaveRepoLoop(repository);
                for (Snapshot snapshot : snapshotsToFail) {
                    failSnapshotCompletionListeners(snapshot, failure);
                }
                for (String delete : deletionsToFail) {
                    failListenersIgnoringException(snapshotDeletionListeners.remove(delete), failure);
                    repositoryOperations.finishDeletion(delete);
                }
            }
        }
    }

    private static final class OngoingRepositoryOperations {

        /**
         * Map of repository name to a deque of {@link SnapshotsInProgress.Entry} that need to be finalized for the repository and the
         * {@link Metadata to use when finalizing}.
         */
        private final Map<String, Deque<SnapshotsInProgress.Entry>> snapshotsToFinalize = new HashMap<>();

        /**
         * Set of delete operations currently being executed against the repository. The values in this set are the delete UUIDs returned
         * by {@link SnapshotDeletionsInProgress.Entry#uuid()}.
         */
        private final Set<String> runningDeletions = Collections.synchronizedSet(new HashSet<>());

        @Nullable
        private Metadata latestKnownMetaData;

        @Nullable
        synchronized Tuple<SnapshotsInProgress.Entry, Metadata> pollFinalization(String repository) {
            assertConsistent();
            final SnapshotsInProgress.Entry nextEntry;
            final Deque<SnapshotsInProgress.Entry> queued = snapshotsToFinalize.get(repository);
            if (queued == null) {
                return null;
            }
            nextEntry = queued.pollFirst();
            assert nextEntry != null;
            final Tuple<SnapshotsInProgress.Entry, Metadata> res = Tuple.tuple(nextEntry, latestKnownMetaData);
            if (queued.isEmpty()) {
                snapshotsToFinalize.remove(repository);
            }
            if (snapshotsToFinalize.isEmpty()) {
                latestKnownMetaData = null;
            }
            assert assertConsistent();
            return res;
        }

        boolean startDeletion(String deleteUUID) {
            return runningDeletions.add(deleteUUID);
        }

        void finishDeletion(String deleteUUID) {
            runningDeletions.remove(deleteUUID);
        }

        synchronized void addFinalization(SnapshotsInProgress.Entry entry, Metadata metadata) {
            snapshotsToFinalize.computeIfAbsent(entry.repository(), k -> new LinkedList<>()).add(entry);
            this.latestKnownMetaData = metadata;
            assertConsistent();
        }

        /**
         * Clear all state associated with running snapshots. To be used on cluster-manager-failover if the current node stops
         * being cluster-manager.
         */
        synchronized void clear() {
            snapshotsToFinalize.clear();
            runningDeletions.clear();
            latestKnownMetaData = null;
        }

        synchronized boolean isEmpty() {
            return snapshotsToFinalize.isEmpty();
        }

        synchronized boolean assertNotQueued(Snapshot snapshot) {
            assert snapshotsToFinalize.getOrDefault(snapshot.getRepository(), new LinkedList<>())
                .stream()
                .noneMatch(entry -> entry.snapshot().equals(snapshot)) : "Snapshot [" + snapshot + "] is still in finalization queue";
            return true;
        }

        synchronized boolean assertConsistent() {
            assert (latestKnownMetaData == null && snapshotsToFinalize.isEmpty())
                || (latestKnownMetaData != null && snapshotsToFinalize.isEmpty() == false)
                : "Should not hold on to metadata if there are no more queued snapshots";
            assert snapshotsToFinalize.values().stream().noneMatch(Collection::isEmpty) : "Found empty queue in " + snapshotsToFinalize;
            return true;
        }
    }
}<|MERGE_RESOLUTION|>--- conflicted
+++ resolved
@@ -136,11 +136,8 @@
 import static org.opensearch.node.remotestore.RemoteStoreNodeService.CompatibilityMode;
 import static org.opensearch.node.remotestore.RemoteStoreNodeService.REMOTE_STORE_COMPATIBILITY_MODE_SETTING;
 import static org.opensearch.repositories.blobstore.BlobStoreRepository.REMOTE_STORE_INDEX_SHALLOW_COPY;
-<<<<<<< HEAD
+import static org.opensearch.repositories.blobstore.BlobStoreRepository.SHALLOW_SNAPSHOT_V2;
 import static org.opensearch.repositories.blobstore.BlobStoreRepository.SHARD_PATH_TYPE;
-=======
-import static org.opensearch.repositories.blobstore.BlobStoreRepository.SHALLOW_SNAPSHOT_V2;
->>>>>>> 03d9a249
 import static org.opensearch.snapshots.SnapshotUtils.validateSnapshotsBackingAnyIndex;
 
 /**
@@ -483,7 +480,8 @@
 
                 final List<IndexId> indexIds = repositoryData.resolveNewIndices(
                     indices,
-                    getInFlightIndexIds(runningSnapshots, repositoryName)
+                    getInFlightIndexIds(runningSnapshots, repositoryName),
+                    IndexId.DEFAULT_SHARD_PATH_TYPE
                 );
                 final Version version = minCompatibleVersion(currentState.nodes().getMinNodeVersion(), repositoryData, null);
                 final ShardGenerations shardGenerations = buildShardsGenerationFromRepositoryData(
