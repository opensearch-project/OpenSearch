/*
 * SPDX-License-Identifier: Apache-2.0
 *
 * The OpenSearch Contributors require contributions made to
 * this file be licensed under the Apache-2.0 license or a
 * compatible open source license.
 */

/*
 * Licensed to Elasticsearch under one or more contributor
 * license agreements. See the NOTICE file distributed with
 * this work for additional information regarding copyright
 * ownership. Elasticsearch licenses this file to you under
 * the Apache License, Version 2.0 (the "License"); you may
 * not use this file except in compliance with the License.
 * You may obtain a copy of the License at
 *
 *    http://www.apache.org/licenses/LICENSE-2.0
 *
 * Unless required by applicable law or agreed to in writing,
 * software distributed under the License is distributed on an
 * "AS IS" BASIS, WITHOUT WARRANTIES OR CONDITIONS OF ANY
 * KIND, either express or implied.  See the License for the
 * specific language governing permissions and limitations
 * under the License.
 */
/*
 * Modifications Copyright OpenSearch Contributors. See
 * GitHub history for details.
 */

package org.opensearch.snapshots;

import org.opensearch.Version;
import org.opensearch.action.admin.cluster.snapshots.get.GetSnapshotsRequest;
import org.opensearch.cluster.SnapshotsInProgress;
import org.opensearch.common.Nullable;
import org.opensearch.common.annotation.PublicApi;
import org.opensearch.common.time.DateFormatter;
import org.opensearch.common.unit.TimeValue;
import org.opensearch.core.ParseField;
import org.opensearch.core.action.ShardOperationFailedException;
import org.opensearch.core.common.io.stream.StreamInput;
import org.opensearch.core.common.io.stream.StreamOutput;
import org.opensearch.core.common.io.stream.Writeable;
import org.opensearch.core.rest.RestStatus;
import org.opensearch.core.xcontent.ObjectParser;
import org.opensearch.core.xcontent.ToXContent;
import org.opensearch.core.xcontent.XContentBuilder;
import org.opensearch.core.xcontent.XContentParser;
import org.opensearch.core.xcontent.XContentParserUtils;
import org.opensearch.repositories.IndexId;

import java.io.IOException;
import java.time.Instant;
import java.time.ZoneOffset;
import java.util.ArrayList;
import java.util.Collections;
import java.util.Comparator;
import java.util.List;
import java.util.Map;
import java.util.Objects;
import java.util.stream.Collectors;

/**
 * Information about a snapshot
 *
 * @opensearch.api
 */
@PublicApi(since = "1.0.0")
public final class SnapshotInfo implements Comparable<SnapshotInfo>, ToXContent, Writeable {

    public static final String CONTEXT_MODE_PARAM = "context_mode";
    public static final String CONTEXT_MODE_SNAPSHOT = "SNAPSHOT";
    private static final DateFormatter DATE_TIME_FORMATTER = DateFormatter.forPattern("strict_date_optional_time");
    private static final String SNAPSHOT = "snapshot";
    private static final String UUID = "uuid";
    private static final String INDICES = "indices";
    private static final String DATA_STREAMS = "data_streams";
    private static final String STATE = "state";
    private static final String REASON = "reason";
    private static final String START_TIME = "start_time";
    private static final String START_TIME_IN_MILLIS = "start_time_in_millis";
    private static final String END_TIME = "end_time";
    private static final String END_TIME_IN_MILLIS = "end_time_in_millis";
    private static final String DURATION = "duration";
    private static final String DURATION_IN_MILLIS = "duration_in_millis";
    private static final String FAILURES = "failures";
    private static final String SHARDS = "shards";
    private static final String TOTAL = "total";
    private static final String FAILED = "failed";
    private static final String SUCCESSFUL = "successful";
    private static final String VERSION_ID = "version_id";
    private static final String VERSION = "version";
    private static final String NAME = "name";
    private static final String TOTAL_SHARDS = "total_shards";
    private static final String SUCCESSFUL_SHARDS = "successful_shards";
    private static final String INCLUDE_GLOBAL_STATE = "include_global_state";

    private static final String REMOTE_STORE_INDEX_SHALLOW_COPY = "remote_store_index_shallow_copy";

    private static final String PINNED_TIMESTAMP = "pinned_timestamp";

    private static final String USER_METADATA = "metadata";

    private static final Comparator<SnapshotInfo> COMPARATOR = Comparator.comparing(SnapshotInfo::startTime)
        .thenComparing(SnapshotInfo::snapshotId);

    /**
     * Builds snapshot information
     *
     * @opensearch.internal
     */
    public static final class SnapshotInfoBuilder {
        private String snapshotName = null;
        private String snapshotUUID = null;
        private String state = null;
        private String reason = null;
        private List<String> indices = null;
        private List<String> dataStreams = null;
        private long startTime = 0L;
        private long endTime = 0L;
        private ShardStatsBuilder shardStatsBuilder = null;
        private Boolean includeGlobalState = null;

        private Boolean remoteStoreIndexShallowCopy = null;
        private long pinnedTimestamp = 0L;
        private Map<String, Object> userMetadata = null;
        private int version = -1;
        private List<SnapshotShardFailure> shardFailures = null;

        private void setSnapshotName(String snapshotName) {
            this.snapshotName = snapshotName;
        }

        private void setSnapshotUUID(String snapshotUUID) {
            this.snapshotUUID = snapshotUUID;
        }

        private void setState(String state) {
            this.state = state;
        }

        private void setReason(String reason) {
            this.reason = reason;
        }

        private void setIndices(List<String> indices) {
            this.indices = indices;
        }

        private void setDataStreams(List<String> dataStreams) {
            this.dataStreams = dataStreams;
        }

        private void setStartTime(long startTime) {
            this.startTime = startTime;
        }

        private void setEndTime(long endTime) {
            this.endTime = endTime;
        }

        private void setShardStatsBuilder(ShardStatsBuilder shardStatsBuilder) {
            this.shardStatsBuilder = shardStatsBuilder;
        }

        private void setIncludeGlobalState(Boolean includeGlobalState) {
            this.includeGlobalState = includeGlobalState;
        }

        private void setUserMetadata(Map<String, Object> userMetadata) {
            this.userMetadata = userMetadata;
        }

        private void setVersion(int version) {
            this.version = version;
        }

        private void setRemoteStoreIndexShallowCopy(Boolean remoteStoreIndexShallowCopy) {
            this.remoteStoreIndexShallowCopy = remoteStoreIndexShallowCopy;
        }

        private void setPinnedTimestamp(long pinnedTimestamp) {
            this.pinnedTimestamp = pinnedTimestamp;
        }

        private void setShardFailures(List<SnapshotShardFailure> shardFailures) {
            this.shardFailures = shardFailures;
        }

        public SnapshotInfo build() {
            SnapshotId snapshotId = new SnapshotId(snapshotName, snapshotUUID);

            if (indices == null) {
                indices = Collections.emptyList();
            }

            if (dataStreams == null) {
                dataStreams = Collections.emptyList();
            }

            SnapshotState snapshotState = state == null ? null : SnapshotState.valueOf(state);
            Version version = this.version == -1 ? Version.CURRENT : Version.fromId(this.version);

            int totalShards = shardStatsBuilder == null ? 0 : shardStatsBuilder.getTotalShards();
            int successfulShards = shardStatsBuilder == null ? 0 : shardStatsBuilder.getSuccessfulShards();

            if (shardFailures == null) {
                shardFailures = new ArrayList<>();
            }

            return new SnapshotInfo(
                snapshotId,
                indices,
                dataStreams,
                snapshotState,
                reason,
                version,
                startTime,
                endTime,
                totalShards,
                successfulShards,
                shardFailures,
                includeGlobalState,
                userMetadata,
                remoteStoreIndexShallowCopy,
                pinnedTimestamp
            );
        }
    }

    private static final class ShardStatsBuilder {
        private int totalShards;
        private int successfulShards;

        private void setTotalShards(int totalShards) {
            this.totalShards = totalShards;
        }

        int getTotalShards() {
            return totalShards;
        }

        private void setSuccessfulShards(int successfulShards) {
            this.successfulShards = successfulShards;
        }

        int getSuccessfulShards() {
            return successfulShards;
        }
    }

    public static final ObjectParser<SnapshotInfoBuilder, Void> SNAPSHOT_INFO_PARSER = new ObjectParser<>(
        SnapshotInfoBuilder.class.getName(),
        true,
        SnapshotInfoBuilder::new
    );

    private static final ObjectParser<ShardStatsBuilder, Void> SHARD_STATS_PARSER = new ObjectParser<>(
        ShardStatsBuilder.class.getName(),
        true,
        ShardStatsBuilder::new
    );

    static {
        SNAPSHOT_INFO_PARSER.declareString(SnapshotInfoBuilder::setSnapshotName, new ParseField(SNAPSHOT));
        SNAPSHOT_INFO_PARSER.declareString(SnapshotInfoBuilder::setSnapshotUUID, new ParseField(UUID));
        SNAPSHOT_INFO_PARSER.declareString(SnapshotInfoBuilder::setState, new ParseField(STATE));
        SNAPSHOT_INFO_PARSER.declareString(SnapshotInfoBuilder::setReason, new ParseField(REASON));
        SNAPSHOT_INFO_PARSER.declareStringArray(SnapshotInfoBuilder::setIndices, new ParseField(INDICES));
        SNAPSHOT_INFO_PARSER.declareStringArray(SnapshotInfoBuilder::setDataStreams, new ParseField(DATA_STREAMS));
        SNAPSHOT_INFO_PARSER.declareLong(SnapshotInfoBuilder::setStartTime, new ParseField(START_TIME_IN_MILLIS));
        SNAPSHOT_INFO_PARSER.declareLong(SnapshotInfoBuilder::setEndTime, new ParseField(END_TIME_IN_MILLIS));
        SNAPSHOT_INFO_PARSER.declareObject(SnapshotInfoBuilder::setShardStatsBuilder, SHARD_STATS_PARSER, new ParseField(SHARDS));
        SNAPSHOT_INFO_PARSER.declareBoolean(SnapshotInfoBuilder::setIncludeGlobalState, new ParseField(INCLUDE_GLOBAL_STATE));
        SNAPSHOT_INFO_PARSER.declareObject(SnapshotInfoBuilder::setUserMetadata, (p, c) -> p.map(), new ParseField(USER_METADATA));
        SNAPSHOT_INFO_PARSER.declareInt(SnapshotInfoBuilder::setVersion, new ParseField(VERSION_ID));
        SNAPSHOT_INFO_PARSER.declareBoolean(
            SnapshotInfoBuilder::setRemoteStoreIndexShallowCopy,
            new ParseField(REMOTE_STORE_INDEX_SHALLOW_COPY)
        );
        SNAPSHOT_INFO_PARSER.declareLong(SnapshotInfoBuilder::setPinnedTimestamp, new ParseField(PINNED_TIMESTAMP));
        SNAPSHOT_INFO_PARSER.declareObjectArray(
            SnapshotInfoBuilder::setShardFailures,
            SnapshotShardFailure.SNAPSHOT_SHARD_FAILURE_PARSER,
            new ParseField(FAILURES)
        );

        SHARD_STATS_PARSER.declareInt(ShardStatsBuilder::setTotalShards, new ParseField(TOTAL));
        SHARD_STATS_PARSER.declareInt(ShardStatsBuilder::setSuccessfulShards, new ParseField(SUCCESSFUL));
    }

    private final SnapshotId snapshotId;

    @Nullable
    private final SnapshotState state;

    @Nullable
    private final String reason;

    private final List<String> indices;

    private final List<String> dataStreams;

    private final long startTime;

    private final long endTime;

    private final int totalShards;

    private final int successfulShards;

    @Nullable
    private Boolean includeGlobalState;

    @Nullable
    private Boolean remoteStoreIndexShallowCopy;

    private long pinnedTimestamp;
    @Nullable
    private final Map<String, Object> userMetadata;

    @Nullable
    private final Version version;

    private final List<SnapshotShardFailure> shardFailures;

    public SnapshotInfo(SnapshotId snapshotId, List<String> indices, List<String> dataStreams, SnapshotState state) {
        this(snapshotId, indices, dataStreams, state, null, null, 0L, 0L, 0, 0, Collections.emptyList(), null, null, null, 0);
    }

    public SnapshotInfo(SnapshotId snapshotId, List<String> indices, List<String> dataStreams, SnapshotState state, Version version) {
        this(snapshotId, indices, dataStreams, state, null, version, 0L, 0L, 0, 0, Collections.emptyList(), null, null, null, 0);
    }

    public SnapshotInfo(SnapshotsInProgress.Entry entry) {
        this(
            entry.snapshot().getSnapshotId(),
            entry.indices().stream().map(IndexId::getName).collect(Collectors.toList()),
            entry.dataStreams(),
            SnapshotState.IN_PROGRESS,
            null,
            Version.CURRENT,
            entry.startTime(),
            0L,
            0,
            0,
            Collections.emptyList(),
            entry.includeGlobalState(),
            entry.userMetadata(),
            entry.remoteStoreIndexShallowCopy(),
            0L
        );
    }

    public SnapshotInfo(
        SnapshotId snapshotId,
        List<String> indices,
        List<String> dataStreams,
        long startTime,
        String reason,
        long endTime,
        int totalShards,
        List<SnapshotShardFailure> shardFailures,
        Boolean includeGlobalState,
        Map<String, Object> userMetadata,
        Boolean remoteStoreIndexShallowCopy,
        long pinnedTimestamp
    ) {
        this(
            snapshotId,
            indices,
            dataStreams,
            snapshotState(reason, shardFailures),
            reason,
            Version.CURRENT,
            startTime,
            endTime,
            totalShards,
            totalShards - shardFailures.size(),
            shardFailures,
            includeGlobalState,
            userMetadata,
            remoteStoreIndexShallowCopy,
            pinnedTimestamp
        );
    }

    SnapshotInfo(
        SnapshotId snapshotId,
        List<String> indices,
        List<String> dataStreams,
        SnapshotState state,
        String reason,
        Version version,
        long startTime,
        long endTime,
        int totalShards,
        int successfulShards,
        List<SnapshotShardFailure> shardFailures,
        Boolean includeGlobalState,
        Map<String, Object> userMetadata,
        Boolean remoteStoreIndexShallowCopy,
        long pinnedTimestamp
    ) {
        this.snapshotId = Objects.requireNonNull(snapshotId);
        this.indices = Collections.unmodifiableList(Objects.requireNonNull(indices));
        this.dataStreams = Collections.unmodifiableList(Objects.requireNonNull(dataStreams));
        this.state = state;
        this.reason = reason;
        this.version = version;
        this.startTime = startTime;
        this.endTime = endTime;
        this.totalShards = totalShards;
        this.successfulShards = successfulShards;
        this.shardFailures = Objects.requireNonNull(shardFailures);
        this.includeGlobalState = includeGlobalState;
        this.userMetadata = userMetadata;
        this.remoteStoreIndexShallowCopy = remoteStoreIndexShallowCopy;
        this.pinnedTimestamp = pinnedTimestamp;
    }

    /**
     * Constructs snapshot information from stream input
     */
    public SnapshotInfo(final StreamInput in) throws IOException {
        snapshotId = new SnapshotId(in);
        indices = Collections.unmodifiableList(in.readStringList());
        state = in.readBoolean() ? SnapshotState.fromValue(in.readByte()) : null;
        reason = in.readOptionalString();
        startTime = in.readVLong();
        endTime = in.readVLong();
        totalShards = in.readVInt();
        successfulShards = in.readVInt();
        shardFailures = Collections.unmodifiableList(in.readList(SnapshotShardFailure::new));
        version = in.readBoolean() ? in.readVersion() : null;
        includeGlobalState = in.readOptionalBoolean();
        userMetadata = in.readMap();
        dataStreams = in.readStringList();
        if (in.getVersion().onOrAfter(Version.V_2_9_0)) {
            remoteStoreIndexShallowCopy = in.readOptionalBoolean();
        }
<<<<<<< HEAD
        if (in.getVersion().onOrAfter(Version.V_2_17_0)) {
=======
        if (in.getVersion().onOrAfter(Version.V_3_0_0)) {
>>>>>>> e1eecbd1
            pinnedTimestamp = in.readVLong();
        }
    }

    /**
     * Gets a new {@link SnapshotInfo} instance from the given {@link SnapshotInfo} with
     * all information stripped out except the snapshot id, state, and indices.
     */
    public SnapshotInfo basic() {
        return new SnapshotInfo(snapshotId, indices, Collections.emptyList(), state);
    }

    /**
     * Returns snapshot id
     *
     * @return snapshot id
     */
    public SnapshotId snapshotId() {
        return snapshotId;
    }

    /**
     * Returns snapshot state; {@code null} if the state is unknown.
     *
     * @return snapshot state
     */
    @Nullable
    public SnapshotState state() {
        return state;
    }

    /**
     * Returns snapshot failure reason; {@code null} if the snapshot succeeded.
     *
     * @return snapshot failure reason
     */
    @Nullable
    public String reason() {
        return reason;
    }

    /**
     * Returns indices that were included in this snapshot.
     *
     * @return list of indices
     */
    public List<String> indices() {
        return indices;
    }

    /**
     * @return list of data streams that were included in this snapshot.
     */
    public List<String> dataStreams() {
        return dataStreams;
    }

    /**
     * Returns time when snapshot started; a value of {@code 0L} will be returned if
     * {@link #state()} returns {@code null}.
     *
     * @return snapshot start time
     */
    public long startTime() {
        return startTime;
    }

    /**
     * Returns time when snapshot ended; a value of {@code 0L} will be returned if the
     * snapshot is still running or if {@link #state()} returns {@code null}.
     *
     * @return snapshot end time
     */
    public long endTime() {
        return endTime;
    }

    /**
     * Returns total number of shards that were snapshotted; a value of {@code 0} will
     * be returned if {@link #state()} returns {@code null}.
     *
     * @return number of shards
     */
    public int totalShards() {
        return totalShards;
    }

    /**
     * Number of failed shards; a value of {@code 0} will be returned if there were no
     * failed shards, or if {@link #state()} returns {@code null}.
     *
     * @return number of failed shards
     */
    public int failedShards() {
        return totalShards - successfulShards;
    }

    /**
     * Returns total number of shards that were successfully snapshotted; a value of
     * {@code 0} will be returned if {@link #state()} returns {@code null}.
     *
     * @return number of successful shards
     */
    public int successfulShards() {
        return successfulShards;
    }

    public Boolean includeGlobalState() {
        return includeGlobalState;
    }

    @Nullable
    public Boolean isRemoteStoreIndexShallowCopyEnabled() {
        return remoteStoreIndexShallowCopy;
    }

    public long getPinnedTimestamp() {
        return pinnedTimestamp;
    }

    /**
     * Returns shard failures; an empty list will be returned if there were no shard
     * failures, or if {@link #state()} returns {@code null}.
     *
     * @return shard failures
     */
    public List<SnapshotShardFailure> shardFailures() {
        return shardFailures;
    }

    /**
     * Returns the version of opensearch that the snapshot was created with.  Will only
     * return {@code null} if {@link #state()} returns {@code null} or {@link SnapshotState#INCOMPATIBLE}.
     *
     * @return version of opensearch that the snapshot was created with
     */
    @Nullable
    public Version version() {
        return version;
    }

    /**
     * Returns the custom metadata that was attached to this snapshot at creation time.
     * @return custom metadata
     */
    @Nullable
    public Map<String, Object> userMetadata() {
        return userMetadata;
    }

    /**
     * Compares two snapshots by their start time; if the start times are the same, then
     * compares the two snapshots by their snapshot ids.
     */
    @Override
    public int compareTo(final SnapshotInfo o) {
        return COMPARATOR.compare(this, o);
    }

    @Override
    public String toString() {
        return "SnapshotInfo{"
            + "snapshotId="
            + snapshotId
            + ", state="
            + state
            + ", reason='"
            + reason
            + '\''
            + ", indices="
            + indices
            + ", startTime="
            + startTime
            + ", endTime="
            + endTime
            + ", totalShards="
            + totalShards
            + ", successfulShards="
            + successfulShards
            + ", includeGlobalState="
            + includeGlobalState
            + ", version="
            + version
            + ", shardFailures="
            + shardFailures
            + ", isRemoteStoreInteropEnabled="
            + remoteStoreIndexShallowCopy
            + ", pinnedTimestamp="
            + pinnedTimestamp
            + '}';
    }

    /**
     * Returns snapshot REST status
     */
    public RestStatus status() {
        if (state == SnapshotState.FAILED) {
            return RestStatus.INTERNAL_SERVER_ERROR;
        }
        if (shardFailures.size() == 0) {
            return RestStatus.OK;
        }
        return RestStatus.status(successfulShards, totalShards, shardFailures.toArray(new ShardOperationFailedException[0]));
    }

    @Override
    public XContentBuilder toXContent(final XContentBuilder builder, final Params params) throws IOException {
        // write snapshot info to repository snapshot blob format
        if (CONTEXT_MODE_SNAPSHOT.equals(params.param(CONTEXT_MODE_PARAM))) {
            return toXContentInternal(builder, params);
        }

        final boolean verbose = params.paramAsBoolean("verbose", GetSnapshotsRequest.DEFAULT_VERBOSE_MODE);
        // write snapshot info for the API and any other situations
        builder.startObject();
        builder.field(SNAPSHOT, snapshotId.getName());
        builder.field(UUID, snapshotId.getUUID());
        if (version != null) {
            builder.field(VERSION_ID, version.id);
            builder.field(VERSION, version.toString());
        }
        if (remoteStoreIndexShallowCopy != null) {
            builder.field(REMOTE_STORE_INDEX_SHALLOW_COPY, remoteStoreIndexShallowCopy);
        }
<<<<<<< HEAD
        builder.field(PINNED_TIMESTAMP, pinnedTimestamp);
=======
        if (pinnedTimestamp != 0) {
            builder.field(PINNED_TIMESTAMP, pinnedTimestamp);
        }
>>>>>>> e1eecbd1

        builder.startArray(INDICES);
        for (String index : indices) {
            builder.value(index);
        }
        builder.endArray();
        builder.startArray(DATA_STREAMS);
        for (String dataStream : dataStreams) {
            builder.value(dataStream);
        }
        builder.endArray();
        if (includeGlobalState != null) {
            builder.field(INCLUDE_GLOBAL_STATE, includeGlobalState);
        }
        if (userMetadata != null) {
            builder.field(USER_METADATA, userMetadata);
        }
        if (verbose || state != null) {
            builder.field(STATE, state);
        }
        if (reason != null) {
            builder.field(REASON, reason);
        }
        if (verbose || startTime != 0) {
            builder.field(START_TIME, DATE_TIME_FORMATTER.format(Instant.ofEpochMilli(startTime).atZone(ZoneOffset.UTC)));
            builder.field(START_TIME_IN_MILLIS, startTime);
        }
        if (verbose || endTime != 0) {
            builder.field(END_TIME, DATE_TIME_FORMATTER.format(Instant.ofEpochMilli(endTime).atZone(ZoneOffset.UTC)));
            builder.field(END_TIME_IN_MILLIS, endTime);
            builder.humanReadableField(DURATION_IN_MILLIS, DURATION, new TimeValue(Math.max(0L, endTime - startTime)));
        }
        if (verbose || !shardFailures.isEmpty()) {
            builder.startArray(FAILURES);
            for (SnapshotShardFailure shardFailure : shardFailures) {
                shardFailure.toXContent(builder, params);
            }
            builder.endArray();
        }
        if (verbose || totalShards != 0) {
            builder.startObject(SHARDS);
            builder.field(TOTAL, totalShards);
            builder.field(FAILED, failedShards());
            builder.field(SUCCESSFUL, successfulShards);
            builder.endObject();
        }
        builder.endObject();
        return builder;
    }

    private XContentBuilder toXContentInternal(final XContentBuilder builder, final ToXContent.Params params) throws IOException {
        builder.startObject(SNAPSHOT);
        builder.field(NAME, snapshotId.getName());
        builder.field(UUID, snapshotId.getUUID());
        assert version != null : "version must always be known when writing a snapshot metadata blob";
        builder.field(VERSION_ID, version.id);
        if (remoteStoreIndexShallowCopy != null) {
            builder.field(REMOTE_STORE_INDEX_SHALLOW_COPY, remoteStoreIndexShallowCopy);
        }
        if (pinnedTimestamp != 0) {
            builder.field(PINNED_TIMESTAMP, pinnedTimestamp);
        }
        builder.startArray(INDICES);
        for (String index : indices) {
            builder.value(index);
        }
        builder.endArray();
        builder.startArray(DATA_STREAMS);
        for (String dataStream : dataStreams) {
            builder.value(dataStream);
        }
        builder.endArray();
        builder.field(STATE, state);
        if (reason != null) {
            builder.field(REASON, reason);
        }
        if (includeGlobalState != null) {
            builder.field(INCLUDE_GLOBAL_STATE, includeGlobalState);
        }
        builder.field(USER_METADATA, userMetadata);
        builder.field(START_TIME, startTime);
        builder.field(END_TIME, endTime);
        builder.field(TOTAL_SHARDS, totalShards);
        builder.field(SUCCESSFUL_SHARDS, successfulShards);
        builder.startArray(FAILURES);
        for (SnapshotShardFailure shardFailure : shardFailures) {
            shardFailure.toXContent(builder, params);
        }
        builder.endArray();
        builder.endObject();
        return builder;
    }

    /**
     * This method creates a SnapshotInfo from internal x-content.  It does not
     * handle x-content written with the external version as external x-content
     * is only for display purposes and does not need to be parsed.
     */
    public static SnapshotInfo fromXContentInternal(final XContentParser parser) throws IOException {
        String name = null;
        String uuid = null;
        Version version = Version.CURRENT;
        SnapshotState state = SnapshotState.IN_PROGRESS;
        String reason = null;
        List<String> indices = Collections.emptyList();
        List<String> dataStreams = Collections.emptyList();
        long startTime = 0;
        long endTime = 0;
        int totalShards = 0;
        int successfulShards = 0;
        long pinnedTimestamp = 0;
        Boolean includeGlobalState = null;
        Boolean remoteStoreIndexShallowCopy = null;
        Map<String, Object> userMetadata = null;
        List<SnapshotShardFailure> shardFailures = Collections.emptyList();
        if (parser.currentToken() == null) { // fresh parser? move to the first token
            parser.nextToken();
        }
        if (parser.currentToken() == XContentParser.Token.START_OBJECT) {  // on a start object move to next token
            parser.nextToken();
        }
        XContentParser.Token token;
        XContentParserUtils.ensureExpectedToken(XContentParser.Token.START_OBJECT, parser.nextToken(), parser);
        String currentFieldName = parser.currentName();
        if (SNAPSHOT.equals(currentFieldName)) {
            while ((token = parser.nextToken()) != XContentParser.Token.END_OBJECT) {
                if (token == XContentParser.Token.FIELD_NAME) {
                    currentFieldName = parser.currentName();
                    token = parser.nextToken();
                    if (token.isValue()) {
                        if (NAME.equals(currentFieldName)) {
                            name = parser.text();
                        } else if (UUID.equals(currentFieldName)) {
                            uuid = parser.text();
                        } else if (STATE.equals(currentFieldName)) {
                            state = SnapshotState.valueOf(parser.text());
                        } else if (REASON.equals(currentFieldName)) {
                            reason = parser.text();
                        } else if (START_TIME.equals(currentFieldName)) {
                            startTime = parser.longValue();
                        } else if (END_TIME.equals(currentFieldName)) {
                            endTime = parser.longValue();
                        } else if (TOTAL_SHARDS.equals(currentFieldName)) {
                            totalShards = parser.intValue();
                        } else if (SUCCESSFUL_SHARDS.equals(currentFieldName)) {
                            successfulShards = parser.intValue();
                        } else if (VERSION_ID.equals(currentFieldName)) {
                            version = Version.fromId(parser.intValue());
                        } else if (INCLUDE_GLOBAL_STATE.equals(currentFieldName)) {
                            includeGlobalState = parser.booleanValue();
                        } else if (REMOTE_STORE_INDEX_SHALLOW_COPY.equals(currentFieldName)) {
                            remoteStoreIndexShallowCopy = parser.booleanValue();
                        } else if (PINNED_TIMESTAMP.equals(currentFieldName)) {
                            pinnedTimestamp = parser.longValue();
                        }
                    } else if (token == XContentParser.Token.START_ARRAY) {
                        if (DATA_STREAMS.equals(currentFieldName)) {
                            dataStreams = new ArrayList<>();
                            while (parser.nextToken() != XContentParser.Token.END_ARRAY) {
                                dataStreams.add(parser.text());
                            }
                        } else if (INDICES.equals(currentFieldName)) {
                            ArrayList<String> indicesArray = new ArrayList<>();
                            while (parser.nextToken() != XContentParser.Token.END_ARRAY) {
                                indicesArray.add(parser.text());
                            }
                            indices = Collections.unmodifiableList(indicesArray);
                        } else if (FAILURES.equals(currentFieldName)) {
                            ArrayList<SnapshotShardFailure> shardFailureArrayList = new ArrayList<>();
                            while (parser.nextToken() != XContentParser.Token.END_ARRAY) {
                                shardFailureArrayList.add(SnapshotShardFailure.fromXContent(parser));
                            }
                            shardFailures = Collections.unmodifiableList(shardFailureArrayList);
                        } else {
                            // It was probably created by newer version - ignoring
                            parser.skipChildren();
                        }
                    } else if (token == XContentParser.Token.START_OBJECT) {
                        if (USER_METADATA.equals(currentFieldName)) {
                            userMetadata = parser.map();
                        } else {
                            // It was probably created by newer version - ignoring
                            parser.skipChildren();
                        }
                    }
                }
            }
        }
        if (uuid == null) {
            // the old format where there wasn't a UUID
            uuid = name;
        }
        return new SnapshotInfo(
            new SnapshotId(name, uuid),
            indices,
            dataStreams,
            state,
            reason,
            version,
            startTime,
            endTime,
            totalShards,
            successfulShards,
            shardFailures,
            includeGlobalState,
            userMetadata,
            remoteStoreIndexShallowCopy,
            pinnedTimestamp
        );
    }

    @Override
    public void writeTo(final StreamOutput out) throws IOException {
        snapshotId.writeTo(out);
        out.writeStringCollection(indices);
        if (state != null) {
            out.writeBoolean(true);
            out.writeByte(state.value());
        } else {
            out.writeBoolean(false);
        }
        out.writeOptionalString(reason);
        out.writeVLong(startTime);
        out.writeVLong(endTime);
        out.writeVInt(totalShards);
        out.writeVInt(successfulShards);
        out.writeList(shardFailures);
        if (version != null) {
            out.writeBoolean(true);
            out.writeVersion(version);
        } else {
            out.writeBoolean(false);
        }
        out.writeOptionalBoolean(includeGlobalState);
        out.writeMap(userMetadata);
        out.writeStringCollection(dataStreams);
        if (out.getVersion().onOrAfter(Version.V_2_9_0)) {
            out.writeOptionalBoolean(remoteStoreIndexShallowCopy);
        }
<<<<<<< HEAD
        if (out.getVersion().onOrAfter(Version.V_2_17_0)) {
=======
        if (out.getVersion().onOrAfter(Version.V_3_0_0)) {
>>>>>>> e1eecbd1
            out.writeVLong(pinnedTimestamp);
        }
    }

    private static SnapshotState snapshotState(final String reason, final List<SnapshotShardFailure> shardFailures) {
        if (reason == null) {
            if (shardFailures.isEmpty()) {
                return SnapshotState.SUCCESS;
            } else {
                return SnapshotState.PARTIAL;
            }
        } else {
            return SnapshotState.FAILED;
        }
    }

    @Override
    public boolean equals(Object o) {
        if (this == o) return true;
        if (o == null || getClass() != o.getClass()) return false;
        SnapshotInfo that = (SnapshotInfo) o;
        return startTime == that.startTime
            && endTime == that.endTime
            && totalShards == that.totalShards
            && successfulShards == that.successfulShards
            && Objects.equals(snapshotId, that.snapshotId)
            && state == that.state
            && Objects.equals(reason, that.reason)
            && Objects.equals(indices, that.indices)
            && Objects.equals(dataStreams, that.dataStreams)
            && Objects.equals(includeGlobalState, that.includeGlobalState)
            && Objects.equals(version, that.version)
            && Objects.equals(shardFailures, that.shardFailures)
            && Objects.equals(userMetadata, that.userMetadata)
            && Objects.equals(remoteStoreIndexShallowCopy, that.remoteStoreIndexShallowCopy)
            && Objects.equals(pinnedTimestamp, that.pinnedTimestamp);
    }

    @Override
    public int hashCode() {

        return Objects.hash(
            snapshotId,
            state,
            reason,
            indices,
            dataStreams,
            startTime,
            endTime,
            totalShards,
            successfulShards,
            includeGlobalState,
            version,
            shardFailures,
            userMetadata,
            remoteStoreIndexShallowCopy,
            pinnedTimestamp
        );
    }
}<|MERGE_RESOLUTION|>--- conflicted
+++ resolved
@@ -441,11 +441,7 @@
         if (in.getVersion().onOrAfter(Version.V_2_9_0)) {
             remoteStoreIndexShallowCopy = in.readOptionalBoolean();
         }
-<<<<<<< HEAD
-        if (in.getVersion().onOrAfter(Version.V_2_17_0)) {
-=======
         if (in.getVersion().onOrAfter(Version.V_3_0_0)) {
->>>>>>> e1eecbd1
             pinnedTimestamp = in.readVLong();
         }
     }
@@ -670,13 +666,9 @@
         if (remoteStoreIndexShallowCopy != null) {
             builder.field(REMOTE_STORE_INDEX_SHALLOW_COPY, remoteStoreIndexShallowCopy);
         }
-<<<<<<< HEAD
-        builder.field(PINNED_TIMESTAMP, pinnedTimestamp);
-=======
         if (pinnedTimestamp != 0) {
             builder.field(PINNED_TIMESTAMP, pinnedTimestamp);
         }
->>>>>>> e1eecbd1
 
         builder.startArray(INDICES);
         for (String index : indices) {
@@ -916,11 +908,7 @@
         if (out.getVersion().onOrAfter(Version.V_2_9_0)) {
             out.writeOptionalBoolean(remoteStoreIndexShallowCopy);
         }
-<<<<<<< HEAD
-        if (out.getVersion().onOrAfter(Version.V_2_17_0)) {
-=======
         if (out.getVersion().onOrAfter(Version.V_3_0_0)) {
->>>>>>> e1eecbd1
             out.writeVLong(pinnedTimestamp);
         }
     }
