--- conflicted
+++ resolved
@@ -398,15 +398,7 @@
         version = in.readBoolean() ? Version.readVersion(in) : null;
         includeGlobalState = in.readOptionalBoolean();
         userMetadata = in.readMap();
-<<<<<<< HEAD
-        if (in.getVersion().onOrAfter(DATA_STREAMS_IN_SNAPSHOT)) {
-            dataStreams = in.readStringList();
-        } else {
-            dataStreams = Collections.emptyList();
-        }
-=======
         dataStreams = in.readStringList();
->>>>>>> 28ba311a
     }
 
     /**
@@ -837,13 +829,7 @@
         }
         out.writeOptionalBoolean(includeGlobalState);
         out.writeMap(userMetadata);
-<<<<<<< HEAD
-        if (out.getVersion().onOrAfter(DATA_STREAMS_IN_SNAPSHOT)) {
-            out.writeStringCollection(dataStreams);
-        }
-=======
         out.writeStringCollection(dataStreams);
->>>>>>> 28ba311a
     }
 
     private static SnapshotState snapshotState(final String reason, final List<SnapshotShardFailure> shardFailures) {
