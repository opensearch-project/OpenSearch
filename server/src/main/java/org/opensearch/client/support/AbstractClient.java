--- conflicted
+++ resolved
@@ -591,19 +591,11 @@
     }
 
     @Override
-<<<<<<< HEAD
-=======
-    public void deletePits(final DeletePitRequest deletePITRequest, final ActionListener<DeletePitResponse> listener) {
-        execute(DeletePitAction.INSTANCE, deletePITRequest, listener);
-    }
-
-    @Override
     public void pitSegments(final PitSegmentsRequest request, final ActionListener<IndicesSegmentResponse> listener) {
         execute(PitSegmentsAction.INSTANCE, request, listener);
     }
 
     @Override
->>>>>>> 9d6255c6
     public ActionFuture<MultiSearchResponse> multiSearch(MultiSearchRequest request) {
         return execute(MultiSearchAction.INSTANCE, request);
     }
