/*
 * SPDX-License-Identifier: Apache-2.0
 *
 * The OpenSearch Contributors require contributions made to
 * this file be licensed under the Apache-2.0 license or a
 * compatible open source license.
 */

/*
 * Licensed to Elasticsearch under one or more contributor
 * license agreements. See the NOTICE file distributed with
 * this work for additional information regarding copyright
 * ownership. Elasticsearch licenses this file to you under
 * the Apache License, Version 2.0 (the "License"); you may
 * not use this file except in compliance with the License.
 * You may obtain a copy of the License at
 *
 *     http://www.apache.org/licenses/LICENSE-2.0
 *
 * Unless required by applicable law or agreed to in writing,
 * software distributed under the License is distributed on an
 * "AS IS" BASIS, WITHOUT WARRANTIES OR CONDITIONS OF ANY
 * KIND, either express or implied.  See the License for the
 * specific language governing permissions and limitations
 * under the License.
 */

/*
 * Modifications Copyright OpenSearch Contributors. See
 * GitHub history for details.
 */

package org.opensearch.client.support;

import org.apache.logging.log4j.LogManager;
import org.apache.logging.log4j.Logger;
import org.opensearch.action.ActionFuture;
import org.opensearch.action.ActionListener;
import org.opensearch.action.ActionRequest;
import org.opensearch.action.ActionResponse;
import org.opensearch.action.ActionType;
import org.opensearch.action.admin.cluster.allocation.ClusterAllocationExplainAction;
import org.opensearch.action.admin.cluster.allocation.ClusterAllocationExplainRequest;
import org.opensearch.action.admin.cluster.allocation.ClusterAllocationExplainRequestBuilder;
import org.opensearch.action.admin.cluster.allocation.ClusterAllocationExplainResponse;
import org.opensearch.action.admin.cluster.health.ClusterHealthAction;
import org.opensearch.action.admin.cluster.health.ClusterHealthRequest;
import org.opensearch.action.admin.cluster.health.ClusterHealthRequestBuilder;
import org.opensearch.action.admin.cluster.health.ClusterHealthResponse;
import org.opensearch.action.admin.cluster.node.hotthreads.NodesHotThreadsAction;
import org.opensearch.action.admin.cluster.node.hotthreads.NodesHotThreadsRequest;
import org.opensearch.action.admin.cluster.node.hotthreads.NodesHotThreadsRequestBuilder;
import org.opensearch.action.admin.cluster.node.hotthreads.NodesHotThreadsResponse;
import org.opensearch.action.admin.cluster.node.info.NodesInfoAction;
import org.opensearch.action.admin.cluster.node.info.NodesInfoRequest;
import org.opensearch.action.admin.cluster.node.info.NodesInfoRequestBuilder;
import org.opensearch.action.admin.cluster.node.info.NodesInfoResponse;
import org.opensearch.action.admin.cluster.node.reload.NodesReloadSecureSettingsAction;
import org.opensearch.action.admin.cluster.node.reload.NodesReloadSecureSettingsRequestBuilder;
import org.opensearch.action.admin.cluster.node.stats.NodesStatsAction;
import org.opensearch.action.admin.cluster.node.stats.NodesStatsRequest;
import org.opensearch.action.admin.cluster.node.stats.NodesStatsRequestBuilder;
import org.opensearch.action.admin.cluster.node.stats.NodesStatsResponse;
import org.opensearch.action.admin.cluster.node.tasks.cancel.CancelTasksAction;
import org.opensearch.action.admin.cluster.node.tasks.cancel.CancelTasksRequest;
import org.opensearch.action.admin.cluster.node.tasks.cancel.CancelTasksRequestBuilder;
import org.opensearch.action.admin.cluster.node.tasks.cancel.CancelTasksResponse;
import org.opensearch.action.admin.cluster.node.tasks.get.GetTaskAction;
import org.opensearch.action.admin.cluster.node.tasks.get.GetTaskRequest;
import org.opensearch.action.admin.cluster.node.tasks.get.GetTaskRequestBuilder;
import org.opensearch.action.admin.cluster.node.tasks.get.GetTaskResponse;
import org.opensearch.action.admin.cluster.node.tasks.list.ListTasksAction;
import org.opensearch.action.admin.cluster.node.tasks.list.ListTasksRequest;
import org.opensearch.action.admin.cluster.node.tasks.list.ListTasksRequestBuilder;
import org.opensearch.action.admin.cluster.node.tasks.list.ListTasksResponse;
import org.opensearch.action.admin.cluster.node.usage.NodesUsageAction;
import org.opensearch.action.admin.cluster.node.usage.NodesUsageRequest;
import org.opensearch.action.admin.cluster.node.usage.NodesUsageRequestBuilder;
import org.opensearch.action.admin.cluster.node.usage.NodesUsageResponse;
import org.opensearch.action.admin.cluster.remotestore.restore.RestoreRemoteStoreAction;
import org.opensearch.action.admin.cluster.remotestore.restore.RestoreRemoteStoreRequest;
import org.opensearch.action.admin.cluster.remotestore.restore.RestoreRemoteStoreResponse;
import org.opensearch.action.admin.cluster.repositories.cleanup.CleanupRepositoryAction;
import org.opensearch.action.admin.cluster.repositories.cleanup.CleanupRepositoryRequest;
import org.opensearch.action.admin.cluster.repositories.cleanup.CleanupRepositoryRequestBuilder;
import org.opensearch.action.admin.cluster.repositories.cleanup.CleanupRepositoryResponse;
import org.opensearch.action.admin.cluster.repositories.delete.DeleteRepositoryAction;
import org.opensearch.action.admin.cluster.repositories.delete.DeleteRepositoryRequest;
import org.opensearch.action.admin.cluster.repositories.delete.DeleteRepositoryRequestBuilder;
import org.opensearch.action.admin.cluster.repositories.get.GetRepositoriesAction;
import org.opensearch.action.admin.cluster.repositories.get.GetRepositoriesRequest;
import org.opensearch.action.admin.cluster.repositories.get.GetRepositoriesRequestBuilder;
import org.opensearch.action.admin.cluster.repositories.get.GetRepositoriesResponse;
import org.opensearch.action.admin.cluster.repositories.put.PutRepositoryAction;
import org.opensearch.action.admin.cluster.repositories.put.PutRepositoryRequest;
import org.opensearch.action.admin.cluster.repositories.put.PutRepositoryRequestBuilder;
import org.opensearch.action.admin.cluster.repositories.verify.VerifyRepositoryAction;
import org.opensearch.action.admin.cluster.repositories.verify.VerifyRepositoryRequest;
import org.opensearch.action.admin.cluster.repositories.verify.VerifyRepositoryRequestBuilder;
import org.opensearch.action.admin.cluster.repositories.verify.VerifyRepositoryResponse;
import org.opensearch.action.admin.cluster.reroute.ClusterRerouteAction;
import org.opensearch.action.admin.cluster.reroute.ClusterRerouteRequest;
import org.opensearch.action.admin.cluster.reroute.ClusterRerouteRequestBuilder;
import org.opensearch.action.admin.cluster.reroute.ClusterRerouteResponse;
import org.opensearch.action.admin.cluster.settings.ClusterUpdateSettingsAction;
import org.opensearch.action.admin.cluster.settings.ClusterUpdateSettingsRequest;
import org.opensearch.action.admin.cluster.settings.ClusterUpdateSettingsRequestBuilder;
import org.opensearch.action.admin.cluster.settings.ClusterUpdateSettingsResponse;
import org.opensearch.action.admin.cluster.shards.ClusterSearchShardsAction;
import org.opensearch.action.admin.cluster.shards.ClusterSearchShardsRequest;
import org.opensearch.action.admin.cluster.shards.ClusterSearchShardsRequestBuilder;
import org.opensearch.action.admin.cluster.shards.ClusterSearchShardsResponse;
<<<<<<< HEAD
import org.opensearch.action.admin.cluster.shards.routing.wrr.get.ClusterGetWRRWeightsAction;
import org.opensearch.action.admin.cluster.shards.routing.wrr.get.ClusterGetWRRWeightsRequest;
import org.opensearch.action.admin.cluster.shards.routing.wrr.get.ClusterGetWRRWeightsRequestBuilder;
import org.opensearch.action.admin.cluster.shards.routing.wrr.get.ClusterGetWRRWeightsResponse;
import org.opensearch.action.admin.cluster.shards.routing.wrr.put.ClusterPutWRRWeightsAction;
import org.opensearch.action.admin.cluster.shards.routing.wrr.put.ClusterPutWRRWeightsRequest;
import org.opensearch.action.admin.cluster.shards.routing.wrr.put.ClusterPutWRRWeightsRequestBuilder;
import org.opensearch.action.admin.cluster.shards.routing.wrr.put.ClusterPutWRRWeightsResponse;
=======
import org.opensearch.action.admin.cluster.shards.routing.weighted.put.ClusterPutWeightedRoutingAction;
import org.opensearch.action.admin.cluster.shards.routing.weighted.put.ClusterPutWeightedRoutingRequest;
import org.opensearch.action.admin.cluster.shards.routing.weighted.put.ClusterPutWeightedRoutingRequestBuilder;
import org.opensearch.action.admin.cluster.shards.routing.weighted.put.ClusterPutWeightedRoutingResponse;
>>>>>>> 454387d9
import org.opensearch.action.admin.cluster.snapshots.clone.CloneSnapshotAction;
import org.opensearch.action.admin.cluster.snapshots.clone.CloneSnapshotRequest;
import org.opensearch.action.admin.cluster.snapshots.clone.CloneSnapshotRequestBuilder;
import org.opensearch.action.admin.cluster.snapshots.create.CreateSnapshotAction;
import org.opensearch.action.admin.cluster.snapshots.create.CreateSnapshotRequest;
import org.opensearch.action.admin.cluster.snapshots.create.CreateSnapshotRequestBuilder;
import org.opensearch.action.admin.cluster.snapshots.create.CreateSnapshotResponse;
import org.opensearch.action.admin.cluster.snapshots.delete.DeleteSnapshotAction;
import org.opensearch.action.admin.cluster.snapshots.delete.DeleteSnapshotRequest;
import org.opensearch.action.admin.cluster.snapshots.delete.DeleteSnapshotRequestBuilder;
import org.opensearch.action.admin.cluster.snapshots.get.GetSnapshotsAction;
import org.opensearch.action.admin.cluster.snapshots.get.GetSnapshotsRequest;
import org.opensearch.action.admin.cluster.snapshots.get.GetSnapshotsRequestBuilder;
import org.opensearch.action.admin.cluster.snapshots.get.GetSnapshotsResponse;
import org.opensearch.action.admin.cluster.snapshots.restore.RestoreSnapshotAction;
import org.opensearch.action.admin.cluster.snapshots.restore.RestoreSnapshotRequest;
import org.opensearch.action.admin.cluster.snapshots.restore.RestoreSnapshotRequestBuilder;
import org.opensearch.action.admin.cluster.snapshots.restore.RestoreSnapshotResponse;
import org.opensearch.action.admin.cluster.snapshots.status.SnapshotsStatusAction;
import org.opensearch.action.admin.cluster.snapshots.status.SnapshotsStatusRequest;
import org.opensearch.action.admin.cluster.snapshots.status.SnapshotsStatusRequestBuilder;
import org.opensearch.action.admin.cluster.snapshots.status.SnapshotsStatusResponse;
import org.opensearch.action.admin.cluster.state.ClusterStateAction;
import org.opensearch.action.admin.cluster.state.ClusterStateRequest;
import org.opensearch.action.admin.cluster.state.ClusterStateRequestBuilder;
import org.opensearch.action.admin.cluster.state.ClusterStateResponse;
import org.opensearch.action.admin.cluster.stats.ClusterStatsAction;
import org.opensearch.action.admin.cluster.stats.ClusterStatsRequest;
import org.opensearch.action.admin.cluster.stats.ClusterStatsRequestBuilder;
import org.opensearch.action.admin.cluster.stats.ClusterStatsResponse;
import org.opensearch.action.admin.cluster.storedscripts.DeleteStoredScriptAction;
import org.opensearch.action.admin.cluster.storedscripts.DeleteStoredScriptRequest;
import org.opensearch.action.admin.cluster.storedscripts.DeleteStoredScriptRequestBuilder;
import org.opensearch.action.admin.cluster.storedscripts.GetStoredScriptAction;
import org.opensearch.action.admin.cluster.storedscripts.GetStoredScriptRequest;
import org.opensearch.action.admin.cluster.storedscripts.GetStoredScriptRequestBuilder;
import org.opensearch.action.admin.cluster.storedscripts.GetStoredScriptResponse;
import org.opensearch.action.admin.cluster.storedscripts.PutStoredScriptAction;
import org.opensearch.action.admin.cluster.storedscripts.PutStoredScriptRequest;
import org.opensearch.action.admin.cluster.storedscripts.PutStoredScriptRequestBuilder;
import org.opensearch.action.admin.cluster.tasks.PendingClusterTasksAction;
import org.opensearch.action.admin.cluster.tasks.PendingClusterTasksRequest;
import org.opensearch.action.admin.cluster.tasks.PendingClusterTasksRequestBuilder;
import org.opensearch.action.admin.cluster.tasks.PendingClusterTasksResponse;
import org.opensearch.action.admin.indices.alias.IndicesAliasesAction;
import org.opensearch.action.admin.indices.alias.IndicesAliasesRequest;
import org.opensearch.action.admin.indices.alias.IndicesAliasesRequestBuilder;
import org.opensearch.action.admin.indices.alias.get.GetAliasesAction;
import org.opensearch.action.admin.indices.alias.get.GetAliasesRequest;
import org.opensearch.action.admin.indices.alias.get.GetAliasesRequestBuilder;
import org.opensearch.action.admin.indices.alias.get.GetAliasesResponse;
import org.opensearch.action.admin.indices.analyze.AnalyzeAction;
import org.opensearch.action.admin.indices.analyze.AnalyzeRequestBuilder;
import org.opensearch.action.admin.indices.cache.clear.ClearIndicesCacheAction;
import org.opensearch.action.admin.indices.cache.clear.ClearIndicesCacheRequest;
import org.opensearch.action.admin.indices.cache.clear.ClearIndicesCacheRequestBuilder;
import org.opensearch.action.admin.indices.cache.clear.ClearIndicesCacheResponse;
import org.opensearch.action.admin.indices.close.CloseIndexAction;
import org.opensearch.action.admin.indices.close.CloseIndexRequest;
import org.opensearch.action.admin.indices.close.CloseIndexRequestBuilder;
import org.opensearch.action.admin.indices.close.CloseIndexResponse;
import org.opensearch.action.admin.indices.create.CreateIndexAction;
import org.opensearch.action.admin.indices.create.CreateIndexRequest;
import org.opensearch.action.admin.indices.create.CreateIndexRequestBuilder;
import org.opensearch.action.admin.indices.create.CreateIndexResponse;
import org.opensearch.action.admin.indices.dangling.delete.DeleteDanglingIndexAction;
import org.opensearch.action.admin.indices.dangling.delete.DeleteDanglingIndexRequest;
import org.opensearch.action.admin.indices.dangling.import_index.ImportDanglingIndexAction;
import org.opensearch.action.admin.indices.dangling.import_index.ImportDanglingIndexRequest;
import org.opensearch.action.admin.indices.dangling.list.ListDanglingIndicesAction;
import org.opensearch.action.admin.indices.dangling.list.ListDanglingIndicesRequest;
import org.opensearch.action.admin.indices.dangling.list.ListDanglingIndicesResponse;
import org.opensearch.action.admin.indices.datastream.CreateDataStreamAction;
import org.opensearch.action.admin.indices.datastream.DeleteDataStreamAction;
import org.opensearch.action.admin.indices.datastream.GetDataStreamAction;
import org.opensearch.action.admin.indices.delete.DeleteIndexAction;
import org.opensearch.action.admin.indices.delete.DeleteIndexRequest;
import org.opensearch.action.admin.indices.delete.DeleteIndexRequestBuilder;
import org.opensearch.action.admin.indices.exists.indices.IndicesExistsAction;
import org.opensearch.action.admin.indices.exists.indices.IndicesExistsRequest;
import org.opensearch.action.admin.indices.exists.indices.IndicesExistsRequestBuilder;
import org.opensearch.action.admin.indices.exists.indices.IndicesExistsResponse;
import org.opensearch.action.admin.indices.flush.FlushAction;
import org.opensearch.action.admin.indices.flush.FlushRequest;
import org.opensearch.action.admin.indices.flush.FlushRequestBuilder;
import org.opensearch.action.admin.indices.flush.FlushResponse;
import org.opensearch.action.admin.indices.forcemerge.ForceMergeAction;
import org.opensearch.action.admin.indices.forcemerge.ForceMergeRequest;
import org.opensearch.action.admin.indices.forcemerge.ForceMergeRequestBuilder;
import org.opensearch.action.admin.indices.forcemerge.ForceMergeResponse;
import org.opensearch.action.admin.indices.get.GetIndexAction;
import org.opensearch.action.admin.indices.get.GetIndexRequest;
import org.opensearch.action.admin.indices.get.GetIndexRequestBuilder;
import org.opensearch.action.admin.indices.get.GetIndexResponse;
import org.opensearch.action.admin.indices.mapping.get.GetFieldMappingsAction;
import org.opensearch.action.admin.indices.mapping.get.GetFieldMappingsRequest;
import org.opensearch.action.admin.indices.mapping.get.GetFieldMappingsRequestBuilder;
import org.opensearch.action.admin.indices.mapping.get.GetFieldMappingsResponse;
import org.opensearch.action.admin.indices.mapping.get.GetMappingsAction;
import org.opensearch.action.admin.indices.mapping.get.GetMappingsRequest;
import org.opensearch.action.admin.indices.mapping.get.GetMappingsRequestBuilder;
import org.opensearch.action.admin.indices.mapping.get.GetMappingsResponse;
import org.opensearch.action.admin.indices.mapping.put.PutMappingAction;
import org.opensearch.action.admin.indices.mapping.put.PutMappingRequest;
import org.opensearch.action.admin.indices.mapping.put.PutMappingRequestBuilder;
import org.opensearch.action.admin.indices.open.OpenIndexAction;
import org.opensearch.action.admin.indices.open.OpenIndexRequest;
import org.opensearch.action.admin.indices.open.OpenIndexRequestBuilder;
import org.opensearch.action.admin.indices.open.OpenIndexResponse;
import org.opensearch.action.admin.indices.readonly.AddIndexBlockAction;
import org.opensearch.action.admin.indices.readonly.AddIndexBlockRequest;
import org.opensearch.action.admin.indices.readonly.AddIndexBlockRequestBuilder;
import org.opensearch.action.admin.indices.readonly.AddIndexBlockResponse;
import org.opensearch.action.admin.indices.recovery.RecoveryAction;
import org.opensearch.action.admin.indices.recovery.RecoveryRequest;
import org.opensearch.action.admin.indices.recovery.RecoveryRequestBuilder;
import org.opensearch.action.admin.indices.recovery.RecoveryResponse;
import org.opensearch.action.admin.indices.refresh.RefreshAction;
import org.opensearch.action.admin.indices.refresh.RefreshRequest;
import org.opensearch.action.admin.indices.refresh.RefreshRequestBuilder;
import org.opensearch.action.admin.indices.refresh.RefreshResponse;
import org.opensearch.action.admin.indices.resolve.ResolveIndexAction;
import org.opensearch.action.admin.indices.rollover.RolloverAction;
import org.opensearch.action.admin.indices.rollover.RolloverRequest;
import org.opensearch.action.admin.indices.rollover.RolloverRequestBuilder;
import org.opensearch.action.admin.indices.rollover.RolloverResponse;
import org.opensearch.action.admin.indices.segments.IndicesSegmentResponse;
import org.opensearch.action.admin.indices.segments.IndicesSegmentsAction;
import org.opensearch.action.admin.indices.segments.IndicesSegmentsRequest;
import org.opensearch.action.admin.indices.segments.IndicesSegmentsRequestBuilder;
import org.opensearch.action.admin.indices.segments.PitSegmentsAction;
import org.opensearch.action.admin.indices.segments.PitSegmentsRequest;
import org.opensearch.action.admin.indices.settings.get.GetSettingsAction;
import org.opensearch.action.admin.indices.settings.get.GetSettingsRequest;
import org.opensearch.action.admin.indices.settings.get.GetSettingsRequestBuilder;
import org.opensearch.action.admin.indices.settings.get.GetSettingsResponse;
import org.opensearch.action.admin.indices.settings.put.UpdateSettingsAction;
import org.opensearch.action.admin.indices.settings.put.UpdateSettingsRequest;
import org.opensearch.action.admin.indices.settings.put.UpdateSettingsRequestBuilder;
import org.opensearch.action.admin.indices.shards.IndicesShardStoreRequestBuilder;
import org.opensearch.action.admin.indices.shards.IndicesShardStoresAction;
import org.opensearch.action.admin.indices.shards.IndicesShardStoresRequest;
import org.opensearch.action.admin.indices.shards.IndicesShardStoresResponse;
import org.opensearch.action.admin.indices.shrink.ResizeAction;
import org.opensearch.action.admin.indices.shrink.ResizeRequest;
import org.opensearch.action.admin.indices.shrink.ResizeRequestBuilder;
import org.opensearch.action.admin.indices.shrink.ResizeResponse;
import org.opensearch.action.admin.indices.stats.IndicesStatsAction;
import org.opensearch.action.admin.indices.stats.IndicesStatsRequest;
import org.opensearch.action.admin.indices.stats.IndicesStatsRequestBuilder;
import org.opensearch.action.admin.indices.stats.IndicesStatsResponse;
import org.opensearch.action.admin.indices.template.delete.DeleteIndexTemplateAction;
import org.opensearch.action.admin.indices.template.delete.DeleteIndexTemplateRequest;
import org.opensearch.action.admin.indices.template.delete.DeleteIndexTemplateRequestBuilder;
import org.opensearch.action.admin.indices.template.get.GetIndexTemplatesAction;
import org.opensearch.action.admin.indices.template.get.GetIndexTemplatesRequest;
import org.opensearch.action.admin.indices.template.get.GetIndexTemplatesRequestBuilder;
import org.opensearch.action.admin.indices.template.get.GetIndexTemplatesResponse;
import org.opensearch.action.admin.indices.template.put.PutIndexTemplateAction;
import org.opensearch.action.admin.indices.template.put.PutIndexTemplateRequest;
import org.opensearch.action.admin.indices.template.put.PutIndexTemplateRequestBuilder;
import org.opensearch.action.admin.indices.upgrade.get.UpgradeStatusAction;
import org.opensearch.action.admin.indices.upgrade.get.UpgradeStatusRequest;
import org.opensearch.action.admin.indices.upgrade.get.UpgradeStatusRequestBuilder;
import org.opensearch.action.admin.indices.upgrade.get.UpgradeStatusResponse;
import org.opensearch.action.admin.indices.upgrade.post.UpgradeAction;
import org.opensearch.action.admin.indices.upgrade.post.UpgradeRequest;
import org.opensearch.action.admin.indices.upgrade.post.UpgradeRequestBuilder;
import org.opensearch.action.admin.indices.upgrade.post.UpgradeResponse;
import org.opensearch.action.admin.indices.validate.query.ValidateQueryAction;
import org.opensearch.action.admin.indices.validate.query.ValidateQueryRequest;
import org.opensearch.action.admin.indices.validate.query.ValidateQueryRequestBuilder;
import org.opensearch.action.admin.indices.validate.query.ValidateQueryResponse;
import org.opensearch.action.bulk.BulkAction;
import org.opensearch.action.bulk.BulkRequest;
import org.opensearch.action.bulk.BulkRequestBuilder;
import org.opensearch.action.bulk.BulkResponse;
import org.opensearch.action.delete.DeleteAction;
import org.opensearch.action.delete.DeleteRequest;
import org.opensearch.action.delete.DeleteRequestBuilder;
import org.opensearch.action.delete.DeleteResponse;
import org.opensearch.action.explain.ExplainAction;
import org.opensearch.action.explain.ExplainRequest;
import org.opensearch.action.explain.ExplainRequestBuilder;
import org.opensearch.action.explain.ExplainResponse;
import org.opensearch.action.fieldcaps.FieldCapabilitiesAction;
import org.opensearch.action.fieldcaps.FieldCapabilitiesRequest;
import org.opensearch.action.fieldcaps.FieldCapabilitiesRequestBuilder;
import org.opensearch.action.fieldcaps.FieldCapabilitiesResponse;
import org.opensearch.action.get.GetAction;
import org.opensearch.action.get.GetRequest;
import org.opensearch.action.get.GetRequestBuilder;
import org.opensearch.action.get.GetResponse;
import org.opensearch.action.get.MultiGetAction;
import org.opensearch.action.get.MultiGetRequest;
import org.opensearch.action.get.MultiGetRequestBuilder;
import org.opensearch.action.get.MultiGetResponse;
import org.opensearch.action.index.IndexAction;
import org.opensearch.action.index.IndexRequest;
import org.opensearch.action.index.IndexRequestBuilder;
import org.opensearch.action.index.IndexResponse;
import org.opensearch.action.ingest.DeletePipelineAction;
import org.opensearch.action.ingest.DeletePipelineRequest;
import org.opensearch.action.ingest.DeletePipelineRequestBuilder;
import org.opensearch.action.ingest.GetPipelineAction;
import org.opensearch.action.ingest.GetPipelineRequest;
import org.opensearch.action.ingest.GetPipelineRequestBuilder;
import org.opensearch.action.ingest.GetPipelineResponse;
import org.opensearch.action.ingest.PutPipelineAction;
import org.opensearch.action.ingest.PutPipelineRequest;
import org.opensearch.action.ingest.PutPipelineRequestBuilder;
import org.opensearch.action.ingest.SimulatePipelineAction;
import org.opensearch.action.ingest.SimulatePipelineRequest;
import org.opensearch.action.ingest.SimulatePipelineRequestBuilder;
import org.opensearch.action.ingest.SimulatePipelineResponse;
import org.opensearch.action.search.ClearScrollAction;
import org.opensearch.action.search.ClearScrollRequest;
import org.opensearch.action.search.ClearScrollRequestBuilder;
import org.opensearch.action.search.ClearScrollResponse;
import org.opensearch.action.search.CreatePitAction;
import org.opensearch.action.search.CreatePitRequest;
import org.opensearch.action.search.CreatePitResponse;
import org.opensearch.action.search.DeletePitAction;
import org.opensearch.action.search.DeletePitRequest;
import org.opensearch.action.search.DeletePitResponse;
import org.opensearch.action.search.MultiSearchAction;
import org.opensearch.action.search.MultiSearchRequest;
import org.opensearch.action.search.MultiSearchRequestBuilder;
import org.opensearch.action.search.MultiSearchResponse;
import org.opensearch.action.search.SearchAction;
import org.opensearch.action.search.SearchRequest;
import org.opensearch.action.search.SearchRequestBuilder;
import org.opensearch.action.search.SearchResponse;
import org.opensearch.action.search.SearchScrollAction;
import org.opensearch.action.search.SearchScrollRequest;
import org.opensearch.action.search.SearchScrollRequestBuilder;
import org.opensearch.action.support.PlainActionFuture;
import org.opensearch.action.support.master.AcknowledgedResponse;
import org.opensearch.action.termvectors.MultiTermVectorsAction;
import org.opensearch.action.termvectors.MultiTermVectorsRequest;
import org.opensearch.action.termvectors.MultiTermVectorsRequestBuilder;
import org.opensearch.action.termvectors.MultiTermVectorsResponse;
import org.opensearch.action.termvectors.TermVectorsAction;
import org.opensearch.action.termvectors.TermVectorsRequest;
import org.opensearch.action.termvectors.TermVectorsRequestBuilder;
import org.opensearch.action.termvectors.TermVectorsResponse;
import org.opensearch.action.update.UpdateAction;
import org.opensearch.action.update.UpdateRequest;
import org.opensearch.action.update.UpdateRequestBuilder;
import org.opensearch.action.update.UpdateResponse;
import org.opensearch.client.AdminClient;
import org.opensearch.client.Client;
import org.opensearch.client.ClusterAdminClient;
import org.opensearch.client.FilterClient;
import org.opensearch.client.IndicesAdminClient;
import org.opensearch.client.OpenSearchClient;
import org.opensearch.cluster.metadata.IndexMetadata.APIBlock;
import org.opensearch.common.Nullable;
import org.opensearch.common.bytes.BytesReference;
import org.opensearch.common.settings.Settings;
import org.opensearch.common.util.concurrent.ThreadContext;
import org.opensearch.common.xcontent.XContentType;
import org.opensearch.tasks.TaskId;
import org.opensearch.threadpool.ThreadPool;

import java.util.Map;

/**
 * Base client used to create concrete client implementations
 *
 * @opensearch.internal
 */
public abstract class AbstractClient implements Client {

    protected final Logger logger;

    protected final Settings settings;
    private final ThreadPool threadPool;
    private final Admin admin;

    public AbstractClient(Settings settings, ThreadPool threadPool) {
        this.settings = settings;
        this.threadPool = threadPool;
        this.admin = new Admin(this);
        this.logger = LogManager.getLogger(this.getClass());
    }

    @Override
    public final Settings settings() {
        return this.settings;
    }

    @Override
    public final ThreadPool threadPool() {
        return this.threadPool;
    }

    @Override
    public final AdminClient admin() {
        return admin;
    }

    @Override
    public final <Request extends ActionRequest, Response extends ActionResponse> ActionFuture<Response> execute(
        ActionType<Response> action,
        Request request
    ) {
        PlainActionFuture<Response> actionFuture = PlainActionFuture.newFuture();
        execute(action, request, actionFuture);
        return actionFuture;
    }

    /**
     * This is the single execution point of *all* clients.
     */
    @Override
    public final <Request extends ActionRequest, Response extends ActionResponse> void execute(
        ActionType<Response> action,
        Request request,
        ActionListener<Response> listener
    ) {
        doExecute(action, request, listener);
    }

    protected abstract <Request extends ActionRequest, Response extends ActionResponse> void doExecute(
        ActionType<Response> action,
        Request request,
        ActionListener<Response> listener
    );

    @Override
    public ActionFuture<IndexResponse> index(final IndexRequest request) {
        return execute(IndexAction.INSTANCE, request);
    }

    @Override
    public void index(final IndexRequest request, final ActionListener<IndexResponse> listener) {
        execute(IndexAction.INSTANCE, request, listener);
    }

    @Override
    public IndexRequestBuilder prepareIndex() {
        return new IndexRequestBuilder(this, IndexAction.INSTANCE, null);
    }

    @Override
    public IndexRequestBuilder prepareIndex(String index) {
        return new IndexRequestBuilder(this, IndexAction.INSTANCE, index);
    }

    @Override
    public ActionFuture<UpdateResponse> update(final UpdateRequest request) {
        return execute(UpdateAction.INSTANCE, request);
    }

    @Override
    public void update(final UpdateRequest request, final ActionListener<UpdateResponse> listener) {
        execute(UpdateAction.INSTANCE, request, listener);
    }

    @Override
    public UpdateRequestBuilder prepareUpdate() {
        return new UpdateRequestBuilder(this, UpdateAction.INSTANCE, null, null);
    }

    @Override
    public UpdateRequestBuilder prepareUpdate(String index, String id) {
        return new UpdateRequestBuilder(this, UpdateAction.INSTANCE, index, id);
    }

    @Override
    public ActionFuture<DeleteResponse> delete(final DeleteRequest request) {
        return execute(DeleteAction.INSTANCE, request);
    }

    @Override
    public void delete(final DeleteRequest request, final ActionListener<DeleteResponse> listener) {
        execute(DeleteAction.INSTANCE, request, listener);
    }

    @Override
    public DeleteRequestBuilder prepareDelete() {
        return new DeleteRequestBuilder(this, DeleteAction.INSTANCE, null);
    }

    @Override
    public DeleteRequestBuilder prepareDelete(String index, String id) {
        return prepareDelete().setIndex(index).setId(id);
    }

    @Override
    public ActionFuture<BulkResponse> bulk(final BulkRequest request) {
        return execute(BulkAction.INSTANCE, request);
    }

    @Override
    public void bulk(final BulkRequest request, final ActionListener<BulkResponse> listener) {
        execute(BulkAction.INSTANCE, request, listener);
    }

    @Override
    public BulkRequestBuilder prepareBulk() {
        return new BulkRequestBuilder(this, BulkAction.INSTANCE);
    }

    @Override
    public BulkRequestBuilder prepareBulk(@Nullable String globalIndex) {
        return new BulkRequestBuilder(this, BulkAction.INSTANCE, globalIndex);
    }

    @Override
    public ActionFuture<GetResponse> get(final GetRequest request) {
        return execute(GetAction.INSTANCE, request);
    }

    @Override
    public void get(final GetRequest request, final ActionListener<GetResponse> listener) {
        execute(GetAction.INSTANCE, request, listener);
    }

    @Override
    public GetRequestBuilder prepareGet() {
        return new GetRequestBuilder(this, GetAction.INSTANCE, null);
    }

    @Override
    public GetRequestBuilder prepareGet(String index, String id) {
        return prepareGet().setIndex(index).setId(id);
    }

    @Override
    public ActionFuture<MultiGetResponse> multiGet(final MultiGetRequest request) {
        return execute(MultiGetAction.INSTANCE, request);
    }

    @Override
    public void multiGet(final MultiGetRequest request, final ActionListener<MultiGetResponse> listener) {
        execute(MultiGetAction.INSTANCE, request, listener);
    }

    @Override
    public MultiGetRequestBuilder prepareMultiGet() {
        return new MultiGetRequestBuilder(this, MultiGetAction.INSTANCE);
    }

    @Override
    public ActionFuture<SearchResponse> search(final SearchRequest request) {
        return execute(SearchAction.INSTANCE, request);
    }

    @Override
    public void search(final SearchRequest request, final ActionListener<SearchResponse> listener) {
        execute(SearchAction.INSTANCE, request, listener);
    }

    @Override
    public SearchRequestBuilder prepareSearch(String... indices) {
        return new SearchRequestBuilder(this, SearchAction.INSTANCE).setIndices(indices);
    }

    @Override
    public ActionFuture<SearchResponse> searchScroll(final SearchScrollRequest request) {
        return execute(SearchScrollAction.INSTANCE, request);
    }

    @Override
    public void searchScroll(final SearchScrollRequest request, final ActionListener<SearchResponse> listener) {
        execute(SearchScrollAction.INSTANCE, request, listener);
    }

    @Override
    public SearchScrollRequestBuilder prepareSearchScroll(String scrollId) {
        return new SearchScrollRequestBuilder(this, SearchScrollAction.INSTANCE, scrollId);
    }

    @Override
    public void createPit(final CreatePitRequest createPITRequest, final ActionListener<CreatePitResponse> listener) {
        execute(CreatePitAction.INSTANCE, createPITRequest, listener);
    }

    @Override
    public void deletePits(final DeletePitRequest deletePITRequest, final ActionListener<DeletePitResponse> listener) {
        execute(DeletePitAction.INSTANCE, deletePITRequest, listener);
    }

    @Override
    public void pitSegments(final PitSegmentsRequest request, final ActionListener<IndicesSegmentResponse> listener) {
        execute(PitSegmentsAction.INSTANCE, request, listener);
    }

    @Override
    public ActionFuture<MultiSearchResponse> multiSearch(MultiSearchRequest request) {
        return execute(MultiSearchAction.INSTANCE, request);
    }

    @Override
    public void multiSearch(MultiSearchRequest request, ActionListener<MultiSearchResponse> listener) {
        execute(MultiSearchAction.INSTANCE, request, listener);
    }

    @Override
    public MultiSearchRequestBuilder prepareMultiSearch() {
        return new MultiSearchRequestBuilder(this, MultiSearchAction.INSTANCE);
    }

    @Override
    public ActionFuture<TermVectorsResponse> termVectors(final TermVectorsRequest request) {
        return execute(TermVectorsAction.INSTANCE, request);
    }

    @Override
    public void termVectors(final TermVectorsRequest request, final ActionListener<TermVectorsResponse> listener) {
        execute(TermVectorsAction.INSTANCE, request, listener);
    }

    @Override
    public TermVectorsRequestBuilder prepareTermVectors() {
        return new TermVectorsRequestBuilder(this, TermVectorsAction.INSTANCE);
    }

    @Override
    public TermVectorsRequestBuilder prepareTermVectors(String index, String id) {
        return new TermVectorsRequestBuilder(this, TermVectorsAction.INSTANCE, index, id);
    }

    @Override
    public ActionFuture<MultiTermVectorsResponse> multiTermVectors(final MultiTermVectorsRequest request) {
        return execute(MultiTermVectorsAction.INSTANCE, request);
    }

    @Override
    public void multiTermVectors(final MultiTermVectorsRequest request, final ActionListener<MultiTermVectorsResponse> listener) {
        execute(MultiTermVectorsAction.INSTANCE, request, listener);
    }

    @Override
    public MultiTermVectorsRequestBuilder prepareMultiTermVectors() {
        return new MultiTermVectorsRequestBuilder(this, MultiTermVectorsAction.INSTANCE);
    }

    @Override
    public ExplainRequestBuilder prepareExplain(String index, String id) {
        return new ExplainRequestBuilder(this, ExplainAction.INSTANCE, index, id);
    }

    @Override
    public ActionFuture<ExplainResponse> explain(ExplainRequest request) {
        return execute(ExplainAction.INSTANCE, request);
    }

    @Override
    public void explain(ExplainRequest request, ActionListener<ExplainResponse> listener) {
        execute(ExplainAction.INSTANCE, request, listener);
    }

    @Override
    public void clearScroll(ClearScrollRequest request, ActionListener<ClearScrollResponse> listener) {
        execute(ClearScrollAction.INSTANCE, request, listener);
    }

    @Override
    public ActionFuture<ClearScrollResponse> clearScroll(ClearScrollRequest request) {
        return execute(ClearScrollAction.INSTANCE, request);
    }

    @Override
    public ClearScrollRequestBuilder prepareClearScroll() {
        return new ClearScrollRequestBuilder(this, ClearScrollAction.INSTANCE);
    }

    @Override
    public void fieldCaps(FieldCapabilitiesRequest request, ActionListener<FieldCapabilitiesResponse> listener) {
        execute(FieldCapabilitiesAction.INSTANCE, request, listener);
    }

    @Override
    public ActionFuture<FieldCapabilitiesResponse> fieldCaps(FieldCapabilitiesRequest request) {
        return execute(FieldCapabilitiesAction.INSTANCE, request);
    }

    @Override
    public FieldCapabilitiesRequestBuilder prepareFieldCaps(String... indices) {
        return new FieldCapabilitiesRequestBuilder(this, FieldCapabilitiesAction.INSTANCE, indices);
    }

    static class Admin implements AdminClient {

        private final ClusterAdmin clusterAdmin;
        private final IndicesAdmin indicesAdmin;

        Admin(OpenSearchClient client) {
            this.clusterAdmin = new ClusterAdmin(client);
            this.indicesAdmin = new IndicesAdmin(client);
        }

        @Override
        public ClusterAdminClient cluster() {
            return clusterAdmin;
        }

        @Override
        public IndicesAdminClient indices() {
            return indicesAdmin;
        }
    }

    static class ClusterAdmin implements ClusterAdminClient {

        private final OpenSearchClient client;

        ClusterAdmin(OpenSearchClient client) {
            this.client = client;
        }

        @Override
        public <Request extends ActionRequest, Response extends ActionResponse> ActionFuture<Response> execute(
            ActionType<Response> action,
            Request request
        ) {
            return client.execute(action, request);
        }

        @Override
        public <Request extends ActionRequest, Response extends ActionResponse> void execute(
            ActionType<Response> action,
            Request request,
            ActionListener<Response> listener
        ) {
            client.execute(action, request, listener);
        }

        @Override
        public ThreadPool threadPool() {
            return client.threadPool();
        }

        @Override
        public ActionFuture<ClusterHealthResponse> health(final ClusterHealthRequest request) {
            return execute(ClusterHealthAction.INSTANCE, request);
        }

        @Override
        public void health(final ClusterHealthRequest request, final ActionListener<ClusterHealthResponse> listener) {
            execute(ClusterHealthAction.INSTANCE, request, listener);
        }

        @Override
        public ClusterHealthRequestBuilder prepareHealth(String... indices) {
            return new ClusterHealthRequestBuilder(this, ClusterHealthAction.INSTANCE).setIndices(indices);
        }

        @Override
        public ActionFuture<ClusterStateResponse> state(final ClusterStateRequest request) {
            return execute(ClusterStateAction.INSTANCE, request);
        }

        @Override
        public void state(final ClusterStateRequest request, final ActionListener<ClusterStateResponse> listener) {
            execute(ClusterStateAction.INSTANCE, request, listener);
        }

        @Override
        public ClusterStateRequestBuilder prepareState() {
            return new ClusterStateRequestBuilder(this, ClusterStateAction.INSTANCE);
        }

        @Override
        public ActionFuture<ClusterRerouteResponse> reroute(final ClusterRerouteRequest request) {
            return execute(ClusterRerouteAction.INSTANCE, request);
        }

        @Override
        public void reroute(final ClusterRerouteRequest request, final ActionListener<ClusterRerouteResponse> listener) {
            execute(ClusterRerouteAction.INSTANCE, request, listener);
        }

        @Override
        public ClusterRerouteRequestBuilder prepareReroute() {
            return new ClusterRerouteRequestBuilder(this, ClusterRerouteAction.INSTANCE);
        }

        @Override
        public ActionFuture<ClusterUpdateSettingsResponse> updateSettings(final ClusterUpdateSettingsRequest request) {
            return execute(ClusterUpdateSettingsAction.INSTANCE, request);
        }

        @Override
        public void updateSettings(
            final ClusterUpdateSettingsRequest request,
            final ActionListener<ClusterUpdateSettingsResponse> listener
        ) {
            execute(ClusterUpdateSettingsAction.INSTANCE, request, listener);
        }

        @Override
        public ClusterUpdateSettingsRequestBuilder prepareUpdateSettings() {
            return new ClusterUpdateSettingsRequestBuilder(this, ClusterUpdateSettingsAction.INSTANCE);
        }

        @Override
        public NodesReloadSecureSettingsRequestBuilder prepareReloadSecureSettings() {
            return new NodesReloadSecureSettingsRequestBuilder(this, NodesReloadSecureSettingsAction.INSTANCE);
        }

        @Override
        public ActionFuture<NodesInfoResponse> nodesInfo(final NodesInfoRequest request) {
            return execute(NodesInfoAction.INSTANCE, request);
        }

        @Override
        public void nodesInfo(final NodesInfoRequest request, final ActionListener<NodesInfoResponse> listener) {
            execute(NodesInfoAction.INSTANCE, request, listener);
        }

        @Override
        public NodesInfoRequestBuilder prepareNodesInfo(String... nodesIds) {
            return new NodesInfoRequestBuilder(this, NodesInfoAction.INSTANCE).setNodesIds(nodesIds);
        }

        @Override
        public ActionFuture<NodesStatsResponse> nodesStats(final NodesStatsRequest request) {
            return execute(NodesStatsAction.INSTANCE, request);
        }

        @Override
        public void nodesStats(final NodesStatsRequest request, final ActionListener<NodesStatsResponse> listener) {
            execute(NodesStatsAction.INSTANCE, request, listener);
        }

        @Override
        public NodesStatsRequestBuilder prepareNodesStats(String... nodesIds) {
            return new NodesStatsRequestBuilder(this, NodesStatsAction.INSTANCE).setNodesIds(nodesIds);
        }

        @Override
        public ActionFuture<NodesUsageResponse> nodesUsage(final NodesUsageRequest request) {
            return execute(NodesUsageAction.INSTANCE, request);
        }

        @Override
        public void nodesUsage(final NodesUsageRequest request, final ActionListener<NodesUsageResponse> listener) {
            execute(NodesUsageAction.INSTANCE, request, listener);
        }

        @Override
        public NodesUsageRequestBuilder prepareNodesUsage(String... nodesIds) {
            return new NodesUsageRequestBuilder(this, NodesUsageAction.INSTANCE).setNodesIds(nodesIds);
        }

        @Override
        public ActionFuture<ClusterStatsResponse> clusterStats(ClusterStatsRequest request) {
            return execute(ClusterStatsAction.INSTANCE, request);
        }

        @Override
        public void clusterStats(ClusterStatsRequest request, ActionListener<ClusterStatsResponse> listener) {
            execute(ClusterStatsAction.INSTANCE, request, listener);
        }

        @Override
        public ClusterStatsRequestBuilder prepareClusterStats() {
            return new ClusterStatsRequestBuilder(this, ClusterStatsAction.INSTANCE);
        }

        @Override
        public ActionFuture<NodesHotThreadsResponse> nodesHotThreads(NodesHotThreadsRequest request) {
            return execute(NodesHotThreadsAction.INSTANCE, request);
        }

        @Override
        public void nodesHotThreads(NodesHotThreadsRequest request, ActionListener<NodesHotThreadsResponse> listener) {
            execute(NodesHotThreadsAction.INSTANCE, request, listener);
        }

        @Override
        public NodesHotThreadsRequestBuilder prepareNodesHotThreads(String... nodesIds) {
            return new NodesHotThreadsRequestBuilder(this, NodesHotThreadsAction.INSTANCE).setNodesIds(nodesIds);
        }

        @Override
        public ActionFuture<ListTasksResponse> listTasks(final ListTasksRequest request) {
            return execute(ListTasksAction.INSTANCE, request);
        }

        @Override
        public void listTasks(final ListTasksRequest request, final ActionListener<ListTasksResponse> listener) {
            execute(ListTasksAction.INSTANCE, request, listener);
        }

        @Override
        public ListTasksRequestBuilder prepareListTasks(String... nodesIds) {
            return new ListTasksRequestBuilder(this, ListTasksAction.INSTANCE).setNodesIds(nodesIds);
        }

        @Override
        public ActionFuture<GetTaskResponse> getTask(final GetTaskRequest request) {
            return execute(GetTaskAction.INSTANCE, request);
        }

        @Override
        public void getTask(final GetTaskRequest request, final ActionListener<GetTaskResponse> listener) {
            execute(GetTaskAction.INSTANCE, request, listener);
        }

        @Override
        public GetTaskRequestBuilder prepareGetTask(String taskId) {
            return prepareGetTask(new TaskId(taskId));
        }

        @Override
        public GetTaskRequestBuilder prepareGetTask(TaskId taskId) {
            return new GetTaskRequestBuilder(this, GetTaskAction.INSTANCE).setTaskId(taskId);
        }

        @Override
        public ActionFuture<CancelTasksResponse> cancelTasks(CancelTasksRequest request) {
            return execute(CancelTasksAction.INSTANCE, request);
        }

        @Override
        public void cancelTasks(CancelTasksRequest request, ActionListener<CancelTasksResponse> listener) {
            execute(CancelTasksAction.INSTANCE, request, listener);
        }

        @Override
        public CancelTasksRequestBuilder prepareCancelTasks(String... nodesIds) {
            return new CancelTasksRequestBuilder(this, CancelTasksAction.INSTANCE).setNodesIds(nodesIds);
        }

        @Override
        public ActionFuture<ClusterSearchShardsResponse> searchShards(final ClusterSearchShardsRequest request) {
            return execute(ClusterSearchShardsAction.INSTANCE, request);
        }

        @Override
        public void searchShards(final ClusterSearchShardsRequest request, final ActionListener<ClusterSearchShardsResponse> listener) {
            execute(ClusterSearchShardsAction.INSTANCE, request, listener);
        }

        @Override
        public ClusterSearchShardsRequestBuilder prepareSearchShards() {
            return new ClusterSearchShardsRequestBuilder(this, ClusterSearchShardsAction.INSTANCE);
        }

        @Override
        public ClusterSearchShardsRequestBuilder prepareSearchShards(String... indices) {
            return new ClusterSearchShardsRequestBuilder(this, ClusterSearchShardsAction.INSTANCE).setIndices(indices);
        }

        @Override
        public PendingClusterTasksRequestBuilder preparePendingClusterTasks() {
            return new PendingClusterTasksRequestBuilder(this, PendingClusterTasksAction.INSTANCE);
        }

        @Override
        public ActionFuture<PendingClusterTasksResponse> pendingClusterTasks(PendingClusterTasksRequest request) {
            return execute(PendingClusterTasksAction.INSTANCE, request);
        }

        @Override
        public void pendingClusterTasks(PendingClusterTasksRequest request, ActionListener<PendingClusterTasksResponse> listener) {
            execute(PendingClusterTasksAction.INSTANCE, request, listener);
        }

        @Override
        public ActionFuture<AcknowledgedResponse> putRepository(PutRepositoryRequest request) {
            return execute(PutRepositoryAction.INSTANCE, request);
        }

        @Override
        public void putRepository(PutRepositoryRequest request, ActionListener<AcknowledgedResponse> listener) {
            execute(PutRepositoryAction.INSTANCE, request, listener);
        }

        @Override
        public PutRepositoryRequestBuilder preparePutRepository(String name) {
            return new PutRepositoryRequestBuilder(this, PutRepositoryAction.INSTANCE, name);
        }

        @Override
        public ActionFuture<CreateSnapshotResponse> createSnapshot(CreateSnapshotRequest request) {
            return execute(CreateSnapshotAction.INSTANCE, request);
        }

        @Override
        public void createSnapshot(CreateSnapshotRequest request, ActionListener<CreateSnapshotResponse> listener) {
            execute(CreateSnapshotAction.INSTANCE, request, listener);
        }

        @Override
        public CreateSnapshotRequestBuilder prepareCreateSnapshot(String repository, String name) {
            return new CreateSnapshotRequestBuilder(this, CreateSnapshotAction.INSTANCE, repository, name);
        }

        @Override
        public CloneSnapshotRequestBuilder prepareCloneSnapshot(String repository, String source, String target) {
            return new CloneSnapshotRequestBuilder(this, CloneSnapshotAction.INSTANCE, repository, source, target);
        }

        @Override
        public ActionFuture<AcknowledgedResponse> cloneSnapshot(CloneSnapshotRequest request) {
            return execute(CloneSnapshotAction.INSTANCE, request);
        }

        @Override
        public void cloneSnapshot(CloneSnapshotRequest request, ActionListener<AcknowledgedResponse> listener) {
            execute(CloneSnapshotAction.INSTANCE, request, listener);
        }

        @Override
        public ActionFuture<GetSnapshotsResponse> getSnapshots(GetSnapshotsRequest request) {
            return execute(GetSnapshotsAction.INSTANCE, request);
        }

        @Override
        public void getSnapshots(GetSnapshotsRequest request, ActionListener<GetSnapshotsResponse> listener) {
            execute(GetSnapshotsAction.INSTANCE, request, listener);
        }

        @Override
        public GetSnapshotsRequestBuilder prepareGetSnapshots(String repository) {
            return new GetSnapshotsRequestBuilder(this, GetSnapshotsAction.INSTANCE, repository);
        }

        @Override
        public ActionFuture<AcknowledgedResponse> deleteSnapshot(DeleteSnapshotRequest request) {
            return execute(DeleteSnapshotAction.INSTANCE, request);
        }

        @Override
        public void deleteSnapshot(DeleteSnapshotRequest request, ActionListener<AcknowledgedResponse> listener) {
            execute(DeleteSnapshotAction.INSTANCE, request, listener);
        }

        @Override
        public DeleteSnapshotRequestBuilder prepareDeleteSnapshot(String repository, String... names) {
            return new DeleteSnapshotRequestBuilder(this, DeleteSnapshotAction.INSTANCE, repository, names);
        }

        @Override
        public ActionFuture<AcknowledgedResponse> deleteRepository(DeleteRepositoryRequest request) {
            return execute(DeleteRepositoryAction.INSTANCE, request);
        }

        @Override
        public void deleteRepository(DeleteRepositoryRequest request, ActionListener<AcknowledgedResponse> listener) {
            execute(DeleteRepositoryAction.INSTANCE, request, listener);
        }

        @Override
        public DeleteRepositoryRequestBuilder prepareDeleteRepository(String name) {
            return new DeleteRepositoryRequestBuilder(this, DeleteRepositoryAction.INSTANCE, name);
        }

        @Override
        public ActionFuture<VerifyRepositoryResponse> verifyRepository(VerifyRepositoryRequest request) {
            return execute(VerifyRepositoryAction.INSTANCE, request);
        }

        @Override
        public void verifyRepository(VerifyRepositoryRequest request, ActionListener<VerifyRepositoryResponse> listener) {
            execute(VerifyRepositoryAction.INSTANCE, request, listener);
        }

        @Override
        public VerifyRepositoryRequestBuilder prepareVerifyRepository(String name) {
            return new VerifyRepositoryRequestBuilder(this, VerifyRepositoryAction.INSTANCE, name);
        }

        @Override
        public ActionFuture<GetRepositoriesResponse> getRepositories(GetRepositoriesRequest request) {
            return execute(GetRepositoriesAction.INSTANCE, request);
        }

        @Override
        public void getRepositories(GetRepositoriesRequest request, ActionListener<GetRepositoriesResponse> listener) {
            execute(GetRepositoriesAction.INSTANCE, request, listener);
        }

        @Override
        public GetRepositoriesRequestBuilder prepareGetRepositories(String... name) {
            return new GetRepositoriesRequestBuilder(this, GetRepositoriesAction.INSTANCE, name);
        }

        @Override
        public CleanupRepositoryRequestBuilder prepareCleanupRepository(String repository) {
            return new CleanupRepositoryRequestBuilder(this, CleanupRepositoryAction.INSTANCE, repository);
        }

        @Override
        public ActionFuture<CleanupRepositoryResponse> cleanupRepository(CleanupRepositoryRequest request) {
            return execute(CleanupRepositoryAction.INSTANCE, request);
        }

        @Override
        public void cleanupRepository(CleanupRepositoryRequest request, ActionListener<CleanupRepositoryResponse> listener) {
            execute(CleanupRepositoryAction.INSTANCE, request, listener);
        }

        @Override
        public ActionFuture<RestoreSnapshotResponse> restoreSnapshot(RestoreSnapshotRequest request) {
            return execute(RestoreSnapshotAction.INSTANCE, request);
        }

        @Override
        public void restoreSnapshot(RestoreSnapshotRequest request, ActionListener<RestoreSnapshotResponse> listener) {
            execute(RestoreSnapshotAction.INSTANCE, request, listener);
        }

        @Override
        public void restoreRemoteStore(RestoreRemoteStoreRequest request, ActionListener<RestoreRemoteStoreResponse> listener) {
            execute(RestoreRemoteStoreAction.INSTANCE, request, listener);
        }

        @Override
        public RestoreSnapshotRequestBuilder prepareRestoreSnapshot(String repository, String snapshot) {
            return new RestoreSnapshotRequestBuilder(this, RestoreSnapshotAction.INSTANCE, repository, snapshot);
        }

        @Override
        public ActionFuture<SnapshotsStatusResponse> snapshotsStatus(SnapshotsStatusRequest request) {
            return execute(SnapshotsStatusAction.INSTANCE, request);
        }

        @Override
        public void snapshotsStatus(SnapshotsStatusRequest request, ActionListener<SnapshotsStatusResponse> listener) {
            execute(SnapshotsStatusAction.INSTANCE, request, listener);
        }

        @Override
        public SnapshotsStatusRequestBuilder prepareSnapshotStatus(String repository) {
            return new SnapshotsStatusRequestBuilder(this, SnapshotsStatusAction.INSTANCE, repository);
        }

        @Override
        public SnapshotsStatusRequestBuilder prepareSnapshotStatus() {
            return new SnapshotsStatusRequestBuilder(this, SnapshotsStatusAction.INSTANCE);
        }

        @Override
        public void putPipeline(PutPipelineRequest request, ActionListener<AcknowledgedResponse> listener) {
            execute(PutPipelineAction.INSTANCE, request, listener);
        }

        @Override
        public ActionFuture<AcknowledgedResponse> putPipeline(PutPipelineRequest request) {
            return execute(PutPipelineAction.INSTANCE, request);
        }

        @Override
        public PutPipelineRequestBuilder preparePutPipeline(String id, BytesReference source, XContentType xContentType) {
            return new PutPipelineRequestBuilder(this, PutPipelineAction.INSTANCE, id, source, xContentType);
        }

        @Override
        public void deletePipeline(DeletePipelineRequest request, ActionListener<AcknowledgedResponse> listener) {
            execute(DeletePipelineAction.INSTANCE, request, listener);
        }

        @Override
        public ActionFuture<AcknowledgedResponse> deletePipeline(DeletePipelineRequest request) {
            return execute(DeletePipelineAction.INSTANCE, request);
        }

        @Override
        public DeletePipelineRequestBuilder prepareDeletePipeline() {
            return new DeletePipelineRequestBuilder(this, DeletePipelineAction.INSTANCE);
        }

        @Override
        public DeletePipelineRequestBuilder prepareDeletePipeline(String id) {
            return new DeletePipelineRequestBuilder(this, DeletePipelineAction.INSTANCE, id);
        }

        @Override
        public void getPipeline(GetPipelineRequest request, ActionListener<GetPipelineResponse> listener) {
            execute(GetPipelineAction.INSTANCE, request, listener);
        }

        @Override
        public ActionFuture<GetPipelineResponse> getPipeline(GetPipelineRequest request) {
            return execute(GetPipelineAction.INSTANCE, request);
        }

        @Override
        public GetPipelineRequestBuilder prepareGetPipeline(String... ids) {
            return new GetPipelineRequestBuilder(this, GetPipelineAction.INSTANCE, ids);
        }

        @Override
        public void simulatePipeline(SimulatePipelineRequest request, ActionListener<SimulatePipelineResponse> listener) {
            execute(SimulatePipelineAction.INSTANCE, request, listener);
        }

        @Override
        public ActionFuture<SimulatePipelineResponse> simulatePipeline(SimulatePipelineRequest request) {
            return execute(SimulatePipelineAction.INSTANCE, request);
        }

        @Override
        public SimulatePipelineRequestBuilder prepareSimulatePipeline(BytesReference source, XContentType xContentType) {
            return new SimulatePipelineRequestBuilder(this, SimulatePipelineAction.INSTANCE, source, xContentType);
        }

        @Override
        public void allocationExplain(ClusterAllocationExplainRequest request, ActionListener<ClusterAllocationExplainResponse> listener) {
            execute(ClusterAllocationExplainAction.INSTANCE, request, listener);
        }

        @Override
        public ActionFuture<ClusterAllocationExplainResponse> allocationExplain(ClusterAllocationExplainRequest request) {
            return execute(ClusterAllocationExplainAction.INSTANCE, request);
        }

        @Override
        public ClusterAllocationExplainRequestBuilder prepareAllocationExplain() {
            return new ClusterAllocationExplainRequestBuilder(this, ClusterAllocationExplainAction.INSTANCE);
        }

        @Override
        public ActionFuture<GetStoredScriptResponse> getStoredScript(final GetStoredScriptRequest request) {
            return execute(GetStoredScriptAction.INSTANCE, request);
        }

        @Override
        public void getStoredScript(final GetStoredScriptRequest request, final ActionListener<GetStoredScriptResponse> listener) {
            execute(GetStoredScriptAction.INSTANCE, request, listener);
        }

        @Override
        public ActionFuture<ListDanglingIndicesResponse> listDanglingIndices(ListDanglingIndicesRequest request) {
            return execute(ListDanglingIndicesAction.INSTANCE, request);
        }

        @Override
        public void listDanglingIndices(ListDanglingIndicesRequest request, ActionListener<ListDanglingIndicesResponse> listener) {
            execute(ListDanglingIndicesAction.INSTANCE, request, listener);
        }

        @Override
        public ActionFuture<AcknowledgedResponse> importDanglingIndex(ImportDanglingIndexRequest request) {
            return execute(ImportDanglingIndexAction.INSTANCE, request);
        }

        @Override
        public void importDanglingIndex(ImportDanglingIndexRequest request, ActionListener<AcknowledgedResponse> listener) {
            execute(ImportDanglingIndexAction.INSTANCE, request, listener);
        }

        @Override
        public ActionFuture<AcknowledgedResponse> deleteDanglingIndex(DeleteDanglingIndexRequest request) {
            return execute(DeleteDanglingIndexAction.INSTANCE, request);
        }

        @Override
<<<<<<< HEAD
        public ActionFuture<ClusterPutWRRWeightsResponse> putWRRWeights(ClusterPutWRRWeightsRequest request) {
            return execute(ClusterPutWRRWeightsAction.INSTANCE, request);
        }

        @Override
        public void putWRRWeights(ClusterPutWRRWeightsRequest request, ActionListener<ClusterPutWRRWeightsResponse> listener) {
            execute(ClusterPutWRRWeightsAction.INSTANCE, request, listener);
        }

        @Override
        public ClusterPutWRRWeightsRequestBuilder prepareWRRWeights() {
            return new ClusterPutWRRWeightsRequestBuilder(this, ClusterPutWRRWeightsAction.INSTANCE);
        }

        @Override
        public ActionFuture<ClusterGetWRRWeightsResponse> getWRRWeights(ClusterGetWRRWeightsRequest request) {
            return execute(ClusterGetWRRWeightsAction.INSTANCE, request);
        }

        @Override
        public void getWRRWeights(ClusterGetWRRWeightsRequest request, ActionListener<ClusterGetWRRWeightsResponse> listener) {
            execute(ClusterGetWRRWeightsAction.INSTANCE, request, listener);
        }

        @Override
        public ClusterGetWRRWeightsRequestBuilder prepareGetWRRWeights() {
            return new ClusterGetWRRWeightsRequestBuilder(this, ClusterGetWRRWeightsAction.INSTANCE);
=======
        public ActionFuture<ClusterPutWeightedRoutingResponse> putWeightedRouting(ClusterPutWeightedRoutingRequest request) {
            return execute(ClusterPutWeightedRoutingAction.INSTANCE, request);
        }

        @Override
        public void putWeightedRouting(
            ClusterPutWeightedRoutingRequest request,
            ActionListener<ClusterPutWeightedRoutingResponse> listener
        ) {
            execute(ClusterPutWeightedRoutingAction.INSTANCE, request, listener);
        }

        @Override
        public ClusterPutWeightedRoutingRequestBuilder prepareWeightedRouting() {
            return new ClusterPutWeightedRoutingRequestBuilder(this, ClusterPutWeightedRoutingAction.INSTANCE);
>>>>>>> 454387d9
        }

        @Override
        public void deleteDanglingIndex(DeleteDanglingIndexRequest request, ActionListener<AcknowledgedResponse> listener) {
            execute(DeleteDanglingIndexAction.INSTANCE, request, listener);
        }

        @Override
        public GetStoredScriptRequestBuilder prepareGetStoredScript() {
            return new GetStoredScriptRequestBuilder(this, GetStoredScriptAction.INSTANCE);
        }

        @Override
        public GetStoredScriptRequestBuilder prepareGetStoredScript(String id) {
            return prepareGetStoredScript().setId(id);
        }

        @Override
        public PutStoredScriptRequestBuilder preparePutStoredScript() {
            return new PutStoredScriptRequestBuilder(this, PutStoredScriptAction.INSTANCE);
        }

        @Override
        public void putStoredScript(final PutStoredScriptRequest request, ActionListener<AcknowledgedResponse> listener) {
            execute(PutStoredScriptAction.INSTANCE, request, listener);

        }

        @Override
        public ActionFuture<AcknowledgedResponse> putStoredScript(final PutStoredScriptRequest request) {
            return execute(PutStoredScriptAction.INSTANCE, request);
        }

        @Override
        public void deleteStoredScript(DeleteStoredScriptRequest request, ActionListener<AcknowledgedResponse> listener) {
            execute(DeleteStoredScriptAction.INSTANCE, request, listener);
        }

        @Override
        public ActionFuture<AcknowledgedResponse> deleteStoredScript(DeleteStoredScriptRequest request) {
            return execute(DeleteStoredScriptAction.INSTANCE, request);
        }

        @Override
        public DeleteStoredScriptRequestBuilder prepareDeleteStoredScript() {
            return new DeleteStoredScriptRequestBuilder(client, DeleteStoredScriptAction.INSTANCE);
        }

        @Override
        public DeleteStoredScriptRequestBuilder prepareDeleteStoredScript(String id) {
            return prepareDeleteStoredScript().setId(id);
        }
    }

    static class IndicesAdmin implements IndicesAdminClient {

        private final OpenSearchClient client;

        IndicesAdmin(OpenSearchClient client) {
            this.client = client;
        }

        @Override
        public <Request extends ActionRequest, Response extends ActionResponse> ActionFuture<Response> execute(
            ActionType<Response> action,
            Request request
        ) {
            return client.execute(action, request);
        }

        @Override
        public <Request extends ActionRequest, Response extends ActionResponse> void execute(
            ActionType<Response> action,
            Request request,
            ActionListener<Response> listener
        ) {
            client.execute(action, request, listener);
        }

        @Override
        public ThreadPool threadPool() {
            return client.threadPool();
        }

        @Override
        public ActionFuture<IndicesExistsResponse> exists(final IndicesExistsRequest request) {
            return execute(IndicesExistsAction.INSTANCE, request);
        }

        @Override
        public void exists(final IndicesExistsRequest request, final ActionListener<IndicesExistsResponse> listener) {
            execute(IndicesExistsAction.INSTANCE, request, listener);
        }

        @Override
        public IndicesExistsRequestBuilder prepareExists(String... indices) {
            return new IndicesExistsRequestBuilder(this, IndicesExistsAction.INSTANCE, indices);
        }

        @Override
        public ActionFuture<AcknowledgedResponse> aliases(final IndicesAliasesRequest request) {
            return execute(IndicesAliasesAction.INSTANCE, request);
        }

        @Override
        public void aliases(final IndicesAliasesRequest request, final ActionListener<AcknowledgedResponse> listener) {
            execute(IndicesAliasesAction.INSTANCE, request, listener);
        }

        @Override
        public IndicesAliasesRequestBuilder prepareAliases() {
            return new IndicesAliasesRequestBuilder(this, IndicesAliasesAction.INSTANCE);
        }

        @Override
        public ActionFuture<GetAliasesResponse> getAliases(GetAliasesRequest request) {
            return execute(GetAliasesAction.INSTANCE, request);
        }

        @Override
        public void getAliases(GetAliasesRequest request, ActionListener<GetAliasesResponse> listener) {
            execute(GetAliasesAction.INSTANCE, request, listener);
        }

        @Override
        public GetAliasesRequestBuilder prepareGetAliases(String... aliases) {
            return new GetAliasesRequestBuilder(this, GetAliasesAction.INSTANCE, aliases);
        }

        @Override
        public ActionFuture<ClearIndicesCacheResponse> clearCache(final ClearIndicesCacheRequest request) {
            return execute(ClearIndicesCacheAction.INSTANCE, request);
        }

        @Override
        public ActionFuture<GetIndexResponse> getIndex(GetIndexRequest request) {
            return execute(GetIndexAction.INSTANCE, request);
        }

        @Override
        public void getIndex(GetIndexRequest request, ActionListener<GetIndexResponse> listener) {
            execute(GetIndexAction.INSTANCE, request, listener);
        }

        @Override
        public GetIndexRequestBuilder prepareGetIndex() {
            return new GetIndexRequestBuilder(this, GetIndexAction.INSTANCE);
        }

        @Override
        public void clearCache(final ClearIndicesCacheRequest request, final ActionListener<ClearIndicesCacheResponse> listener) {
            execute(ClearIndicesCacheAction.INSTANCE, request, listener);
        }

        @Override
        public ClearIndicesCacheRequestBuilder prepareClearCache(String... indices) {
            return new ClearIndicesCacheRequestBuilder(this, ClearIndicesCacheAction.INSTANCE).setIndices(indices);
        }

        @Override
        public ActionFuture<CreateIndexResponse> create(final CreateIndexRequest request) {
            return execute(CreateIndexAction.INSTANCE, request);
        }

        @Override
        public void create(final CreateIndexRequest request, final ActionListener<CreateIndexResponse> listener) {
            execute(CreateIndexAction.INSTANCE, request, listener);
        }

        @Override
        public CreateIndexRequestBuilder prepareCreate(String index) {
            return new CreateIndexRequestBuilder(this, CreateIndexAction.INSTANCE, index);
        }

        @Override
        public ActionFuture<AcknowledgedResponse> delete(final DeleteIndexRequest request) {
            return execute(DeleteIndexAction.INSTANCE, request);
        }

        @Override
        public void delete(final DeleteIndexRequest request, final ActionListener<AcknowledgedResponse> listener) {
            execute(DeleteIndexAction.INSTANCE, request, listener);
        }

        @Override
        public DeleteIndexRequestBuilder prepareDelete(String... indices) {
            return new DeleteIndexRequestBuilder(this, DeleteIndexAction.INSTANCE, indices);
        }

        @Override
        public ActionFuture<CloseIndexResponse> close(final CloseIndexRequest request) {
            return execute(CloseIndexAction.INSTANCE, request);
        }

        @Override
        public void close(final CloseIndexRequest request, final ActionListener<CloseIndexResponse> listener) {
            execute(CloseIndexAction.INSTANCE, request, listener);
        }

        @Override
        public CloseIndexRequestBuilder prepareClose(String... indices) {
            return new CloseIndexRequestBuilder(this, CloseIndexAction.INSTANCE, indices);
        }

        @Override
        public ActionFuture<OpenIndexResponse> open(final OpenIndexRequest request) {
            return execute(OpenIndexAction.INSTANCE, request);
        }

        @Override
        public void open(final OpenIndexRequest request, final ActionListener<OpenIndexResponse> listener) {
            execute(OpenIndexAction.INSTANCE, request, listener);
        }

        @Override
        public AddIndexBlockRequestBuilder prepareAddBlock(APIBlock block, String... indices) {
            return new AddIndexBlockRequestBuilder(this, AddIndexBlockAction.INSTANCE, block, indices);
        }

        @Override
        public void addBlock(AddIndexBlockRequest request, ActionListener<AddIndexBlockResponse> listener) {
            execute(AddIndexBlockAction.INSTANCE, request, listener);
        }

        @Override
        public OpenIndexRequestBuilder prepareOpen(String... indices) {
            return new OpenIndexRequestBuilder(this, OpenIndexAction.INSTANCE, indices);
        }

        @Override
        public ActionFuture<FlushResponse> flush(final FlushRequest request) {
            return execute(FlushAction.INSTANCE, request);
        }

        @Override
        public void flush(final FlushRequest request, final ActionListener<FlushResponse> listener) {
            execute(FlushAction.INSTANCE, request, listener);
        }

        @Override
        public FlushRequestBuilder prepareFlush(String... indices) {
            return new FlushRequestBuilder(this, FlushAction.INSTANCE).setIndices(indices);
        }

        @Override
        public void getMappings(GetMappingsRequest request, ActionListener<GetMappingsResponse> listener) {
            execute(GetMappingsAction.INSTANCE, request, listener);
        }

        @Override
        public void getFieldMappings(GetFieldMappingsRequest request, ActionListener<GetFieldMappingsResponse> listener) {
            execute(GetFieldMappingsAction.INSTANCE, request, listener);
        }

        @Override
        public GetMappingsRequestBuilder prepareGetMappings(String... indices) {
            return new GetMappingsRequestBuilder(this, GetMappingsAction.INSTANCE, indices);
        }

        @Override
        public ActionFuture<GetMappingsResponse> getMappings(GetMappingsRequest request) {
            return execute(GetMappingsAction.INSTANCE, request);
        }

        @Override
        public GetFieldMappingsRequestBuilder prepareGetFieldMappings(String... indices) {
            return new GetFieldMappingsRequestBuilder(this, GetFieldMappingsAction.INSTANCE, indices);
        }

        @Override
        public ActionFuture<GetFieldMappingsResponse> getFieldMappings(GetFieldMappingsRequest request) {
            return execute(GetFieldMappingsAction.INSTANCE, request);
        }

        @Override
        public ActionFuture<AcknowledgedResponse> putMapping(final PutMappingRequest request) {
            return execute(PutMappingAction.INSTANCE, request);
        }

        @Override
        public void putMapping(final PutMappingRequest request, final ActionListener<AcknowledgedResponse> listener) {
            execute(PutMappingAction.INSTANCE, request, listener);
        }

        @Override
        public PutMappingRequestBuilder preparePutMapping(String... indices) {
            return new PutMappingRequestBuilder(this, PutMappingAction.INSTANCE).setIndices(indices);
        }

        @Override
        public ActionFuture<ForceMergeResponse> forceMerge(final ForceMergeRequest request) {
            return execute(ForceMergeAction.INSTANCE, request);
        }

        @Override
        public void forceMerge(final ForceMergeRequest request, final ActionListener<ForceMergeResponse> listener) {
            execute(ForceMergeAction.INSTANCE, request, listener);
        }

        @Override
        public ForceMergeRequestBuilder prepareForceMerge(String... indices) {
            return new ForceMergeRequestBuilder(this, ForceMergeAction.INSTANCE).setIndices(indices);
        }

        @Override
        public ActionFuture<UpgradeResponse> upgrade(final UpgradeRequest request) {
            return execute(UpgradeAction.INSTANCE, request);
        }

        @Override
        public void upgrade(final UpgradeRequest request, final ActionListener<UpgradeResponse> listener) {
            execute(UpgradeAction.INSTANCE, request, listener);
        }

        @Override
        public UpgradeRequestBuilder prepareUpgrade(String... indices) {
            return new UpgradeRequestBuilder(this, UpgradeAction.INSTANCE).setIndices(indices);
        }

        @Override
        public ActionFuture<UpgradeStatusResponse> upgradeStatus(final UpgradeStatusRequest request) {
            return execute(UpgradeStatusAction.INSTANCE, request);
        }

        @Override
        public void upgradeStatus(final UpgradeStatusRequest request, final ActionListener<UpgradeStatusResponse> listener) {
            execute(UpgradeStatusAction.INSTANCE, request, listener);
        }

        @Override
        public UpgradeStatusRequestBuilder prepareUpgradeStatus(String... indices) {
            return new UpgradeStatusRequestBuilder(this, UpgradeStatusAction.INSTANCE).setIndices(indices);
        }

        @Override
        public ActionFuture<RefreshResponse> refresh(final RefreshRequest request) {
            return execute(RefreshAction.INSTANCE, request);
        }

        @Override
        public void refresh(final RefreshRequest request, final ActionListener<RefreshResponse> listener) {
            execute(RefreshAction.INSTANCE, request, listener);
        }

        @Override
        public RefreshRequestBuilder prepareRefresh(String... indices) {
            return new RefreshRequestBuilder(this, RefreshAction.INSTANCE).setIndices(indices);
        }

        @Override
        public ActionFuture<IndicesStatsResponse> stats(final IndicesStatsRequest request) {
            return execute(IndicesStatsAction.INSTANCE, request);
        }

        @Override
        public void stats(final IndicesStatsRequest request, final ActionListener<IndicesStatsResponse> listener) {
            execute(IndicesStatsAction.INSTANCE, request, listener);
        }

        @Override
        public IndicesStatsRequestBuilder prepareStats(String... indices) {
            return new IndicesStatsRequestBuilder(this, IndicesStatsAction.INSTANCE).setIndices(indices);
        }

        @Override
        public ActionFuture<RecoveryResponse> recoveries(final RecoveryRequest request) {
            return execute(RecoveryAction.INSTANCE, request);
        }

        @Override
        public void recoveries(final RecoveryRequest request, final ActionListener<RecoveryResponse> listener) {
            execute(RecoveryAction.INSTANCE, request, listener);
        }

        @Override
        public RecoveryRequestBuilder prepareRecoveries(String... indices) {
            return new RecoveryRequestBuilder(this, RecoveryAction.INSTANCE).setIndices(indices);
        }

        @Override
        public ActionFuture<IndicesSegmentResponse> segments(final IndicesSegmentsRequest request) {
            return execute(IndicesSegmentsAction.INSTANCE, request);
        }

        @Override
        public void segments(final IndicesSegmentsRequest request, final ActionListener<IndicesSegmentResponse> listener) {
            execute(IndicesSegmentsAction.INSTANCE, request, listener);
        }

        @Override
        public IndicesSegmentsRequestBuilder prepareSegments(String... indices) {
            return new IndicesSegmentsRequestBuilder(this, IndicesSegmentsAction.INSTANCE).setIndices(indices);
        }

        @Override
        public ActionFuture<IndicesShardStoresResponse> shardStores(IndicesShardStoresRequest request) {
            return execute(IndicesShardStoresAction.INSTANCE, request);
        }

        @Override
        public void shardStores(IndicesShardStoresRequest request, ActionListener<IndicesShardStoresResponse> listener) {
            execute(IndicesShardStoresAction.INSTANCE, request, listener);
        }

        @Override
        public IndicesShardStoreRequestBuilder prepareShardStores(String... indices) {
            return new IndicesShardStoreRequestBuilder(this, IndicesShardStoresAction.INSTANCE, indices);
        }

        @Override
        public ActionFuture<AcknowledgedResponse> updateSettings(final UpdateSettingsRequest request) {
            return execute(UpdateSettingsAction.INSTANCE, request);
        }

        @Override
        public void updateSettings(final UpdateSettingsRequest request, final ActionListener<AcknowledgedResponse> listener) {
            execute(UpdateSettingsAction.INSTANCE, request, listener);
        }

        @Override
        public UpdateSettingsRequestBuilder prepareUpdateSettings(String... indices) {
            return new UpdateSettingsRequestBuilder(this, UpdateSettingsAction.INSTANCE).setIndices(indices);
        }

        @Override
        public ActionFuture<AnalyzeAction.Response> analyze(final AnalyzeAction.Request request) {
            return execute(AnalyzeAction.INSTANCE, request);
        }

        @Override
        public void analyze(final AnalyzeAction.Request request, final ActionListener<AnalyzeAction.Response> listener) {
            execute(AnalyzeAction.INSTANCE, request, listener);
        }

        @Override
        public AnalyzeRequestBuilder prepareAnalyze(@Nullable String index, String text) {
            return new AnalyzeRequestBuilder(this, AnalyzeAction.INSTANCE, index, text);
        }

        @Override
        public AnalyzeRequestBuilder prepareAnalyze(String text) {
            return new AnalyzeRequestBuilder(this, AnalyzeAction.INSTANCE, null, text);
        }

        @Override
        public AnalyzeRequestBuilder prepareAnalyze() {
            return new AnalyzeRequestBuilder(this, AnalyzeAction.INSTANCE);
        }

        @Override
        public ActionFuture<AcknowledgedResponse> putTemplate(final PutIndexTemplateRequest request) {
            return execute(PutIndexTemplateAction.INSTANCE, request);
        }

        @Override
        public void putTemplate(final PutIndexTemplateRequest request, final ActionListener<AcknowledgedResponse> listener) {
            execute(PutIndexTemplateAction.INSTANCE, request, listener);
        }

        @Override
        public PutIndexTemplateRequestBuilder preparePutTemplate(String name) {
            return new PutIndexTemplateRequestBuilder(this, PutIndexTemplateAction.INSTANCE, name);
        }

        @Override
        public ActionFuture<GetIndexTemplatesResponse> getTemplates(final GetIndexTemplatesRequest request) {
            return execute(GetIndexTemplatesAction.INSTANCE, request);
        }

        @Override
        public void getTemplates(final GetIndexTemplatesRequest request, final ActionListener<GetIndexTemplatesResponse> listener) {
            execute(GetIndexTemplatesAction.INSTANCE, request, listener);
        }

        @Override
        public GetIndexTemplatesRequestBuilder prepareGetTemplates(String... names) {
            return new GetIndexTemplatesRequestBuilder(this, GetIndexTemplatesAction.INSTANCE, names);
        }

        @Override
        public ActionFuture<AcknowledgedResponse> deleteTemplate(final DeleteIndexTemplateRequest request) {
            return execute(DeleteIndexTemplateAction.INSTANCE, request);
        }

        @Override
        public void deleteTemplate(final DeleteIndexTemplateRequest request, final ActionListener<AcknowledgedResponse> listener) {
            execute(DeleteIndexTemplateAction.INSTANCE, request, listener);
        }

        @Override
        public DeleteIndexTemplateRequestBuilder prepareDeleteTemplate(String name) {
            return new DeleteIndexTemplateRequestBuilder(this, DeleteIndexTemplateAction.INSTANCE, name);
        }

        @Override
        public ActionFuture<ValidateQueryResponse> validateQuery(final ValidateQueryRequest request) {
            return execute(ValidateQueryAction.INSTANCE, request);
        }

        @Override
        public void validateQuery(final ValidateQueryRequest request, final ActionListener<ValidateQueryResponse> listener) {
            execute(ValidateQueryAction.INSTANCE, request, listener);
        }

        @Override
        public ValidateQueryRequestBuilder prepareValidateQuery(String... indices) {
            return new ValidateQueryRequestBuilder(this, ValidateQueryAction.INSTANCE).setIndices(indices);
        }

        @Override
        public GetSettingsRequestBuilder prepareGetSettings(String... indices) {
            return new GetSettingsRequestBuilder(this, GetSettingsAction.INSTANCE, indices);
        }

        @Override
        public ResizeRequestBuilder prepareResizeIndex(String sourceIndex, String targetIndex) {
            return new ResizeRequestBuilder(this, ResizeAction.INSTANCE).setSourceIndex(sourceIndex)
                .setTargetIndex(new CreateIndexRequest(targetIndex));
        }

        @Override
        public ActionFuture<ResizeResponse> resizeIndex(ResizeRequest request) {
            return execute(ResizeAction.INSTANCE, request);
        }

        @Override
        public void resizeIndex(ResizeRequest request, ActionListener<ResizeResponse> listener) {
            execute(ResizeAction.INSTANCE, request, listener);
        }

        @Override
        public RolloverRequestBuilder prepareRolloverIndex(String alias) {
            return new RolloverRequestBuilder(this, RolloverAction.INSTANCE).setRolloverTarget(alias);
        }

        @Override
        public ActionFuture<RolloverResponse> rolloverIndex(RolloverRequest request) {
            return execute(RolloverAction.INSTANCE, request);
        }

        @Override
        public void rolloverIndex(RolloverRequest request, ActionListener<RolloverResponse> listener) {
            execute(RolloverAction.INSTANCE, request, listener);
        }

        @Override
        public ActionFuture<GetSettingsResponse> getSettings(GetSettingsRequest request) {
            return execute(GetSettingsAction.INSTANCE, request);
        }

        @Override
        public void getSettings(GetSettingsRequest request, ActionListener<GetSettingsResponse> listener) {
            execute(GetSettingsAction.INSTANCE, request, listener);
        }

        @Override
        public void createDataStream(CreateDataStreamAction.Request request, ActionListener<AcknowledgedResponse> listener) {
            execute(CreateDataStreamAction.INSTANCE, request, listener);
        }

        @Override
        public ActionFuture<AcknowledgedResponse> createDataStream(CreateDataStreamAction.Request request) {
            return execute(CreateDataStreamAction.INSTANCE, request);
        }

        @Override
        public void deleteDataStream(DeleteDataStreamAction.Request request, ActionListener<AcknowledgedResponse> listener) {
            execute(DeleteDataStreamAction.INSTANCE, request, listener);
        }

        @Override
        public ActionFuture<AcknowledgedResponse> deleteDataStream(DeleteDataStreamAction.Request request) {
            return execute(DeleteDataStreamAction.INSTANCE, request);
        }

        @Override
        public void getDataStreams(GetDataStreamAction.Request request, ActionListener<GetDataStreamAction.Response> listener) {
            execute(GetDataStreamAction.INSTANCE, request, listener);
        }

        @Override
        public ActionFuture<GetDataStreamAction.Response> getDataStreams(GetDataStreamAction.Request request) {
            return execute(GetDataStreamAction.INSTANCE, request);
        }

        @Override
        public void resolveIndex(ResolveIndexAction.Request request, ActionListener<ResolveIndexAction.Response> listener) {
            execute(ResolveIndexAction.INSTANCE, request, listener);
        }

        @Override
        public ActionFuture<ResolveIndexAction.Response> resolveIndex(ResolveIndexAction.Request request) {
            return execute(ResolveIndexAction.INSTANCE, request);
        }
    }

    @Override
    public Client filterWithHeader(Map<String, String> headers) {
        return new FilterClient(this) {
            @Override
            protected <Request extends ActionRequest, Response extends ActionResponse> void doExecute(
                ActionType<Response> action,
                Request request,
                ActionListener<Response> listener
            ) {
                ThreadContext threadContext = threadPool().getThreadContext();
                try (ThreadContext.StoredContext ctx = threadContext.stashAndMergeHeaders(headers)) {
                    super.doExecute(action, request, listener);
                }
            }
        };
    }
}<|MERGE_RESOLUTION|>--- conflicted
+++ resolved
@@ -110,21 +110,14 @@
 import org.opensearch.action.admin.cluster.shards.ClusterSearchShardsRequest;
 import org.opensearch.action.admin.cluster.shards.ClusterSearchShardsRequestBuilder;
 import org.opensearch.action.admin.cluster.shards.ClusterSearchShardsResponse;
-<<<<<<< HEAD
 import org.opensearch.action.admin.cluster.shards.routing.wrr.get.ClusterGetWRRWeightsAction;
 import org.opensearch.action.admin.cluster.shards.routing.wrr.get.ClusterGetWRRWeightsRequest;
 import org.opensearch.action.admin.cluster.shards.routing.wrr.get.ClusterGetWRRWeightsRequestBuilder;
 import org.opensearch.action.admin.cluster.shards.routing.wrr.get.ClusterGetWRRWeightsResponse;
-import org.opensearch.action.admin.cluster.shards.routing.wrr.put.ClusterPutWRRWeightsAction;
-import org.opensearch.action.admin.cluster.shards.routing.wrr.put.ClusterPutWRRWeightsRequest;
-import org.opensearch.action.admin.cluster.shards.routing.wrr.put.ClusterPutWRRWeightsRequestBuilder;
-import org.opensearch.action.admin.cluster.shards.routing.wrr.put.ClusterPutWRRWeightsResponse;
-=======
 import org.opensearch.action.admin.cluster.shards.routing.weighted.put.ClusterPutWeightedRoutingAction;
 import org.opensearch.action.admin.cluster.shards.routing.weighted.put.ClusterPutWeightedRoutingRequest;
 import org.opensearch.action.admin.cluster.shards.routing.weighted.put.ClusterPutWeightedRoutingRequestBuilder;
 import org.opensearch.action.admin.cluster.shards.routing.weighted.put.ClusterPutWeightedRoutingResponse;
->>>>>>> 454387d9
 import org.opensearch.action.admin.cluster.snapshots.clone.CloneSnapshotAction;
 import org.opensearch.action.admin.cluster.snapshots.clone.CloneSnapshotRequest;
 import org.opensearch.action.admin.cluster.snapshots.clone.CloneSnapshotRequestBuilder;
@@ -1280,35 +1273,6 @@
         }
 
         @Override
-<<<<<<< HEAD
-        public ActionFuture<ClusterPutWRRWeightsResponse> putWRRWeights(ClusterPutWRRWeightsRequest request) {
-            return execute(ClusterPutWRRWeightsAction.INSTANCE, request);
-        }
-
-        @Override
-        public void putWRRWeights(ClusterPutWRRWeightsRequest request, ActionListener<ClusterPutWRRWeightsResponse> listener) {
-            execute(ClusterPutWRRWeightsAction.INSTANCE, request, listener);
-        }
-
-        @Override
-        public ClusterPutWRRWeightsRequestBuilder prepareWRRWeights() {
-            return new ClusterPutWRRWeightsRequestBuilder(this, ClusterPutWRRWeightsAction.INSTANCE);
-        }
-
-        @Override
-        public ActionFuture<ClusterGetWRRWeightsResponse> getWRRWeights(ClusterGetWRRWeightsRequest request) {
-            return execute(ClusterGetWRRWeightsAction.INSTANCE, request);
-        }
-
-        @Override
-        public void getWRRWeights(ClusterGetWRRWeightsRequest request, ActionListener<ClusterGetWRRWeightsResponse> listener) {
-            execute(ClusterGetWRRWeightsAction.INSTANCE, request, listener);
-        }
-
-        @Override
-        public ClusterGetWRRWeightsRequestBuilder prepareGetWRRWeights() {
-            return new ClusterGetWRRWeightsRequestBuilder(this, ClusterGetWRRWeightsAction.INSTANCE);
-=======
         public ActionFuture<ClusterPutWeightedRoutingResponse> putWeightedRouting(ClusterPutWeightedRoutingRequest request) {
             return execute(ClusterPutWeightedRoutingAction.INSTANCE, request);
         }
@@ -1324,7 +1288,21 @@
         @Override
         public ClusterPutWeightedRoutingRequestBuilder prepareWeightedRouting() {
             return new ClusterPutWeightedRoutingRequestBuilder(this, ClusterPutWeightedRoutingAction.INSTANCE);
->>>>>>> 454387d9
+        }
+
+        @Override
+        public ActionFuture<ClusterGetWRRWeightsResponse> getWRRWeights(ClusterGetWRRWeightsRequest request) {
+            return execute(ClusterGetWRRWeightsAction.INSTANCE, request);
+        }
+
+        @Override
+        public void getWRRWeights(ClusterGetWRRWeightsRequest request, ActionListener<ClusterGetWRRWeightsResponse> listener) {
+            execute(ClusterGetWRRWeightsAction.INSTANCE, request, listener);
+        }
+
+        @Override
+        public ClusterGetWRRWeightsRequestBuilder prepareGetWRRWeights() {
+            return new ClusterGetWRRWeightsRequestBuilder(this, ClusterGetWRRWeightsAction.INSTANCE);
         }
 
         @Override
