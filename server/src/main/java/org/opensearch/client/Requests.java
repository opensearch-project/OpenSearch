--- conflicted
+++ resolved
@@ -47,12 +47,8 @@
 import org.opensearch.action.admin.cluster.reroute.ClusterRerouteRequest;
 import org.opensearch.action.admin.cluster.settings.ClusterUpdateSettingsRequest;
 import org.opensearch.action.admin.cluster.shards.ClusterSearchShardsRequest;
-<<<<<<< HEAD
 import org.opensearch.action.admin.cluster.shards.routing.wrr.get.ClusterGetWRRWeightsRequest;
-import org.opensearch.action.admin.cluster.shards.routing.wrr.put.ClusterPutWRRWeightsRequest;
-=======
 import org.opensearch.action.admin.cluster.shards.routing.weighted.put.ClusterPutWeightedRoutingRequest;
->>>>>>> 454387d9
 import org.opensearch.action.admin.cluster.snapshots.create.CreateSnapshotRequest;
 import org.opensearch.action.admin.cluster.snapshots.delete.DeleteSnapshotRequest;
 import org.opensearch.action.admin.cluster.snapshots.get.GetSnapshotsRequest;
@@ -176,7 +172,6 @@
 
     /**
      * Creates an indices shard stores info request.
-     *
      * @param indices The indices to get shard store information on
      * @return The indices shard stores request
      * @see org.opensearch.client.IndicesAdminClient#shardStores(IndicesShardStoresRequest)
@@ -404,7 +399,8 @@
      * Creates a nodes usage request against one or more nodes. Pass
      * {@code null} or an empty array for all nodes.
      *
-     * @param nodesIds The nodes ids to get the usage for
+     * @param nodesIds
+     *            The nodes ids to get the usage for
      * @return The nodes usage request
      * @see org.opensearch.client.ClusterAdminClient#nodesUsage(NodesUsageRequest)
      */
@@ -546,7 +542,7 @@
     }
 
     /**
-     * Get status of snapshots
+     *  Get status of snapshots
      *
      * @param repository repository name
      * @return snapshot status request
@@ -560,9 +556,8 @@
      *
      * @return update weight request
      */
-<<<<<<< HEAD
-    public static ClusterPutWRRWeightsRequest putWRRWeightsRequest() {
-        return new ClusterPutWRRWeightsRequest();
+    public static ClusterPutWeightedRoutingRequest putWeightedRoutingRequest() {
+        return new ClusterPutWeightedRoutingRequest();
     }
 
     /**
@@ -572,9 +567,5 @@
      */
     public static ClusterGetWRRWeightsRequest getWRRWeightsRequest() {
         return new ClusterGetWRRWeightsRequest();
-=======
-    public static ClusterPutWeightedRoutingRequest putWeightedRoutingRequest() {
-        return new ClusterPutWeightedRoutingRequest();
->>>>>>> 454387d9
     }
 }