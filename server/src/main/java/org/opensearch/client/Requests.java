/*
 * SPDX-License-Identifier: Apache-2.0
 *
 * The OpenSearch Contributors require contributions made to
 * this file be licensed under the Apache-2.0 license or a
 * compatible open source license.
 */

/*
 * Licensed to Elasticsearch under one or more contributor
 * license agreements. See the NOTICE file distributed with
 * this work for additional information regarding copyright
 * ownership. Elasticsearch licenses this file to you under
 * the Apache License, Version 2.0 (the "License"); you may
 * not use this file except in compliance with the License.
 * You may obtain a copy of the License at
 *
 *     http://www.apache.org/licenses/LICENSE-2.0
 *
 * Unless required by applicable law or agreed to in writing,
 * software distributed under the License is distributed on an
 * "AS IS" BASIS, WITHOUT WARRANTIES OR CONDITIONS OF ANY
 * KIND, either express or implied.  See the License for the
 * specific language governing permissions and limitations
 * under the License.
 */

/*
 * Modifications Copyright OpenSearch Contributors. See
 * GitHub history for details.
 */

package org.opensearch.client;

import org.opensearch.action.admin.cluster.decommission.awareness.get.GetDecommissionStateRequest;
import org.opensearch.action.admin.cluster.decommission.awareness.put.DecommissionRequest;
import org.opensearch.action.admin.cluster.health.ClusterHealthRequest;
import org.opensearch.action.admin.cluster.node.info.NodesInfoRequest;
import org.opensearch.action.admin.cluster.node.stats.NodesStatsRequest;
import org.opensearch.action.admin.cluster.node.tasks.cancel.CancelTasksRequest;
import org.opensearch.action.admin.cluster.node.tasks.get.GetTaskRequest;
import org.opensearch.action.admin.cluster.node.tasks.list.ListTasksRequest;
import org.opensearch.action.admin.cluster.node.usage.NodesUsageRequest;
import org.opensearch.action.admin.cluster.repositories.cleanup.CleanupRepositoryRequest;
import org.opensearch.action.admin.cluster.repositories.delete.DeleteRepositoryRequest;
import org.opensearch.action.admin.cluster.repositories.get.GetRepositoriesRequest;
import org.opensearch.action.admin.cluster.repositories.put.PutRepositoryRequest;
import org.opensearch.action.admin.cluster.repositories.verify.VerifyRepositoryRequest;
import org.opensearch.action.admin.cluster.reroute.ClusterRerouteRequest;
import org.opensearch.action.admin.cluster.settings.ClusterUpdateSettingsRequest;
import org.opensearch.action.admin.cluster.shards.ClusterSearchShardsRequest;
import org.opensearch.action.admin.cluster.shards.routing.weighted.put.ClusterPutWeightedRoutingRequest;
import org.opensearch.action.admin.cluster.snapshots.create.CreateSnapshotRequest;
import org.opensearch.action.admin.cluster.snapshots.delete.DeleteSnapshotRequest;
import org.opensearch.action.admin.cluster.snapshots.get.GetSnapshotsRequest;
import org.opensearch.action.admin.cluster.snapshots.restore.RestoreSnapshotRequest;
import org.opensearch.action.admin.cluster.snapshots.status.SnapshotsStatusRequest;
import org.opensearch.action.admin.cluster.state.ClusterStateRequest;
import org.opensearch.action.admin.cluster.stats.ClusterStatsRequest;
import org.opensearch.action.admin.indices.alias.IndicesAliasesRequest;
import org.opensearch.action.admin.indices.cache.clear.ClearIndicesCacheRequest;
import org.opensearch.action.admin.indices.close.CloseIndexRequest;
import org.opensearch.action.admin.indices.create.CreateIndexRequest;
import org.opensearch.action.admin.indices.delete.DeleteIndexRequest;
import org.opensearch.action.admin.indices.exists.indices.IndicesExistsRequest;
import org.opensearch.action.admin.indices.flush.FlushRequest;
import org.opensearch.action.admin.indices.forcemerge.ForceMergeRequest;
import org.opensearch.action.admin.indices.mapping.put.PutMappingRequest;
import org.opensearch.action.admin.indices.open.OpenIndexRequest;
import org.opensearch.action.admin.indices.refresh.RefreshRequest;
import org.opensearch.action.admin.indices.segments.IndicesSegmentsRequest;
import org.opensearch.action.admin.indices.settings.put.UpdateSettingsRequest;
import org.opensearch.action.admin.indices.shards.IndicesShardStoresRequest;
import org.opensearch.action.admin.indices.upgrade.post.UpgradeRequest;
import org.opensearch.action.bulk.BulkRequest;
import org.opensearch.action.delete.DeleteRequest;
import org.opensearch.action.get.GetRequest;
import org.opensearch.action.index.IndexRequest;
import org.opensearch.action.search.SearchRequest;
import org.opensearch.action.search.SearchScrollRequest;
import org.opensearch.common.xcontent.XContentType;

/**
 * A handy one stop shop for creating requests (make sure to import static this class).
 *
 * @opensearch.internal
 */
public class Requests {

    /**
     * The content type used to generate request builders (query / search).
     */
    public static XContentType CONTENT_TYPE = XContentType.SMILE;

    /**
     * The default content type to use to generate source documents when indexing.
     */
    public static XContentType INDEX_CONTENT_TYPE = XContentType.JSON;

    public static IndexRequest indexRequest() {
        return new IndexRequest();
    }

    /**
     * Create an index request against a specific index.
     * Note that setting {@link IndexRequest#id(String)} is optional.
     *
     * @param index The index name to index the request against
     * @return The index request
     * @see org.opensearch.client.Client#index(org.opensearch.action.index.IndexRequest)
     */
    public static IndexRequest indexRequest(String index) {
        return new IndexRequest(index);
    }

    /**
     * Creates a delete request against a specific index.
     * Note that  {@link DeleteRequest#id(String)} must be set.
     *
     * @param index The index name to delete from
     * @return The delete request
     * @see org.opensearch.client.Client#delete(org.opensearch.action.delete.DeleteRequest)
     */
    public static DeleteRequest deleteRequest(String index) {
        return new DeleteRequest(index);
    }

    /**
     * Creates a new bulk request.
     */
    public static BulkRequest bulkRequest() {
        return new BulkRequest();
    }

    /**
     * Creates a get request to get the JSON source from an index based on a type and id. Note, the
     * {@link GetRequest#id(String)} must be set.
     *
     * @param index The index to get the JSON source from
     * @return The get request
     * @see org.opensearch.client.Client#get(org.opensearch.action.get.GetRequest)
     */
    public static GetRequest getRequest(String index) {
        return new GetRequest(index);
    }

    /**
     * Creates a search request against one or more indices. Note, the search source must be set either using the
     * actual JSON search source, or the {@link org.opensearch.search.builder.SearchSourceBuilder}.
     *
     * @param indices The indices to search against. Use {@code null} or {@code _all} to execute against all indices
     * @return The search request
     * @see org.opensearch.client.Client#search(org.opensearch.action.search.SearchRequest)
     */
    public static SearchRequest searchRequest(String... indices) {
        return new SearchRequest(indices);
    }

    /**
     * Creates a search scroll request allowing to continue searching a previous search request.
     *
     * @param scrollId The scroll id representing the scrollable search
     * @return The search scroll request
     * @see org.opensearch.client.Client#searchScroll(org.opensearch.action.search.SearchScrollRequest)
     */
    public static SearchScrollRequest searchScrollRequest(String scrollId) {
        return new SearchScrollRequest(scrollId);
    }

    public static IndicesSegmentsRequest indicesSegmentsRequest(String... indices) {
        return new IndicesSegmentsRequest(indices);
    }

    /**
     * Creates an indices shard stores info request.
     * @param indices The indices to get shard store information on
     * @return The indices shard stores request
     * @see org.opensearch.client.IndicesAdminClient#shardStores(IndicesShardStoresRequest)
     */
    public static IndicesShardStoresRequest indicesShardStoresRequest(String... indices) {
        return new IndicesShardStoresRequest(indices);
    }

    /**
     * Creates an indices exists request.
     *
     * @param indices The indices to check if they exists or not.
     * @return The indices exists request
     * @see org.opensearch.client.IndicesAdminClient#exists(IndicesExistsRequest)
     */
    public static IndicesExistsRequest indicesExistsRequest(String... indices) {
        return new IndicesExistsRequest(indices);
    }

    /**
     * Creates a create index request.
     *
     * @param index The index to create
     * @return The index create request
     * @see org.opensearch.client.IndicesAdminClient#create(CreateIndexRequest)
     */
    public static CreateIndexRequest createIndexRequest(String index) {
        return new CreateIndexRequest(index);
    }

    /**
     * Creates a delete index request.
     *
     * @param index The index to delete
     * @return The delete index request
     * @see org.opensearch.client.IndicesAdminClient#delete(DeleteIndexRequest)
     */
    public static DeleteIndexRequest deleteIndexRequest(String index) {
        return new DeleteIndexRequest(index);
    }

    /**
     * Creates a close index request.
     *
     * @param index The index to close
     * @return The delete index request
     * @see org.opensearch.client.IndicesAdminClient#close(CloseIndexRequest)
     */
    public static CloseIndexRequest closeIndexRequest(String index) {
        return new CloseIndexRequest(index);
    }

    /**
     * Creates an open index request.
     *
     * @param index The index to open
     * @return The delete index request
     * @see org.opensearch.client.IndicesAdminClient#open(OpenIndexRequest)
     */
    public static OpenIndexRequest openIndexRequest(String index) {
        return new OpenIndexRequest(index);
    }

    /**
     * Create a create mapping request against one or more indices.
     *
     * @param indices The indices to create mapping. Use {@code null} or {@code _all} to execute against all indices
     * @return The create mapping request
     * @see org.opensearch.client.IndicesAdminClient#putMapping(PutMappingRequest)
     */
    public static PutMappingRequest putMappingRequest(String... indices) {
        return new PutMappingRequest(indices);
    }

    /**
     * Creates an index aliases request allowing to add and remove aliases.
     *
     * @return The index aliases request
     */
    public static IndicesAliasesRequest indexAliasesRequest() {
        return new IndicesAliasesRequest();
    }

    /**
     * Creates a refresh indices request.
     *
     * @param indices The indices to refresh. Use {@code null} or {@code _all} to execute against all indices
     * @return The refresh request
     * @see org.opensearch.client.IndicesAdminClient#refresh(RefreshRequest)
     */
    public static RefreshRequest refreshRequest(String... indices) {
        return new RefreshRequest(indices);
    }

    /**
     * Creates a flush indices request.
     *
     * @param indices The indices to flush. Use {@code null} or {@code _all} to execute against all indices
     * @return The flush request
     * @see org.opensearch.client.IndicesAdminClient#flush(FlushRequest)
     */
    public static FlushRequest flushRequest(String... indices) {
        return new FlushRequest(indices);
    }

    /**
     * Creates a force merge request.
     *
     * @param indices The indices to force merge. Use {@code null} or {@code _all} to execute against all indices
     * @return The force merge request
     * @see org.opensearch.client.IndicesAdminClient#forceMerge(ForceMergeRequest)
     */
    public static ForceMergeRequest forceMergeRequest(String... indices) {
        return new ForceMergeRequest(indices);
    }

    /**
     * Creates an upgrade request.
     *
     * @param indices The indices to upgrade. Use {@code null} or {@code _all} to execute against all indices
     * @return The upgrade request
     * @see org.opensearch.client.IndicesAdminClient#upgrade(UpgradeRequest)
     */
    public static UpgradeRequest upgradeRequest(String... indices) {
        return new UpgradeRequest(indices);
    }

    /**
     * Creates a clean indices cache request.
     *
     * @param indices The indices to clean their caches. Use {@code null} or {@code _all} to execute against all indices
     * @return The request
     */
    public static ClearIndicesCacheRequest clearIndicesCacheRequest(String... indices) {
        return new ClearIndicesCacheRequest(indices);
    }

    /**
     * A request to update indices settings.
     *
     * @param indices The indices to update the settings for. Use {@code null} or {@code _all} to executed against all indices.
     * @return The request
     */
    public static UpdateSettingsRequest updateSettingsRequest(String... indices) {
        return new UpdateSettingsRequest(indices);
    }

    /**
     * Creates a cluster state request.
     *
     * @return The cluster state request.
     * @see org.opensearch.client.ClusterAdminClient#state(ClusterStateRequest)
     */
    public static ClusterStateRequest clusterStateRequest() {
        return new ClusterStateRequest();
    }

    public static ClusterRerouteRequest clusterRerouteRequest() {
        return new ClusterRerouteRequest();
    }

    public static ClusterUpdateSettingsRequest clusterUpdateSettingsRequest() {
        return new ClusterUpdateSettingsRequest();
    }

    /**
     * Creates a cluster health request.
     *
     * @param indices The indices to provide additional cluster health information for.
     *                Use {@code null} or {@code _all} to execute against all indices
     * @return The cluster health request
     * @see org.opensearch.client.ClusterAdminClient#health(ClusterHealthRequest)
     */
    public static ClusterHealthRequest clusterHealthRequest(String... indices) {
        return new ClusterHealthRequest(indices);
    }

    /**
     * List all shards for the give search
     */
    public static ClusterSearchShardsRequest clusterSearchShardsRequest() {
        return new ClusterSearchShardsRequest();
    }

    /**
     * List all shards for the give search
     */
    public static ClusterSearchShardsRequest clusterSearchShardsRequest(String... indices) {
        return new ClusterSearchShardsRequest(indices);
    }

    /**
     * Creates a nodes info request against all the nodes.
     *
     * @return The nodes info request
     * @see org.opensearch.client.ClusterAdminClient#nodesInfo(NodesInfoRequest)
     */
    public static NodesInfoRequest nodesInfoRequest() {
        return new NodesInfoRequest();
    }

    /**
     * Creates a nodes info request against one or more nodes. Pass {@code null} or an empty array for all nodes.
     *
     * @param nodesIds The nodes ids to get the status for
     * @return The nodes info request
     * @see org.opensearch.client.ClusterAdminClient#nodesStats(NodesStatsRequest)
     */
    public static NodesInfoRequest nodesInfoRequest(String... nodesIds) {
        return new NodesInfoRequest(nodesIds);
    }

    /**
     * Creates a nodes stats request against one or more nodes. Pass {@code null} or an empty array for all nodes.
     *
     * @param nodesIds The nodes ids to get the stats for
     * @return The nodes info request
     * @see org.opensearch.client.ClusterAdminClient#nodesStats(NodesStatsRequest)
     */
    public static NodesStatsRequest nodesStatsRequest(String... nodesIds) {
        return new NodesStatsRequest(nodesIds);
    }

    /**
     * Creates a nodes usage request against one or more nodes. Pass
     * {@code null} or an empty array for all nodes.
     *
     * @param nodesIds
     *            The nodes ids to get the usage for
     * @return The nodes usage request
     * @see org.opensearch.client.ClusterAdminClient#nodesUsage(NodesUsageRequest)
     */
    public static NodesUsageRequest nodesUsageRequest(String... nodesIds) {
        return new NodesUsageRequest(nodesIds);
    }

    /**
     * Creates a cluster stats request.
     *
     * @return The cluster stats request
     * @see org.opensearch.client.ClusterAdminClient#clusterStats(ClusterStatsRequest)
     */
    public static ClusterStatsRequest clusterStatsRequest() {
        return new ClusterStatsRequest();
    }

    /**
     * Creates a nodes tasks request against all the nodes.
     *
     * @return The nodes tasks request
     * @see org.opensearch.client.ClusterAdminClient#listTasks(ListTasksRequest)
     */
    public static ListTasksRequest listTasksRequest() {
        return new ListTasksRequest();
    }

    /**
     * Creates a get task request.
     *
     * @return The nodes tasks request
     * @see org.opensearch.client.ClusterAdminClient#getTask(GetTaskRequest)
     */
    public static GetTaskRequest getTaskRequest() {
        return new GetTaskRequest();
    }

    /**
     * Creates a nodes tasks request against one or more nodes. Pass {@code null} or an empty array for all nodes.
     *
     * @return The nodes tasks request
     * @see org.opensearch.client.ClusterAdminClient#cancelTasks(CancelTasksRequest)
     */
    public static CancelTasksRequest cancelTasksRequest() {
        return new CancelTasksRequest();
    }

    /**
     * Registers snapshot repository
     *
     * @param name repository name
     * @return repository registration request
     */
    public static PutRepositoryRequest putRepositoryRequest(String name) {
        return new PutRepositoryRequest(name);
    }

    /**
     * Gets snapshot repository
     *
     * @param repositories names of repositories
     * @return get repository request
     */
    public static GetRepositoriesRequest getRepositoryRequest(String... repositories) {
        return new GetRepositoriesRequest(repositories);
    }

    /**
     * Deletes registration for snapshot repository
     *
     * @param name repository name
     * @return delete repository request
     */
    public static DeleteRepositoryRequest deleteRepositoryRequest(String name) {
        return new DeleteRepositoryRequest(name);
    }

    /**
     * Cleanup repository
     *
     * @param name repository name
     * @return cleanup repository request
     */
    public static CleanupRepositoryRequest cleanupRepositoryRequest(String name) {
        return new CleanupRepositoryRequest(name);
    }

    /**
     * Verifies snapshot repository
     *
     * @param name repository name
     * @return repository verification request
     */
    public static VerifyRepositoryRequest verifyRepositoryRequest(String name) {
        return new VerifyRepositoryRequest(name);
    }

    /**
     * Creates new snapshot
     *
     * @param repository repository name
     * @param snapshot   snapshot name
     * @return create snapshot request
     */
    public static CreateSnapshotRequest createSnapshotRequest(String repository, String snapshot) {
        return new CreateSnapshotRequest(repository, snapshot);
    }

    /**
     * Gets snapshots from repository
     *
     * @param repository repository name
     * @return get snapshot  request
     */
    public static GetSnapshotsRequest getSnapshotsRequest(String repository) {
        return new GetSnapshotsRequest(repository);
    }

    /**
     * Restores new snapshot
     *
     * @param repository repository name
     * @param snapshot   snapshot name
     * @return snapshot creation request
     */
    public static RestoreSnapshotRequest restoreSnapshotRequest(String repository, String snapshot) {
        return new RestoreSnapshotRequest(repository, snapshot);
    }

    /**
     * Deletes snapshots
     *
     * @param snapshots  snapshot names
     * @param repository repository name
     * @return delete snapshot request
     */
    public static DeleteSnapshotRequest deleteSnapshotRequest(String repository, String... snapshots) {
        return new DeleteSnapshotRequest(repository, snapshots);
    }

    /**
     *  Get status of snapshots
     *
     * @param repository repository name
     * @return snapshot status request
     */
    public static SnapshotsStatusRequest snapshotsStatusRequest(String repository) {
        return new SnapshotsStatusRequest(repository);
    }

    /**
<<<<<<< HEAD
     * Creates a new decommission request.
     *
     * @return returns put decommission request
     */
    public static DecommissionRequest decommissionRequest() {
        return new DecommissionRequest();
    }

    /**
     * Get decommissioned attribute from metadata
     *
     * @return returns get decommission request
     */
    public static GetDecommissionStateRequest getDecommissionStateRequest() {
        return new GetDecommissionStateRequest();
=======
     * Updates weights for weighted round-robin search routing policy
     *
     * @return update weight request
     */
    public static ClusterPutWeightedRoutingRequest putWeightedRoutingRequest(String attributeName) {
        return new ClusterPutWeightedRoutingRequest(attributeName);
>>>>>>> 9b2202ae
    }
}<|MERGE_RESOLUTION|>--- conflicted
+++ resolved
@@ -553,7 +553,15 @@
     }
 
     /**
-<<<<<<< HEAD
+     * Updates weights for weighted round-robin search routing policy
+     *
+     * @return update weight request
+     */
+    public static ClusterPutWeightedRoutingRequest putWeightedRoutingRequest(String attributeName) {
+        return new ClusterPutWeightedRoutingRequest(attributeName);
+    }
+
+    /**
      * Creates a new decommission request.
      *
      * @return returns put decommission request
@@ -569,13 +577,5 @@
      */
     public static GetDecommissionStateRequest getDecommissionStateRequest() {
         return new GetDecommissionStateRequest();
-=======
-     * Updates weights for weighted round-robin search routing policy
-     *
-     * @return update weight request
-     */
-    public static ClusterPutWeightedRoutingRequest putWeightedRoutingRequest(String attributeName) {
-        return new ClusterPutWeightedRoutingRequest(attributeName);
->>>>>>> 9b2202ae
     }
 }