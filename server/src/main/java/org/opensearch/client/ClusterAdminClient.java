--- conflicted
+++ resolved
@@ -811,7 +811,6 @@
     ActionFuture<AcknowledgedResponse> deleteDanglingIndex(DeleteDanglingIndexRequest request);
 
     /**
-<<<<<<< HEAD
      * Updates weights for weighted round-robin search routing policy.
      */
     ActionFuture<ClusterPutWeightedRoutingResponse> putWeightedRouting(ClusterPutWeightedRoutingRequest request);
@@ -856,7 +855,7 @@
      */
     ClusterDeleteWeightedRoutingRequestBuilder prepareDeleteWeightedRouting();
 
-=======
+    /**
      * Decommission awareness attribute
      */
     ActionFuture<DecommissionResponse> decommission(DecommissionRequest request);
@@ -900,5 +899,4 @@
      * Deletes the decommission metadata.
      */
     DeleteDecommissionStateRequestBuilder prepareDeleteDecommissionRequest();
->>>>>>> 09938028
 }