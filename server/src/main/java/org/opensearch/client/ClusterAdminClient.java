--- conflicted
+++ resolved
@@ -86,18 +86,12 @@
 import org.opensearch.action.admin.cluster.shards.ClusterSearchShardsRequest;
 import org.opensearch.action.admin.cluster.shards.ClusterSearchShardsRequestBuilder;
 import org.opensearch.action.admin.cluster.shards.ClusterSearchShardsResponse;
-<<<<<<< HEAD
 import org.opensearch.action.admin.cluster.shards.routing.wrr.get.ClusterGetWRRWeightsRequest;
 import org.opensearch.action.admin.cluster.shards.routing.wrr.get.ClusterGetWRRWeightsRequestBuilder;
 import org.opensearch.action.admin.cluster.shards.routing.wrr.get.ClusterGetWRRWeightsResponse;
-import org.opensearch.action.admin.cluster.shards.routing.wrr.put.ClusterPutWRRWeightsRequest;
-import org.opensearch.action.admin.cluster.shards.routing.wrr.put.ClusterPutWRRWeightsRequestBuilder;
-import org.opensearch.action.admin.cluster.shards.routing.wrr.put.ClusterPutWRRWeightsResponse;
-=======
 import org.opensearch.action.admin.cluster.shards.routing.weighted.put.ClusterPutWeightedRoutingRequest;
 import org.opensearch.action.admin.cluster.shards.routing.weighted.put.ClusterPutWeightedRoutingRequestBuilder;
 import org.opensearch.action.admin.cluster.shards.routing.weighted.put.ClusterPutWeightedRoutingResponse;
->>>>>>> 454387d9
 import org.opensearch.action.admin.cluster.snapshots.clone.CloneSnapshotRequest;
 import org.opensearch.action.admin.cluster.snapshots.clone.CloneSnapshotRequestBuilder;
 import org.opensearch.action.admin.cluster.snapshots.create.CreateSnapshotRequest;
@@ -152,8 +146,9 @@
 /**
  * Administrative actions/operations against indices.
  *
+ * @see AdminClient#cluster()
+ *
  * @opensearch.internal
- * @see AdminClient#cluster()
  */
 public interface ClusterAdminClient extends OpenSearchClient {
 
@@ -309,7 +304,8 @@
      * sampled for the node ids specified in the request. Nodes usage of the
      * cluster.
      *
-     * @param request The nodes usage request
+     * @param request
+     *            The nodes usage request
      * @return The result future
      * @see org.opensearch.client.Requests#nodesUsageRequest(String...)
      */
@@ -318,8 +314,10 @@
     /**
      * Nodes usage of the cluster.
      *
-     * @param request  The nodes usage request
-     * @param listener A listener to be notified with a result
+     * @param request
+     *            The nodes usage request
+     * @param listener
+     *            A listener to be notified with a result
      * @see org.opensearch.client.Requests#nodesUsageRequest(String...)
      */
     void nodesUsage(NodesUsageRequest request, ActionListener<NodesUsageResponse> listener);
@@ -332,6 +330,7 @@
     /**
      * Returns top N hot-threads samples per node. The hot-threads are only
      * sampled for the node ids specified in the request.
+     *
      */
     ActionFuture<NodesHotThreadsResponse> nodesHotThreads(NodesHotThreadsRequest request);
 
@@ -382,7 +381,7 @@
     /**
      * Get a task.
      *
-     * @param request  the request
+     * @param request the request
      * @param listener A listener to be notified with the result
      * @see org.opensearch.client.Requests#getTaskRequest()
      */
@@ -802,26 +801,17 @@
     /**
      * Updates weights for weighted round-robin search routing policy.
      */
-<<<<<<< HEAD
-    ActionFuture<ClusterPutWRRWeightsResponse> putWRRWeights(ClusterPutWRRWeightsRequest request);
-=======
     ActionFuture<ClusterPutWeightedRoutingResponse> putWeightedRouting(ClusterPutWeightedRoutingRequest request);
->>>>>>> 454387d9
 
     /**
      * Updates weights for weighted round-robin search routing policy.
      */
-<<<<<<< HEAD
-    void putWRRWeights(ClusterPutWRRWeightsRequest request, ActionListener<ClusterPutWRRWeightsResponse> listener);
-=======
     void putWeightedRouting(ClusterPutWeightedRoutingRequest request, ActionListener<ClusterPutWeightedRoutingResponse> listener);
->>>>>>> 454387d9
 
     /**
      * Updates weights for weighted round-robin search routing policy.
      */
-<<<<<<< HEAD
-    ClusterPutWRRWeightsRequestBuilder prepareWRRWeights();
+    ClusterPutWeightedRoutingRequestBuilder prepareWeightedRouting();
 
     /**
      * Gets weights for weighted round-robin search routing policy.
@@ -837,8 +827,4 @@
      * Gets weights for weighted round-robin search routing policy.
      */
     ClusterGetWRRWeightsRequestBuilder prepareGetWRRWeights();
-=======
-    ClusterPutWeightedRoutingRequestBuilder prepareWeightedRouting();
-
->>>>>>> 454387d9
 }