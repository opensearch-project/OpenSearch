/*
 * SPDX-License-Identifier: Apache-2.0
 *
 * The OpenSearch Contributors require contributions made to
 * this file be licensed under the Apache-2.0 license or a
 * compatible open source license.
 */

/*
 * Licensed to Elasticsearch under one or more contributor
 * license agreements. See the NOTICE file distributed with
 * this work for additional information regarding copyright
 * ownership. Elasticsearch licenses this file to you under
 * the Apache License, Version 2.0 (the "License"); you may
 * not use this file except in compliance with the License.
 * You may obtain a copy of the License at
 *
 *     http://www.apache.org/licenses/LICENSE-2.0
 *
 * Unless required by applicable law or agreed to in writing,
 * software distributed under the License is distributed on an
 * "AS IS" BASIS, WITHOUT WARRANTIES OR CONDITIONS OF ANY
 * KIND, either express or implied.  See the License for the
 * specific language governing permissions and limitations
 * under the License.
 */

/*
 * Modifications Copyright OpenSearch Contributors. See
 * GitHub history for details.
 */

package org.opensearch.transport.client;

import org.opensearch.action.admin.indices.alias.IndicesAliasesRequest;
import org.opensearch.action.admin.indices.alias.IndicesAliasesRequestBuilder;
import org.opensearch.action.admin.indices.alias.get.GetAliasesRequest;
import org.opensearch.action.admin.indices.alias.get.GetAliasesRequestBuilder;
import org.opensearch.action.admin.indices.alias.get.GetAliasesResponse;
import org.opensearch.action.admin.indices.analyze.AnalyzeAction;
import org.opensearch.action.admin.indices.analyze.AnalyzeRequestBuilder;
import org.opensearch.action.admin.indices.cache.clear.ClearIndicesCacheRequest;
import org.opensearch.action.admin.indices.cache.clear.ClearIndicesCacheRequestBuilder;
import org.opensearch.action.admin.indices.cache.clear.ClearIndicesCacheResponse;
import org.opensearch.action.admin.indices.close.CloseIndexRequest;
import org.opensearch.action.admin.indices.close.CloseIndexRequestBuilder;
import org.opensearch.action.admin.indices.close.CloseIndexResponse;
import org.opensearch.action.admin.indices.create.CreateIndexRequest;
import org.opensearch.action.admin.indices.create.CreateIndexRequestBuilder;
import org.opensearch.action.admin.indices.create.CreateIndexResponse;
import org.opensearch.action.admin.indices.datastream.CreateDataStreamAction;
import org.opensearch.action.admin.indices.datastream.DeleteDataStreamAction;
import org.opensearch.action.admin.indices.datastream.GetDataStreamAction;
import org.opensearch.action.admin.indices.delete.DeleteIndexRequest;
import org.opensearch.action.admin.indices.delete.DeleteIndexRequestBuilder;
import org.opensearch.action.admin.indices.exists.indices.IndicesExistsRequest;
import org.opensearch.action.admin.indices.exists.indices.IndicesExistsRequestBuilder;
import org.opensearch.action.admin.indices.exists.indices.IndicesExistsResponse;
import org.opensearch.action.admin.indices.flush.FlushRequest;
import org.opensearch.action.admin.indices.flush.FlushRequestBuilder;
import org.opensearch.action.admin.indices.flush.FlushResponse;
import org.opensearch.action.admin.indices.forcemerge.ForceMergeRequest;
import org.opensearch.action.admin.indices.forcemerge.ForceMergeRequestBuilder;
import org.opensearch.action.admin.indices.forcemerge.ForceMergeResponse;
import org.opensearch.action.admin.indices.get.GetIndexRequest;
import org.opensearch.action.admin.indices.get.GetIndexRequestBuilder;
import org.opensearch.action.admin.indices.get.GetIndexResponse;
import org.opensearch.action.admin.indices.mapping.get.GetFieldMappingsRequest;
import org.opensearch.action.admin.indices.mapping.get.GetFieldMappingsRequestBuilder;
import org.opensearch.action.admin.indices.mapping.get.GetFieldMappingsResponse;
import org.opensearch.action.admin.indices.mapping.get.GetMappingsRequest;
import org.opensearch.action.admin.indices.mapping.get.GetMappingsRequestBuilder;
import org.opensearch.action.admin.indices.mapping.get.GetMappingsResponse;
import org.opensearch.action.admin.indices.mapping.put.PutMappingRequest;
import org.opensearch.action.admin.indices.mapping.put.PutMappingRequestBuilder;
import org.opensearch.action.admin.indices.open.OpenIndexRequest;
import org.opensearch.action.admin.indices.open.OpenIndexRequestBuilder;
import org.opensearch.action.admin.indices.open.OpenIndexResponse;
import org.opensearch.action.admin.indices.readonly.AddIndexBlockRequest;
import org.opensearch.action.admin.indices.readonly.AddIndexBlockRequestBuilder;
import org.opensearch.action.admin.indices.readonly.AddIndexBlockResponse;
import org.opensearch.action.admin.indices.recovery.RecoveryRequest;
import org.opensearch.action.admin.indices.recovery.RecoveryRequestBuilder;
import org.opensearch.action.admin.indices.recovery.RecoveryResponse;
import org.opensearch.action.admin.indices.refresh.RefreshRequest;
import org.opensearch.action.admin.indices.refresh.RefreshRequestBuilder;
import org.opensearch.action.admin.indices.refresh.RefreshResponse;
import org.opensearch.action.admin.indices.replication.SegmentReplicationStatsRequest;
import org.opensearch.action.admin.indices.replication.SegmentReplicationStatsRequestBuilder;
import org.opensearch.action.admin.indices.replication.SegmentReplicationStatsResponse;
import org.opensearch.action.admin.indices.resolve.ResolveIndexAction;
import org.opensearch.action.admin.indices.rollover.RolloverRequest;
import org.opensearch.action.admin.indices.rollover.RolloverRequestBuilder;
import org.opensearch.action.admin.indices.rollover.RolloverResponse;
import org.opensearch.action.admin.indices.scale.searchonly.ScaleIndexRequestBuilder;
import org.opensearch.action.admin.indices.segments.IndicesSegmentResponse;
import org.opensearch.action.admin.indices.segments.IndicesSegmentsRequest;
import org.opensearch.action.admin.indices.segments.IndicesSegmentsRequestBuilder;
import org.opensearch.action.admin.indices.settings.get.GetSettingsRequest;
import org.opensearch.action.admin.indices.settings.get.GetSettingsRequestBuilder;
import org.opensearch.action.admin.indices.settings.get.GetSettingsResponse;
import org.opensearch.action.admin.indices.settings.put.UpdateSettingsRequest;
import org.opensearch.action.admin.indices.settings.put.UpdateSettingsRequestBuilder;
import org.opensearch.action.admin.indices.shards.IndicesShardStoreRequestBuilder;
import org.opensearch.action.admin.indices.shards.IndicesShardStoresRequest;
import org.opensearch.action.admin.indices.shards.IndicesShardStoresResponse;
import org.opensearch.action.admin.indices.shrink.ResizeRequest;
import org.opensearch.action.admin.indices.shrink.ResizeRequestBuilder;
import org.opensearch.action.admin.indices.shrink.ResizeResponse;
import org.opensearch.action.admin.indices.stats.IndicesStatsRequest;
import org.opensearch.action.admin.indices.stats.IndicesStatsRequestBuilder;
import org.opensearch.action.admin.indices.stats.IndicesStatsResponse;
import org.opensearch.action.admin.indices.streamingingestion.pause.PauseIngestionRequest;
import org.opensearch.action.admin.indices.streamingingestion.pause.PauseIngestionResponse;
import org.opensearch.action.admin.indices.streamingingestion.resume.ResumeIngestionRequest;
import org.opensearch.action.admin.indices.streamingingestion.resume.ResumeIngestionResponse;
import org.opensearch.action.admin.indices.streamingingestion.state.GetIngestionStateRequest;
import org.opensearch.action.admin.indices.streamingingestion.state.GetIngestionStateResponse;
import org.opensearch.action.admin.indices.template.delete.DeleteIndexTemplateRequest;
import org.opensearch.action.admin.indices.template.delete.DeleteIndexTemplateRequestBuilder;
import org.opensearch.action.admin.indices.template.get.GetIndexTemplatesRequest;
import org.opensearch.action.admin.indices.template.get.GetIndexTemplatesRequestBuilder;
import org.opensearch.action.admin.indices.template.get.GetIndexTemplatesResponse;
import org.opensearch.action.admin.indices.template.put.PutIndexTemplateRequest;
import org.opensearch.action.admin.indices.template.put.PutIndexTemplateRequestBuilder;
import org.opensearch.action.admin.indices.upgrade.get.UpgradeStatusRequest;
import org.opensearch.action.admin.indices.upgrade.get.UpgradeStatusRequestBuilder;
import org.opensearch.action.admin.indices.upgrade.get.UpgradeStatusResponse;
import org.opensearch.action.admin.indices.upgrade.post.UpgradeRequest;
import org.opensearch.action.admin.indices.upgrade.post.UpgradeRequestBuilder;
import org.opensearch.action.admin.indices.upgrade.post.UpgradeResponse;
import org.opensearch.action.admin.indices.validate.query.ValidateQueryRequest;
import org.opensearch.action.admin.indices.validate.query.ValidateQueryRequestBuilder;
import org.opensearch.action.admin.indices.validate.query.ValidateQueryResponse;
import org.opensearch.action.admin.indices.view.CreateViewAction;
import org.opensearch.action.admin.indices.view.DeleteViewAction;
import org.opensearch.action.admin.indices.view.GetViewAction;
import org.opensearch.action.support.clustermanager.AcknowledgedResponse;
import org.opensearch.cluster.metadata.IndexMetadata.APIBlock;
import org.opensearch.common.Nullable;
import org.opensearch.common.action.ActionFuture;
import org.opensearch.common.annotation.PublicApi;
import org.opensearch.core.action.ActionListener;

/**
 * Administrative actions/operations against indices.
 *
 * @see AdminClient#indices()
 *
 * @opensearch.api
 */
@PublicApi(since = "1.0.0")
public interface IndicesAdminClient extends OpenSearchClient {

    /**
     * Indices Exists.
     *
     * @param request The indices exists request
     * @return The result future
     * @see Requests#indicesExistsRequest(String...)
     */
    ActionFuture<IndicesExistsResponse> exists(IndicesExistsRequest request);

    /**
     * The status of one or more indices.
     *
     * @param request  The indices status request
     * @param listener A listener to be notified with a result
     * @see Requests#indicesExistsRequest(String...)
     */
    void exists(IndicesExistsRequest request, ActionListener<IndicesExistsResponse> listener);

    /**
     * Indices exists.
     */
    IndicesExistsRequestBuilder prepareExists(String... indices);

    /**
     * Indices stats.
     */
    ActionFuture<IndicesStatsResponse> stats(IndicesStatsRequest request);

    /**
     * Indices stats.
     */
    void stats(IndicesStatsRequest request, ActionListener<IndicesStatsResponse> listener);

    /**
     * Indices stats.
     */
    IndicesStatsRequestBuilder prepareStats(String... indices);

    /**
     * Indices recoveries
     */
    ActionFuture<RecoveryResponse> recoveries(RecoveryRequest request);

    /**
     *Indices recoveries
     */
    void recoveries(RecoveryRequest request, ActionListener<RecoveryResponse> listener);

    /**
     *Indices segment replication
     */
    ActionFuture<SegmentReplicationStatsResponse> segmentReplicationStats(SegmentReplicationStatsRequest request);

    /**
     *Indices segment replication
     */
    void segmentReplicationStats(SegmentReplicationStatsRequest request, ActionListener<SegmentReplicationStatsResponse> listener);

    /**
     * Indices recoveries
     */
    RecoveryRequestBuilder prepareRecoveries(String... indices);

    /**
     * Indices segment replication
     */
    SegmentReplicationStatsRequestBuilder prepareSegmentReplicationStats(String... indices);

    /**
     * The segments of one or more indices.
     *
     * @param request The indices segments request
     * @return The result future
     * @see Requests#indicesSegmentsRequest(String...)
     */
    ActionFuture<IndicesSegmentResponse> segments(IndicesSegmentsRequest request);

    /**
     * The segments of one or more indices.
     *
     * @param request  The indices segments request
     * @param listener A listener to be notified with a result
     * @see Requests#indicesSegmentsRequest(String...)
     */
    void segments(IndicesSegmentsRequest request, ActionListener<IndicesSegmentResponse> listener);

    /**
     * The segments of one or more indices.
     */
    IndicesSegmentsRequestBuilder prepareSegments(String... indices);

    /**
     * The shard stores info of one or more indices.
     *
     * @param request The indices shard stores request
     * @return The result future
     * @see Requests#indicesShardStoresRequest(String...)
     */
    ActionFuture<IndicesShardStoresResponse> shardStores(IndicesShardStoresRequest request);

    /**
     * The shard stores info of one or more indices.
     *
     * @param request The indices shard stores request
     * @param listener A listener to be notified with a result
     * @see Requests#indicesShardStoresRequest(String...)
     */
    void shardStores(IndicesShardStoresRequest request, ActionListener<IndicesShardStoresResponse> listener);

    /**
     * The shard stores info of one or more indices.
     */
    IndicesShardStoreRequestBuilder prepareShardStores(String... indices);

    /**
     * Creates an index using an explicit request allowing to specify the settings of the index.
     *
     * @param request The create index request
     * @return The result future
     * @see Requests#createIndexRequest(String)
     */
    ActionFuture<CreateIndexResponse> create(CreateIndexRequest request);

    /**
     * Creates an index using an explicit request allowing to specify the settings of the index.
     *
     * @param request  The create index request
     * @param listener A listener to be notified with a result
     * @see Requests#createIndexRequest(String)
     */
    void create(CreateIndexRequest request, ActionListener<CreateIndexResponse> listener);

    /**
     * Creates an index using an explicit request allowing to specify the settings of the index.
     *
     * @param index The index name to create
     */
    CreateIndexRequestBuilder prepareCreate(String index);

    /**
     * Deletes an index based on the index name.
     *
     * @param request The delete index request
     * @return The result future
     * @see Requests#deleteIndexRequest(String)
     */
    ActionFuture<AcknowledgedResponse> delete(DeleteIndexRequest request);

    /**
     * Deletes an index based on the index name.
     *
     * @param request  The delete index request
     * @param listener A listener to be notified with a result
     * @see Requests#deleteIndexRequest(String)
     */
    void delete(DeleteIndexRequest request, ActionListener<AcknowledgedResponse> listener);

    /**
     * Deletes an index based on the index name.
     *
     * @param indices The indices to delete. Use "_all" to delete all indices.
     */
    DeleteIndexRequestBuilder prepareDelete(String... indices);

    /**
     * Closes an index based on the index name.
     *
     * @param request The close index request
     * @return The result future
     * @see Requests#closeIndexRequest(String)
     */
    ActionFuture<CloseIndexResponse> close(CloseIndexRequest request);

    /**
     * Closes an index based on the index name.
     *
     * @param request  The close index request
     * @param listener A listener to be notified with a result
     * @see Requests#closeIndexRequest(String)
     */
    void close(CloseIndexRequest request, ActionListener<CloseIndexResponse> listener);

    /**
     * Closes one or more indices based on their index name.
     *
     * @param indices The name of the indices to close
     */
    CloseIndexRequestBuilder prepareClose(String... indices);

    /**
     * Open an index based on the index name.
     *
     * @param request The close index request
     * @return The result future
     * @see Requests#openIndexRequest(String)
     */
    ActionFuture<OpenIndexResponse> open(OpenIndexRequest request);

    /**
     * Open an index based on the index name.
     *
     * @param request  The close index request
     * @param listener A listener to be notified with a result
     * @see Requests#openIndexRequest(String)
     */
    void open(OpenIndexRequest request, ActionListener<OpenIndexResponse> listener);

    /**
     * Adds a block to an index
     *
     * @param block   The block to add
     * @param indices The name of the indices to add the block to
     */
    AddIndexBlockRequestBuilder prepareAddBlock(APIBlock block, String... indices);

    /**
     * Adds a block to an index
     *
     * @param request  The add index block request
     * @param listener A listener to be notified with a result
     * @see Requests#openIndexRequest(String)
     */
    void addBlock(AddIndexBlockRequest request, ActionListener<AddIndexBlockResponse> listener);

    /**
     * Opens one or more indices based on their index name.
     *
     * @param indices The name of the indices to close
     */
    OpenIndexRequestBuilder prepareOpen(String... indices);

    /**
     * Explicitly refresh one or more indices (making the content indexed since the last refresh searchable).
     *
     * @param request The refresh request
     * @return The result future
     * @see Requests#refreshRequest(String...)
     */
    ActionFuture<RefreshResponse> refresh(RefreshRequest request);

    /**
     * Explicitly refresh one or more indices (making the content indexed since the last refresh searchable).
     *
     * @param request  The refresh request
     * @param listener A listener to be notified with a result
     * @see Requests#refreshRequest(String...)
     */
    void refresh(RefreshRequest request, ActionListener<RefreshResponse> listener);

    /**
     * Explicitly refresh one or more indices (making the content indexed since the last refresh searchable).
     */
    RefreshRequestBuilder prepareRefresh(String... indices);

    /**
     * Explicitly flush one or more indices (releasing memory from the node).
     *
     * @param request The flush request
     * @return A result future
     * @see Requests#flushRequest(String...)
     */
    ActionFuture<FlushResponse> flush(FlushRequest request);

    /**
     * Explicitly flush one or more indices (releasing memory from the node).
     *
     * @param request  The flush request
     * @param listener A listener to be notified with a result
     * @see Requests#flushRequest(String...)
     */
    void flush(FlushRequest request, ActionListener<FlushResponse> listener);

    /**
     * Explicitly flush one or more indices (releasing memory from the node).
     */
    FlushRequestBuilder prepareFlush(String... indices);

    /**
     * Explicitly force merge one or more indices into a the number of segments.
     *
     * @param request The optimize request
     * @return A result future
     * @see Requests#forceMergeRequest(String...)
     */
    ActionFuture<ForceMergeResponse> forceMerge(ForceMergeRequest request);

    /**
     * Explicitly force merge one or more indices into a the number of segments.
     *
     * @param request  The force merge request
     * @param listener A listener to be notified with a result
     * @see Requests#forceMergeRequest(String...)
     */
    void forceMerge(ForceMergeRequest request, ActionListener<ForceMergeResponse> listener);

    /**
     * Explicitly force merge one or more indices into a the number of segments.
     */
    ForceMergeRequestBuilder prepareForceMerge(String... indices);

    /**
     * Explicitly upgrade one or more indices
     *
     * @param request The upgrade request
     * @return A result future
     * @see Requests#upgradeRequest(String...)
     */
    ActionFuture<UpgradeResponse> upgrade(UpgradeRequest request);

    /**
     * Explicitly upgrade one or more indices
     *
     * @param request  The upgrade request
     * @param listener A listener to be notified with a result
     * @see Requests#upgradeRequest(String...)
     */
    void upgrade(UpgradeRequest request, ActionListener<UpgradeResponse> listener);

    /**
     *  Explicitly upgrade one or more indices
     */
    UpgradeStatusRequestBuilder prepareUpgradeStatus(String... indices);

    /**
     * Check upgrade status of one or more indices
     *
     * @param request The upgrade request
     * @return A result future
     * @see Requests#upgradeRequest(String...)
     */
    ActionFuture<UpgradeStatusResponse> upgradeStatus(UpgradeStatusRequest request);

    /**
     * Check upgrade status of one or more indices
     *
     * @param request  The upgrade request
     * @param listener A listener to be notified with a result
     * @see Requests#upgradeRequest(String...)
     */
    void upgradeStatus(UpgradeStatusRequest request, ActionListener<UpgradeStatusResponse> listener);

    /**
     * Check upgrade status of one or more indices
     */
    UpgradeRequestBuilder prepareUpgrade(String... indices);

    /**
     * Get the complete mappings of one or more types
     */
    void getMappings(GetMappingsRequest request, ActionListener<GetMappingsResponse> listener);

    /**
     * Get the complete mappings of one or more types
     */
    ActionFuture<GetMappingsResponse> getMappings(GetMappingsRequest request);

    /**
     * Get the complete mappings of one or more types
     */
    GetMappingsRequestBuilder prepareGetMappings(String... indices);

    /**
     * Get the mappings of specific fields
     */
    void getFieldMappings(GetFieldMappingsRequest request, ActionListener<GetFieldMappingsResponse> listener);

    /**
     * Get the mappings of specific fields
     */
    GetFieldMappingsRequestBuilder prepareGetFieldMappings(String... indices);

    /**
     * Get the mappings of specific fields
     */
    ActionFuture<GetFieldMappingsResponse> getFieldMappings(GetFieldMappingsRequest request);

    /**
     * Add mapping definition for a type into one or more indices.
     *
     * @param request The create mapping request
     * @return A result future
     * @see Requests#putMappingRequest(String...)
     */
    ActionFuture<AcknowledgedResponse> putMapping(PutMappingRequest request);

    /**
     * Add mapping definition for a type into one or more indices.
     *
     * @param request  The create mapping request
     * @param listener A listener to be notified with a result
     * @see Requests#putMappingRequest(String...)
     */
    void putMapping(PutMappingRequest request, ActionListener<AcknowledgedResponse> listener);

    /**
     * Add mapping definition for a type into one or more indices.
     */
    PutMappingRequestBuilder preparePutMapping(String... indices);

    /**
     * Allows to add/remove aliases from indices.
     *
     * @param request The index aliases request
     * @return The result future
     * @see Requests#indexAliasesRequest()
     */
    ActionFuture<AcknowledgedResponse> aliases(IndicesAliasesRequest request);

    /**
     * Allows to add/remove aliases from indices.
     *
     * @param request  The index aliases request
     * @param listener A listener to be notified with a result
     * @see Requests#indexAliasesRequest()
     */
    void aliases(IndicesAliasesRequest request, ActionListener<AcknowledgedResponse> listener);

    /**
     * Allows to add/remove aliases from indices.
     */
    IndicesAliasesRequestBuilder prepareAliases();

    /**
     * Get specific index aliases that exists in particular indices and / or by name.
     *
     * @param request The result future
     */
    ActionFuture<GetAliasesResponse> getAliases(GetAliasesRequest request);

    /**
     * Get specific index aliases that exists in particular indices and / or by name.
     *
     * @param request  The index aliases request
     * @param listener A listener to be notified with a result
     */
    void getAliases(GetAliasesRequest request, ActionListener<GetAliasesResponse> listener);

    /**
     * Get specific index aliases that exists in particular indices and / or by name.
     */
    GetAliasesRequestBuilder prepareGetAliases(String... aliases);

    /**
     * Get index metadata for particular indices.
     *
     * @param request The result future
     */
    ActionFuture<GetIndexResponse> getIndex(GetIndexRequest request);

    /**
     * Get index metadata for particular indices.
     *
     * @param request  The index aliases request
     * @param listener A listener to be notified with a result
     */
    void getIndex(GetIndexRequest request, ActionListener<GetIndexResponse> listener);

    /**
     * Get index metadata for particular indices.
     */
    GetIndexRequestBuilder prepareGetIndex();

    /**
     * Clear indices cache.
     *
     * @param request The clear indices cache request
     * @return The result future
     * @see Requests#clearIndicesCacheRequest(String...)
     */
    ActionFuture<ClearIndicesCacheResponse> clearCache(ClearIndicesCacheRequest request);

    /**
     * Clear indices cache.
     *
     * @param request  The clear indices cache request
     * @param listener A listener to be notified with a result
     * @see Requests#clearIndicesCacheRequest(String...)
     */
    void clearCache(ClearIndicesCacheRequest request, ActionListener<ClearIndicesCacheResponse> listener);

    /**
     * Clear indices cache.
     */
    ClearIndicesCacheRequestBuilder prepareClearCache(String... indices);

    /**
     * Updates settings of one or more indices.
     *
     * @param request the update settings request
     * @return The result future
     */
    ActionFuture<AcknowledgedResponse> updateSettings(UpdateSettingsRequest request);

    /**
     * Updates settings of one or more indices.
     *
     * @param request  the update settings request
     * @param listener A listener to be notified with the response
     */
    void updateSettings(UpdateSettingsRequest request, ActionListener<AcknowledgedResponse> listener);

    /**
     * Update indices settings.
     */
    UpdateSettingsRequestBuilder prepareUpdateSettings(String... indices);

    /**
     * Analyze text under the provided index.
     */
    ActionFuture<AnalyzeAction.Response> analyze(AnalyzeAction.Request request);

    /**
     * Analyze text under the provided index.
     */
    void analyze(AnalyzeAction.Request request, ActionListener<AnalyzeAction.Response> listener);

    /**
     * Analyze text under the provided index.
     *
     * @param index The index name
     * @param text  The text to analyze
     */
    AnalyzeRequestBuilder prepareAnalyze(@Nullable String index, String text);

    /**
     * Analyze text.
     *
     * @param text The text to analyze
     */
    AnalyzeRequestBuilder prepareAnalyze(String text);

    /**
     * Analyze text/texts.
     *
     */
    AnalyzeRequestBuilder prepareAnalyze();

    /**
     * Puts an index template.
     */
    ActionFuture<AcknowledgedResponse> putTemplate(PutIndexTemplateRequest request);

    /**
     * Puts an index template.
     */
    void putTemplate(PutIndexTemplateRequest request, ActionListener<AcknowledgedResponse> listener);

    /**
     * Puts an index template.
     *
     * @param name The name of the template.
     */
    PutIndexTemplateRequestBuilder preparePutTemplate(String name);

    /**
     * Deletes index template.
     */
    ActionFuture<AcknowledgedResponse> deleteTemplate(DeleteIndexTemplateRequest request);

    /**
     * Deletes an index template.
     */
    void deleteTemplate(DeleteIndexTemplateRequest request, ActionListener<AcknowledgedResponse> listener);

    /**
     * Deletes an index template.
     *
     * @param name The name of the template.
     */
    DeleteIndexTemplateRequestBuilder prepareDeleteTemplate(String name);

    /**
     * Gets index template.
     */
    ActionFuture<GetIndexTemplatesResponse> getTemplates(GetIndexTemplatesRequest request);

    /**
     * Gets an index template.
     */
    void getTemplates(GetIndexTemplatesRequest request, ActionListener<GetIndexTemplatesResponse> listener);

    /**
     * Gets an index template (optional).
     */
    GetIndexTemplatesRequestBuilder prepareGetTemplates(String... name);

    /**
     * Validate a query for correctness.
     *
     * @param request The count request
     * @return The result future
     */
    ActionFuture<ValidateQueryResponse> validateQuery(ValidateQueryRequest request);

    /**
     * Validate a query for correctness.
     *
     * @param request  The count request
     * @param listener A listener to be notified of the result
     */
    void validateQuery(ValidateQueryRequest request, ActionListener<ValidateQueryResponse> listener);

    /**
     * Validate a query for correctness.
     */
    ValidateQueryRequestBuilder prepareValidateQuery(String... indices);

    /**
     * Executed a per index settings get request and returns the settings for the indices specified.
     * Note: this is a per index request and will not include settings that are set on the cluster
     * level. This request is not exhaustive, it will not return default values for setting.
     */
    void getSettings(GetSettingsRequest request, ActionListener<GetSettingsResponse> listener);

    /**
     * Executed a per index settings get request.
     * @see #getSettings(GetSettingsRequest)
     */
    ActionFuture<GetSettingsResponse> getSettings(GetSettingsRequest request);

    /**
     * Returns a builder for a per index settings get request.
     * @param indices the indices to fetch the setting for.
     * @see #getSettings(GetSettingsRequest)
     */
    GetSettingsRequestBuilder prepareGetSettings(String... indices);

    /**
     * Resize an index using an explicit request allowing to specify the settings, mappings and aliases of the target index of the index.
     */
    ResizeRequestBuilder prepareResizeIndex(String sourceIndex, String targetIndex);

    /**
     * Resize an index using an explicit request allowing to specify the settings, mappings and aliases of the target index of the index.
     */
    ActionFuture<ResizeResponse> resizeIndex(ResizeRequest request);

    /**
     * Shrinks an index using an explicit request allowing to specify the settings, mappings and aliases of the target index of the index.
     */
    void resizeIndex(ResizeRequest request, ActionListener<ResizeResponse> listener);

    /**
     * Swaps the index pointed to by an alias given all provided conditions are satisfied
     */
    RolloverRequestBuilder prepareRolloverIndex(String sourceAlias);

    /**
     * Swaps the index pointed to by an alias given all provided conditions are satisfied
     */
    ActionFuture<RolloverResponse> rolloverIndex(RolloverRequest request);

    /**
     * Swaps the index pointed to by an alias given all provided conditions are satisfied
     */
    void rolloverIndex(RolloverRequest request, ActionListener<RolloverResponse> listener);

    /**
     * Store a data stream
     */
    void createDataStream(CreateDataStreamAction.Request request, ActionListener<AcknowledgedResponse> listener);

    /**
     * Store a data stream
     */
    ActionFuture<AcknowledgedResponse> createDataStream(CreateDataStreamAction.Request request);

    /**
     * Delete a data stream
     */
    void deleteDataStream(DeleteDataStreamAction.Request request, ActionListener<AcknowledgedResponse> listener);

    /**
     * Delete a data stream
     */
    ActionFuture<AcknowledgedResponse> deleteDataStream(DeleteDataStreamAction.Request request);

    /**
     * Get data streams
     */
    void getDataStreams(GetDataStreamAction.Request request, ActionListener<GetDataStreamAction.Response> listener);

    /**
     * Get data streams
     */
    ActionFuture<GetDataStreamAction.Response> getDataStreams(GetDataStreamAction.Request request);

    /**
     * Resolves names and wildcard expressions to indices, aliases, and data streams
     */
    void resolveIndex(ResolveIndexAction.Request request, ActionListener<ResolveIndexAction.Response> listener);

    /**
     * Resolves names and wildcard expressions to indices, aliases, and data streams
     */
    ActionFuture<ResolveIndexAction.Response> resolveIndex(ResolveIndexAction.Request request);

    /** Create a view */
    void createView(CreateViewAction.Request request, ActionListener<GetViewAction.Response> listener);

    /** Create a view */
    ActionFuture<GetViewAction.Response> createView(CreateViewAction.Request request);

    /** Get the details of a view */
    void getView(GetViewAction.Request request, ActionListener<GetViewAction.Response> listener);

    /** Get the details of a view */
    ActionFuture<GetViewAction.Response> getView(GetViewAction.Request request);

    /** Delete a view */
    void deleteView(DeleteViewAction.Request request, ActionListener<AcknowledgedResponse> listener);

    /** Delete a view */
    ActionFuture<AcknowledgedResponse> deleteView(DeleteViewAction.Request request);

    /** Update a view */
    void updateView(CreateViewAction.Request request, ActionListener<GetViewAction.Response> listener);

    /** Update a view */
    ActionFuture<GetViewAction.Response> updateView(CreateViewAction.Request request);

<<<<<<< HEAD
    /**
     * Prepares a request to scale an index between normal and search-only modes.
     *
     * @param index      The name of the index to scale
     * @param searchOnly Whether to scale to search-only mode (true) or back to normal mode (false)
     * @return The request builder configured with the specified scaling direction
     */
    ScaleIndexRequestBuilder prepareScaleSearchOnly(String index, boolean searchOnly);
=======
    /** Pause ingestion */
    ActionFuture<PauseIngestionResponse> pauseIngestion(PauseIngestionRequest request);

    /** Pause ingestion */
    void pauseIngestion(PauseIngestionRequest request, ActionListener<PauseIngestionResponse> listener);

    /** Resume ingestion */
    ActionFuture<ResumeIngestionResponse> resumeIngestion(ResumeIngestionRequest request);

    /** Resume ingestion */
    void resumeIngestion(ResumeIngestionRequest request, ActionListener<ResumeIngestionResponse> listener);

    /** Get ingestion state */
    ActionFuture<GetIngestionStateResponse> getIngestionState(GetIngestionStateRequest request);

    /** Get ingestion state */
    void getIngestionState(GetIngestionStateRequest request, ActionListener<GetIngestionStateResponse> listener);
>>>>>>> 10fb8527
}<|MERGE_RESOLUTION|>--- conflicted
+++ resolved
@@ -873,7 +873,24 @@
     /** Update a view */
     ActionFuture<GetViewAction.Response> updateView(CreateViewAction.Request request);
 
-<<<<<<< HEAD
+    /** Pause ingestion */
+    ActionFuture<PauseIngestionResponse> pauseIngestion(PauseIngestionRequest request);
+
+    /** Pause ingestion */
+    void pauseIngestion(PauseIngestionRequest request, ActionListener<PauseIngestionResponse> listener);
+
+    /** Resume ingestion */
+    ActionFuture<ResumeIngestionResponse> resumeIngestion(ResumeIngestionRequest request);
+
+    /** Resume ingestion */
+    void resumeIngestion(ResumeIngestionRequest request, ActionListener<ResumeIngestionResponse> listener);
+
+    /** Get ingestion state */
+    ActionFuture<GetIngestionStateResponse> getIngestionState(GetIngestionStateRequest request);
+
+    /** Get ingestion state */
+    void getIngestionState(GetIngestionStateRequest request, ActionListener<GetIngestionStateResponse> listener);
+
     /**
      * Prepares a request to scale an index between normal and search-only modes.
      *
@@ -882,23 +899,4 @@
      * @return The request builder configured with the specified scaling direction
      */
     ScaleIndexRequestBuilder prepareScaleSearchOnly(String index, boolean searchOnly);
-=======
-    /** Pause ingestion */
-    ActionFuture<PauseIngestionResponse> pauseIngestion(PauseIngestionRequest request);
-
-    /** Pause ingestion */
-    void pauseIngestion(PauseIngestionRequest request, ActionListener<PauseIngestionResponse> listener);
-
-    /** Resume ingestion */
-    ActionFuture<ResumeIngestionResponse> resumeIngestion(ResumeIngestionRequest request);
-
-    /** Resume ingestion */
-    void resumeIngestion(ResumeIngestionRequest request, ActionListener<ResumeIngestionResponse> listener);
-
-    /** Get ingestion state */
-    ActionFuture<GetIngestionStateResponse> getIngestionState(GetIngestionStateRequest request);
-
-    /** Get ingestion state */
-    void getIngestionState(GetIngestionStateRequest request, ActionListener<GetIngestionStateResponse> listener);
->>>>>>> 10fb8527
 }