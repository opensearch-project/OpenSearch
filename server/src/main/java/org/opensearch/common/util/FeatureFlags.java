--- conflicted
+++ resolved
@@ -75,17 +75,12 @@
      */
     public static final String BACKGROUND_TASK_EXECUTION_EXPERIMENTAL = FEATURE_FLAG_PREFIX + "task.background.enabled";
 
-<<<<<<< HEAD
-    public static final String READER_WRITER_SPLIT_EXPERIMENTAL = FEATURE_FLAG_PREFIX + "read.write.split.enabled";
-
     /**
      * Gates the functionality of merged segment warmer in local/remote segment replication.
      * Once the feature is ready for release, this feature flag can be removed.
      */
     public static final String MERGED_SEGMENT_WARMER_EXPERIMENTAL_FLAG = "opensearch.experimental.feature.merged_segment_warmer.enabled";
 
-=======
->>>>>>> 1be3e46b
     public static final Setting<Boolean> REMOTE_STORE_MIGRATION_EXPERIMENTAL_SETTING = Setting.boolSetting(
         REMOTE_STORE_MIGRATION_EXPERIMENTAL,
         false,
@@ -108,21 +103,12 @@
         Property.NodeScope
     );
 
-<<<<<<< HEAD
-    public static final Setting<Boolean> READER_WRITER_SPLIT_EXPERIMENTAL_SETTING = Setting.boolSetting(
-        READER_WRITER_SPLIT_EXPERIMENTAL,
-        false,
-        Property.NodeScope
-    );
-
     public static final Setting<Boolean> MERGED_SEGMENT_WARMER_EXPERIMENTAL_SETTING = Setting.boolSetting(
         MERGED_SEGMENT_WARMER_EXPERIMENTAL_FLAG,
         false,
         Property.NodeScope
     );
 
-=======
->>>>>>> 1be3e46b
     /**
      * Gates the functionality of star tree index, which improves the performance of search
      * aggregations.
