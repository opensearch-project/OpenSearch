--- conflicted
+++ resolved
@@ -47,16 +47,15 @@
     public static final String EXTENSIONS = "opensearch.experimental.feature.extensions.enabled";
 
     /**
-<<<<<<< HEAD
      * Gates the search pipeline features during initial development.
      * Once the feature is complete and ready for release, this feature flag can be removed.
      */
     public static final String SEARCH_PIPELINE = "opensearch.experimental.feature.search_pipeline.enabled";
-=======
+
+    /**
      * Gates the functionality of identity.
      */
     public static final String IDENTITY = "opensearch.experimental.feature.identity.enabled";
->>>>>>> a9b4f0df
 
     /**
      * Should store the settings from opensearch.yml.
@@ -96,9 +95,7 @@
 
     public static final Setting<Boolean> EXTENSIONS_SETTING = Setting.boolSetting(EXTENSIONS, false, Property.NodeScope);
 
-<<<<<<< HEAD
     public static final Setting<Boolean> SEARCH_PIPELINE_SETTING = Setting.boolSetting(SEARCH_PIPELINE, false, Property.NodeScope);
-=======
+
     public static final Setting<Boolean> IDENTITY_SETTING = Setting.boolSetting(IDENTITY, false, Property.NodeScope);
->>>>>>> a9b4f0df
 }