--- conflicted
+++ resolved
@@ -149,12 +149,7 @@
          * Otherwise when context is stash, it should be empty.
          */
 
-<<<<<<< HEAD
-        ThreadContextStruct threadContextStruct = DEFAULT_CONTEXT;
-        threadContextStruct = threadContextStruct.putPersistent(context.persistentHeaders);
-=======
         ThreadContextStruct threadContextStruct = DEFAULT_CONTEXT.putPersistent(context.persistentHeaders);
->>>>>>> 6d39aaa4
 
         if (context.requestHeaders.containsKey(Task.X_OPAQUE_ID)) {
             threadContextStruct = threadContextStruct.putHeaders(
