--- conflicted
+++ resolved
@@ -49,13 +49,8 @@
     @Override
     public void asyncBlobUploadConditionally(
         WriteContext writeContext,
-<<<<<<< HEAD
-        ConditionalWrite.ConditionalWriteOptions options,
-        ActionListener<ConditionalWrite.ConditionalWriteResponse> completionListener
-=======
         ConditionalWriteOptions options,
         ActionListener<ConditionalWriteResponse> completionListener
->>>>>>> a928b498
     ) throws IOException {
         EncryptedWriteContext<T, U> encryptedWriteContext = new EncryptedWriteContext<>(writeContext, cryptoHandler);
         blobContainer.asyncBlobUploadConditionally(encryptedWriteContext, options, completionListener);
