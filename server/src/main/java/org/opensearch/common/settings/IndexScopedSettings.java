/*
 * SPDX-License-Identifier: Apache-2.0
 *
 * The OpenSearch Contributors require contributions made to
 * this file be licensed under the Apache-2.0 license or a
 * compatible open source license.
 */

/*
 * Licensed to Elasticsearch under one or more contributor
 * license agreements. See the NOTICE file distributed with
 * this work for additional information regarding copyright
 * ownership. Elasticsearch licenses this file to you under
 * the Apache License, Version 2.0 (the "License"); you may
 * not use this file except in compliance with the License.
 * You may obtain a copy of the License at
 *
 *     http://www.apache.org/licenses/LICENSE-2.0
 *
 * Unless required by applicable law or agreed to in writing,
 * software distributed under the License is distributed on an
 * "AS IS" BASIS, WITHOUT WARRANTIES OR CONDITIONS OF ANY
 * KIND, either express or implied.  See the License for the
 * specific language governing permissions and limitations
 * under the License.
 */
/*
 * Modifications Copyright OpenSearch Contributors. See
 * GitHub history for details.
 */

package org.opensearch.common.settings;

import org.opensearch.cluster.metadata.IndexMetadata;
import org.opensearch.cluster.metadata.MetadataIndexStateService;
import org.opensearch.cluster.routing.UnassignedInfo;
import org.opensearch.cluster.routing.allocation.ExistingShardsAllocator;
import org.opensearch.cluster.routing.allocation.decider.EnableAllocationDecider;
import org.opensearch.cluster.routing.allocation.decider.MaxRetryAllocationDecider;
import org.opensearch.cluster.routing.allocation.decider.ShardsLimitAllocationDecider;
import org.opensearch.common.logging.Loggers;
import org.opensearch.common.settings.Setting.Property;
import org.opensearch.common.util.FeatureFlags;
import org.opensearch.index.IndexModule;
import org.opensearch.index.IndexSettings;
import org.opensearch.index.IndexSortConfig;
import org.opensearch.index.IndexingSlowLog;
import org.opensearch.index.MergePolicyConfig;
import org.opensearch.index.MergeSchedulerConfig;
import org.opensearch.index.SearchSlowLog;
import org.opensearch.index.cache.bitset.BitsetFilterCache;
import org.opensearch.index.engine.EngineConfig;
import org.opensearch.index.fielddata.IndexFieldDataService;
import org.opensearch.index.mapper.FieldMapper;
import org.opensearch.index.mapper.MapperService;
import org.opensearch.index.similarity.SimilarityService;
import org.opensearch.index.store.FsDirectoryFactory;
import org.opensearch.index.store.Store;
import org.opensearch.indices.IndicesRequestCache;

import java.util.Arrays;
import java.util.Collections;
import java.util.HashSet;
import java.util.List;
import java.util.Map;
import java.util.Set;
import java.util.function.Predicate;

/**
 * Encapsulates all valid index level settings.
 * @see Property#IndexScope
 *
 * @opensearch.internal
 */
public final class IndexScopedSettings extends AbstractScopedSettings {

    public static final Predicate<String> INDEX_SETTINGS_KEY_PREDICATE = (s) -> s.startsWith(IndexMetadata.INDEX_SETTING_PREFIX);

    public static final Set<Setting<?>> BUILT_IN_INDEX_SETTINGS = Collections.unmodifiableSet(
        new HashSet<>(
            Arrays.asList(
                MaxRetryAllocationDecider.SETTING_ALLOCATION_MAX_RETRY,
                MergeSchedulerConfig.AUTO_THROTTLE_SETTING,
                MergeSchedulerConfig.MAX_MERGE_COUNT_SETTING,
                MergeSchedulerConfig.MAX_THREAD_COUNT_SETTING,
                IndexMetadata.SETTING_INDEX_VERSION_CREATED,
                IndexMetadata.INDEX_ROUTING_EXCLUDE_GROUP_SETTING,
                IndexMetadata.INDEX_ROUTING_INCLUDE_GROUP_SETTING,
                IndexMetadata.INDEX_ROUTING_REQUIRE_GROUP_SETTING,
                IndexMetadata.INDEX_AUTO_EXPAND_REPLICAS_SETTING,
                IndexMetadata.INDEX_NUMBER_OF_REPLICAS_SETTING,
                IndexMetadata.INDEX_NUMBER_OF_SHARDS_SETTING,
                IndexMetadata.INDEX_ROUTING_PARTITION_SIZE_SETTING,
                IndexMetadata.INDEX_NUMBER_OF_ROUTING_SHARDS_SETTING,
                IndexMetadata.INDEX_READ_ONLY_SETTING,
                IndexMetadata.INDEX_BLOCKS_READ_SETTING,
                IndexMetadata.INDEX_BLOCKS_WRITE_SETTING,
                IndexMetadata.INDEX_BLOCKS_METADATA_SETTING,
                IndexMetadata.INDEX_BLOCKS_READ_ONLY_ALLOW_DELETE_SETTING,
                IndexMetadata.INDEX_PRIORITY_SETTING,
                IndexMetadata.INDEX_DATA_PATH_SETTING,
                IndexMetadata.INDEX_FORMAT_SETTING,
                IndexMetadata.INDEX_HIDDEN_SETTING,
                SearchSlowLog.INDEX_SEARCH_SLOWLOG_THRESHOLD_FETCH_DEBUG_SETTING,
                SearchSlowLog.INDEX_SEARCH_SLOWLOG_THRESHOLD_FETCH_WARN_SETTING,
                SearchSlowLog.INDEX_SEARCH_SLOWLOG_THRESHOLD_FETCH_INFO_SETTING,
                SearchSlowLog.INDEX_SEARCH_SLOWLOG_THRESHOLD_FETCH_TRACE_SETTING,
                SearchSlowLog.INDEX_SEARCH_SLOWLOG_THRESHOLD_QUERY_WARN_SETTING,
                SearchSlowLog.INDEX_SEARCH_SLOWLOG_THRESHOLD_QUERY_DEBUG_SETTING,
                SearchSlowLog.INDEX_SEARCH_SLOWLOG_THRESHOLD_QUERY_INFO_SETTING,
                SearchSlowLog.INDEX_SEARCH_SLOWLOG_THRESHOLD_QUERY_TRACE_SETTING,
                SearchSlowLog.INDEX_SEARCH_SLOWLOG_LEVEL,
                IndexingSlowLog.INDEX_INDEXING_SLOWLOG_THRESHOLD_INDEX_WARN_SETTING,
                IndexingSlowLog.INDEX_INDEXING_SLOWLOG_THRESHOLD_INDEX_DEBUG_SETTING,
                IndexingSlowLog.INDEX_INDEXING_SLOWLOG_THRESHOLD_INDEX_INFO_SETTING,
                IndexingSlowLog.INDEX_INDEXING_SLOWLOG_THRESHOLD_INDEX_TRACE_SETTING,
                IndexingSlowLog.INDEX_INDEXING_SLOWLOG_LEVEL_SETTING,
                IndexingSlowLog.INDEX_INDEXING_SLOWLOG_REFORMAT_SETTING,
                IndexingSlowLog.INDEX_INDEXING_SLOWLOG_MAX_SOURCE_CHARS_TO_LOG_SETTING,
                MergePolicyConfig.INDEX_COMPOUND_FORMAT_SETTING,
                MergePolicyConfig.INDEX_MERGE_POLICY_DELETES_PCT_ALLOWED_SETTING,
                MergePolicyConfig.INDEX_MERGE_POLICY_EXPUNGE_DELETES_ALLOWED_SETTING,
                MergePolicyConfig.INDEX_MERGE_POLICY_FLOOR_SEGMENT_SETTING,
                MergePolicyConfig.INDEX_MERGE_POLICY_MAX_MERGE_AT_ONCE_SETTING,
                MergePolicyConfig.INDEX_MERGE_POLICY_MAX_MERGED_SEGMENT_SETTING,
                MergePolicyConfig.INDEX_MERGE_POLICY_SEGMENTS_PER_TIER_SETTING,
                MergePolicyConfig.INDEX_MERGE_POLICY_RECLAIM_DELETES_WEIGHT_SETTING,
                IndexSortConfig.INDEX_SORT_FIELD_SETTING,
                IndexSortConfig.INDEX_SORT_ORDER_SETTING,
                IndexSortConfig.INDEX_SORT_MISSING_SETTING,
                IndexSortConfig.INDEX_SORT_MODE_SETTING,
                IndexSettings.INDEX_TRANSLOG_DURABILITY_SETTING,
                IndexSettings.INDEX_WARMER_ENABLED_SETTING,
                IndexSettings.INDEX_REFRESH_INTERVAL_SETTING,
                IndexSettings.MAX_RESULT_WINDOW_SETTING,
                IndexSettings.MAX_INNER_RESULT_WINDOW_SETTING,
                IndexSettings.MAX_TOKEN_COUNT_SETTING,
                IndexSettings.MAX_DOCVALUE_FIELDS_SEARCH_SETTING,
                IndexSettings.MAX_SCRIPT_FIELDS_SETTING,
                IndexSettings.MAX_NGRAM_DIFF_SETTING,
                IndexSettings.MAX_SHINGLE_DIFF_SETTING,
                IndexSettings.MAX_RESCORE_WINDOW_SETTING,
                IndexSettings.MAX_ADJACENCY_MATRIX_FILTERS_SETTING,
                IndexSettings.MAX_ANALYZED_OFFSET_SETTING,
                IndexSettings.MAX_TERMS_COUNT_SETTING,
                IndexSettings.INDEX_TRANSLOG_SYNC_INTERVAL_SETTING,
                IndexSettings.DEFAULT_FIELD_SETTING,
                IndexSettings.QUERY_STRING_LENIENT_SETTING,
                IndexSettings.ALLOW_UNMAPPED,
                IndexSettings.INDEX_CHECK_ON_STARTUP,
                IndexSettings.MAX_REFRESH_LISTENERS_PER_SHARD,
                IndexSettings.MAX_SLICES_PER_SCROLL,
                IndexSettings.MAX_SLICES_PER_PIT,
                IndexSettings.MAX_REGEX_LENGTH_SETTING,
                ShardsLimitAllocationDecider.INDEX_TOTAL_SHARDS_PER_NODE_SETTING,
                IndexSettings.INDEX_GC_DELETES_SETTING,
                IndexSettings.INDEX_SOFT_DELETES_SETTING,
                IndexSettings.INDEX_SOFT_DELETES_RETENTION_OPERATIONS_SETTING,
                IndexSettings.INDEX_SOFT_DELETES_RETENTION_LEASE_PERIOD_SETTING,
                IndicesRequestCache.INDEX_CACHE_REQUEST_ENABLED_SETTING,
                UnassignedInfo.INDEX_DELAYED_NODE_LEFT_TIMEOUT_SETTING,
                EnableAllocationDecider.INDEX_ROUTING_REBALANCE_ENABLE_SETTING,
                EnableAllocationDecider.INDEX_ROUTING_ALLOCATION_ENABLE_SETTING,
                IndexSettings.INDEX_FLUSH_AFTER_MERGE_THRESHOLD_SIZE_SETTING,
                IndexSettings.INDEX_TRANSLOG_FLUSH_THRESHOLD_SIZE_SETTING,
                IndexSettings.INDEX_TRANSLOG_GENERATION_THRESHOLD_SIZE_SETTING,
                IndexSettings.INDEX_TRANSLOG_RETENTION_AGE_SETTING,
                IndexSettings.INDEX_TRANSLOG_RETENTION_SIZE_SETTING,
                IndexSettings.INDEX_SEARCH_IDLE_AFTER,
                IndexSettings.INDEX_SEARCH_THROTTLED,
                IndexFieldDataService.INDEX_FIELDDATA_CACHE_KEY,
                FieldMapper.IGNORE_MALFORMED_SETTING,
                FieldMapper.COERCE_SETTING,
                Store.INDEX_STORE_STATS_REFRESH_INTERVAL_SETTING,
                MapperService.INDEX_MAPPER_DYNAMIC_SETTING,
                MapperService.INDEX_MAPPING_NESTED_FIELDS_LIMIT_SETTING,
                MapperService.INDEX_MAPPING_NESTED_DOCS_LIMIT_SETTING,
                MapperService.INDEX_MAPPING_TOTAL_FIELDS_LIMIT_SETTING,
                MapperService.INDEX_MAPPING_DEPTH_LIMIT_SETTING,
                MapperService.INDEX_MAPPING_FIELD_NAME_LENGTH_LIMIT_SETTING,
                BitsetFilterCache.INDEX_LOAD_RANDOM_ACCESS_FILTERS_EAGERLY_SETTING,
                IndexModule.INDEX_STORE_TYPE_SETTING,
                IndexModule.INDEX_STORE_PRE_LOAD_SETTING,
                IndexModule.INDEX_STORE_HYBRID_MMAP_EXTENSIONS,
                IndexModule.INDEX_RECOVERY_TYPE_SETTING,
                IndexModule.INDEX_QUERY_CACHE_ENABLED_SETTING,
                FsDirectoryFactory.INDEX_LOCK_FACTOR_SETTING,
                Store.FORCE_RAM_TERM_DICT,
                EngineConfig.INDEX_CODEC_SETTING,
                EngineConfig.INDEX_OPTIMIZE_AUTO_GENERATED_IDS,
                IndexMetadata.SETTING_WAIT_FOR_ACTIVE_SHARDS,
                IndexSettings.DEFAULT_PIPELINE,
                IndexSettings.FINAL_PIPELINE,
                MetadataIndexStateService.VERIFIED_BEFORE_CLOSE_SETTING,
                ExistingShardsAllocator.EXISTING_SHARDS_ALLOCATOR_SETTING,
                IndexSettings.INDEX_MERGE_ON_FLUSH_ENABLED,
                IndexSettings.INDEX_MERGE_ON_FLUSH_MAX_FULL_FLUSH_MERGE_WAIT_TIME,
                IndexSettings.INDEX_MERGE_ON_FLUSH_POLICY,

                // validate that built-in similarities don't get redefined
                Setting.groupSetting("index.similarity.", (s) -> {
                    Map<String, Settings> groups = s.getAsGroups();
                    for (String key : SimilarityService.BUILT_IN.keySet()) {
                        if (groups.containsKey(key)) {
                            throw new IllegalArgumentException(
                                "illegal value for [index.similarity." + key + "] cannot redefine built-in similarity"
                            );
                        }
                    }
                }, Property.IndexScope), // this allows similarity settings to be passed
                Setting.groupSetting("index.analysis.", Property.IndexScope) // this allows analysis settings to be passed

            )
        )
    );

    /**
     * Map of feature flag name to feature-flagged index setting. Once each feature
     * is ready for production release, the feature flag can be removed, and the
     * setting should be moved to {@link #BUILT_IN_INDEX_SETTINGS}.
     */
    public static final Map<String, List<Setting>> FEATURE_FLAGGED_INDEX_SETTINGS = Map.of(
        FeatureFlags.REPLICATION_TYPE,
        Collections.singletonList(IndexMetadata.INDEX_REPLICATION_TYPE_SETTING),
        FeatureFlags.REMOTE_STORE,
<<<<<<< HEAD
        Arrays.asList(IndexMetadata.INDEX_REMOTE_STORE_SETTING, IndexMetadata.INDEX_REMOTE_TRANSLOG_STORE_ENABLED_SETTING));
=======
        Arrays.asList(IndexMetadata.INDEX_REMOTE_STORE_ENABLED_SETTING, IndexMetadata.INDEX_REMOTE_TRANSLOG_STORE_ENABLED_SETTING)
    );
>>>>>>> ee26e010

    public static final IndexScopedSettings DEFAULT_SCOPED_SETTINGS = new IndexScopedSettings(Settings.EMPTY, BUILT_IN_INDEX_SETTINGS);

    public IndexScopedSettings(Settings settings, Set<Setting<?>> settingsSet) {
        super(settings, settingsSet, Collections.emptySet(), Property.IndexScope);
    }

    private IndexScopedSettings(Settings settings, IndexScopedSettings other, IndexMetadata metadata) {
        super(settings, metadata.getSettings(), other, Loggers.getLogger(IndexScopedSettings.class, metadata.getIndex()));
    }

    public IndexScopedSettings copy(Settings settings, IndexMetadata metadata) {
        return new IndexScopedSettings(settings, this, metadata);
    }

    @Override
    protected void validateSettingKey(Setting setting) {
        if (setting.getKey().startsWith("index.") == false) {
            throw new IllegalArgumentException("illegal settings key: [" + setting.getKey() + "] must start with [index.]");
        }
        super.validateSettingKey(setting);
    }

    @Override
    public boolean isPrivateSetting(String key) {
        switch (key) {
            case IndexMetadata.SETTING_CREATION_DATE:
            case IndexMetadata.SETTING_INDEX_UUID:
            case IndexMetadata.SETTING_HISTORY_UUID:
            case IndexMetadata.SETTING_VERSION_UPGRADED:
            case IndexMetadata.SETTING_INDEX_PROVIDED_NAME:
            case MergePolicyConfig.INDEX_MERGE_ENABLED:
                // we keep the shrink settings for BWC - this can be removed in 8.0
                // we can't remove in 7 since this setting might be baked into an index coming in via a full cluster restart from 6.0
            case "index.shrink.source.uuid":
            case "index.shrink.source.name":
            case IndexMetadata.INDEX_RESIZE_SOURCE_UUID_KEY:
            case IndexMetadata.INDEX_RESIZE_SOURCE_NAME_KEY:
                // we keep this setting for BWC to support indexes created in 1.1.0
                // this can be removed in OpenSearch 3.0
            case "index.plugins.replication.translog.retention_lease.pruning.enabled":
                return true;
            default:
                return IndexMetadata.INDEX_ROUTING_INITIAL_RECOVERY_GROUP_SETTING.getRawKey().match(key);
        }
    }
}<|MERGE_RESOLUTION|>--- conflicted
+++ resolved
@@ -223,12 +223,8 @@
         FeatureFlags.REPLICATION_TYPE,
         Collections.singletonList(IndexMetadata.INDEX_REPLICATION_TYPE_SETTING),
         FeatureFlags.REMOTE_STORE,
-<<<<<<< HEAD
-        Arrays.asList(IndexMetadata.INDEX_REMOTE_STORE_SETTING, IndexMetadata.INDEX_REMOTE_TRANSLOG_STORE_ENABLED_SETTING));
-=======
         Arrays.asList(IndexMetadata.INDEX_REMOTE_STORE_ENABLED_SETTING, IndexMetadata.INDEX_REMOTE_TRANSLOG_STORE_ENABLED_SETTING)
     );
->>>>>>> ee26e010
 
     public static final IndexScopedSettings DEFAULT_SCOPED_SETTINGS = new IndexScopedSettings(Settings.EMPTY, BUILT_IN_INDEX_SETTINGS);
 
