--- conflicted
+++ resolved
@@ -36,14 +36,9 @@
             Arrays.asList(
                 FeatureFlags.SEGMENT_REPLICATION_EXPERIMENTAL_SETTING,
                 FeatureFlags.REMOTE_STORE_SETTING,
-<<<<<<< HEAD
                 FeatureFlags.EXTENSIONS_SETTING,
-                FeatureFlags.SEARCH_PIPELINE_SETTING
-=======
-                FeatureFlags.SEARCHABLE_SNAPSHOT_SETTING,
-                FeatureFlags.EXTENSIONS_SETTING,
+                FeatureFlags.SEARCH_PIPELINE_SETTING,
                 FeatureFlags.IDENTITY_SETTING
->>>>>>> a9b4f0df
             )
         )
     );
