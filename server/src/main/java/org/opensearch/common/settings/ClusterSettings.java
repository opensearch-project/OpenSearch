/*
 * SPDX-License-Identifier: Apache-2.0
 *
 * The OpenSearch Contributors require contributions made to
 * this file be licensed under the Apache-2.0 license or a
 * compatible open source license.
 */

/*
 * Licensed to Elasticsearch under one or more contributor
 * license agreements. See the NOTICE file distributed with
 * this work for additional information regarding copyright
 * ownership. Elasticsearch licenses this file to you under
 * the Apache License, Version 2.0 (the "License"); you may
 * not use this file except in compliance with the License.
 * You may obtain a copy of the License at
 *
 *     http://www.apache.org/licenses/LICENSE-2.0
 *
 * Unless required by applicable law or agreed to in writing,
 * software distributed under the License is distributed on an
 * "AS IS" BASIS, WITHOUT WARRANTIES OR CONDITIONS OF ANY
 * KIND, either express or implied.  See the License for the
 * specific language governing permissions and limitations
 * under the License.
 */
/*
 * Modifications Copyright OpenSearch Contributors. See
 * GitHub history for details.
 */

package org.opensearch.common.settings;

import org.apache.logging.log4j.LogManager;
import org.opensearch.action.admin.cluster.configuration.TransportAddVotingConfigExclusionsAction;
import org.opensearch.action.admin.indices.close.TransportCloseIndexAction;
import org.opensearch.action.search.CreatePitController;
import org.opensearch.action.search.SearchRequestSlowLog;
import org.opensearch.action.search.SearchRequestStats;
import org.opensearch.action.search.TransportSearchAction;
import org.opensearch.action.support.AutoCreateIndex;
import org.opensearch.action.support.DestructiveOperations;
import org.opensearch.action.support.replication.TransportReplicationAction;
import org.opensearch.bootstrap.BootstrapSettings;
import org.opensearch.client.Client;
import org.opensearch.cluster.ClusterModule;
import org.opensearch.cluster.ClusterName;
import org.opensearch.cluster.InternalClusterInfoService;
import org.opensearch.cluster.NodeConnectionsService;
import org.opensearch.cluster.action.index.MappingUpdatedAction;
import org.opensearch.cluster.action.shard.ShardStateAction;
import org.opensearch.cluster.coordination.ClusterBootstrapService;
import org.opensearch.cluster.coordination.ClusterFormationFailureHelper;
import org.opensearch.cluster.coordination.Coordinator;
import org.opensearch.cluster.coordination.ElectionSchedulerFactory;
import org.opensearch.cluster.coordination.FollowersChecker;
import org.opensearch.cluster.coordination.JoinHelper;
import org.opensearch.cluster.coordination.LagDetector;
import org.opensearch.cluster.coordination.LeaderChecker;
import org.opensearch.cluster.coordination.NoClusterManagerBlockService;
import org.opensearch.cluster.coordination.Reconfigurator;
import org.opensearch.cluster.metadata.IndexGraveyard;
import org.opensearch.cluster.metadata.Metadata;
import org.opensearch.cluster.routing.OperationRouting;
import org.opensearch.cluster.routing.allocation.AwarenessReplicaBalance;
import org.opensearch.cluster.routing.allocation.DiskThresholdSettings;
import org.opensearch.cluster.routing.allocation.allocator.BalancedShardsAllocator;
import org.opensearch.cluster.routing.allocation.decider.AwarenessAllocationDecider;
import org.opensearch.cluster.routing.allocation.decider.ClusterRebalanceAllocationDecider;
import org.opensearch.cluster.routing.allocation.decider.ConcurrentRebalanceAllocationDecider;
import org.opensearch.cluster.routing.allocation.decider.ConcurrentRecoveriesAllocationDecider;
import org.opensearch.cluster.routing.allocation.decider.DiskThresholdDecider;
import org.opensearch.cluster.routing.allocation.decider.EnableAllocationDecider;
import org.opensearch.cluster.routing.allocation.decider.FilterAllocationDecider;
import org.opensearch.cluster.routing.allocation.decider.NodeLoadAwareAllocationDecider;
import org.opensearch.cluster.routing.allocation.decider.SameShardAllocationDecider;
import org.opensearch.cluster.routing.allocation.decider.ShardsLimitAllocationDecider;
import org.opensearch.cluster.routing.allocation.decider.ThrottlingAllocationDecider;
import org.opensearch.cluster.service.ClusterApplierService;
import org.opensearch.cluster.service.ClusterManagerService;
import org.opensearch.cluster.service.ClusterManagerTaskThrottler;
import org.opensearch.cluster.service.ClusterService;
import org.opensearch.common.annotation.PublicApi;
import org.opensearch.common.cache.CacheType;
import org.opensearch.common.cache.settings.CacheSettings;
import org.opensearch.common.cache.store.settings.OpenSearchOnHeapCacheSettings;
import org.opensearch.common.logging.Loggers;
import org.opensearch.common.network.NetworkModule;
import org.opensearch.common.network.NetworkService;
import org.opensearch.common.settings.Setting.Property;
import org.opensearch.common.util.FeatureFlags;
import org.opensearch.common.util.PageCacheRecycler;
import org.opensearch.common.util.concurrent.OpenSearchExecutors;
import org.opensearch.common.util.concurrent.ThreadContext;
import org.opensearch.discovery.DiscoveryModule;
import org.opensearch.discovery.HandshakingTransportAddressConnector;
import org.opensearch.discovery.PeerFinder;
import org.opensearch.discovery.SeedHostsResolver;
import org.opensearch.discovery.SettingsBasedSeedHostsProvider;
import org.opensearch.env.Environment;
import org.opensearch.env.NodeEnvironment;
import org.opensearch.gateway.DanglingIndicesState;
import org.opensearch.gateway.GatewayService;
import org.opensearch.gateway.PersistedClusterStateService;
import org.opensearch.gateway.remote.RemoteClusterStateService;
import org.opensearch.http.HttpTransportSettings;
import org.opensearch.index.IndexModule;
import org.opensearch.index.IndexSettings;
import org.opensearch.index.IndexingPressure;
import org.opensearch.index.SegmentReplicationPressureService;
import org.opensearch.index.ShardIndexingPressureMemoryManager;
import org.opensearch.index.ShardIndexingPressureSettings;
import org.opensearch.index.ShardIndexingPressureStore;
import org.opensearch.index.remote.RemoteStorePressureSettings;
import org.opensearch.index.remote.RemoteStoreStatsTrackerFactory;
import org.opensearch.index.store.remote.filecache.FileCache;
import org.opensearch.indices.IndexingMemoryController;
import org.opensearch.indices.IndicesQueryCache;
import org.opensearch.indices.IndicesRequestCache;
import org.opensearch.indices.IndicesService;
import org.opensearch.indices.RemoteStoreSettings;
import org.opensearch.indices.ShardLimitValidator;
import org.opensearch.indices.analysis.HunspellService;
import org.opensearch.indices.breaker.BreakerSettings;
import org.opensearch.indices.breaker.HierarchyCircuitBreakerService;
import org.opensearch.indices.fielddata.cache.IndicesFieldDataCache;
import org.opensearch.indices.recovery.RecoverySettings;
import org.opensearch.indices.store.IndicesStore;
import org.opensearch.monitor.fs.FsHealthService;
import org.opensearch.monitor.fs.FsService;
import org.opensearch.monitor.jvm.JvmGcMonitorService;
import org.opensearch.monitor.jvm.JvmService;
import org.opensearch.monitor.os.OsService;
import org.opensearch.monitor.process.ProcessService;
import org.opensearch.node.Node;
import org.opensearch.node.Node.DiscoverySettings;
import org.opensearch.node.NodeRoleSettings;
import org.opensearch.node.remotestore.RemoteStoreNodeService;
import org.opensearch.node.resource.tracker.ResourceTrackerSettings;
import org.opensearch.persistent.PersistentTasksClusterService;
import org.opensearch.persistent.decider.EnableAssignmentDecider;
import org.opensearch.plugins.PluginsService;
import org.opensearch.ratelimitting.admissioncontrol.AdmissionControlSettings;
import org.opensearch.ratelimitting.admissioncontrol.settings.CpuBasedAdmissionControllerSettings;
import org.opensearch.ratelimitting.admissioncontrol.settings.IoBasedAdmissionControllerSettings;
import org.opensearch.repositories.fs.FsRepository;
import org.opensearch.rest.BaseRestHandler;
import org.opensearch.script.ScriptService;
import org.opensearch.search.SearchModule;
import org.opensearch.search.SearchService;
import org.opensearch.search.aggregations.MultiBucketConsumerService;
import org.opensearch.search.backpressure.settings.NodeDuressSettings;
import org.opensearch.search.backpressure.settings.SearchBackpressureSettings;
import org.opensearch.search.backpressure.settings.SearchShardTaskSettings;
import org.opensearch.search.backpressure.settings.SearchTaskSettings;
import org.opensearch.search.fetch.subphase.highlight.FastVectorHighlighter;
import org.opensearch.search.resource_limit_group.ResourceLimitGroupServiceSettings;
import org.opensearch.snapshots.InternalSnapshotsInfoService;
import org.opensearch.snapshots.SnapshotsService;
import org.opensearch.tasks.TaskCancellationMonitoringSettings;
import org.opensearch.tasks.TaskManager;
import org.opensearch.tasks.TaskResourceTrackingService;
import org.opensearch.tasks.consumer.TopNSearchTasksLogger;
import org.opensearch.telemetry.TelemetrySettings;
import org.opensearch.threadpool.ThreadPool;
import org.opensearch.transport.ProxyConnectionStrategy;
import org.opensearch.transport.RemoteClusterService;
import org.opensearch.transport.RemoteConnectionStrategy;
import org.opensearch.transport.SniffConnectionStrategy;
import org.opensearch.transport.TransportSettings;
import org.opensearch.watcher.ResourceWatcherService;

import java.util.Arrays;
import java.util.Collections;
import java.util.HashSet;
import java.util.List;
import java.util.Map;
import java.util.Set;
import java.util.function.Predicate;

/**
 * Encapsulates all valid cluster level settings.
 *
 * @opensearch.api
 */
@PublicApi(since = "1.0.0")
public final class ClusterSettings extends AbstractScopedSettings {

    public ClusterSettings(final Settings nodeSettings, final Set<Setting<?>> settingsSet) {
        this(nodeSettings, settingsSet, Collections.emptySet());
    }

    public ClusterSettings(final Settings nodeSettings, final Set<Setting<?>> settingsSet, final Set<SettingUpgrader<?>> settingUpgraders) {
        super(nodeSettings, settingsSet, settingUpgraders, Property.NodeScope);
        addSettingsUpdater(new LoggingSettingUpdater(nodeSettings));
    }

    private static final class LoggingSettingUpdater implements SettingUpdater<Settings> {
        final Predicate<String> loggerPredicate = Loggers.LOG_LEVEL_SETTING::match;
        private final Settings settings;

        LoggingSettingUpdater(Settings settings) {
            this.settings = settings;
        }

        @Override
        public boolean hasChanged(Settings current, Settings previous) {
            return current.filter(loggerPredicate).equals(previous.filter(loggerPredicate)) == false;
        }

        @Override
        public Settings getValue(Settings current, Settings previous) {
            Settings.Builder builder = Settings.builder();
            builder.put(current.filter(loggerPredicate));
            for (String key : previous.keySet()) {
                if (loggerPredicate.test(key) && builder.keys().contains(key) == false) {
                    if (Loggers.LOG_LEVEL_SETTING.getConcreteSetting(key).exists(settings) == false) {
                        builder.putNull(key);
                    } else {
                        builder.put(key, Loggers.LOG_LEVEL_SETTING.getConcreteSetting(key).get(settings).toString());
                    }
                }
            }
            return builder.build();
        }

        @Override
        public void apply(Settings value, Settings current, Settings previous) {
            for (String key : value.keySet()) {
                assert loggerPredicate.test(key);
                String component = key.substring("logger.".length());
                if ("level".equals(component)) {
                    continue;
                }
                if ("_root".equals(component)) {
                    final String rootLevel = value.get(key);
                    if (rootLevel == null) {
                        Loggers.setLevel(LogManager.getRootLogger(), Loggers.LOG_DEFAULT_LEVEL_SETTING.get(settings));
                    } else {
                        Loggers.setLevel(LogManager.getRootLogger(), rootLevel);
                    }
                } else {
                    Loggers.setLevel(LogManager.getLogger(component), value.get(key));
                }
            }
        }
    }

    public static Set<Setting<?>> BUILT_IN_CLUSTER_SETTINGS = Collections.unmodifiableSet(
        new HashSet<>(
            Arrays.asList(
                AwarenessAllocationDecider.CLUSTER_ROUTING_ALLOCATION_AWARENESS_ATTRIBUTE_SETTING,
                AwarenessAllocationDecider.CLUSTER_ROUTING_ALLOCATION_AWARENESS_FORCE_GROUP_SETTING,
                AwarenessReplicaBalance.CLUSTER_ROUTING_ALLOCATION_AWARENESS_BALANCE_SETTING,
                BalancedShardsAllocator.INDEX_BALANCE_FACTOR_SETTING,
                BalancedShardsAllocator.SHARD_BALANCE_FACTOR_SETTING,
                BalancedShardsAllocator.PRIMARY_SHARD_REBALANCE_BUFFER,
                BalancedShardsAllocator.PREFER_PRIMARY_SHARD_BALANCE,
                BalancedShardsAllocator.PREFER_PRIMARY_SHARD_REBALANCE,
                BalancedShardsAllocator.SHARD_MOVE_PRIMARY_FIRST_SETTING,
                BalancedShardsAllocator.SHARD_MOVEMENT_STRATEGY_SETTING,
                BalancedShardsAllocator.THRESHOLD_SETTING,
                BreakerSettings.CIRCUIT_BREAKER_LIMIT_SETTING,
                BreakerSettings.CIRCUIT_BREAKER_OVERHEAD_SETTING,
                BreakerSettings.CIRCUIT_BREAKER_TYPE,
                ClusterRebalanceAllocationDecider.CLUSTER_ROUTING_ALLOCATION_ALLOW_REBALANCE_SETTING,
                ConcurrentRebalanceAllocationDecider.CLUSTER_ROUTING_ALLOCATION_CLUSTER_CONCURRENT_REBALANCE_SETTING,
                ConcurrentRecoveriesAllocationDecider.CLUSTER_ROUTING_ALLOCATION_CLUSTER_CONCURRENT_RECOVERIES_SETTING,
                DanglingIndicesState.AUTO_IMPORT_DANGLING_INDICES_SETTING,
                EnableAllocationDecider.CLUSTER_ROUTING_ALLOCATION_ENABLE_SETTING,
                EnableAllocationDecider.CLUSTER_ROUTING_REBALANCE_ENABLE_SETTING,
                FilterAllocationDecider.CLUSTER_ROUTING_INCLUDE_GROUP_SETTING,
                FilterAllocationDecider.CLUSTER_ROUTING_EXCLUDE_GROUP_SETTING,
                FilterAllocationDecider.CLUSTER_ROUTING_REQUIRE_GROUP_SETTING,
                FsRepository.REPOSITORIES_CHUNK_SIZE_SETTING,
                FsRepository.REPOSITORIES_COMPRESS_SETTING,
                FsRepository.REPOSITORIES_LOCATION_SETTING,
                IndicesQueryCache.INDICES_CACHE_QUERY_SIZE_SETTING,
                IndicesQueryCache.INDICES_CACHE_QUERY_COUNT_SETTING,
                IndicesQueryCache.INDICES_QUERIES_CACHE_ALL_SEGMENTS_SETTING,
                IndicesService.CLUSTER_DEFAULT_INDEX_REFRESH_INTERVAL_SETTING,
                IndicesService.CLUSTER_MINIMUM_INDEX_REFRESH_INTERVAL_SETTING,
                IndicesService.INDICES_ID_FIELD_DATA_ENABLED_SETTING,
                IndicesService.WRITE_DANGLING_INDICES_INFO_SETTING,
                IndicesService.CLUSTER_REPLICATION_TYPE_SETTING,
                MappingUpdatedAction.INDICES_MAPPING_DYNAMIC_TIMEOUT_SETTING,
                MappingUpdatedAction.INDICES_MAX_IN_FLIGHT_UPDATES_SETTING,
                Metadata.SETTING_READ_ONLY_SETTING,
                Metadata.SETTING_READ_ONLY_ALLOW_DELETE_SETTING,
                Metadata.DEFAULT_REPLICA_COUNT_SETTING,
                Metadata.SETTING_CREATE_INDEX_BLOCK_SETTING,
                ShardLimitValidator.SETTING_CLUSTER_MAX_SHARDS_PER_NODE,
                ShardLimitValidator.SETTING_CLUSTER_MAX_SHARDS_PER_CLUSTER,
                ShardLimitValidator.SETTING_CLUSTER_IGNORE_DOT_INDEXES,
                RecoverySettings.INDICES_RECOVERY_MAX_BYTES_PER_SEC_SETTING,
                RecoverySettings.INDICES_REPLICATION_MAX_BYTES_PER_SEC_SETTING,
                RecoverySettings.INDICES_RECOVERY_RETRY_DELAY_STATE_SYNC_SETTING,
                RecoverySettings.INDICES_RECOVERY_RETRY_DELAY_NETWORK_SETTING,
                RecoverySettings.INDICES_RECOVERY_ACTIVITY_TIMEOUT_SETTING,
                RecoverySettings.INDICES_RECOVERY_INTERNAL_ACTION_TIMEOUT_SETTING,
                RecoverySettings.INDICES_RECOVERY_INTERNAL_LONG_ACTION_TIMEOUT_SETTING,
                RecoverySettings.INDICES_RECOVERY_MAX_CONCURRENT_FILE_CHUNKS_SETTING,
                RecoverySettings.INDICES_RECOVERY_MAX_CONCURRENT_OPERATIONS_SETTING,
                RecoverySettings.INDICES_RECOVERY_MAX_CONCURRENT_REMOTE_STORE_STREAMS_SETTING,
                RecoverySettings.INDICES_INTERNAL_REMOTE_UPLOAD_TIMEOUT,
                ThrottlingAllocationDecider.CLUSTER_ROUTING_ALLOCATION_NODE_INITIAL_PRIMARIES_RECOVERIES_SETTING,
                ThrottlingAllocationDecider.CLUSTER_ROUTING_ALLOCATION_NODE_INITIAL_REPLICAS_RECOVERIES_SETTING,
                ThrottlingAllocationDecider.CLUSTER_ROUTING_ALLOCATION_NODE_CONCURRENT_INCOMING_RECOVERIES_SETTING,
                ThrottlingAllocationDecider.CLUSTER_ROUTING_ALLOCATION_NODE_CONCURRENT_OUTGOING_RECOVERIES_SETTING,
                ThrottlingAllocationDecider.CLUSTER_ROUTING_ALLOCATION_NODE_CONCURRENT_RECOVERIES_SETTING,
                DiskThresholdDecider.ENABLE_FOR_SINGLE_DATA_NODE,
                DiskThresholdSettings.CLUSTER_ROUTING_ALLOCATION_LOW_DISK_WATERMARK_SETTING,
                DiskThresholdSettings.CLUSTER_ROUTING_ALLOCATION_HIGH_DISK_WATERMARK_SETTING,
                DiskThresholdSettings.CLUSTER_ROUTING_ALLOCATION_DISK_FLOOD_STAGE_WATERMARK_SETTING,
                DiskThresholdSettings.CLUSTER_ROUTING_ALLOCATION_DISK_THRESHOLD_ENABLED_SETTING,
                DiskThresholdSettings.CLUSTER_CREATE_INDEX_BLOCK_AUTO_RELEASE,
                DiskThresholdSettings.CLUSTER_ROUTING_ALLOCATION_INCLUDE_RELOCATIONS_SETTING,
                DiskThresholdSettings.CLUSTER_ROUTING_ALLOCATION_REROUTE_INTERVAL_SETTING,
                SameShardAllocationDecider.CLUSTER_ROUTING_ALLOCATION_SAME_HOST_SETTING,
                ResourceLimitGroupServiceSettings.MAX_RESOURCE_LIMIT_GROUP_COUNT,
                ShardStateAction.FOLLOW_UP_REROUTE_PRIORITY_SETTING,
                InternalClusterInfoService.INTERNAL_CLUSTER_INFO_UPDATE_INTERVAL_SETTING,
                InternalClusterInfoService.INTERNAL_CLUSTER_INFO_TIMEOUT_SETTING,
                InternalSnapshotsInfoService.INTERNAL_SNAPSHOT_INFO_MAX_CONCURRENT_FETCHES_SETTING,
                DestructiveOperations.REQUIRES_NAME_SETTING,
                NoClusterManagerBlockService.NO_MASTER_BLOCK_SETTING,  // deprecated
                NoClusterManagerBlockService.NO_CLUSTER_MANAGER_BLOCK_SETTING,
                GatewayService.EXPECTED_DATA_NODES_SETTING,
                GatewayService.EXPECTED_MASTER_NODES_SETTING,
                GatewayService.EXPECTED_NODES_SETTING,
                GatewayService.RECOVER_AFTER_DATA_NODES_SETTING,
                GatewayService.RECOVER_AFTER_MASTER_NODES_SETTING,
                GatewayService.RECOVER_AFTER_NODES_SETTING,
                GatewayService.RECOVER_AFTER_TIME_SETTING,
                PersistedClusterStateService.SLOW_WRITE_LOGGING_THRESHOLD,
                NetworkModule.HTTP_DEFAULT_TYPE_SETTING,
                NetworkModule.TRANSPORT_DEFAULT_TYPE_SETTING,
                NetworkModule.HTTP_TYPE_SETTING,
                NetworkModule.TRANSPORT_TYPE_SETTING,
                NetworkModule.TRANSPORT_SSL_DUAL_MODE_ENABLED,
                NetworkModule.TRANSPORT_SSL_ENFORCE_HOSTNAME_VERIFICATION,
                NetworkModule.TRANSPORT_SSL_ENFORCE_HOSTNAME_VERIFICATION_RESOLVE_HOST_NAME,
                HttpTransportSettings.SETTING_CORS_ALLOW_CREDENTIALS,
                HttpTransportSettings.SETTING_CORS_ENABLED,
                HttpTransportSettings.SETTING_CORS_MAX_AGE,
                HttpTransportSettings.SETTING_HTTP_DETAILED_ERRORS_ENABLED,
                HttpTransportSettings.SETTING_CORS_ALLOW_ORIGIN,
                HttpTransportSettings.SETTING_HTTP_HOST,
                HttpTransportSettings.SETTING_HTTP_PUBLISH_HOST,
                HttpTransportSettings.SETTING_HTTP_BIND_HOST,
                HttpTransportSettings.SETTING_HTTP_PORT,
                HttpTransportSettings.SETTING_HTTP_PUBLISH_PORT,
                HttpTransportSettings.SETTING_PIPELINING_MAX_EVENTS,
                HttpTransportSettings.SETTING_HTTP_COMPRESSION,
                HttpTransportSettings.SETTING_HTTP_COMPRESSION_LEVEL,
                HttpTransportSettings.SETTING_CORS_ALLOW_METHODS,
                HttpTransportSettings.SETTING_CORS_ALLOW_HEADERS,
                HttpTransportSettings.SETTING_HTTP_DETAILED_ERRORS_ENABLED,
                HttpTransportSettings.SETTING_HTTP_CONTENT_TYPE_REQUIRED,
                HttpTransportSettings.SETTING_HTTP_MAX_CONTENT_LENGTH,
                HttpTransportSettings.SETTING_HTTP_MAX_CHUNK_SIZE,
                HttpTransportSettings.SETTING_HTTP_MAX_HEADER_SIZE,
                HttpTransportSettings.SETTING_HTTP_MAX_WARNING_HEADER_COUNT,
                HttpTransportSettings.SETTING_HTTP_MAX_WARNING_HEADER_SIZE,
                HttpTransportSettings.SETTING_HTTP_MAX_INITIAL_LINE_LENGTH,
                HttpTransportSettings.SETTING_HTTP_READ_TIMEOUT,
                HttpTransportSettings.SETTING_HTTP_CONNECT_TIMEOUT,
                HttpTransportSettings.SETTING_HTTP_RESET_COOKIES,
                HttpTransportSettings.OLD_SETTING_HTTP_TCP_NO_DELAY,
                HttpTransportSettings.SETTING_HTTP_TCP_NO_DELAY,
                HttpTransportSettings.SETTING_HTTP_TCP_KEEP_ALIVE,
                HttpTransportSettings.SETTING_HTTP_TCP_KEEP_IDLE,
                HttpTransportSettings.SETTING_HTTP_TCP_KEEP_INTERVAL,
                HttpTransportSettings.SETTING_HTTP_TCP_KEEP_COUNT,
                HttpTransportSettings.SETTING_HTTP_TCP_REUSE_ADDRESS,
                HttpTransportSettings.SETTING_HTTP_TCP_SEND_BUFFER_SIZE,
                HttpTransportSettings.SETTING_HTTP_TCP_RECEIVE_BUFFER_SIZE,
                HttpTransportSettings.SETTING_HTTP_TRACE_LOG_INCLUDE,
                HttpTransportSettings.SETTING_HTTP_TRACE_LOG_EXCLUDE,
                HierarchyCircuitBreakerService.USE_REAL_MEMORY_USAGE_SETTING,
                HierarchyCircuitBreakerService.TOTAL_CIRCUIT_BREAKER_LIMIT_SETTING,
                HierarchyCircuitBreakerService.FIELDDATA_CIRCUIT_BREAKER_LIMIT_SETTING,
                HierarchyCircuitBreakerService.FIELDDATA_CIRCUIT_BREAKER_OVERHEAD_SETTING,
                HierarchyCircuitBreakerService.IN_FLIGHT_REQUESTS_CIRCUIT_BREAKER_LIMIT_SETTING,
                HierarchyCircuitBreakerService.IN_FLIGHT_REQUESTS_CIRCUIT_BREAKER_OVERHEAD_SETTING,
                HierarchyCircuitBreakerService.REQUEST_CIRCUIT_BREAKER_LIMIT_SETTING,
                HierarchyCircuitBreakerService.REQUEST_CIRCUIT_BREAKER_OVERHEAD_SETTING,
                IndexModule.NODE_STORE_ALLOW_MMAP,
                ClusterApplierService.CLUSTER_SERVICE_SLOW_TASK_LOGGING_THRESHOLD_SETTING,
                ClusterService.USER_DEFINED_METADATA,
                ClusterManagerService.MASTER_SERVICE_SLOW_TASK_LOGGING_THRESHOLD_SETTING,  // deprecated
                ClusterManagerService.CLUSTER_MANAGER_SERVICE_SLOW_TASK_LOGGING_THRESHOLD_SETTING,
                SearchService.DEFAULT_SEARCH_TIMEOUT_SETTING,
                SearchService.DEFAULT_ALLOW_PARTIAL_SEARCH_RESULTS,
                TransportSearchAction.SHARD_COUNT_LIMIT_SETTING,
                TransportSearchAction.SEARCH_CANCEL_AFTER_TIME_INTERVAL_SETTING,
                TransportSearchAction.SEARCH_QUERY_METRICS_ENABLED_SETTING,
                TransportSearchAction.SEARCH_PHASE_TOOK_ENABLED,
                SearchRequestStats.SEARCH_REQUEST_STATS_ENABLED,
                RemoteClusterService.REMOTE_CLUSTER_SKIP_UNAVAILABLE,
                SniffConnectionStrategy.REMOTE_CONNECTIONS_PER_CLUSTER,
                RemoteClusterService.REMOTE_INITIAL_CONNECTION_TIMEOUT_SETTING,
                RemoteClusterService.REMOTE_NODE_ATTRIBUTE,
                RemoteClusterService.ENABLE_REMOTE_CLUSTERS,
                RemoteClusterService.REMOTE_CLUSTER_PING_SCHEDULE,
                RemoteClusterService.REMOTE_CLUSTER_COMPRESS,
                RemoteConnectionStrategy.REMOTE_CONNECTION_MODE,
                ProxyConnectionStrategy.PROXY_ADDRESS,
                ProxyConnectionStrategy.REMOTE_SOCKET_CONNECTIONS,
                ProxyConnectionStrategy.SERVER_NAME,
                ProxyConnectionStrategy.SERVER_NAME,
                SniffConnectionStrategy.REMOTE_CLUSTERS_PROXY,
                SniffConnectionStrategy.REMOTE_CLUSTER_SEEDS,
                SniffConnectionStrategy.REMOTE_NODE_CONNECTIONS,
                TransportCloseIndexAction.CLUSTER_INDICES_CLOSE_ENABLE_SETTING,
                ShardsLimitAllocationDecider.CLUSTER_TOTAL_SHARDS_PER_NODE_SETTING,
                NodeConnectionsService.CLUSTER_NODE_RECONNECT_INTERVAL_SETTING,
                HierarchyCircuitBreakerService.FIELDDATA_CIRCUIT_BREAKER_TYPE_SETTING,
                HierarchyCircuitBreakerService.REQUEST_CIRCUIT_BREAKER_TYPE_SETTING,
                TransportReplicationAction.REPLICATION_INITIAL_RETRY_BACKOFF_BOUND,
                TransportReplicationAction.REPLICATION_RETRY_TIMEOUT,
                TransportSettings.HOST,
                TransportSettings.PUBLISH_HOST,
                TransportSettings.PUBLISH_HOST_PROFILE,
                TransportSettings.BIND_HOST,
                TransportSettings.BIND_HOST_PROFILE,
                TransportSettings.OLD_PORT,
                TransportSettings.PORT,
                TransportSettings.PORT_PROFILE,
                TransportSettings.PUBLISH_PORT,
                TransportSettings.PUBLISH_PORT_PROFILE,
                TransportSettings.OLD_TRANSPORT_COMPRESS,
                TransportSettings.TRANSPORT_COMPRESS,
                TransportSettings.PING_SCHEDULE,
                TransportSettings.TCP_CONNECT_TIMEOUT,
                TransportSettings.CONNECT_TIMEOUT,
                TransportSettings.DEFAULT_FEATURES_SETTING,
                TransportSettings.OLD_TCP_NO_DELAY,
                TransportSettings.TCP_NO_DELAY,
                TransportSettings.OLD_TCP_NO_DELAY_PROFILE,
                TransportSettings.TCP_NO_DELAY_PROFILE,
                TransportSettings.TCP_KEEP_ALIVE,
                TransportSettings.OLD_TCP_KEEP_ALIVE_PROFILE,
                TransportSettings.TCP_KEEP_ALIVE_PROFILE,
                TransportSettings.TCP_KEEP_IDLE,
                TransportSettings.TCP_KEEP_IDLE_PROFILE,
                TransportSettings.TCP_KEEP_INTERVAL,
                TransportSettings.TCP_KEEP_INTERVAL_PROFILE,
                TransportSettings.TCP_KEEP_COUNT,
                TransportSettings.TCP_KEEP_COUNT_PROFILE,
                TransportSettings.TCP_REUSE_ADDRESS,
                TransportSettings.OLD_TCP_REUSE_ADDRESS_PROFILE,
                TransportSettings.TCP_REUSE_ADDRESS_PROFILE,
                TransportSettings.TCP_SEND_BUFFER_SIZE,
                TransportSettings.OLD_TCP_SEND_BUFFER_SIZE_PROFILE,
                TransportSettings.TCP_SEND_BUFFER_SIZE_PROFILE,
                TransportSettings.TCP_RECEIVE_BUFFER_SIZE,
                TransportSettings.OLD_TCP_RECEIVE_BUFFER_SIZE_PROFILE,
                TransportSettings.TCP_RECEIVE_BUFFER_SIZE_PROFILE,
                TransportSettings.CONNECTIONS_PER_NODE_RECOVERY,
                TransportSettings.CONNECTIONS_PER_NODE_BULK,
                TransportSettings.CONNECTIONS_PER_NODE_REG,
                TransportSettings.CONNECTIONS_PER_NODE_STATE,
                TransportSettings.CONNECTIONS_PER_NODE_PING,
                TransportSettings.TRACE_LOG_EXCLUDE_SETTING,
                TransportSettings.TRACE_LOG_INCLUDE_SETTING,
                TransportSettings.SLOW_OPERATION_THRESHOLD_SETTING,
                NetworkService.NETWORK_SERVER,
                NetworkService.GLOBAL_NETWORK_HOST_SETTING,
                NetworkService.GLOBAL_NETWORK_BIND_HOST_SETTING,
                NetworkService.GLOBAL_NETWORK_PUBLISH_HOST_SETTING,
                NetworkService.TCP_NO_DELAY,
                NetworkService.TCP_KEEP_ALIVE,
                NetworkService.TCP_KEEP_IDLE,
                NetworkService.TCP_KEEP_INTERVAL,
                NetworkService.TCP_KEEP_COUNT,
                NetworkService.TCP_REUSE_ADDRESS,
                NetworkService.TCP_SEND_BUFFER_SIZE,
                NetworkService.TCP_RECEIVE_BUFFER_SIZE,
                NetworkService.TCP_CONNECT_TIMEOUT,
                IndexSettings.QUERY_STRING_ANALYZE_WILDCARD,
                IndexSettings.QUERY_STRING_ALLOW_LEADING_WILDCARD,
                IndexSettings.TIME_SERIES_INDEX_MERGE_POLICY,
                ScriptService.SCRIPT_GENERAL_CACHE_SIZE_SETTING,
                ScriptService.SCRIPT_GENERAL_CACHE_EXPIRE_SETTING,
                ScriptService.SCRIPT_GENERAL_MAX_COMPILATIONS_RATE_SETTING,
                ScriptService.SCRIPT_CACHE_SIZE_SETTING,
                ScriptService.SCRIPT_CACHE_EXPIRE_SETTING,
                ScriptService.SCRIPT_DISABLE_MAX_COMPILATIONS_RATE_SETTING,
                ScriptService.SCRIPT_MAX_COMPILATIONS_RATE_SETTING,
                ScriptService.SCRIPT_MAX_SIZE_IN_BYTES,
                ScriptService.TYPES_ALLOWED_SETTING,
                ScriptService.CONTEXTS_ALLOWED_SETTING,
                IndicesService.INDICES_CACHE_CLEAN_INTERVAL_SETTING,
                IndicesFieldDataCache.INDICES_FIELDDATA_CACHE_SIZE_KEY,
                IndicesRequestCache.INDICES_CACHE_QUERY_SIZE,
                IndicesRequestCache.INDICES_CACHE_QUERY_EXPIRE,
                HunspellService.HUNSPELL_LAZY_LOAD,
                HunspellService.HUNSPELL_IGNORE_CASE,
                HunspellService.HUNSPELL_DICTIONARY_OPTIONS,
                IndicesStore.INDICES_STORE_DELETE_SHARD_TIMEOUT,
                Environment.PATH_DATA_SETTING,
                Environment.PATH_HOME_SETTING,
                Environment.PATH_LOGS_SETTING,
                Environment.PATH_REPO_SETTING,
                Environment.PATH_SHARED_DATA_SETTING,
                Environment.PIDFILE_SETTING,
                Environment.NODE_PIDFILE_SETTING,
                NodeEnvironment.NODE_ID_SEED_SETTING,
                DiscoverySettings.INITIAL_STATE_TIMEOUT_SETTING,
                DiscoveryModule.DISCOVERY_TYPE_SETTING,
                DiscoveryModule.DISCOVERY_SEED_PROVIDERS_SETTING,
                DiscoveryModule.LEGACY_DISCOVERY_HOSTS_PROVIDER_SETTING,
                DiscoveryModule.ELECTION_STRATEGY_SETTING,
                SettingsBasedSeedHostsProvider.DISCOVERY_SEED_HOSTS_SETTING,
                SettingsBasedSeedHostsProvider.LEGACY_DISCOVERY_ZEN_PING_UNICAST_HOSTS_SETTING,
                SeedHostsResolver.DISCOVERY_SEED_RESOLVER_MAX_CONCURRENT_RESOLVERS_SETTING,
                SeedHostsResolver.DISCOVERY_SEED_RESOLVER_TIMEOUT_SETTING,
                SeedHostsResolver.LEGACY_DISCOVERY_ZEN_PING_UNICAST_CONCURRENT_CONNECTS_SETTING,
                SeedHostsResolver.LEGACY_DISCOVERY_ZEN_PING_UNICAST_HOSTS_RESOLVE_TIMEOUT,
                SearchService.DEFAULT_KEEPALIVE_SETTING,
                SearchService.KEEPALIVE_INTERVAL_SETTING,
                SearchService.MAX_KEEPALIVE_SETTING,
                SearchService.ALLOW_EXPENSIVE_QUERIES,
                MultiBucketConsumerService.MAX_BUCKET_SETTING,
                SearchService.LOW_LEVEL_CANCELLATION_SETTING,
                SearchService.MAX_OPEN_SCROLL_CONTEXT,
                SearchService.MAX_OPEN_PIT_CONTEXT,
                SearchService.MAX_PIT_KEEPALIVE_SETTING,
                SearchService.MAX_AGGREGATION_REWRITE_FILTERS,
                CreatePitController.PIT_INIT_KEEP_ALIVE,
                Node.WRITE_PORTS_FILE_SETTING,
                Node.NODE_NAME_SETTING,
                Node.NODE_ATTRIBUTES,
                Node.NODE_LOCAL_STORAGE_SETTING,
                NodeRoleSettings.NODE_ROLES_SETTING,
                AutoCreateIndex.AUTO_CREATE_INDEX_SETTING,
                BaseRestHandler.MULTI_ALLOW_EXPLICIT_INDEX,
                ClusterName.CLUSTER_NAME_SETTING,
                Client.CLIENT_TYPE_SETTING_S,
                ClusterModule.SHARDS_ALLOCATOR_TYPE_SETTING,
                OpenSearchExecutors.PROCESSORS_SETTING,
                OpenSearchExecutors.NODE_PROCESSORS_SETTING,
                ThreadContext.DEFAULT_HEADERS_SETTING,
                Loggers.LOG_DEFAULT_LEVEL_SETTING,
                Loggers.LOG_LEVEL_SETTING,
                NodeEnvironment.MAX_LOCAL_STORAGE_NODES_SETTING,
                NodeEnvironment.ENABLE_LUCENE_SEGMENT_INFOS_TRACE_SETTING,
                OsService.REFRESH_INTERVAL_SETTING,
                ProcessService.REFRESH_INTERVAL_SETTING,
                JvmService.REFRESH_INTERVAL_SETTING,
                FsService.REFRESH_INTERVAL_SETTING,
                JvmGcMonitorService.ENABLED_SETTING,
                JvmGcMonitorService.REFRESH_INTERVAL_SETTING,
                JvmGcMonitorService.GC_SETTING,
                JvmGcMonitorService.GC_OVERHEAD_WARN_SETTING,
                JvmGcMonitorService.GC_OVERHEAD_INFO_SETTING,
                JvmGcMonitorService.GC_OVERHEAD_DEBUG_SETTING,
                PageCacheRecycler.LIMIT_HEAP_SETTING,
                PageCacheRecycler.WEIGHT_BYTES_SETTING,
                PageCacheRecycler.WEIGHT_INT_SETTING,
                PageCacheRecycler.WEIGHT_LONG_SETTING,
                PageCacheRecycler.WEIGHT_OBJECTS_SETTING,
                PageCacheRecycler.TYPE_SETTING,
                PluginsService.MANDATORY_SETTING,
                BootstrapSettings.SECURITY_FILTER_BAD_DEFAULTS_SETTING,
                BootstrapSettings.MEMORY_LOCK_SETTING,
                BootstrapSettings.SYSTEM_CALL_FILTER_SETTING,
                BootstrapSettings.CTRLHANDLER_SETTING,
                KeyStoreWrapper.SEED_SETTING,
                IndexingMemoryController.INDEX_BUFFER_SIZE_SETTING,
                IndexingMemoryController.MIN_INDEX_BUFFER_SIZE_SETTING,
                IndexingMemoryController.MAX_INDEX_BUFFER_SIZE_SETTING,
                IndexingMemoryController.SHARD_INACTIVE_TIME_SETTING,
                IndexingMemoryController.SHARD_MEMORY_INTERVAL_TIME_SETTING,
                ResourceWatcherService.ENABLED,
                ResourceWatcherService.RELOAD_INTERVAL_HIGH,
                ResourceWatcherService.RELOAD_INTERVAL_MEDIUM,
                ResourceWatcherService.RELOAD_INTERVAL_LOW,
                SearchModule.INDICES_MAX_CLAUSE_COUNT_SETTING,
                ThreadPool.ESTIMATED_TIME_INTERVAL_SETTING,
                FastVectorHighlighter.SETTING_TV_HIGHLIGHT_MULTI_VALUE,
                Node.BREAKER_TYPE_KEY,
                OperationRouting.USE_ADAPTIVE_REPLICA_SELECTION_SETTING,
                OperationRouting.IGNORE_AWARENESS_ATTRIBUTES_SETTING,
                OperationRouting.WEIGHTED_ROUTING_DEFAULT_WEIGHT,
                OperationRouting.WEIGHTED_ROUTING_FAILOPEN_ENABLED,
                OperationRouting.STRICT_WEIGHTED_SHARD_ROUTING_ENABLED,
                OperationRouting.IGNORE_WEIGHTED_SHARD_ROUTING,
                IndexGraveyard.SETTING_MAX_TOMBSTONES,
                PersistentTasksClusterService.CLUSTER_TASKS_ALLOCATION_RECHECK_INTERVAL_SETTING,
                EnableAssignmentDecider.CLUSTER_TASKS_ALLOCATION_ENABLE_SETTING,
                PeerFinder.DISCOVERY_FIND_PEERS_INTERVAL_SETTING,
                PeerFinder.DISCOVERY_FIND_PEERS_INTERVAL_DURING_DECOMMISSION_SETTING,
                PeerFinder.DISCOVERY_REQUEST_PEERS_TIMEOUT_SETTING,
                ClusterFormationFailureHelper.DISCOVERY_CLUSTER_FORMATION_WARNING_TIMEOUT_SETTING,
                ElectionSchedulerFactory.ELECTION_INITIAL_TIMEOUT_SETTING,
                ElectionSchedulerFactory.ELECTION_BACK_OFF_TIME_SETTING,
                ElectionSchedulerFactory.ELECTION_MAX_TIMEOUT_SETTING,
                ElectionSchedulerFactory.ELECTION_DURATION_SETTING,
                Coordinator.PUBLISH_TIMEOUT_SETTING,
                Coordinator.PUBLISH_INFO_TIMEOUT_SETTING,
                JoinHelper.JOIN_TIMEOUT_SETTING,
                FollowersChecker.FOLLOWER_CHECK_TIMEOUT_SETTING,
                FollowersChecker.FOLLOWER_CHECK_INTERVAL_SETTING,
                FollowersChecker.FOLLOWER_CHECK_RETRY_COUNT_SETTING,
                LeaderChecker.LEADER_CHECK_TIMEOUT_SETTING,
                LeaderChecker.LEADER_CHECK_INTERVAL_SETTING,
                LeaderChecker.LEADER_CHECK_RETRY_COUNT_SETTING,
                Reconfigurator.CLUSTER_AUTO_SHRINK_VOTING_CONFIGURATION,
                TransportAddVotingConfigExclusionsAction.MAXIMUM_VOTING_CONFIG_EXCLUSIONS_SETTING,
                ClusterBootstrapService.INITIAL_MASTER_NODES_SETTING,  // deprecated
                ClusterBootstrapService.INITIAL_CLUSTER_MANAGER_NODES_SETTING,
                ClusterBootstrapService.UNCONFIGURED_BOOTSTRAP_TIMEOUT_SETTING,
                LagDetector.CLUSTER_FOLLOWER_LAG_TIMEOUT_SETTING,
                HandshakingTransportAddressConnector.PROBE_CONNECT_TIMEOUT_SETTING,
                HandshakingTransportAddressConnector.PROBE_HANDSHAKE_TIMEOUT_SETTING,
                SnapshotsService.MAX_CONCURRENT_SNAPSHOT_OPERATIONS_SETTING,
                FsHealthService.ENABLED_SETTING,
                FsHealthService.REFRESH_INTERVAL_SETTING,
                FsHealthService.SLOW_PATH_LOGGING_THRESHOLD_SETTING,
                FsHealthService.HEALTHY_TIMEOUT_SETTING,
                NodeLoadAwareAllocationDecider.CLUSTER_ROUTING_ALLOCATION_LOAD_AWARENESS_PROVISIONED_CAPACITY_SETTING,
                NodeLoadAwareAllocationDecider.CLUSTER_ROUTING_ALLOCATION_LOAD_AWARENESS_SKEW_FACTOR_SETTING,
                NodeLoadAwareAllocationDecider.CLUSTER_ROUTING_ALLOCATION_LOAD_AWARENESS_ALLOW_UNASSIGNED_PRIMARIES_SETTING,
                NodeLoadAwareAllocationDecider.CLUSTER_ROUTING_ALLOCATION_LOAD_AWARENESS_FLAT_SKEW_SETTING,
                ShardIndexingPressureSettings.SHARD_INDEXING_PRESSURE_ENABLED,
                ShardIndexingPressureSettings.SHARD_INDEXING_PRESSURE_ENFORCED,
                ShardIndexingPressureSettings.REQUEST_SIZE_WINDOW,
                ShardIndexingPressureSettings.SHARD_MIN_LIMIT,
                ShardIndexingPressureStore.MAX_COLD_STORE_SIZE,
                ShardIndexingPressureMemoryManager.LOWER_OPERATING_FACTOR,
                ShardIndexingPressureMemoryManager.OPTIMAL_OPERATING_FACTOR,
                ShardIndexingPressureMemoryManager.UPPER_OPERATING_FACTOR,
                ShardIndexingPressureMemoryManager.NODE_SOFT_LIMIT,
                ShardIndexingPressureMemoryManager.THROUGHPUT_DEGRADATION_LIMITS,
                ShardIndexingPressureMemoryManager.SUCCESSFUL_REQUEST_ELAPSED_TIMEOUT,
                ShardIndexingPressureMemoryManager.MAX_OUTSTANDING_REQUESTS,
                IndexingPressure.MAX_INDEXING_BYTES,
                TaskResourceTrackingService.TASK_RESOURCE_TRACKING_ENABLED,
                TaskManager.TASK_RESOURCE_CONSUMERS_ENABLED,
                TopNSearchTasksLogger.LOG_TOP_QUERIES_SIZE_SETTING,
                TopNSearchTasksLogger.LOG_TOP_QUERIES_FREQUENCY_SETTING,
                ClusterManagerTaskThrottler.THRESHOLD_SETTINGS,
                ClusterManagerTaskThrottler.BASE_DELAY_SETTINGS,
                ClusterManagerTaskThrottler.MAX_DELAY_SETTINGS,
                // Settings related to search backpressure
                SearchBackpressureSettings.SETTING_MODE,

                NodeDuressSettings.SETTING_NUM_SUCCESSIVE_BREACHES,
                NodeDuressSettings.SETTING_CPU_THRESHOLD,
                NodeDuressSettings.SETTING_HEAP_THRESHOLD,
                SearchTaskSettings.SETTING_CANCELLATION_RATIO,
                SearchTaskSettings.SETTING_CANCELLATION_RATE,
                SearchTaskSettings.SETTING_CANCELLATION_BURST,
                SearchTaskSettings.SETTING_HEAP_PERCENT_THRESHOLD,
                SearchTaskSettings.SETTING_HEAP_VARIANCE_THRESHOLD,
                SearchTaskSettings.SETTING_HEAP_MOVING_AVERAGE_WINDOW_SIZE,
                SearchTaskSettings.SETTING_CPU_TIME_MILLIS_THRESHOLD,
                SearchTaskSettings.SETTING_ELAPSED_TIME_MILLIS_THRESHOLD,
                SearchTaskSettings.SETTING_TOTAL_HEAP_PERCENT_THRESHOLD,
                SearchShardTaskSettings.SETTING_CANCELLATION_RATIO,
                SearchShardTaskSettings.SETTING_CANCELLATION_RATE,
                SearchShardTaskSettings.SETTING_CANCELLATION_BURST,
                SearchShardTaskSettings.SETTING_HEAP_PERCENT_THRESHOLD,
                SearchShardTaskSettings.SETTING_HEAP_VARIANCE_THRESHOLD,
                SearchShardTaskSettings.SETTING_HEAP_MOVING_AVERAGE_WINDOW_SIZE,
                SearchShardTaskSettings.SETTING_CPU_TIME_MILLIS_THRESHOLD,
                SearchShardTaskSettings.SETTING_ELAPSED_TIME_MILLIS_THRESHOLD,
                SearchShardTaskSettings.SETTING_TOTAL_HEAP_PERCENT_THRESHOLD,
                SearchBackpressureSettings.SETTING_CANCELLATION_RATIO,  // deprecated
                SearchBackpressureSettings.SETTING_CANCELLATION_RATE,   // deprecated
                SearchBackpressureSettings.SETTING_CANCELLATION_BURST,   // deprecated
                SegmentReplicationPressureService.SEGMENT_REPLICATION_INDEXING_PRESSURE_ENABLED,
                SegmentReplicationPressureService.MAX_INDEXING_CHECKPOINTS,
                SegmentReplicationPressureService.MAX_REPLICATION_TIME_BACKPRESSURE_SETTING,
                SegmentReplicationPressureService.MAX_REPLICATION_LIMIT_STALE_REPLICA_SETTING,
                SegmentReplicationPressureService.MAX_ALLOWED_STALE_SHARDS,

                // Settings related to resource trackers
                ResourceTrackerSettings.GLOBAL_CPU_USAGE_AC_WINDOW_DURATION_SETTING,
                ResourceTrackerSettings.GLOBAL_JVM_USAGE_AC_WINDOW_DURATION_SETTING,
                ResourceTrackerSettings.GLOBAL_IO_USAGE_AC_WINDOW_DURATION_SETTING,

                // Settings related to Searchable Snapshots
                Node.NODE_SEARCH_CACHE_SIZE_SETTING,
                FileCache.DATA_TO_FILE_CACHE_SIZE_RATIO_SETTING,

                // Settings related to Remote Refresh Segment Pressure
                RemoteStorePressureSettings.REMOTE_REFRESH_SEGMENT_PRESSURE_ENABLED,
                RemoteStorePressureSettings.BYTES_LAG_VARIANCE_FACTOR,
                RemoteStorePressureSettings.UPLOAD_TIME_LAG_VARIANCE_FACTOR,
                RemoteStorePressureSettings.MIN_CONSECUTIVE_FAILURES_LIMIT,

                // Settings related to Remote Store stats
                RemoteStoreStatsTrackerFactory.MOVING_AVERAGE_WINDOW_SIZE,

                // Related to monitoring of task cancellation
                TaskCancellationMonitoringSettings.IS_ENABLED_SETTING,
                TaskCancellationMonitoringSettings.DURATION_MILLIS_SETTING,

                // Search request slow log settings
                SearchRequestSlowLog.CLUSTER_SEARCH_REQUEST_SLOWLOG_THRESHOLD_WARN_SETTING,
                SearchRequestSlowLog.CLUSTER_SEARCH_REQUEST_SLOWLOG_THRESHOLD_INFO_SETTING,
                SearchRequestSlowLog.CLUSTER_SEARCH_REQUEST_SLOWLOG_THRESHOLD_DEBUG_SETTING,
                SearchRequestSlowLog.CLUSTER_SEARCH_REQUEST_SLOWLOG_THRESHOLD_TRACE_SETTING,
                SearchRequestSlowLog.CLUSTER_SEARCH_REQUEST_SLOWLOG_LEVEL,

                // Remote cluster state settings
                RemoteClusterStateService.REMOTE_CLUSTER_STATE_ENABLED_SETTING,
                RemoteClusterStateService.INDEX_METADATA_UPLOAD_TIMEOUT_SETTING,
                RemoteClusterStateService.GLOBAL_METADATA_UPLOAD_TIMEOUT_SETTING,
                RemoteClusterStateService.METADATA_MANIFEST_UPLOAD_TIMEOUT_SETTING,
                RemoteStoreNodeService.REMOTE_STORE_COMPATIBILITY_MODE_SETTING,
                RemoteStoreNodeService.MIGRATION_DIRECTION_SETTING,
                IndicesService.CLUSTER_REMOTE_INDEX_RESTRICT_ASYNC_DURABILITY_SETTING,
                IndicesService.CLUSTER_INDEX_RESTRICT_REPLICATION_TYPE_SETTING,

                // Admission Control Settings
                AdmissionControlSettings.ADMISSION_CONTROL_TRANSPORT_LAYER_MODE,
                CpuBasedAdmissionControllerSettings.CPU_BASED_ADMISSION_CONTROLLER_TRANSPORT_LAYER_MODE,
                CpuBasedAdmissionControllerSettings.INDEXING_CPU_USAGE_LIMIT,
                CpuBasedAdmissionControllerSettings.SEARCH_CPU_USAGE_LIMIT,
                CpuBasedAdmissionControllerSettings.CLUSTER_ADMIN_CPU_USAGE_LIMIT,
                IoBasedAdmissionControllerSettings.IO_BASED_ADMISSION_CONTROLLER_TRANSPORT_LAYER_MODE,
                IoBasedAdmissionControllerSettings.SEARCH_IO_USAGE_LIMIT,
                IoBasedAdmissionControllerSettings.INDEXING_IO_USAGE_LIMIT,

                // Concurrent segment search settings
                SearchService.CLUSTER_CONCURRENT_SEGMENT_SEARCH_SETTING,
                SearchService.CONCURRENT_SEGMENT_SEARCH_TARGET_MAX_SLICE_COUNT_SETTING,

                RemoteStoreSettings.CLUSTER_REMOTE_INDEX_SEGMENT_METADATA_RETENTION_MAX_COUNT_SETTING,
                RemoteStoreSettings.CLUSTER_REMOTE_TRANSLOG_BUFFER_INTERVAL_SETTING,
                RemoteStoreSettings.CLUSTER_REMOTE_TRANSLOG_TRANSFER_TIMEOUT_SETTING,
<<<<<<< HEAD

                // Resource Limit Group settings
                ResourceLimitGroupServiceSettings.MAX_RESOURCE_LIMIT_GROUP_COUNT,
                ResourceLimitGroupServiceSettings.NODE_LEVEL_REJECTION_THRESHOLD,
                ResourceLimitGroupServiceSettings.NODE_LEVEL_CANCELLATION_THRESHOLD
=======
                RemoteStoreSettings.CLUSTER_REMOTE_STORE_PATH_TYPE_SETTING,
                RemoteStoreSettings.CLUSTER_REMOTE_STORE_PATH_HASH_ALGORITHM_SETTING
>>>>>>> b4692c89
            )
        )
    );

    public static List<SettingUpgrader<?>> BUILT_IN_SETTING_UPGRADERS = Collections.emptyList();

    /**
     * Map of feature flag name to feature-flagged cluster settings. Once each feature
     * is ready for production release, the feature flag can be removed, and the
     * setting should be moved to {@link #BUILT_IN_CLUSTER_SETTINGS}.
     */
    public static final Map<List<String>, List<Setting>> FEATURE_FLAGGED_CLUSTER_SETTINGS = Map.of(
        List.of(FeatureFlags.TELEMETRY),
        List.of(
            TelemetrySettings.TRACER_ENABLED_SETTING,
            TelemetrySettings.TRACER_SAMPLER_PROBABILITY,
            TelemetrySettings.METRICS_PUBLISH_INTERVAL_SETTING,
            TelemetrySettings.TRACER_FEATURE_ENABLED_SETTING,
            TelemetrySettings.METRICS_FEATURE_ENABLED_SETTING
        ),
        List.of(FeatureFlags.PLUGGABLE_CACHE),
        List.of(
            CacheSettings.getConcreteStoreNameSettingForCacheType(CacheType.INDICES_REQUEST_CACHE),
            OpenSearchOnHeapCacheSettings.MAXIMUM_SIZE_IN_BYTES.getConcreteSettingForNamespace(
                CacheType.INDICES_REQUEST_CACHE.getSettingPrefix()
            ),
            OpenSearchOnHeapCacheSettings.EXPIRE_AFTER_ACCESS_SETTING.getConcreteSettingForNamespace(
                CacheType.INDICES_REQUEST_CACHE.getSettingPrefix()
            )
        )
    );
}<|MERGE_RESOLUTION|>--- conflicted
+++ resolved
@@ -733,16 +733,13 @@
                 RemoteStoreSettings.CLUSTER_REMOTE_INDEX_SEGMENT_METADATA_RETENTION_MAX_COUNT_SETTING,
                 RemoteStoreSettings.CLUSTER_REMOTE_TRANSLOG_BUFFER_INTERVAL_SETTING,
                 RemoteStoreSettings.CLUSTER_REMOTE_TRANSLOG_TRANSFER_TIMEOUT_SETTING,
-<<<<<<< HEAD
+                RemoteStoreSettings.CLUSTER_REMOTE_STORE_PATH_TYPE_SETTING,
+                RemoteStoreSettings.CLUSTER_REMOTE_STORE_PATH_HASH_ALGORITHM_SETTING,
 
                 // Resource Limit Group settings
                 ResourceLimitGroupServiceSettings.MAX_RESOURCE_LIMIT_GROUP_COUNT,
                 ResourceLimitGroupServiceSettings.NODE_LEVEL_REJECTION_THRESHOLD,
                 ResourceLimitGroupServiceSettings.NODE_LEVEL_CANCELLATION_THRESHOLD
-=======
-                RemoteStoreSettings.CLUSTER_REMOTE_STORE_PATH_TYPE_SETTING,
-                RemoteStoreSettings.CLUSTER_REMOTE_STORE_PATH_HASH_ALGORITHM_SETTING
->>>>>>> b4692c89
             )
         )
     );
