--- conflicted
+++ resolved
@@ -798,17 +798,14 @@
                 WorkloadManagementSettings.NODE_LEVEL_CPU_CANCELLATION_THRESHOLD,
                 WorkloadManagementSettings.NODE_LEVEL_MEMORY_REJECTION_THRESHOLD,
                 WorkloadManagementSettings.NODE_LEVEL_MEMORY_CANCELLATION_THRESHOLD,
-<<<<<<< HEAD
                 WorkloadManagementSettings.WLM_MODE_SETTING,
                 WorkloadManagementSettings.QUERYGROUP_SERVICE_RUN_INTERVAL_SETTING,
-                WorkloadManagementSettings.QUERYGROUP_SERVICE_DURESS_STREAK_SETTING
-=======
+                WorkloadManagementSettings.QUERYGROUP_SERVICE_DURESS_STREAK_SETTING,
 
                 // Settings to be used for limiting rest requests
                 ResponseLimitSettings.CAT_INDICES_RESPONSE_LIMIT_SETTING,
                 ResponseLimitSettings.CAT_SHARDS_RESPONSE_LIMIT_SETTING,
                 ResponseLimitSettings.CAT_SEGMENTS_RESPONSE_LIMIT_SETTING
->>>>>>> 146b0f72
             )
         )
     );
