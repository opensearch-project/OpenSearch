--- conflicted
+++ resolved
@@ -8,289 +8,31 @@
 
 package org.opensearch.common.cache.stats;
 
-<<<<<<< HEAD
-import org.opensearch.common.annotation.ExperimentalApi;
-
-import java.util.Collections;
-import java.util.HashMap;
 import java.util.List;
-import java.util.Map;
-import java.util.concurrent.ConcurrentHashMap;
-import java.util.concurrent.locks.Lock;
-import java.util.concurrent.locks.ReentrantLock;
-import java.util.function.Consumer;
-=======
-import java.util.List;
->>>>>>> f84d28d4
 
 /**
  * An interface extended by DefaultCacheStatsHolder and NoopCacheStatsHolder.
  */
-<<<<<<< HEAD
-@ExperimentalApi
-public class CacheStatsHolder {
-
-    // The list of permitted dimensions. Should be ordered from "outermost" to "innermost", as you would like to
-    // aggregate them in an API response.
-    private final List<String> dimensionNames;
-    // A tree structure based on dimension values, which stores stats values in its leaf nodes.
-    // Non-leaf nodes have stats matching the sum of their children.
-    // We use a tree structure, rather than a map with concatenated keys, to save on memory usage. If there are many leaf
-    // nodes that share a parent, that parent's dimension value will only be stored once, not many times.
-    private final Node statsRoot;
-    // To avoid sync problems, obtain a lock before creating or removing nodes in the stats tree.
-    // No lock is needed to edit stats on existing nodes.
-    private final Lock lock = new ReentrantLock();
-    // The name of the cache type using these stats
-    private final String storeName;
-
-    public CacheStatsHolder(List<String> dimensionNames, String storeName) {
-        this.dimensionNames = Collections.unmodifiableList(dimensionNames);
-        this.storeName = storeName;
-        this.statsRoot = new Node("", true); // The root node has the empty string as its dimension value
-    }
-
-    public List<String> getDimensionNames() {
-        return dimensionNames;
-    }
-
-    // For all these increment functions, the dimensions list comes from the key, and contains all dimensions present in dimensionNames.
-    // The order has to match the order given in dimensionNames.
-    public void incrementHits(List<String> dimensionValues) {
-        internalIncrement(dimensionValues, Node::incrementHits, true);
-    }
-
-    public void incrementMisses(List<String> dimensionValues) {
-        internalIncrement(dimensionValues, Node::incrementMisses, true);
-    }
-
-    public void incrementEvictions(List<String> dimensionValues) {
-        internalIncrement(dimensionValues, Node::incrementEvictions, true);
-    }
-
-    public void incrementSizeInBytes(List<String> dimensionValues, long amountBytes) {
-        internalIncrement(dimensionValues, (node) -> node.incrementSizeInBytes(amountBytes), true);
-    }
-
-    // For decrements, we should not create nodes if they are absent. This protects us from erroneously decrementing values for keys
-    // which have been entirely deleted, for example in an async removal listener.
-    public void decrementSizeInBytes(List<String> dimensionValues, long amountBytes) {
-        internalIncrement(dimensionValues, (node) -> node.decrementSizeInBytes(amountBytes), false);
-    }
-
-    public void incrementItems(List<String> dimensionValues) {
-        internalIncrement(dimensionValues, Node::incrementItems, true);
-    }
-
-    public void decrementItems(List<String> dimensionValues) {
-        internalIncrement(dimensionValues, Node::decrementItems, false);
-    }
-
-    /**
-     * Reset number of entries and memory size when all keys leave the cache, but don't reset hit/miss/eviction numbers.
-     * This is in line with the behavior of the existing API when caches are cleared.
-     */
-    public void reset() {
-        resetHelper(statsRoot);
-    }
-
-    private void resetHelper(Node current) {
-        current.resetSizeAndEntries();
-        for (Node child : current.children.values()) {
-            resetHelper(child);
-        }
-    }
-
-    public long count() {
-        // Include this here so caches don't have to create an entire CacheStats object to run count().
-        return statsRoot.getItems();
-    }
-
-    private void internalIncrement(List<String> dimensionValues, Consumer<Node> adder, boolean createNodesIfAbsent) {
-        assert dimensionValues.size() == dimensionNames.size();
-        // First try to increment without creating nodes
-        boolean didIncrement = internalIncrementHelper(dimensionValues, statsRoot, 0, adder, false);
-        // If we failed to increment, because nodes had to be created, obtain the lock and run again while creating nodes if needed
-        if (!didIncrement && createNodesIfAbsent) {
-            try {
-                lock.lock();
-                internalIncrementHelper(dimensionValues, statsRoot, 0, adder, true);
-            } finally {
-                lock.unlock();
-            }
-        }
-    }
-
-    /**
-     * Use the incrementer function to increment/decrement a value in the stats for a set of dimensions.
-     * If createNodesIfAbsent is true, and there is no stats for this set of dimensions, create one.
-     * Returns true if the increment was applied, false if not.
-     */
-    private boolean internalIncrementHelper(
-        List<String> dimensionValues,
-        Node node,
-        int depth, // Pass in the depth to avoid having to slice the list for each node.
-        Consumer<Node> adder,
-        boolean createNodesIfAbsent
-    ) {
-        if (depth == dimensionValues.size()) {
-            // This is the leaf node we are trying to reach
-            adder.accept(node);
-            return true;
-        }
-
-        Node child = node.getChild(dimensionValues.get(depth));
-        if (child == null) {
-            if (createNodesIfAbsent) {
-                boolean createMapInChild = depth < dimensionValues.size() - 1;
-                child = node.createChild(dimensionValues.get(depth), createMapInChild);
-            } else {
-                return false;
-            }
-        }
-        if (internalIncrementHelper(dimensionValues, child, depth + 1, adder, createNodesIfAbsent)) {
-            // Function returns true if the next node down was incremented
-            adder.accept(node);
-            return true;
-        }
-        return false;
-    }
-
-    /**
-     * Produce an immutable version of these stats, aggregated according to levels.
-     * If levels is null, do not aggregate and return an immutable version of the original tree.
-     */
-    public ImmutableCacheStatsHolder getImmutableCacheStatsHolder(String[] levels) {
-        return new ImmutableCacheStatsHolder(this.statsRoot, levels, dimensionNames, storeName);
-    }
-
-    public void removeDimensions(List<String> dimensionValues) {
-        assert dimensionValues.size() == dimensionNames.size() : "Must specify a value for every dimension when removing from StatsHolder";
-        // As we are removing nodes from the tree, obtain the lock
-        lock.lock();
-        try {
-            removeDimensionsHelper(dimensionValues, statsRoot, 0);
-        } finally {
-            lock.unlock();
-        }
-    }
-
-    // Returns a CacheStatsCounterSnapshot object for the stats to decrement if the removal happened, null otherwise.
-    private ImmutableCacheStats removeDimensionsHelper(List<String> dimensionValues, Node node, int depth) {
-        if (depth == dimensionValues.size()) {
-            // Pass up a snapshot of the original stats to avoid issues when the original is decremented by other fn invocations
-            return node.getImmutableStats();
-        }
-        Node child = node.getChild(dimensionValues.get(depth));
-        if (child == null) {
-            return null;
-        }
-        ImmutableCacheStats statsToDecrement = removeDimensionsHelper(dimensionValues, child, depth + 1);
-        if (statsToDecrement != null) {
-            // The removal took place, decrement values and remove this node from its parent if it's now empty
-            node.decrementBySnapshot(statsToDecrement);
-            if (child.getChildren().isEmpty()) {
-                node.children.remove(child.getDimensionValue());
-            }
-        }
-        return statsToDecrement;
-    }
-
-    // pkg-private for testing
-    Node getStatsRoot() {
-        return statsRoot;
-    }
-
-    static class Node {
-        private final String dimensionValue;
-        // Map from dimensionValue to the DimensionNode for that dimension value.
-        final Map<String, Node> children;
-        // The stats for this node. If a leaf node, corresponds to the stats for this combination of dimensions; if not,
-        // contains the sum of its children's stats.
-        private CacheStats stats;
-
-        // Used for leaf nodes to avoid allocating many unnecessary maps
-        private static final Map<String, Node> EMPTY_CHILDREN_MAP = new HashMap<>();
-
-        Node(String dimensionValue, boolean createChildrenMap) {
-            this.dimensionValue = dimensionValue;
-            if (createChildrenMap) {
-                this.children = new ConcurrentHashMap<>();
-            } else {
-                this.children = EMPTY_CHILDREN_MAP;
-            }
-            this.stats = new CacheStats();
-        }
-
-        public String getDimensionValue() {
-            return dimensionValue;
-        }
-
-        protected Map<String, Node> getChildren() {
-            // We can safely iterate over ConcurrentHashMap without worrying about thread issues.
-            return children;
-        }
-
-        // Functions for modifying internal CacheStatsCounter without callers having to be aware of CacheStatsCounter
-
-        void incrementHits() {
-            this.stats.incrementHits();
-        }
-
-        void incrementMisses() {
-            this.stats.incrementMisses();
-        }
-
-        void incrementEvictions() {
-            this.stats.incrementEvictions();
-        }
-
-        void incrementSizeInBytes(long amountBytes) {
-            this.stats.incrementSizeInBytes(amountBytes);
-        }
-=======
 public interface CacheStatsHolder {
     void incrementHits(List<String> dimensionValues);
->>>>>>> f84d28d4
 
     void incrementMisses(List<String> dimensionValues);
 
-<<<<<<< HEAD
-        void incrementItems() {
-            this.stats.incrementItems();
-        }
-
-        void decrementItems() {
-            this.stats.decrementItems();
-        }
-
-        long getItems() {
-            return this.stats.getItems();
-        }
-=======
     void incrementEvictions(List<String> dimensionValues);
 
     void incrementSizeInBytes(List<String> dimensionValues, long amountBytes);
 
     void decrementSizeInBytes(List<String> dimensionValues, long amountBytes);
->>>>>>> f84d28d4
 
-    void incrementEntries(List<String> dimensionValues);
+    void incrementItems(List<String> dimensionValues);
 
-    void decrementEntries(List<String> dimensionValues);
+    void decrementItems(List<String> dimensionValues);
 
     void reset();
 
     long count();
 
-<<<<<<< HEAD
-        Node createChild(String dimensionValue, boolean createMapInChild) {
-            return children.computeIfAbsent(dimensionValue, (key) -> new Node(dimensionValue, createMapInChild));
-        }
-    }
-=======
     void removeDimensions(List<String> dimensionValues);
 
-    ImmutableCacheStatsHolder getImmutableCacheStatsHolder();
->>>>>>> f84d28d4
+    ImmutableCacheStatsHolder getImmutableCacheStatsHolder(String[] levels);
 }