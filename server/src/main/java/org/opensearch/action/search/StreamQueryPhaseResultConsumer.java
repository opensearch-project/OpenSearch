--- conflicted
+++ resolved
@@ -114,7 +114,6 @@
      */
     public void consumeStreamResult(SearchPhaseResult result, Runnable next) {
         QuerySearchResult querySearchResult = result.queryResult();
-<<<<<<< HEAD
 
         // Check if already consumed
         if (querySearchResult.hasConsumedTopDocs()) {
@@ -148,12 +147,9 @@
             querySearchResult.topDocs() != null
         );
 
-        // Use parent's pendingMerges to consume the result
+        // Use parent's pendingReduces to consume the result
         // Partial reduces are automatically triggered by batchReduceSize
-        pendingMerges.consume(querySearchResult, next);
-=======
         pendingReduces.consume(querySearchResult, next);
->>>>>>> f483b59c
     }
 
     /**
