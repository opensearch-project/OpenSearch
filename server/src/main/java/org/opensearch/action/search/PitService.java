--- conflicted
+++ resolved
@@ -180,13 +180,8 @@
         GetAllPitNodesRequest getAllPitNodesRequest = new GetAllPitNodesRequest(disNodesArr);
         transportService.sendRequest(
             transportService.getLocalNode(),
-<<<<<<< HEAD
-            NodesGetAllPitsAction.NAME,
-            new GetAllPitNodesRequest(disNodesArr),
-=======
             GetAllPitsAction.NAME,
             getAllPitNodesRequest,
->>>>>>> 3b49c0ee
             new TransportResponseHandler<GetAllPitNodesResponse>() {
 
                 @Override
