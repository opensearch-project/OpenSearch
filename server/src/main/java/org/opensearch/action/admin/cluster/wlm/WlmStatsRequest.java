/*
 * SPDX-License-Identifier: Apache-2.0
 *
 * The OpenSearch Contributors require contributions made to
 * this file be licensed under the Apache-2.0 license or a
 * compatible open source license.
 */

package org.opensearch.action.admin.cluster.wlm;

import org.opensearch.action.support.nodes.BaseNodesRequest;
import org.opensearch.common.annotation.ExperimentalApi;
import org.opensearch.core.common.io.stream.StreamInput;
import org.opensearch.core.common.io.stream.StreamOutput;

import java.io.IOException;
import java.util.HashSet;
import java.util.Set;

/**
 * A request to get Workload Management Stats
 */
@ExperimentalApi
public class WlmStatsRequest extends BaseNodesRequest<WlmStatsRequest> {

    private final Set<String> workloadGroupIds;
    private final Boolean breach;

    public WlmStatsRequest(StreamInput in) throws IOException {
        super(in);
        this.workloadGroupIds = new HashSet<>(Set.of(in.readStringArray()));
        this.breach = in.readOptionalBoolean();
    }

    /**
     * Get WorkloadGroup stats from nodes based on the nodes ids specified. If none are passed, stats
     * for all nodes will be returned.
     */
<<<<<<< HEAD
    public WlmStatsRequest(String[] nodesIds, Set<String> queryGroupIds, Boolean breach) {
        super(nodesIds);
        this.queryGroupIds = queryGroupIds;
=======
    public WlmStatsRequest(String[] nodesIds, Set<String> workloadGroupIds, Boolean breach) {
        super(false, nodesIds);
        this.workloadGroupIds = workloadGroupIds;
>>>>>>> cf6ed3c8
        this.breach = breach;
    }

    public WlmStatsRequest() {
<<<<<<< HEAD
        super((String[]) null);
        queryGroupIds = new HashSet<>();
=======
        super(false, (String[]) null);
        workloadGroupIds = new HashSet<>();
>>>>>>> cf6ed3c8
        this.breach = false;
    }

    @Override
    public void writeTo(StreamOutput out) throws IOException {
        super.writeTo(out);
        out.writeStringArray(workloadGroupIds.toArray(new String[0]));
        out.writeOptionalBoolean(breach);
    }

    public Set<String> getWorkloadGroupIds() {
        return workloadGroupIds;
    }

    public Boolean isBreach() {
        return breach;
    }
}<|MERGE_RESOLUTION|>--- conflicted
+++ resolved
@@ -36,26 +36,15 @@
      * Get WorkloadGroup stats from nodes based on the nodes ids specified. If none are passed, stats
      * for all nodes will be returned.
      */
-<<<<<<< HEAD
-    public WlmStatsRequest(String[] nodesIds, Set<String> queryGroupIds, Boolean breach) {
+    public WlmStatsRequest(String[] nodesIds, Set<String> workloadGroupIds, Boolean breach) {
         super(nodesIds);
-        this.queryGroupIds = queryGroupIds;
-=======
-    public WlmStatsRequest(String[] nodesIds, Set<String> workloadGroupIds, Boolean breach) {
-        super(false, nodesIds);
         this.workloadGroupIds = workloadGroupIds;
->>>>>>> cf6ed3c8
         this.breach = breach;
     }
 
     public WlmStatsRequest() {
-<<<<<<< HEAD
         super((String[]) null);
-        queryGroupIds = new HashSet<>();
-=======
-        super(false, (String[]) null);
         workloadGroupIds = new HashSet<>();
->>>>>>> cf6ed3c8
         this.breach = false;
     }
 
