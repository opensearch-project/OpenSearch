/*
 * SPDX-License-Identifier: Apache-2.0
 *
 * The OpenSearch Contributors require contributions made to
 * this file be licensed under the Apache-2.0 license or a
 * compatible open source license.
 */

package org.opensearch.action.admin.cluster.shards.routing.weighted.get;

import org.opensearch.OpenSearchParseException;
import org.opensearch.action.ActionResponse;

import org.opensearch.cluster.metadata.WeightedRoutingMetadata;
import org.opensearch.cluster.routing.WeightedRouting;
import org.opensearch.common.io.stream.StreamInput;
import org.opensearch.common.io.stream.StreamOutput;
import org.opensearch.common.xcontent.ToXContentObject;
import org.opensearch.common.xcontent.XContentBuilder;
import org.opensearch.common.xcontent.XContentParser;

import java.io.IOException;
import java.util.HashMap;
import java.util.Map;
import java.util.Objects;

import static org.opensearch.common.xcontent.XContentParserUtils.ensureExpectedToken;

/**
 * Response from fetching weights for weighted round-robin search routing policy.
 *
 * @opensearch.internal
 */
public class ClusterGetWeightedRoutingResponse extends ActionResponse implements ToXContentObject {
<<<<<<< HEAD
    private WeightedRouting weightedRouting;
    private String localNodeWeight;
    private static final String NODE_WEIGHT = "node_weight";
    private static final String WEIGHTS = "weights";
    private long version;

    public long getVersion() {
        return version;
    }
=======
    public WeightedRouting getWeightedRouting() {
        return weightedRouting;
    }

    private final WeightedRouting weightedRouting;
>>>>>>> 01a5842d

    public Boolean getDiscoveredClusterManager() {
        return discoveredClusterManager;
    }

    private final Boolean discoveredClusterManager;

    private static final String DISCOVERED_CLUSTER_MANAGER = "discovered_cluster_manager";

    ClusterGetWeightedRoutingResponse() {
        this.weightedRouting = null;
        this.discoveredClusterManager = null;
    }

<<<<<<< HEAD
    public ClusterGetWeightedRoutingResponse(String localNodeWeight, WeightedRouting weightedRouting, long version) {
        this.localNodeWeight = localNodeWeight;
=======
    public ClusterGetWeightedRoutingResponse(WeightedRouting weightedRouting, Boolean discoveredClusterManager) {
        this.discoveredClusterManager = discoveredClusterManager;
>>>>>>> 01a5842d
        this.weightedRouting = weightedRouting;
        this.version = version;
    }

    ClusterGetWeightedRoutingResponse(StreamInput in) throws IOException {
        if (in.available() != 0) {
            this.weightedRouting = new WeightedRouting(in);
<<<<<<< HEAD
            this.version = in.readLong();
=======
            this.discoveredClusterManager = in.readOptionalBoolean();
        } else {
            this.weightedRouting = null;
            this.discoveredClusterManager = null;
>>>>>>> 01a5842d
        }
    }

    /**
     * List of weights to return
     *
     * @return list or weights
     */
    public WeightedRouting weights() {
        return this.weightedRouting;
    }

    @Override
    public void writeTo(StreamOutput out) throws IOException {
        if (weightedRouting != null) {
            weightedRouting.writeTo(out);
            out.writeLong(version);
        }
        if (discoveredClusterManager != null) {
            out.writeOptionalBoolean(discoveredClusterManager);
        }
    }

    @Override
    public XContentBuilder toXContent(XContentBuilder builder, Params params) throws IOException {
        builder.startObject();
        if (this.weightedRouting != null) {
            builder.startObject(WEIGHTS);
            for (Map.Entry<String, Double> entry : weightedRouting.weights().entrySet()) {
                builder.field(entry.getKey(), entry.getValue().toString());
            }
            if (discoveredClusterManager != null) {
                builder.field(DISCOVERED_CLUSTER_MANAGER, discoveredClusterManager);
            }
            builder.endObject();
            builder.field(WeightedRoutingMetadata.VERSION, version);
        }
        builder.endObject();
        return builder;
    }

    public static ClusterGetWeightedRoutingResponse fromXContent(XContentParser parser) throws IOException {
        ensureExpectedToken(XContentParser.Token.START_OBJECT, parser.nextToken(), parser);
        XContentParser.Token token;
<<<<<<< HEAD
        String attrKey = null, attrValue;
        String localNodeWeight = null;
=======
        String attrKey = null, attrValue = null;
        Boolean discoveredClusterManager = null;
>>>>>>> 01a5842d
        Map<String, Double> weights = new HashMap<>();
        long version = WeightedRoutingMetadata.VERSION_UNSET_VALUE;
        String versionAttr = null;
        String weightsAttr;

        while ((token = parser.nextToken()) != XContentParser.Token.END_OBJECT) {
            if (token == XContentParser.Token.FIELD_NAME) {
<<<<<<< HEAD
                String fieldName = parser.currentName();
                if (fieldName != null && fieldName.equals(WeightedRoutingMetadata.VERSION)) {
                    versionAttr = parser.currentName();
                    continue;
                } else if (fieldName != null && fieldName.equals(WEIGHTS)) {
                    weightsAttr = parser.currentName();
                } else {
                    throw new OpenSearchParseException("failed to parse weighted routing request object", fieldName);
                }
                if (parser.nextToken() != XContentParser.Token.START_OBJECT) {
                    throw new OpenSearchParseException(
                        "failed to parse weighted routing request object [{}], expected object",
                        weightsAttr
                    );
                }

                while ((token = parser.nextToken()) != XContentParser.Token.END_OBJECT) {
                    if (token == XContentParser.Token.FIELD_NAME) {
                        attrKey = parser.currentName();
                    } else if (token == XContentParser.Token.VALUE_STRING) {
                        attrValue = parser.text();
                        if (attrKey != null && attrKey.equals(NODE_WEIGHT)) {
                            localNodeWeight = attrValue;
                        } else if (attrKey != null && attrKey.equals(WeightedRoutingMetadata.VERSION)) {
                            version = Long.parseLong(attrValue);
                        } else if (attrKey != null) {
                            weights.put(attrKey, Double.parseDouble(attrValue));
                        }
                    } else {
                        throw new OpenSearchParseException("failed to parse weighted routing request attribute [{}]", attrKey);
                    }
                }
            } else if (token == XContentParser.Token.VALUE_NUMBER) {
                if (versionAttr != null && versionAttr.equals(WeightedRoutingMetadata.VERSION)) {
                    version = parser.longValue();
=======
                attrKey = parser.currentName();
            } else if (token == XContentParser.Token.VALUE_STRING) {
                attrValue = parser.text();
                if (attrKey != null) {
                    weights.put(attrKey, Double.parseDouble(attrValue));
>>>>>>> 01a5842d
                }
            } else if (token == XContentParser.Token.VALUE_BOOLEAN && attrKey != null && attrKey.equals(DISCOVERED_CLUSTER_MANAGER)) {
                discoveredClusterManager = Boolean.parseBoolean(parser.text());
            } else {
                throw new OpenSearchParseException("failed to parse weighted routing request");
            }
        }

        WeightedRouting weightedRouting = new WeightedRouting("", weights);
<<<<<<< HEAD
        return new ClusterGetWeightedRoutingResponse(localNodeWeight, weightedRouting, version);
=======
        return new ClusterGetWeightedRoutingResponse(weightedRouting, discoveredClusterManager);
>>>>>>> 01a5842d
    }

    @Override
    public boolean equals(Object o) {
        if (this == o) return true;
        if (o == null || getClass() != o.getClass()) return false;
        ClusterGetWeightedRoutingResponse that = (ClusterGetWeightedRoutingResponse) o;
<<<<<<< HEAD
        return weightedRouting.equals(that.weightedRouting) && localNodeWeight.equals(that.localNodeWeight) && version == that.version;
=======
        return weightedRouting.equals(that.weightedRouting) && discoveredClusterManager.equals(that.discoveredClusterManager);
>>>>>>> 01a5842d
    }

    @Override
    public int hashCode() {
        return Objects.hash(weightedRouting, discoveredClusterManager);
    }
}<|MERGE_RESOLUTION|>--- conflicted
+++ resolved
@@ -32,44 +32,34 @@
  * @opensearch.internal
  */
 public class ClusterGetWeightedRoutingResponse extends ActionResponse implements ToXContentObject {
-<<<<<<< HEAD
-    private WeightedRouting weightedRouting;
-    private String localNodeWeight;
-    private static final String NODE_WEIGHT = "node_weight";
+
     private static final String WEIGHTS = "weights";
     private long version;
+    private final Boolean discoveredClusterManager;
 
-    public long getVersion() {
-        return version;
-    }
-=======
+    private static final String DISCOVERED_CLUSTER_MANAGER = "discovered_cluster_manager";
+
     public WeightedRouting getWeightedRouting() {
         return weightedRouting;
     }
 
     private final WeightedRouting weightedRouting;
->>>>>>> 01a5842d
+
+    public long getVersion() {
+        return version;
+    }
 
     public Boolean getDiscoveredClusterManager() {
         return discoveredClusterManager;
     }
-
-    private final Boolean discoveredClusterManager;
-
-    private static final String DISCOVERED_CLUSTER_MANAGER = "discovered_cluster_manager";
 
     ClusterGetWeightedRoutingResponse() {
         this.weightedRouting = null;
         this.discoveredClusterManager = null;
     }
 
-<<<<<<< HEAD
-    public ClusterGetWeightedRoutingResponse(String localNodeWeight, WeightedRouting weightedRouting, long version) {
-        this.localNodeWeight = localNodeWeight;
-=======
-    public ClusterGetWeightedRoutingResponse(WeightedRouting weightedRouting, Boolean discoveredClusterManager) {
+    public ClusterGetWeightedRoutingResponse(WeightedRouting weightedRouting, Boolean discoveredClusterManager, long version) {
         this.discoveredClusterManager = discoveredClusterManager;
->>>>>>> 01a5842d
         this.weightedRouting = weightedRouting;
         this.version = version;
     }
@@ -77,14 +67,11 @@
     ClusterGetWeightedRoutingResponse(StreamInput in) throws IOException {
         if (in.available() != 0) {
             this.weightedRouting = new WeightedRouting(in);
-<<<<<<< HEAD
             this.version = in.readLong();
-=======
             this.discoveredClusterManager = in.readOptionalBoolean();
         } else {
             this.weightedRouting = null;
             this.discoveredClusterManager = null;
->>>>>>> 01a5842d
         }
     }
 
@@ -116,11 +103,12 @@
             for (Map.Entry<String, Double> entry : weightedRouting.weights().entrySet()) {
                 builder.field(entry.getKey(), entry.getValue().toString());
             }
+
+            builder.endObject();
+            builder.field(WeightedRoutingMetadata.VERSION, version);
             if (discoveredClusterManager != null) {
                 builder.field(DISCOVERED_CLUSTER_MANAGER, discoveredClusterManager);
             }
-            builder.endObject();
-            builder.field(WeightedRoutingMetadata.VERSION, version);
         }
         builder.endObject();
         return builder;
@@ -129,24 +117,18 @@
     public static ClusterGetWeightedRoutingResponse fromXContent(XContentParser parser) throws IOException {
         ensureExpectedToken(XContentParser.Token.START_OBJECT, parser.nextToken(), parser);
         XContentParser.Token token;
-<<<<<<< HEAD
         String attrKey = null, attrValue;
-        String localNodeWeight = null;
-=======
-        String attrKey = null, attrValue = null;
         Boolean discoveredClusterManager = null;
->>>>>>> 01a5842d
         Map<String, Double> weights = new HashMap<>();
         long version = WeightedRoutingMetadata.VERSION_UNSET_VALUE;
-        String versionAttr = null;
         String weightsAttr;
+        String fieldName = null;
 
         while ((token = parser.nextToken()) != XContentParser.Token.END_OBJECT) {
             if (token == XContentParser.Token.FIELD_NAME) {
-<<<<<<< HEAD
-                String fieldName = parser.currentName();
-                if (fieldName != null && fieldName.equals(WeightedRoutingMetadata.VERSION)) {
-                    versionAttr = parser.currentName();
+                fieldName = parser.currentName();
+                if (fieldName != null
+                    && (fieldName.equals(WeightedRoutingMetadata.VERSION) || fieldName.equals(DISCOVERED_CLUSTER_MANAGER))) {
                     continue;
                 } else if (fieldName != null && fieldName.equals(WEIGHTS)) {
                     weightsAttr = parser.currentName();
@@ -165,41 +147,29 @@
                         attrKey = parser.currentName();
                     } else if (token == XContentParser.Token.VALUE_STRING) {
                         attrValue = parser.text();
-                        if (attrKey != null && attrKey.equals(NODE_WEIGHT)) {
-                            localNodeWeight = attrValue;
-                        } else if (attrKey != null && attrKey.equals(WeightedRoutingMetadata.VERSION)) {
-                            version = Long.parseLong(attrValue);
-                        } else if (attrKey != null) {
+                        if (attrKey != null) {
                             weights.put(attrKey, Double.parseDouble(attrValue));
                         }
                     } else {
                         throw new OpenSearchParseException("failed to parse weighted routing request attribute [{}]", attrKey);
                     }
                 }
-            } else if (token == XContentParser.Token.VALUE_NUMBER) {
-                if (versionAttr != null && versionAttr.equals(WeightedRoutingMetadata.VERSION)) {
+            } else if (token == XContentParser.Token.VALUE_NUMBER
+                && fieldName != null
+                && fieldName.equals(WeightedRoutingMetadata.VERSION)) {
                     version = parser.longValue();
-=======
-                attrKey = parser.currentName();
-            } else if (token == XContentParser.Token.VALUE_STRING) {
-                attrValue = parser.text();
-                if (attrKey != null) {
-                    weights.put(attrKey, Double.parseDouble(attrValue));
->>>>>>> 01a5842d
-                }
-            } else if (token == XContentParser.Token.VALUE_BOOLEAN && attrKey != null && attrKey.equals(DISCOVERED_CLUSTER_MANAGER)) {
-                discoveredClusterManager = Boolean.parseBoolean(parser.text());
-            } else {
-                throw new OpenSearchParseException("failed to parse weighted routing request");
-            }
+
+                } else if (token == XContentParser.Token.VALUE_BOOLEAN
+                    && fieldName != null
+                    && fieldName.equals(DISCOVERED_CLUSTER_MANAGER)) {
+                        discoveredClusterManager = Boolean.parseBoolean(parser.text());
+                    } else {
+                        throw new OpenSearchParseException("failed to parse weighted routing request");
+                    }
         }
 
         WeightedRouting weightedRouting = new WeightedRouting("", weights);
-<<<<<<< HEAD
-        return new ClusterGetWeightedRoutingResponse(localNodeWeight, weightedRouting, version);
-=======
-        return new ClusterGetWeightedRoutingResponse(weightedRouting, discoveredClusterManager);
->>>>>>> 01a5842d
+        return new ClusterGetWeightedRoutingResponse(weightedRouting, discoveredClusterManager, version);
     }
 
     @Override
@@ -207,11 +177,7 @@
         if (this == o) return true;
         if (o == null || getClass() != o.getClass()) return false;
         ClusterGetWeightedRoutingResponse that = (ClusterGetWeightedRoutingResponse) o;
-<<<<<<< HEAD
-        return weightedRouting.equals(that.weightedRouting) && localNodeWeight.equals(that.localNodeWeight) && version == that.version;
-=======
         return weightedRouting.equals(that.weightedRouting) && discoveredClusterManager.equals(that.discoveredClusterManager);
->>>>>>> 01a5842d
     }
 
     @Override
