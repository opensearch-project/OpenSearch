/*
 * SPDX-License-Identifier: Apache-2.0
 *
 * The OpenSearch Contributors require contributions made to
 * this file be licensed under the Apache-2.0 license or a
 * compatible open source license.
 */

/*
 * Licensed to Elasticsearch under one or more contributor
 * license agreements. See the NOTICE file distributed with
 * this work for additional information regarding copyright
 * ownership. Elasticsearch licenses this file to you under
 * the Apache License, Version 2.0 (the "License"); you may
 * not use this file except in compliance with the License.
 * You may obtain a copy of the License at
 *
 *     http://www.apache.org/licenses/LICENSE-2.0
 *
 * Unless required by applicable law or agreed to in writing,
 * software distributed under the License is distributed on an
 * "AS IS" BASIS, WITHOUT WARRANTIES OR CONDITIONS OF ANY
 * KIND, either express or implied.  See the License for the
 * specific language governing permissions and limitations
 * under the License.
 */
/*
 * Modifications Copyright OpenSearch Contributors. See
 * GitHub history for details.
 */

package org.opensearch.action.admin.cluster.repositories.cleanup;

import org.apache.logging.log4j.LogManager;
import org.apache.logging.log4j.Logger;
import org.apache.logging.log4j.message.ParameterizedMessage;
import org.opensearch.action.ActionRunnable;
import org.opensearch.action.StepListener;
import org.opensearch.action.support.ActionFilters;
import org.opensearch.action.support.clustermanager.TransportClusterManagerNodeAction;
import org.opensearch.cluster.ClusterState;
import org.opensearch.cluster.ClusterStateUpdateTask;
import org.opensearch.cluster.RepositoryCleanupInProgress;
import org.opensearch.cluster.SnapshotDeletionsInProgress;
import org.opensearch.cluster.SnapshotsInProgress;
import org.opensearch.cluster.block.ClusterBlockException;
import org.opensearch.cluster.block.ClusterBlockLevel;
import org.opensearch.cluster.metadata.IndexNameExpressionResolver;
import org.opensearch.cluster.node.DiscoveryNode;
import org.opensearch.cluster.service.ClusterService;
import org.opensearch.common.Nullable;
import org.opensearch.common.inject.Inject;
import org.opensearch.core.action.ActionListener;
import org.opensearch.core.common.io.stream.StreamInput;
import org.opensearch.index.store.RemoteSegmentStoreDirectoryFactory;
import org.opensearch.index.store.lockmanager.RemoteStoreLockManagerFactory;
import org.opensearch.indices.RemoteStoreSettings;
import org.opensearch.repositories.RepositoriesService;
import org.opensearch.repositories.Repository;
import org.opensearch.repositories.RepositoryCleanupResult;
import org.opensearch.repositories.RepositoryData;
import org.opensearch.repositories.blobstore.BlobStoreRepository;
import org.opensearch.snapshots.SnapshotsService;
import org.opensearch.threadpool.ThreadPool;
import org.opensearch.transport.TransportService;

import java.io.IOException;
import java.util.Collections;

/**
 * Repository cleanup action for repository implementations based on {@link BlobStoreRepository}.
 * <p>
 * The steps taken by the repository cleanup operation are as follows:
 * <ol>
 *     <li>Check that there are no running repository cleanup, snapshot create, or snapshot delete actions
 *     and add an entry for the repository that is to be cleaned up to {@link RepositoryCleanupInProgress}</li>
 *     <li>Run cleanup actions on the repository. Note, these are executed exclusively on the cluster-manager node.
 *     For the precise operations execute see {@link BlobStoreRepository#cleanup}</li>
 *     <li>Remove the entry in {@link RepositoryCleanupInProgress} in the first step.</li>
 * </ol>
 *
 * On cluster-manager failover during the cleanup operation it is simply removed from the cluster state. This is safe because the logic in
 * {@link BlobStoreRepository#cleanup} ensures that the repository state id has not changed between creation of the cluster state entry
 * and any delete/write operations. TODO: This will not work if we also want to clean up at the shard level as those will involve writes
 *                                        as well as deletes.
 *
 * @opensearch.internal
 */
public final class TransportCleanupRepositoryAction extends TransportClusterManagerNodeAction<
    CleanupRepositoryRequest,
    CleanupRepositoryResponse> {

    private static final Logger logger = LogManager.getLogger(TransportCleanupRepositoryAction.class);

    private final RepositoriesService repositoriesService;

    private final SnapshotsService snapshotsService;

    private final RemoteStoreLockManagerFactory remoteStoreLockManagerFactory;

    private final RemoteSegmentStoreDirectoryFactory remoteSegmentStoreDirectoryFactory;

    @Override
    protected String executor() {
        return ThreadPool.Names.SAME;
    }

    @Inject
    public TransportCleanupRepositoryAction(
        TransportService transportService,
        ClusterService clusterService,
        RepositoriesService repositoriesService,
        SnapshotsService snapshotsService,
        ThreadPool threadPool,
        ActionFilters actionFilters,
        IndexNameExpressionResolver indexNameExpressionResolver,
        RemoteStoreSettings remoteStoreSettings
    ) {
        super(
            CleanupRepositoryAction.NAME,
            transportService,
            clusterService,
            threadPool,
            actionFilters,
            CleanupRepositoryRequest::new,
            indexNameExpressionResolver
        );
        this.repositoriesService = repositoriesService;
        this.snapshotsService = snapshotsService;
<<<<<<< HEAD
        this.remoteStoreLockManagerFactory = new RemoteStoreLockManagerFactory(() -> repositoriesService);
        this.remoteSegmentStoreDirectoryFactory = new RemoteSegmentStoreDirectoryFactory(() -> repositoriesService, threadPool);
=======
        this.remoteStoreLockManagerFactory = new RemoteStoreLockManagerFactory(
            () -> repositoriesService,
            remoteStoreSettings.getSegmentsPathFixedPrefix()
        );
>>>>>>> 82762d4b
        // We add a state applier that will remove any dangling repository cleanup actions on cluster-manager failover.
        // This is safe to do since cleanups will increment the repository state id before executing any operations to prevent concurrent
        // operations from corrupting the repository. This is the same safety mechanism used by snapshot deletes.
        if (DiscoveryNode.isClusterManagerNode(clusterService.getSettings())) {
            addClusterStateApplier(clusterService);
        }
    }

    private static void addClusterStateApplier(ClusterService clusterService) {
        clusterService.addStateApplier(event -> {
            if (event.localNodeClusterManager() && event.previousState().nodes().isLocalNodeElectedClusterManager() == false) {
                final RepositoryCleanupInProgress repositoryCleanupInProgress = event.state()
                    .custom(RepositoryCleanupInProgress.TYPE, RepositoryCleanupInProgress.EMPTY);
                if (repositoryCleanupInProgress.hasCleanupInProgress() == false) {
                    return;
                }
                clusterService.submitStateUpdateTask(
                    "clean up repository cleanup task after cluster-manager failover",
                    new ClusterStateUpdateTask() {
                        @Override
                        public ClusterState execute(ClusterState currentState) {
                            return removeInProgressCleanup(currentState);
                        }

                        @Override
                        public void clusterStateProcessed(String source, ClusterState oldState, ClusterState newState) {
                            logger.debug("Removed repository cleanup task [{}] from cluster state", repositoryCleanupInProgress);
                        }

                        @Override
                        public void onFailure(String source, Exception e) {
                            logger.warn("Failed to remove repository cleanup task [{}] from cluster state", repositoryCleanupInProgress);
                        }
                    }
                );
            }
        });
    }

    private static ClusterState removeInProgressCleanup(final ClusterState currentState) {
        return currentState.custom(RepositoryCleanupInProgress.TYPE, RepositoryCleanupInProgress.EMPTY).hasCleanupInProgress()
            ? ClusterState.builder(currentState).putCustom(RepositoryCleanupInProgress.TYPE, RepositoryCleanupInProgress.EMPTY).build()
            : currentState;
    }

    @Override
    protected CleanupRepositoryResponse read(StreamInput in) throws IOException {
        return new CleanupRepositoryResponse(in);
    }

    @Override
    protected void clusterManagerOperation(
        CleanupRepositoryRequest request,
        ClusterState state,
        ActionListener<CleanupRepositoryResponse> listener
    ) {
        cleanupRepo(request.name(), ActionListener.map(listener, CleanupRepositoryResponse::new));
    }

    @Override
    protected ClusterBlockException checkBlock(CleanupRepositoryRequest request, ClusterState state) {
        // Cluster is not affected but we look up repositories in metadata
        return state.blocks().globalBlockedException(ClusterBlockLevel.METADATA_READ);
    }

    /**
     * Runs cleanup operations on the given repository.
     * @param repositoryName Repository to clean up
     * @param listener Listener for cleanup result
     */
    private void cleanupRepo(String repositoryName, ActionListener<RepositoryCleanupResult> listener) {
        final Repository repository = repositoriesService.repository(repositoryName);
        if (repository instanceof BlobStoreRepository == false) {
            listener.onFailure(new IllegalArgumentException("Repository [" + repositoryName + "] does not support repository cleanup"));
            return;
        }
        final BlobStoreRepository blobStoreRepository = (BlobStoreRepository) repository;
        final StepListener<RepositoryData> repositoryDataListener = new StepListener<>();
        repository.getRepositoryData(repositoryDataListener);
        repositoryDataListener.whenComplete(repositoryData -> {
            final long repositoryStateId = repositoryData.getGenId();
            logger.info("Running cleanup operations on repository [{}][{}]", repositoryName, repositoryStateId);
            clusterService.submitStateUpdateTask(
                "cleanup repository [" + repositoryName + "][" + repositoryStateId + ']',
                new ClusterStateUpdateTask() {

                    private boolean startedCleanup = false;

                    @Override
                    public ClusterState execute(ClusterState currentState) {
                        final RepositoryCleanupInProgress repositoryCleanupInProgress = currentState.custom(
                            RepositoryCleanupInProgress.TYPE,
                            RepositoryCleanupInProgress.EMPTY
                        );
                        if (repositoryCleanupInProgress.hasCleanupInProgress()) {
                            throw new IllegalStateException(
                                "Cannot cleanup ["
                                    + repositoryName
                                    + "] - a repository cleanup is already in-progress in ["
                                    + repositoryCleanupInProgress
                                    + "]"
                            );
                        }
                        final SnapshotDeletionsInProgress deletionsInProgress = currentState.custom(
                            SnapshotDeletionsInProgress.TYPE,
                            SnapshotDeletionsInProgress.EMPTY
                        );
                        if (deletionsInProgress.hasDeletionsInProgress()) {
                            throw new IllegalStateException(
                                "Cannot cleanup ["
                                    + repositoryName
                                    + "] - a snapshot is currently being deleted in ["
                                    + deletionsInProgress
                                    + "]"
                            );
                        }
                        SnapshotsInProgress snapshots = currentState.custom(SnapshotsInProgress.TYPE, SnapshotsInProgress.EMPTY);
                        if (snapshots.entries().isEmpty() == false) {
                            throw new IllegalStateException(
                                "Cannot cleanup [" + repositoryName + "] - a snapshot is currently running in [" + snapshots + "]"
                            );
                        }
                        return ClusterState.builder(currentState)
                            .putCustom(
                                RepositoryCleanupInProgress.TYPE,
                                new RepositoryCleanupInProgress(
                                    Collections.singletonList(RepositoryCleanupInProgress.startedEntry(repositoryName, repositoryStateId))
                                )
                            )
                            .build();
                    }

                    @Override
                    public void onFailure(String source, Exception e) {
                        after(e, null);
                    }

                    @Override
                    public void clusterStateProcessed(String source, ClusterState oldState, ClusterState newState) {
                        startedCleanup = true;
                        logger.debug("Initialized repository cleanup in cluster state for [{}][{}]", repositoryName, repositoryStateId);
                        threadPool.executor(ThreadPool.Names.SNAPSHOT)
                            .execute(
                                ActionRunnable.wrap(
                                    listener,
                                    l -> blobStoreRepository.cleanup(
                                        repositoryStateId,
                                        snapshotsService.minCompatibleVersion(newState.nodes().getMinNodeVersion(), repositoryData, null),
                                        remoteStoreLockManagerFactory,
                                        remoteSegmentStoreDirectoryFactory,
                                        ActionListener.wrap(result -> after(null, result), e -> after(e, null))
                                    )
                                )
                            );
                    }

                    private void after(@Nullable Exception failure, @Nullable RepositoryCleanupResult result) {
                        if (failure == null) {
                            logger.debug("Finished repository cleanup operations on [{}][{}]", repositoryName, repositoryStateId);
                        } else {
                            logger.debug(
                                () -> new ParameterizedMessage(
                                    "Failed to finish repository cleanup operations on [{}][{}]",
                                    repositoryName,
                                    repositoryStateId
                                ),
                                failure
                            );
                        }
                        assert failure != null || result != null;
                        if (startedCleanup == false) {
                            logger.debug("No cleanup task to remove from cluster state because we failed to start one", failure);
                            listener.onFailure(failure);
                            return;
                        }
                        clusterService.submitStateUpdateTask(
                            "remove repository cleanup task [" + repositoryName + "][" + repositoryStateId + ']',
                            new ClusterStateUpdateTask() {
                                @Override
                                public ClusterState execute(ClusterState currentState) {
                                    return removeInProgressCleanup(currentState);
                                }

                                @Override
                                public void onFailure(String source, Exception e) {
                                    if (failure != null) {
                                        e.addSuppressed(failure);
                                    }
                                    logger.warn(
                                        () -> new ParameterizedMessage("[{}] failed to remove repository cleanup task", repositoryName),
                                        e
                                    );
                                    listener.onFailure(e);
                                }

                                @Override
                                public void clusterStateProcessed(String source, ClusterState oldState, ClusterState newState) {
                                    if (failure == null) {
                                        logger.info(
                                            "Done with repository cleanup on [{}][{}] with result [{}]",
                                            repositoryName,
                                            repositoryStateId,
                                            result
                                        );
                                        listener.onResponse(result);
                                    } else {
                                        logger.warn(
                                            () -> new ParameterizedMessage(
                                                "Failed to run repository cleanup operations on [{}][{}]",
                                                repositoryName,
                                                repositoryStateId
                                            ),
                                            failure
                                        );
                                        listener.onFailure(failure);
                                    }
                                }
                            }
                        );
                    }
                }
            );
        }, listener::onFailure);
    }
}<|MERGE_RESOLUTION|>--- conflicted
+++ resolved
@@ -127,15 +127,11 @@
         );
         this.repositoriesService = repositoriesService;
         this.snapshotsService = snapshotsService;
-<<<<<<< HEAD
-        this.remoteStoreLockManagerFactory = new RemoteStoreLockManagerFactory(() -> repositoriesService);
-        this.remoteSegmentStoreDirectoryFactory = new RemoteSegmentStoreDirectoryFactory(() -> repositoriesService, threadPool);
-=======
+        this.remoteSegmentStoreDirectoryFactory = new RemoteSegmentStoreDirectoryFactory(() -> repositoriesService, threadPool, remoteStoreSettings.getSegmentsPathFixedPrefix());
         this.remoteStoreLockManagerFactory = new RemoteStoreLockManagerFactory(
             () -> repositoriesService,
             remoteStoreSettings.getSegmentsPathFixedPrefix()
         );
->>>>>>> 82762d4b
         // We add a state applier that will remove any dangling repository cleanup actions on cluster-manager failover.
         // This is safe to do since cleanups will increment the repository state id before executing any operations to prevent concurrent
         // operations from corrupting the repository. This is the same safety mechanism used by snapshot deletes.
