--- conflicted
+++ resolved
@@ -210,29 +210,21 @@
         } else {
             searchPipelineStats = null;
         }
-<<<<<<< HEAD
-
-        if (in.getVersion().onOrAfter(Version.V_3_0_0)) { // make it 2.12 when we backport
-=======
         if (in.getVersion().onOrAfter(Version.V_2_12_0)) {
->>>>>>> 5ec2fe9f
             resourceUsageStats = in.readOptionalWriteable(NodesResourceUsageStats::new);
         } else {
             resourceUsageStats = null;
         }
-<<<<<<< HEAD
-
         // TODO: change to V_2_12_0 on main after backport to 2.x
         if (in.getVersion().onOrAfter(Version.V_3_0_0)) {
             segmentReplicationRejectionStats = in.readOptionalWriteable(SegmentReplicationRejectionStats::new);
         } else {
             segmentReplicationRejectionStats = null;
-=======
+        }
         if (in.getVersion().onOrAfter(Version.V_3_0_0)) {
             repositoriesStats = in.readOptionalWriteable(RepositoriesStats::new);
         } else {
             repositoriesStats = null;
->>>>>>> 5ec2fe9f
         }
     }
 
@@ -262,11 +254,8 @@
         @Nullable FileCacheStats fileCacheStats,
         @Nullable TaskCancellationStats taskCancellationStats,
         @Nullable SearchPipelineStats searchPipelineStats,
-<<<<<<< HEAD
-        @Nullable SegmentReplicationRejectionStats segmentReplicationRejectionStats
-=======
+        @Nullable SegmentReplicationRejectionStats segmentReplicationRejectionStats,
         @Nullable RepositoriesStats repositoriesStats
->>>>>>> 5ec2fe9f
     ) {
         super(node);
         this.timestamp = timestamp;
@@ -293,11 +282,8 @@
         this.fileCacheStats = fileCacheStats;
         this.taskCancellationStats = taskCancellationStats;
         this.searchPipelineStats = searchPipelineStats;
-<<<<<<< HEAD
         this.segmentReplicationRejectionStats = segmentReplicationRejectionStats;
-=======
         this.repositoriesStats = repositoriesStats;
->>>>>>> 5ec2fe9f
     }
 
     public long getTimestamp() {
@@ -441,13 +427,11 @@
     }
 
     @Nullable
-<<<<<<< HEAD
     public SegmentReplicationRejectionStats getSegmentReplicationRejectionStats() {
         return segmentReplicationRejectionStats;
-=======
+
     public RepositoriesStats getRepositoriesStats() {
         return repositoriesStats;
->>>>>>> 5ec2fe9f
     }
 
     @Override
@@ -496,14 +480,12 @@
         if (out.getVersion().onOrAfter(Version.V_2_12_0)) {
             out.writeOptionalWriteable(resourceUsageStats);
         }
-<<<<<<< HEAD
         // TODO: change to V_2_12_0 on main after backport to 2.x
         if (out.getVersion().onOrAfter(Version.V_3_0_0)) {
             out.writeOptionalWriteable(segmentReplicationRejectionStats);
-=======
+        }
         if (out.getVersion().onOrAfter(Version.V_3_0_0)) {
             out.writeOptionalWriteable(repositoriesStats);
->>>>>>> 5ec2fe9f
         }
     }
 
@@ -598,16 +580,13 @@
         if (getResourceUsageStats() != null) {
             getResourceUsageStats().toXContent(builder, params);
         }
-<<<<<<< HEAD
         if (getSegmentReplicationRejectionStats() != null) {
             getSegmentReplicationRejectionStats().toXContent(builder, params);
         }
 
-=======
         if (getRepositoriesStats() != null) {
             getRepositoriesStats().toXContent(builder, params);
         }
->>>>>>> 5ec2fe9f
         return builder;
     }
 }