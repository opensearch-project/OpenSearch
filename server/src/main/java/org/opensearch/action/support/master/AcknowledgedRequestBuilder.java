--- conflicted
+++ resolved
@@ -32,9 +32,8 @@
 package org.opensearch.action.support.master;
 
 import org.opensearch.action.ActionType;
-import org.opensearch.action.support.clustermanager.AcknowledgedRequest;
-import org.opensearch.action.support.clustermanager.AcknowledgedResponse;
 import org.opensearch.client.OpenSearchClient;
+import org.opensearch.common.unit.TimeValue;
 
 /**
  * Base request builder for cluster-manager node operations that support acknowledgements
@@ -42,21 +41,33 @@
  * @opensearch.internal
  */
 public abstract class AcknowledgedRequestBuilder<
-<<<<<<< HEAD
-        Request extends AcknowledgedRequest<Request>,
-        Response extends AcknowledgedResponse,
-        RequestBuilder extends AcknowledgedRequestBuilder<Request, Response, RequestBuilder>> extends MasterNodeOperationRequestBuilder<
+    Request extends AcknowledgedRequest<Request>,
+    Response extends AcknowledgedResponse,
+    RequestBuilder extends AcknowledgedRequestBuilder<Request, Response, RequestBuilder>> extends MasterNodeOperationRequestBuilder<
         Request,
         Response,
         RequestBuilder> {
-=======
-    Request extends AcknowledgedRequest<Request>,
-    Response extends AcknowledgedResponse,
-    RequestBuilder extends AcknowledgedRequestBuilder<Request, Response, RequestBuilder>> extends
-    org.opensearch.action.support.clustermanager.AcknowledgedRequestBuilder<Request, Response, RequestBuilder> {
->>>>>>> 6016689c
 
-    protected AcknowledgedRequestBuilder(OpenSearchClient client, ActionType action, Request request) {
+    protected AcknowledgedRequestBuilder(OpenSearchClient client, ActionType<Response> action, Request request) {
         super(client, action, request);
     }
+
+    /**
+     * Sets the maximum wait for acknowledgement from other nodes
+     */
+    @SuppressWarnings("unchecked")
+    public RequestBuilder setTimeout(TimeValue timeout) {
+        request.timeout(timeout);
+        return (RequestBuilder) this;
+    }
+
+    /**
+     * Timeout to wait for the operation to be acknowledged by current cluster nodes. Defaults
+     * to {@code 10s}.
+     */
+    @SuppressWarnings("unchecked")
+    public RequestBuilder setTimeout(String timeout) {
+        request.timeout(timeout);
+        return (RequestBuilder) this;
+    }
 }