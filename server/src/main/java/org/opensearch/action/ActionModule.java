/*
 * SPDX-License-Identifier: Apache-2.0
 *
 * The OpenSearch Contributors require contributions made to
 * this file be licensed under the Apache-2.0 license or a
 * compatible open source license.
 */

/*
 * Licensed to Elasticsearch under one or more contributor
 * license agreements. See the NOTICE file distributed with
 * this work for additional information regarding copyright
 * ownership. Elasticsearch licenses this file to you under
 * the Apache License, Version 2.0 (the "License"); you may
 * not use this file except in compliance with the License.
 * You may obtain a copy of the License at
 *
 *     http://www.apache.org/licenses/LICENSE-2.0
 *
 * Unless required by applicable law or agreed to in writing,
 * software distributed under the License is distributed on an
 * "AS IS" BASIS, WITHOUT WARRANTIES OR CONDITIONS OF ANY
 * KIND, either express or implied.  See the License for the
 * specific language governing permissions and limitations
 * under the License.
 */

/*
 * Modifications Copyright OpenSearch Contributors. See
 * GitHub history for details.
 */

package org.opensearch.action;

import org.apache.logging.log4j.LogManager;
import org.apache.logging.log4j.Logger;
import org.opensearch.action.admin.cluster.allocation.ClusterAllocationExplainAction;
import org.opensearch.action.admin.cluster.allocation.TransportClusterAllocationExplainAction;
import org.opensearch.action.admin.cluster.configuration.AddVotingConfigExclusionsAction;
import org.opensearch.action.admin.cluster.configuration.ClearVotingConfigExclusionsAction;
import org.opensearch.action.admin.cluster.configuration.TransportAddVotingConfigExclusionsAction;
import org.opensearch.action.admin.cluster.configuration.TransportClearVotingConfigExclusionsAction;
import org.opensearch.action.admin.cluster.health.ClusterHealthAction;
import org.opensearch.action.admin.cluster.health.TransportClusterHealthAction;
import org.opensearch.action.admin.cluster.node.hotthreads.NodesHotThreadsAction;
import org.opensearch.action.admin.cluster.node.hotthreads.TransportNodesHotThreadsAction;
import org.opensearch.action.admin.cluster.node.info.NodesInfoAction;
import org.opensearch.action.admin.cluster.node.info.TransportNodesInfoAction;
import org.opensearch.action.admin.cluster.node.liveness.TransportLivenessAction;
import org.opensearch.action.admin.cluster.node.reload.NodesReloadSecureSettingsAction;
import org.opensearch.action.admin.cluster.node.reload.TransportNodesReloadSecureSettingsAction;
import org.opensearch.action.admin.cluster.node.stats.NodesStatsAction;
import org.opensearch.action.admin.cluster.node.stats.TransportNodesStatsAction;
import org.opensearch.action.admin.cluster.node.tasks.cancel.CancelTasksAction;
import org.opensearch.action.admin.cluster.node.tasks.cancel.TransportCancelTasksAction;
import org.opensearch.action.admin.cluster.node.tasks.get.GetTaskAction;
import org.opensearch.action.admin.cluster.node.tasks.get.TransportGetTaskAction;
import org.opensearch.action.admin.cluster.node.tasks.list.ListTasksAction;
import org.opensearch.action.admin.cluster.node.tasks.list.TransportListTasksAction;
import org.opensearch.action.admin.cluster.node.usage.NodesUsageAction;
import org.opensearch.action.admin.cluster.node.usage.TransportNodesUsageAction;
import org.opensearch.action.admin.cluster.remote.RemoteInfoAction;
import org.opensearch.action.admin.cluster.remote.TransportRemoteInfoAction;
import org.opensearch.action.admin.cluster.remotestore.restore.RestoreRemoteStoreAction;
import org.opensearch.action.admin.cluster.remotestore.restore.TransportRestoreRemoteStoreAction;
import org.opensearch.action.admin.cluster.repositories.cleanup.CleanupRepositoryAction;
import org.opensearch.action.admin.cluster.repositories.cleanup.TransportCleanupRepositoryAction;
import org.opensearch.action.admin.cluster.repositories.delete.DeleteRepositoryAction;
import org.opensearch.action.admin.cluster.repositories.delete.TransportDeleteRepositoryAction;
import org.opensearch.action.admin.cluster.repositories.get.GetRepositoriesAction;
import org.opensearch.action.admin.cluster.repositories.get.TransportGetRepositoriesAction;
import org.opensearch.action.admin.cluster.repositories.put.PutRepositoryAction;
import org.opensearch.action.admin.cluster.repositories.put.TransportPutRepositoryAction;
import org.opensearch.action.admin.cluster.repositories.verify.TransportVerifyRepositoryAction;
import org.opensearch.action.admin.cluster.repositories.verify.VerifyRepositoryAction;
import org.opensearch.action.admin.cluster.reroute.ClusterRerouteAction;
import org.opensearch.action.admin.cluster.reroute.TransportClusterRerouteAction;
import org.opensearch.action.admin.cluster.settings.ClusterUpdateSettingsAction;
import org.opensearch.action.admin.cluster.settings.TransportClusterUpdateSettingsAction;
import org.opensearch.action.admin.cluster.shards.ClusterSearchShardsAction;
import org.opensearch.action.admin.cluster.shards.TransportClusterSearchShardsAction;
import org.opensearch.action.admin.cluster.snapshots.clone.CloneSnapshotAction;
import org.opensearch.action.admin.cluster.snapshots.clone.TransportCloneSnapshotAction;
import org.opensearch.action.admin.cluster.snapshots.create.CreateSnapshotAction;
import org.opensearch.action.admin.cluster.snapshots.create.TransportCreateSnapshotAction;
import org.opensearch.action.admin.cluster.snapshots.delete.DeleteSnapshotAction;
import org.opensearch.action.admin.cluster.snapshots.delete.TransportDeleteSnapshotAction;
import org.opensearch.action.admin.cluster.snapshots.get.GetSnapshotsAction;
import org.opensearch.action.admin.cluster.snapshots.get.TransportGetSnapshotsAction;
import org.opensearch.action.admin.cluster.snapshots.restore.RestoreSnapshotAction;
import org.opensearch.action.admin.cluster.snapshots.restore.TransportRestoreSnapshotAction;
import org.opensearch.action.admin.cluster.snapshots.status.SnapshotsStatusAction;
import org.opensearch.action.admin.cluster.snapshots.status.TransportSnapshotsStatusAction;
import org.opensearch.action.admin.cluster.state.ClusterStateAction;
import org.opensearch.action.admin.cluster.state.TransportClusterStateAction;
import org.opensearch.action.admin.cluster.stats.ClusterStatsAction;
import org.opensearch.action.admin.cluster.stats.TransportClusterStatsAction;
import org.opensearch.action.admin.cluster.storedscripts.DeleteStoredScriptAction;
import org.opensearch.action.admin.cluster.storedscripts.GetScriptContextAction;
import org.opensearch.action.admin.cluster.storedscripts.GetScriptLanguageAction;
import org.opensearch.action.admin.cluster.storedscripts.GetStoredScriptAction;
import org.opensearch.action.admin.cluster.storedscripts.PutStoredScriptAction;
import org.opensearch.action.admin.cluster.storedscripts.TransportDeleteStoredScriptAction;
import org.opensearch.action.admin.cluster.storedscripts.TransportGetScriptContextAction;
import org.opensearch.action.admin.cluster.storedscripts.TransportGetScriptLanguageAction;
import org.opensearch.action.admin.cluster.storedscripts.TransportGetStoredScriptAction;
import org.opensearch.action.admin.cluster.storedscripts.TransportPutStoredScriptAction;
import org.opensearch.action.admin.cluster.tasks.PendingClusterTasksAction;
import org.opensearch.action.admin.cluster.tasks.TransportPendingClusterTasksAction;
import org.opensearch.action.admin.indices.alias.IndicesAliasesAction;
import org.opensearch.action.admin.indices.alias.IndicesAliasesRequest;
import org.opensearch.action.admin.indices.alias.TransportIndicesAliasesAction;
import org.opensearch.action.admin.indices.alias.get.GetAliasesAction;
import org.opensearch.action.admin.indices.alias.get.TransportGetAliasesAction;
import org.opensearch.action.admin.indices.analyze.AnalyzeAction;
import org.opensearch.action.admin.indices.analyze.TransportAnalyzeAction;
import org.opensearch.action.admin.indices.cache.clear.ClearIndicesCacheAction;
import org.opensearch.action.admin.indices.cache.clear.TransportClearIndicesCacheAction;
import org.opensearch.action.admin.indices.close.CloseIndexAction;
import org.opensearch.action.admin.indices.close.TransportCloseIndexAction;
import org.opensearch.action.admin.indices.create.AutoCreateAction;
import org.opensearch.action.admin.indices.create.CreateIndexAction;
import org.opensearch.action.admin.indices.create.TransportCreateIndexAction;
import org.opensearch.action.admin.indices.dangling.delete.DeleteDanglingIndexAction;
import org.opensearch.action.admin.indices.dangling.delete.TransportDeleteDanglingIndexAction;
import org.opensearch.action.admin.indices.dangling.find.FindDanglingIndexAction;
import org.opensearch.action.admin.indices.dangling.find.TransportFindDanglingIndexAction;
import org.opensearch.action.admin.indices.dangling.import_index.ImportDanglingIndexAction;
import org.opensearch.action.admin.indices.dangling.import_index.TransportImportDanglingIndexAction;
import org.opensearch.action.admin.indices.dangling.list.ListDanglingIndicesAction;
import org.opensearch.action.admin.indices.dangling.list.TransportListDanglingIndicesAction;
import org.opensearch.action.admin.indices.datastream.CreateDataStreamAction;
import org.opensearch.action.admin.indices.datastream.DataStreamsStatsAction;
import org.opensearch.action.admin.indices.datastream.DeleteDataStreamAction;
import org.opensearch.action.admin.indices.datastream.GetDataStreamAction;
import org.opensearch.action.admin.indices.delete.DeleteIndexAction;
import org.opensearch.action.admin.indices.delete.TransportDeleteIndexAction;
import org.opensearch.action.admin.indices.exists.indices.IndicesExistsAction;
import org.opensearch.action.admin.indices.exists.indices.TransportIndicesExistsAction;
import org.opensearch.action.admin.indices.flush.FlushAction;
import org.opensearch.action.admin.indices.flush.TransportFlushAction;
import org.opensearch.action.admin.indices.forcemerge.ForceMergeAction;
import org.opensearch.action.admin.indices.forcemerge.TransportForceMergeAction;
import org.opensearch.action.admin.indices.get.GetIndexAction;
import org.opensearch.action.admin.indices.get.TransportGetIndexAction;
import org.opensearch.action.admin.indices.mapping.get.GetFieldMappingsAction;
import org.opensearch.action.admin.indices.mapping.get.GetMappingsAction;
import org.opensearch.action.admin.indices.mapping.get.TransportGetFieldMappingsAction;
import org.opensearch.action.admin.indices.mapping.get.TransportGetFieldMappingsIndexAction;
import org.opensearch.action.admin.indices.mapping.get.TransportGetMappingsAction;
import org.opensearch.action.admin.indices.mapping.put.AutoPutMappingAction;
import org.opensearch.action.admin.indices.mapping.put.PutMappingAction;
import org.opensearch.action.admin.indices.mapping.put.PutMappingRequest;
import org.opensearch.action.admin.indices.mapping.put.TransportAutoPutMappingAction;
import org.opensearch.action.admin.indices.mapping.put.TransportPutMappingAction;
import org.opensearch.action.admin.indices.open.OpenIndexAction;
import org.opensearch.action.admin.indices.open.TransportOpenIndexAction;
import org.opensearch.action.admin.indices.readonly.AddIndexBlockAction;
import org.opensearch.action.admin.indices.readonly.TransportAddIndexBlockAction;
import org.opensearch.action.admin.indices.recovery.RecoveryAction;
import org.opensearch.action.admin.indices.recovery.TransportRecoveryAction;
import org.opensearch.action.admin.indices.refresh.RefreshAction;
import org.opensearch.action.admin.indices.refresh.TransportRefreshAction;
import org.opensearch.action.admin.indices.resolve.ResolveIndexAction;
import org.opensearch.action.admin.indices.rollover.RolloverAction;
import org.opensearch.action.admin.indices.rollover.TransportRolloverAction;
import org.opensearch.action.admin.indices.segments.IndicesSegmentsAction;
import org.opensearch.action.admin.indices.segments.PitSegmentsAction;
import org.opensearch.action.admin.indices.segments.TransportIndicesSegmentsAction;
import org.opensearch.action.admin.indices.segments.TransportPitSegmentsAction;
import org.opensearch.action.admin.indices.settings.get.GetSettingsAction;
import org.opensearch.action.admin.indices.settings.get.TransportGetSettingsAction;
import org.opensearch.action.admin.indices.settings.put.TransportUpdateSettingsAction;
import org.opensearch.action.admin.indices.settings.put.UpdateSettingsAction;
import org.opensearch.action.admin.indices.shards.IndicesShardStoresAction;
import org.opensearch.action.admin.indices.shards.TransportIndicesShardStoresAction;
import org.opensearch.action.admin.indices.shrink.ResizeAction;
import org.opensearch.action.admin.indices.shrink.TransportResizeAction;
import org.opensearch.action.admin.indices.stats.IndicesStatsAction;
import org.opensearch.action.admin.indices.stats.TransportIndicesStatsAction;
import org.opensearch.action.admin.indices.template.delete.DeleteComponentTemplateAction;
import org.opensearch.action.admin.indices.template.delete.DeleteComposableIndexTemplateAction;
import org.opensearch.action.admin.indices.template.delete.DeleteIndexTemplateAction;
import org.opensearch.action.admin.indices.template.delete.TransportDeleteComponentTemplateAction;
import org.opensearch.action.admin.indices.template.delete.TransportDeleteComposableIndexTemplateAction;
import org.opensearch.action.admin.indices.template.delete.TransportDeleteIndexTemplateAction;
import org.opensearch.action.admin.indices.template.get.GetComponentTemplateAction;
import org.opensearch.action.admin.indices.template.get.GetComposableIndexTemplateAction;
import org.opensearch.action.admin.indices.template.get.GetIndexTemplatesAction;
import org.opensearch.action.admin.indices.template.get.TransportGetComponentTemplateAction;
import org.opensearch.action.admin.indices.template.get.TransportGetComposableIndexTemplateAction;
import org.opensearch.action.admin.indices.template.get.TransportGetIndexTemplatesAction;
import org.opensearch.action.admin.indices.template.post.SimulateIndexTemplateAction;
import org.opensearch.action.admin.indices.template.post.SimulateTemplateAction;
import org.opensearch.action.admin.indices.template.post.TransportSimulateIndexTemplateAction;
import org.opensearch.action.admin.indices.template.post.TransportSimulateTemplateAction;
import org.opensearch.action.admin.indices.template.put.PutComponentTemplateAction;
import org.opensearch.action.admin.indices.template.put.PutComposableIndexTemplateAction;
import org.opensearch.action.admin.indices.template.put.PutIndexTemplateAction;
import org.opensearch.action.admin.indices.template.put.TransportPutComponentTemplateAction;
import org.opensearch.action.admin.indices.template.put.TransportPutComposableIndexTemplateAction;
import org.opensearch.action.admin.indices.template.put.TransportPutIndexTemplateAction;
import org.opensearch.action.admin.indices.upgrade.get.TransportUpgradeStatusAction;
import org.opensearch.action.admin.indices.upgrade.get.UpgradeStatusAction;
import org.opensearch.action.admin.indices.upgrade.post.TransportUpgradeAction;
import org.opensearch.action.admin.indices.upgrade.post.TransportUpgradeSettingsAction;
import org.opensearch.action.admin.indices.upgrade.post.UpgradeAction;
import org.opensearch.action.admin.indices.upgrade.post.UpgradeSettingsAction;
import org.opensearch.action.admin.indices.validate.query.TransportValidateQueryAction;
import org.opensearch.action.admin.indices.validate.query.ValidateQueryAction;
import org.opensearch.action.bulk.BulkAction;
import org.opensearch.action.bulk.TransportBulkAction;
import org.opensearch.action.bulk.TransportShardBulkAction;
import org.opensearch.action.delete.DeleteAction;
import org.opensearch.action.delete.TransportDeleteAction;
import org.opensearch.action.explain.ExplainAction;
import org.opensearch.action.explain.TransportExplainAction;
import org.opensearch.action.fieldcaps.FieldCapabilitiesAction;
import org.opensearch.action.fieldcaps.TransportFieldCapabilitiesAction;
import org.opensearch.action.fieldcaps.TransportFieldCapabilitiesIndexAction;
import org.opensearch.action.get.GetAction;
import org.opensearch.action.get.MultiGetAction;
import org.opensearch.action.get.TransportGetAction;
import org.opensearch.action.get.TransportMultiGetAction;
import org.opensearch.action.get.TransportShardMultiGetAction;
import org.opensearch.action.index.IndexAction;
import org.opensearch.action.index.TransportIndexAction;
import org.opensearch.action.ingest.DeletePipelineAction;
import org.opensearch.action.ingest.DeletePipelineTransportAction;
import org.opensearch.action.ingest.GetPipelineAction;
import org.opensearch.action.ingest.GetPipelineTransportAction;
import org.opensearch.action.ingest.PutPipelineAction;
import org.opensearch.action.ingest.PutPipelineTransportAction;
import org.opensearch.action.ingest.SimulatePipelineAction;
import org.opensearch.action.ingest.SimulatePipelineTransportAction;
import org.opensearch.action.main.MainAction;
import org.opensearch.action.main.TransportMainAction;
import org.opensearch.action.search.ClearScrollAction;
import org.opensearch.action.search.CreatePitAction;
import org.opensearch.action.search.DeletePitAction;
import org.opensearch.action.search.GetAllPitsAction;
import org.opensearch.action.search.MultiSearchAction;
import org.opensearch.action.search.NodesGetAllPitsAction;
import org.opensearch.action.search.SearchAction;
import org.opensearch.action.search.SearchScrollAction;
import org.opensearch.action.search.TransportClearScrollAction;
import org.opensearch.action.search.TransportCreatePitAction;
import org.opensearch.action.search.TransportDeletePitAction;
import org.opensearch.action.search.TransportGetAllPitsAction;
import org.opensearch.action.search.TransportNodesGetAllPitsAction;
import org.opensearch.action.search.TransportMultiSearchAction;
import org.opensearch.action.search.TransportSearchAction;
import org.opensearch.action.search.TransportSearchScrollAction;
import org.opensearch.action.support.ActionFilters;
import org.opensearch.action.support.AutoCreateIndex;
import org.opensearch.action.support.DestructiveOperations;
import org.opensearch.action.support.TransportAction;
import org.opensearch.action.termvectors.MultiTermVectorsAction;
import org.opensearch.action.termvectors.TermVectorsAction;
import org.opensearch.action.termvectors.TransportMultiTermVectorsAction;
import org.opensearch.action.termvectors.TransportShardMultiTermsVectorAction;
import org.opensearch.action.termvectors.TransportTermVectorsAction;
import org.opensearch.action.update.TransportUpdateAction;
import org.opensearch.action.update.UpdateAction;
import org.opensearch.client.node.NodeClient;
import org.opensearch.cluster.metadata.IndexNameExpressionResolver;
import org.opensearch.cluster.node.DiscoveryNodes;
import org.opensearch.common.NamedRegistry;
import org.opensearch.common.inject.AbstractModule;
import org.opensearch.common.inject.TypeLiteral;
import org.opensearch.common.inject.multibindings.MapBinder;
import org.opensearch.common.settings.ClusterSettings;
import org.opensearch.common.settings.IndexScopedSettings;
import org.opensearch.common.settings.Settings;
import org.opensearch.common.settings.SettingsFilter;
import org.opensearch.common.util.FeatureFlags;
import org.opensearch.index.seqno.RetentionLeaseActions;
import org.opensearch.indices.SystemIndices;
import org.opensearch.indices.breaker.CircuitBreakerService;
import org.opensearch.persistent.CompletionPersistentTaskAction;
import org.opensearch.persistent.RemovePersistentTaskAction;
import org.opensearch.persistent.StartPersistentTaskAction;
import org.opensearch.persistent.UpdatePersistentTaskStatusAction;
import org.opensearch.plugins.ActionPlugin;
import org.opensearch.plugins.ActionPlugin.ActionHandler;
import org.opensearch.rest.RestController;
import org.opensearch.rest.RestHandler;
import org.opensearch.rest.RestHeaderDefinition;
import org.opensearch.rest.action.RestFieldCapabilitiesAction;
import org.opensearch.rest.action.RestMainAction;
import org.opensearch.rest.action.admin.cluster.RestAddVotingConfigExclusionAction;
import org.opensearch.rest.action.admin.cluster.RestCancelTasksAction;
import org.opensearch.rest.action.admin.cluster.RestCleanupRepositoryAction;
import org.opensearch.rest.action.admin.cluster.RestClearVotingConfigExclusionsAction;
import org.opensearch.rest.action.admin.cluster.RestCloneSnapshotAction;
import org.opensearch.rest.action.admin.cluster.RestClusterAllocationExplainAction;
import org.opensearch.rest.action.admin.cluster.RestClusterGetSettingsAction;
import org.opensearch.rest.action.admin.cluster.RestClusterHealthAction;
import org.opensearch.rest.action.admin.cluster.RestClusterRerouteAction;
import org.opensearch.rest.action.admin.cluster.RestClusterSearchShardsAction;
import org.opensearch.rest.action.admin.cluster.RestClusterStateAction;
import org.opensearch.rest.action.admin.cluster.RestClusterStatsAction;
import org.opensearch.rest.action.admin.cluster.RestClusterUpdateSettingsAction;
import org.opensearch.rest.action.admin.cluster.RestCreateSnapshotAction;
import org.opensearch.rest.action.admin.cluster.RestDeleteRepositoryAction;
import org.opensearch.rest.action.admin.cluster.RestDeleteSnapshotAction;
import org.opensearch.rest.action.admin.cluster.RestDeleteStoredScriptAction;
import org.opensearch.rest.action.admin.cluster.RestGetRepositoriesAction;
import org.opensearch.rest.action.admin.cluster.RestGetScriptContextAction;
import org.opensearch.rest.action.admin.cluster.RestGetScriptLanguageAction;
import org.opensearch.rest.action.admin.cluster.RestGetSnapshotsAction;
import org.opensearch.rest.action.admin.cluster.RestGetStoredScriptAction;
import org.opensearch.rest.action.admin.cluster.RestGetTaskAction;
import org.opensearch.rest.action.admin.cluster.RestListTasksAction;
import org.opensearch.rest.action.admin.cluster.RestNodesHotThreadsAction;
import org.opensearch.rest.action.admin.cluster.RestNodesInfoAction;
import org.opensearch.rest.action.admin.cluster.RestNodesStatsAction;
import org.opensearch.rest.action.admin.cluster.RestNodesUsageAction;
import org.opensearch.rest.action.admin.cluster.RestPendingClusterTasksAction;
import org.opensearch.rest.action.admin.cluster.RestPutRepositoryAction;
import org.opensearch.rest.action.admin.cluster.RestPutStoredScriptAction;
import org.opensearch.rest.action.admin.cluster.RestReloadSecureSettingsAction;
import org.opensearch.rest.action.admin.cluster.RestRemoteClusterInfoAction;
import org.opensearch.rest.action.admin.cluster.RestRestoreRemoteStoreAction;
import org.opensearch.rest.action.admin.cluster.RestRestoreSnapshotAction;
import org.opensearch.rest.action.admin.cluster.RestSnapshotsStatusAction;
import org.opensearch.rest.action.admin.cluster.RestVerifyRepositoryAction;
import org.opensearch.rest.action.admin.cluster.dangling.RestDeleteDanglingIndexAction;
import org.opensearch.rest.action.admin.cluster.dangling.RestImportDanglingIndexAction;
import org.opensearch.rest.action.admin.cluster.dangling.RestListDanglingIndicesAction;
import org.opensearch.rest.action.admin.indices.RestAddIndexBlockAction;
import org.opensearch.rest.action.admin.indices.RestAnalyzeAction;
import org.opensearch.rest.action.admin.indices.RestClearIndicesCacheAction;
import org.opensearch.rest.action.admin.indices.RestCloseIndexAction;
import org.opensearch.rest.action.admin.indices.RestCreateDataStreamAction;
import org.opensearch.rest.action.admin.indices.RestCreateIndexAction;
import org.opensearch.rest.action.admin.indices.RestDataStreamsStatsAction;
import org.opensearch.rest.action.admin.indices.RestDeleteComponentTemplateAction;
import org.opensearch.rest.action.admin.indices.RestDeleteComposableIndexTemplateAction;
import org.opensearch.rest.action.admin.indices.RestDeleteDataStreamAction;
import org.opensearch.rest.action.admin.indices.RestDeleteIndexAction;
import org.opensearch.rest.action.admin.indices.RestDeleteIndexTemplateAction;
import org.opensearch.rest.action.admin.indices.RestFlushAction;
import org.opensearch.rest.action.admin.indices.RestForceMergeAction;
import org.opensearch.rest.action.admin.indices.RestGetAliasesAction;
import org.opensearch.rest.action.admin.indices.RestGetComponentTemplateAction;
import org.opensearch.rest.action.admin.indices.RestGetComposableIndexTemplateAction;
import org.opensearch.rest.action.admin.indices.RestGetDataStreamsAction;
import org.opensearch.rest.action.admin.indices.RestGetFieldMappingAction;
import org.opensearch.rest.action.admin.indices.RestGetIndexTemplateAction;
import org.opensearch.rest.action.admin.indices.RestGetIndicesAction;
import org.opensearch.rest.action.admin.indices.RestGetMappingAction;
import org.opensearch.rest.action.admin.indices.RestGetSettingsAction;
import org.opensearch.rest.action.admin.indices.RestIndexDeleteAliasesAction;
import org.opensearch.rest.action.admin.indices.RestIndexPutAliasAction;
import org.opensearch.rest.action.admin.indices.RestIndicesAliasesAction;
import org.opensearch.rest.action.admin.indices.RestIndicesSegmentsAction;
import org.opensearch.rest.action.admin.indices.RestIndicesShardStoresAction;
import org.opensearch.rest.action.admin.indices.RestIndicesStatsAction;
import org.opensearch.rest.action.admin.indices.RestOpenIndexAction;
import org.opensearch.rest.action.admin.indices.RestPutComponentTemplateAction;
import org.opensearch.rest.action.admin.indices.RestPutComposableIndexTemplateAction;
import org.opensearch.rest.action.admin.indices.RestPutIndexTemplateAction;
import org.opensearch.rest.action.admin.indices.RestPutMappingAction;
import org.opensearch.rest.action.admin.indices.RestRecoveryAction;
import org.opensearch.rest.action.admin.indices.RestRefreshAction;
import org.opensearch.rest.action.admin.indices.RestResizeHandler;
import org.opensearch.rest.action.admin.indices.RestResolveIndexAction;
import org.opensearch.rest.action.admin.indices.RestRolloverIndexAction;
import org.opensearch.rest.action.admin.indices.RestSimulateIndexTemplateAction;
import org.opensearch.rest.action.admin.indices.RestSimulateTemplateAction;
import org.opensearch.rest.action.admin.indices.RestSyncedFlushAction;
import org.opensearch.rest.action.admin.indices.RestUpdateSettingsAction;
import org.opensearch.rest.action.admin.indices.RestUpgradeAction;
import org.opensearch.rest.action.admin.indices.RestUpgradeStatusAction;
import org.opensearch.rest.action.admin.indices.RestValidateQueryAction;
import org.opensearch.rest.action.cat.AbstractCatAction;
import org.opensearch.rest.action.cat.RestAliasAction;
import org.opensearch.rest.action.cat.RestAllocationAction;
import org.opensearch.rest.action.cat.RestCatAction;
import org.opensearch.rest.action.cat.RestCatRecoveryAction;
import org.opensearch.rest.action.cat.RestFielddataAction;
import org.opensearch.rest.action.cat.RestHealthAction;
import org.opensearch.rest.action.cat.RestIndicesAction;
import org.opensearch.rest.action.cat.RestClusterManagerAction;
import org.opensearch.rest.action.cat.RestNodeAttrsAction;
import org.opensearch.rest.action.cat.RestNodesAction;
import org.opensearch.rest.action.cat.RestPluginsAction;
import org.opensearch.rest.action.cat.RestRepositoriesAction;
import org.opensearch.rest.action.cat.RestSegmentsAction;
import org.opensearch.rest.action.cat.RestShardsAction;
import org.opensearch.rest.action.cat.RestSnapshotAction;
import org.opensearch.rest.action.cat.RestTasksAction;
import org.opensearch.rest.action.cat.RestTemplatesAction;
import org.opensearch.rest.action.cat.RestThreadPoolAction;
import org.opensearch.rest.action.document.RestBulkAction;
import org.opensearch.rest.action.document.RestDeleteAction;
import org.opensearch.rest.action.document.RestGetAction;
import org.opensearch.rest.action.document.RestGetSourceAction;
import org.opensearch.rest.action.document.RestIndexAction;
import org.opensearch.rest.action.document.RestIndexAction.AutoIdHandler;
import org.opensearch.rest.action.document.RestIndexAction.CreateHandler;
import org.opensearch.rest.action.document.RestMultiGetAction;
import org.opensearch.rest.action.document.RestMultiTermVectorsAction;
import org.opensearch.rest.action.document.RestTermVectorsAction;
import org.opensearch.rest.action.document.RestUpdateAction;
import org.opensearch.rest.action.ingest.RestDeletePipelineAction;
import org.opensearch.rest.action.ingest.RestGetPipelineAction;
import org.opensearch.rest.action.ingest.RestPutPipelineAction;
import org.opensearch.rest.action.ingest.RestSimulatePipelineAction;
import org.opensearch.rest.action.search.RestClearScrollAction;
import org.opensearch.rest.action.search.RestCountAction;
import org.opensearch.rest.action.search.RestCreatePitAction;
import org.opensearch.rest.action.search.RestDeletePitAction;
import org.opensearch.rest.action.search.RestExplainAction;
import org.opensearch.rest.action.search.RestMultiSearchAction;
import org.opensearch.rest.action.search.RestSearchAction;
import org.opensearch.rest.action.search.RestSearchScrollAction;
import org.opensearch.tasks.Task;
import org.opensearch.threadpool.ThreadPool;
import org.opensearch.usage.UsageService;

import java.util.ArrayList;
import java.util.Collections;
import java.util.List;
import java.util.Map;
import java.util.Set;
import java.util.function.Consumer;
import java.util.function.Supplier;
import java.util.function.UnaryOperator;
import java.util.stream.Collectors;
import java.util.stream.Stream;

/**
 * Builds and binds the generic action map, all {@link TransportAction}s, and {@link ActionFilters}.
 *
 * @opensearch.internal
 */
public class ActionModule extends AbstractModule {

    private static final Logger logger = LogManager.getLogger(ActionModule.class);

    private final Settings settings;
    private final IndexNameExpressionResolver indexNameExpressionResolver;
    private final IndexScopedSettings indexScopedSettings;
    private final ClusterSettings clusterSettings;
    private final SettingsFilter settingsFilter;
    private final List<ActionPlugin> actionPlugins;
    private final Map<String, ActionHandler<?, ?>> actions;
    private ActionRegistry actionRegistryMap;
    private final ActionFilters actionFilters;
    private final AutoCreateIndex autoCreateIndex;
    private final DestructiveOperations destructiveOperations;
    private final RestController restController;
    private final RequestValidators<PutMappingRequest> mappingRequestValidators;
    private final RequestValidators<IndicesAliasesRequest> indicesAliasesRequestRequestValidators;
    private final ThreadPool threadPool;

    public ActionModule(
        Settings settings,
        IndexNameExpressionResolver indexNameExpressionResolver,
        IndexScopedSettings indexScopedSettings,
        ClusterSettings clusterSettings,
        SettingsFilter settingsFilter,
        ThreadPool threadPool,
        List<ActionPlugin> actionPlugins,
        NodeClient nodeClient,
        CircuitBreakerService circuitBreakerService,
        UsageService usageService,
        SystemIndices systemIndices
    ) {
        this.settings = settings;
        this.indexNameExpressionResolver = indexNameExpressionResolver;
        this.indexScopedSettings = indexScopedSettings;
        this.clusterSettings = clusterSettings;
        this.settingsFilter = settingsFilter;
        this.actionPlugins = actionPlugins;
        this.threadPool = threadPool;
        actions = setupActions(actionPlugins);
        actionRegistryMap = new ActionRegistry(actions);
        actionFilters = setupActionFilters(actionPlugins);
        autoCreateIndex = new AutoCreateIndex(settings, clusterSettings, indexNameExpressionResolver, systemIndices);
        destructiveOperations = new DestructiveOperations(settings, clusterSettings);
        Set<RestHeaderDefinition> headers = Stream.concat(
            actionPlugins.stream().flatMap(p -> p.getRestHeaders().stream()),
            Stream.of(new RestHeaderDefinition(Task.X_OPAQUE_ID, false))
        ).collect(Collectors.toSet());
        UnaryOperator<RestHandler> restWrapper = null;
        for (ActionPlugin plugin : actionPlugins) {
            UnaryOperator<RestHandler> newRestWrapper = plugin.getRestHandlerWrapper(threadPool.getThreadContext());
            if (newRestWrapper != null) {
                logger.debug("Using REST wrapper from plugin " + plugin.getClass().getName());
                if (restWrapper != null) {
                    throw new IllegalArgumentException("Cannot have more than one plugin implementing a REST wrapper");
                }
                restWrapper = newRestWrapper;
            }
        }
        mappingRequestValidators = new RequestValidators<>(
            actionPlugins.stream().flatMap(p -> p.mappingRequestValidators().stream()).collect(Collectors.toList())
        );
        indicesAliasesRequestRequestValidators = new RequestValidators<>(
            actionPlugins.stream().flatMap(p -> p.indicesAliasesRequestValidators().stream()).collect(Collectors.toList())
        );

        restController = new RestController(headers, restWrapper, nodeClient, circuitBreakerService, usageService);
    }

    public Map<String, ActionHandler<?, ?>> getActions() {
        return actions;
    }

    public static class ActionRegistry extends NamedRegistry<ActionHandler<?, ?>> {
        ActionRegistry() {
            super("action");
        }

        ActionRegistry(Map<String, ActionHandler<?, ?>> actions) {
            super("action", actions);
        }

        public void register(ActionHandler<?, ?> handler) {
            register(handler.getAction().name(), handler);
<<<<<<< HEAD
        }

        public <Request extends ActionRequest, Response extends ActionResponse> void register(
            ActionType<Response> action,
            Class<? extends TransportAction<Request, Response>> transportAction,
            Class<?>... supportTransportActions
        ) {
            register(new ActionHandler<>(action, transportAction, supportTransportActions));
        }
=======
        }

        public <Request extends ActionRequest, Response extends ActionResponse> void register(
            ActionType<Response> action,
            Class<? extends TransportAction<Request, Response>> transportAction,
            Class<?>... supportTransportActions
        ) {
            register(new ActionHandler<>(action, transportAction, supportTransportActions));
        }
>>>>>>> f2ceadaf
    }

    static Map<String, ActionHandler<?, ?>> setupActions(List<ActionPlugin> actionPlugins) {
        // Subclass NamedRegistry for easy registration

        ActionRegistry actions = new ActionRegistry();

        actions.register(MainAction.INSTANCE, TransportMainAction.class);
        actions.register(NodesInfoAction.INSTANCE, TransportNodesInfoAction.class);
        actions.register(RemoteInfoAction.INSTANCE, TransportRemoteInfoAction.class);
        actions.register(NodesStatsAction.INSTANCE, TransportNodesStatsAction.class);
        actions.register(NodesUsageAction.INSTANCE, TransportNodesUsageAction.class);
        actions.register(NodesHotThreadsAction.INSTANCE, TransportNodesHotThreadsAction.class);
        actions.register(ListTasksAction.INSTANCE, TransportListTasksAction.class);
        actions.register(GetTaskAction.INSTANCE, TransportGetTaskAction.class);
        actions.register(CancelTasksAction.INSTANCE, TransportCancelTasksAction.class);

        actions.register(AddVotingConfigExclusionsAction.INSTANCE, TransportAddVotingConfigExclusionsAction.class);
        actions.register(ClearVotingConfigExclusionsAction.INSTANCE, TransportClearVotingConfigExclusionsAction.class);
        actions.register(ClusterAllocationExplainAction.INSTANCE, TransportClusterAllocationExplainAction.class);
        actions.register(ClusterStatsAction.INSTANCE, TransportClusterStatsAction.class);
        actions.register(ClusterStateAction.INSTANCE, TransportClusterStateAction.class);
        actions.register(ClusterHealthAction.INSTANCE, TransportClusterHealthAction.class);
        actions.register(ClusterUpdateSettingsAction.INSTANCE, TransportClusterUpdateSettingsAction.class);
        actions.register(ClusterRerouteAction.INSTANCE, TransportClusterRerouteAction.class);
        actions.register(ClusterSearchShardsAction.INSTANCE, TransportClusterSearchShardsAction.class);
        actions.register(PendingClusterTasksAction.INSTANCE, TransportPendingClusterTasksAction.class);
        actions.register(PutRepositoryAction.INSTANCE, TransportPutRepositoryAction.class);
        actions.register(GetRepositoriesAction.INSTANCE, TransportGetRepositoriesAction.class);
        actions.register(DeleteRepositoryAction.INSTANCE, TransportDeleteRepositoryAction.class);
        actions.register(VerifyRepositoryAction.INSTANCE, TransportVerifyRepositoryAction.class);
        actions.register(CleanupRepositoryAction.INSTANCE, TransportCleanupRepositoryAction.class);
        actions.register(GetSnapshotsAction.INSTANCE, TransportGetSnapshotsAction.class);
        actions.register(DeleteSnapshotAction.INSTANCE, TransportDeleteSnapshotAction.class);
        actions.register(CreateSnapshotAction.INSTANCE, TransportCreateSnapshotAction.class);
        actions.register(CloneSnapshotAction.INSTANCE, TransportCloneSnapshotAction.class);
        actions.register(RestoreSnapshotAction.INSTANCE, TransportRestoreSnapshotAction.class);
        actions.register(SnapshotsStatusAction.INSTANCE, TransportSnapshotsStatusAction.class);

        actions.register(IndicesStatsAction.INSTANCE, TransportIndicesStatsAction.class);
        actions.register(IndicesSegmentsAction.INSTANCE, TransportIndicesSegmentsAction.class);
        actions.register(IndicesShardStoresAction.INSTANCE, TransportIndicesShardStoresAction.class);
        actions.register(CreateIndexAction.INSTANCE, TransportCreateIndexAction.class);
        actions.register(ResizeAction.INSTANCE, TransportResizeAction.class);
        actions.register(RolloverAction.INSTANCE, TransportRolloverAction.class);
        actions.register(DeleteIndexAction.INSTANCE, TransportDeleteIndexAction.class);
        actions.register(GetIndexAction.INSTANCE, TransportGetIndexAction.class);
        actions.register(OpenIndexAction.INSTANCE, TransportOpenIndexAction.class);
        actions.register(CloseIndexAction.INSTANCE, TransportCloseIndexAction.class);
        actions.register(IndicesExistsAction.INSTANCE, TransportIndicesExistsAction.class);
        actions.register(AddIndexBlockAction.INSTANCE, TransportAddIndexBlockAction.class);
        actions.register(GetMappingsAction.INSTANCE, TransportGetMappingsAction.class);
        actions.register(
            GetFieldMappingsAction.INSTANCE,
            TransportGetFieldMappingsAction.class,
            TransportGetFieldMappingsIndexAction.class
        );
        actions.register(PutMappingAction.INSTANCE, TransportPutMappingAction.class);
        actions.register(AutoPutMappingAction.INSTANCE, TransportAutoPutMappingAction.class);
        actions.register(IndicesAliasesAction.INSTANCE, TransportIndicesAliasesAction.class);
        actions.register(UpdateSettingsAction.INSTANCE, TransportUpdateSettingsAction.class);
        actions.register(AnalyzeAction.INSTANCE, TransportAnalyzeAction.class);
        actions.register(PutIndexTemplateAction.INSTANCE, TransportPutIndexTemplateAction.class);
        actions.register(GetIndexTemplatesAction.INSTANCE, TransportGetIndexTemplatesAction.class);
        actions.register(DeleteIndexTemplateAction.INSTANCE, TransportDeleteIndexTemplateAction.class);
        actions.register(PutComponentTemplateAction.INSTANCE, TransportPutComponentTemplateAction.class);
        actions.register(GetComponentTemplateAction.INSTANCE, TransportGetComponentTemplateAction.class);
        actions.register(DeleteComponentTemplateAction.INSTANCE, TransportDeleteComponentTemplateAction.class);
        actions.register(PutComposableIndexTemplateAction.INSTANCE, TransportPutComposableIndexTemplateAction.class);
        actions.register(GetComposableIndexTemplateAction.INSTANCE, TransportGetComposableIndexTemplateAction.class);
        actions.register(DeleteComposableIndexTemplateAction.INSTANCE, TransportDeleteComposableIndexTemplateAction.class);
        actions.register(SimulateIndexTemplateAction.INSTANCE, TransportSimulateIndexTemplateAction.class);
        actions.register(SimulateTemplateAction.INSTANCE, TransportSimulateTemplateAction.class);
        actions.register(ValidateQueryAction.INSTANCE, TransportValidateQueryAction.class);
        actions.register(RefreshAction.INSTANCE, TransportRefreshAction.class);
        actions.register(FlushAction.INSTANCE, TransportFlushAction.class);
        actions.register(ForceMergeAction.INSTANCE, TransportForceMergeAction.class);
        actions.register(UpgradeAction.INSTANCE, TransportUpgradeAction.class);
        actions.register(UpgradeStatusAction.INSTANCE, TransportUpgradeStatusAction.class);
        actions.register(UpgradeSettingsAction.INSTANCE, TransportUpgradeSettingsAction.class);
        actions.register(ClearIndicesCacheAction.INSTANCE, TransportClearIndicesCacheAction.class);
        actions.register(GetAliasesAction.INSTANCE, TransportGetAliasesAction.class);
        actions.register(GetSettingsAction.INSTANCE, TransportGetSettingsAction.class);

        actions.register(IndexAction.INSTANCE, TransportIndexAction.class);
        actions.register(GetAction.INSTANCE, TransportGetAction.class);
        actions.register(TermVectorsAction.INSTANCE, TransportTermVectorsAction.class);
        actions.register(
            MultiTermVectorsAction.INSTANCE,
            TransportMultiTermVectorsAction.class,
            TransportShardMultiTermsVectorAction.class
        );
        actions.register(DeleteAction.INSTANCE, TransportDeleteAction.class);
        actions.register(UpdateAction.INSTANCE, TransportUpdateAction.class);
        actions.register(MultiGetAction.INSTANCE, TransportMultiGetAction.class, TransportShardMultiGetAction.class);
        actions.register(BulkAction.INSTANCE, TransportBulkAction.class, TransportShardBulkAction.class);
        actions.register(SearchAction.INSTANCE, TransportSearchAction.class);
        actions.register(SearchScrollAction.INSTANCE, TransportSearchScrollAction.class);
        actions.register(MultiSearchAction.INSTANCE, TransportMultiSearchAction.class);
        actions.register(ExplainAction.INSTANCE, TransportExplainAction.class);
        actions.register(ClearScrollAction.INSTANCE, TransportClearScrollAction.class);
        actions.register(RecoveryAction.INSTANCE, TransportRecoveryAction.class);
        actions.register(NodesReloadSecureSettingsAction.INSTANCE, TransportNodesReloadSecureSettingsAction.class);
        actions.register(AutoCreateAction.INSTANCE, AutoCreateAction.TransportAction.class);

        // Indexed scripts
        actions.register(PutStoredScriptAction.INSTANCE, TransportPutStoredScriptAction.class);
        actions.register(GetStoredScriptAction.INSTANCE, TransportGetStoredScriptAction.class);
        actions.register(DeleteStoredScriptAction.INSTANCE, TransportDeleteStoredScriptAction.class);
        actions.register(GetScriptContextAction.INSTANCE, TransportGetScriptContextAction.class);
        actions.register(GetScriptLanguageAction.INSTANCE, TransportGetScriptLanguageAction.class);

        actions.register(
            FieldCapabilitiesAction.INSTANCE,
            TransportFieldCapabilitiesAction.class,
            TransportFieldCapabilitiesIndexAction.class
        );

        actions.register(PutPipelineAction.INSTANCE, PutPipelineTransportAction.class);
        actions.register(GetPipelineAction.INSTANCE, GetPipelineTransportAction.class);
        actions.register(DeletePipelineAction.INSTANCE, DeletePipelineTransportAction.class);
        actions.register(SimulatePipelineAction.INSTANCE, SimulatePipelineTransportAction.class);

        actionPlugins.stream().flatMap(p -> p.getActions().stream()).forEach(actions::register);

        // Data streams:
        actions.register(CreateDataStreamAction.INSTANCE, CreateDataStreamAction.TransportAction.class);
        actions.register(DeleteDataStreamAction.INSTANCE, DeleteDataStreamAction.TransportAction.class);
        actions.register(GetDataStreamAction.INSTANCE, GetDataStreamAction.TransportAction.class);
        actions.register(ResolveIndexAction.INSTANCE, ResolveIndexAction.TransportAction.class);
        actions.register(DataStreamsStatsAction.INSTANCE, DataStreamsStatsAction.TransportAction.class);

        // Persistent tasks:
        actions.register(StartPersistentTaskAction.INSTANCE, StartPersistentTaskAction.TransportAction.class);
        actions.register(UpdatePersistentTaskStatusAction.INSTANCE, UpdatePersistentTaskStatusAction.TransportAction.class);
        actions.register(CompletionPersistentTaskAction.INSTANCE, CompletionPersistentTaskAction.TransportAction.class);
        actions.register(RemovePersistentTaskAction.INSTANCE, RemovePersistentTaskAction.TransportAction.class);

        // retention leases
        actions.register(RetentionLeaseActions.Add.INSTANCE, RetentionLeaseActions.Add.TransportAction.class);
        actions.register(RetentionLeaseActions.Renew.INSTANCE, RetentionLeaseActions.Renew.TransportAction.class);
        actions.register(RetentionLeaseActions.Remove.INSTANCE, RetentionLeaseActions.Remove.TransportAction.class);

        // Dangling indices
        actions.register(ListDanglingIndicesAction.INSTANCE, TransportListDanglingIndicesAction.class);
        actions.register(ImportDanglingIndexAction.INSTANCE, TransportImportDanglingIndexAction.class);
        actions.register(DeleteDanglingIndexAction.INSTANCE, TransportDeleteDanglingIndexAction.class);
        actions.register(FindDanglingIndexAction.INSTANCE, TransportFindDanglingIndexAction.class);

        // point in time actions
        actions.register(CreatePitAction.INSTANCE, TransportCreatePitAction.class);
        actions.register(GetAllPitsAction.INSTANCE, TransportGetAllPitsAction.class);
        actions.register(DeletePitAction.INSTANCE, TransportDeletePitAction.class);
        actions.register(PitSegmentsAction.INSTANCE, TransportPitSegmentsAction.class);
        actions.register(NodesGetAllPitsAction.INSTANCE, TransportNodesGetAllPitsAction.class);

        // Remote Store
        actions.register(RestoreRemoteStoreAction.INSTANCE, TransportRestoreRemoteStoreAction.class);

        // Extensions
        // actions.register(ExtensionsAction.INSTANCE, TransportExtensionsAction.class);

        return actions.getRegistry();
    }

    private ActionFilters setupActionFilters(List<ActionPlugin> actionPlugins) {
        return new ActionFilters(
            Collections.unmodifiableSet(actionPlugins.stream().flatMap(p -> p.getActionFilters().stream()).collect(Collectors.toSet()))
        );
    }

    public void initRestHandlers(Supplier<DiscoveryNodes> nodesInCluster) {
        List<AbstractCatAction> catActions = new ArrayList<>();
        Consumer<RestHandler> registerHandler = handler -> {
            if (handler instanceof AbstractCatAction) {
                catActions.add((AbstractCatAction) handler);
            }
            restController.registerHandler(handler);
        };
        registerHandler.accept(new RestAddVotingConfigExclusionAction());
        registerHandler.accept(new RestClearVotingConfigExclusionsAction());
        registerHandler.accept(new RestMainAction());
        registerHandler.accept(new RestNodesInfoAction(settingsFilter));
        registerHandler.accept(new RestRemoteClusterInfoAction());
        registerHandler.accept(new RestNodesStatsAction());
        registerHandler.accept(new RestNodesUsageAction());
        registerHandler.accept(new RestNodesHotThreadsAction());
        registerHandler.accept(new RestClusterAllocationExplainAction());
        registerHandler.accept(new RestClusterStatsAction());
        registerHandler.accept(new RestClusterStateAction(settingsFilter));
        registerHandler.accept(new RestClusterHealthAction());
        registerHandler.accept(new RestClusterUpdateSettingsAction());
        registerHandler.accept(new RestClusterGetSettingsAction(settings, clusterSettings, settingsFilter));
        registerHandler.accept(new RestClusterRerouteAction(settingsFilter));
        registerHandler.accept(new RestClusterSearchShardsAction());
        registerHandler.accept(new RestPendingClusterTasksAction());
        registerHandler.accept(new RestPutRepositoryAction());
        registerHandler.accept(new RestGetRepositoriesAction(settingsFilter));
        registerHandler.accept(new RestDeleteRepositoryAction());
        registerHandler.accept(new RestVerifyRepositoryAction());
        registerHandler.accept(new RestCleanupRepositoryAction());
        registerHandler.accept(new RestGetSnapshotsAction());
        registerHandler.accept(new RestCreateSnapshotAction());
        registerHandler.accept(new RestCloneSnapshotAction());
        registerHandler.accept(new RestRestoreSnapshotAction());
        registerHandler.accept(new RestDeleteSnapshotAction());
        registerHandler.accept(new RestSnapshotsStatusAction());
        registerHandler.accept(new RestGetIndicesAction());
        registerHandler.accept(new RestIndicesStatsAction());
        registerHandler.accept(new RestIndicesSegmentsAction());
        registerHandler.accept(new RestIndicesShardStoresAction());
        registerHandler.accept(new RestGetAliasesAction());
        registerHandler.accept(new RestIndexDeleteAliasesAction());
        registerHandler.accept(new RestIndexPutAliasAction());
        registerHandler.accept(new RestIndicesAliasesAction());
        registerHandler.accept(new RestCreateIndexAction());
        registerHandler.accept(new RestResizeHandler.RestShrinkIndexAction());
        registerHandler.accept(new RestResizeHandler.RestSplitIndexAction());
        registerHandler.accept(new RestResizeHandler.RestCloneIndexAction());
        registerHandler.accept(new RestRolloverIndexAction());
        registerHandler.accept(new RestDeleteIndexAction());
        registerHandler.accept(new RestCloseIndexAction());
        registerHandler.accept(new RestOpenIndexAction());
        registerHandler.accept(new RestAddIndexBlockAction());

        registerHandler.accept(new RestUpdateSettingsAction());
        registerHandler.accept(new RestGetSettingsAction());

        registerHandler.accept(new RestAnalyzeAction());
        registerHandler.accept(new RestGetIndexTemplateAction());
        registerHandler.accept(new RestPutIndexTemplateAction());
        registerHandler.accept(new RestDeleteIndexTemplateAction());
        registerHandler.accept(new RestPutComponentTemplateAction());
        registerHandler.accept(new RestGetComponentTemplateAction());
        registerHandler.accept(new RestDeleteComponentTemplateAction());
        registerHandler.accept(new RestPutComposableIndexTemplateAction());
        registerHandler.accept(new RestGetComposableIndexTemplateAction());
        registerHandler.accept(new RestDeleteComposableIndexTemplateAction());
        registerHandler.accept(new RestSimulateIndexTemplateAction());
        registerHandler.accept(new RestSimulateTemplateAction());

        registerHandler.accept(new RestPutMappingAction());
        registerHandler.accept(new RestGetMappingAction(threadPool));
        registerHandler.accept(new RestGetFieldMappingAction());

        registerHandler.accept(new RestRefreshAction());
        registerHandler.accept(new RestFlushAction());
        registerHandler.accept(new RestSyncedFlushAction());
        registerHandler.accept(new RestForceMergeAction());
        registerHandler.accept(new RestUpgradeAction());
        registerHandler.accept(new RestUpgradeStatusAction());
        registerHandler.accept(new RestClearIndicesCacheAction());

        registerHandler.accept(new RestIndexAction());
        registerHandler.accept(new CreateHandler());
        registerHandler.accept(new AutoIdHandler(nodesInCluster));
        registerHandler.accept(new RestGetAction());
        registerHandler.accept(new RestGetSourceAction());
        registerHandler.accept(new RestMultiGetAction(settings));
        registerHandler.accept(new RestDeleteAction());
        registerHandler.accept(new RestCountAction());
        registerHandler.accept(new RestTermVectorsAction());
        registerHandler.accept(new RestMultiTermVectorsAction());
        registerHandler.accept(new RestBulkAction(settings));
        registerHandler.accept(new RestUpdateAction());

        registerHandler.accept(new RestSearchAction());
        registerHandler.accept(new RestSearchScrollAction());
        registerHandler.accept(new RestClearScrollAction());
        registerHandler.accept(new RestMultiSearchAction(settings));

        registerHandler.accept(new RestValidateQueryAction());

        registerHandler.accept(new RestExplainAction());

        registerHandler.accept(new RestRecoveryAction());

        registerHandler.accept(new RestReloadSecureSettingsAction());

        // Scripts API
        registerHandler.accept(new RestGetStoredScriptAction());
        registerHandler.accept(new RestPutStoredScriptAction());
        registerHandler.accept(new RestDeleteStoredScriptAction());
        registerHandler.accept(new RestGetScriptContextAction());
        registerHandler.accept(new RestGetScriptLanguageAction());

        registerHandler.accept(new RestFieldCapabilitiesAction());

        // Tasks API
        registerHandler.accept(new RestListTasksAction(nodesInCluster));
        registerHandler.accept(new RestGetTaskAction());
        registerHandler.accept(new RestCancelTasksAction(nodesInCluster));

        // Ingest API
        registerHandler.accept(new RestPutPipelineAction());
        registerHandler.accept(new RestGetPipelineAction());
        registerHandler.accept(new RestDeletePipelineAction());
        registerHandler.accept(new RestSimulatePipelineAction());

        // Dangling indices API
        registerHandler.accept(new RestListDanglingIndicesAction());
        registerHandler.accept(new RestImportDanglingIndexAction());
        registerHandler.accept(new RestDeleteDanglingIndexAction());

        // Data Stream API
        registerHandler.accept(new RestCreateDataStreamAction());
        registerHandler.accept(new RestDeleteDataStreamAction());
        registerHandler.accept(new RestGetDataStreamsAction());
        registerHandler.accept(new RestResolveIndexAction());
        registerHandler.accept(new RestDataStreamsStatsAction());

        // CAT API
        registerHandler.accept(new RestAllocationAction());
        registerHandler.accept(new RestShardsAction());
        registerHandler.accept(new RestClusterManagerAction());
        registerHandler.accept(new RestNodesAction());
        registerHandler.accept(new RestTasksAction(nodesInCluster));
        registerHandler.accept(new RestIndicesAction());
        registerHandler.accept(new RestSegmentsAction());
        // Fully qualified to prevent interference with rest.action.count.RestCountAction
        registerHandler.accept(new org.opensearch.rest.action.cat.RestCountAction());
        // Fully qualified to prevent interference with rest.action.indices.RestRecoveryAction
        registerHandler.accept(new RestCatRecoveryAction());
        registerHandler.accept(new RestHealthAction());
        registerHandler.accept(new org.opensearch.rest.action.cat.RestPendingClusterTasksAction());
        registerHandler.accept(new RestAliasAction());
        registerHandler.accept(new RestThreadPoolAction());
        registerHandler.accept(new RestPluginsAction());
        registerHandler.accept(new RestFielddataAction());
        registerHandler.accept(new RestNodeAttrsAction());
        registerHandler.accept(new RestRepositoriesAction());
        registerHandler.accept(new RestSnapshotAction());
        registerHandler.accept(new RestTemplatesAction());

        // Point in time API
        registerHandler.accept(new RestCreatePitAction());
        registerHandler.accept(new RestDeletePitAction());

        for (ActionPlugin plugin : actionPlugins) {
            for (RestHandler handler : plugin.getRestHandlers(
                settings,
                restController,
                clusterSettings,
                indexScopedSettings,
                settingsFilter,
                indexNameExpressionResolver,
                nodesInCluster
            )) {
                registerHandler.accept(handler);
            }
        }
        registerHandler.accept(new RestCatAction(catActions));

        // Remote Store APIs
        if (FeatureFlags.isEnabled(FeatureFlags.REMOTE_STORE)) {
            registerHandler.accept(new RestRestoreRemoteStoreAction());
        }
    }

    @Override
    protected void configure() {
        bind(ActionFilters.class).toInstance(actionFilters);
        bind(DestructiveOperations.class).toInstance(destructiveOperations);
        bind(new TypeLiteral<RequestValidators<PutMappingRequest>>() {
        }).toInstance(mappingRequestValidators);
        bind(new TypeLiteral<RequestValidators<IndicesAliasesRequest>>() {
        }).toInstance(indicesAliasesRequestRequestValidators);

        // Supporting classes
        bind(AutoCreateIndex.class).toInstance(autoCreateIndex);
        bind(TransportLivenessAction.class).asEagerSingleton();
        // binding new actions for NodeClient to consume
        bind(ActionRegistry.class).toInstance(actionRegistryMap);

        // register ActionType -> transportAction Map used by NodeClient
        @SuppressWarnings("rawtypes")
        MapBinder<ActionType, TransportAction> transportActionsBinder = MapBinder.newMapBinder(
            binder(),
            ActionType.class,
            TransportAction.class
        );
        for (ActionHandler<?, ?> action : actions.values()) {
            // bind the action as eager singleton, so the map binder one will reuse it
            bind(action.getTransportAction()).asEagerSingleton();
            transportActionsBinder.addBinding(action.getAction()).to(action.getTransportAction()).asEagerSingleton();
            for (Class<?> supportAction : action.getSupportTransportActions()) {
                bind(supportAction).asEagerSingleton();
            }
        }
    }

    public ActionFilters getActionFilters() {
        return actionFilters;
    }

    public RestController getRestController() {
        return restController;
    }

    public <Request extends ActionRequest, Response extends ActionResponse> void registerAction(
        ActionType<Response> action,
        Class<? extends TransportAction<Request, Response>> transportAction,
        Class<?>... supportTransportActions
    ) {
        actionRegistryMap.register(new ActionHandler<>(action, transportAction, supportTransportActions));
    }
}<|MERGE_RESOLUTION|>--- conflicted
+++ resolved
@@ -521,7 +521,6 @@
 
         public void register(ActionHandler<?, ?> handler) {
             register(handler.getAction().name(), handler);
-<<<<<<< HEAD
         }
 
         public <Request extends ActionRequest, Response extends ActionResponse> void register(
@@ -531,8 +530,6 @@
         ) {
             register(new ActionHandler<>(action, transportAction, supportTransportActions));
         }
-=======
-        }
 
         public <Request extends ActionRequest, Response extends ActionResponse> void register(
             ActionType<Response> action,
@@ -541,7 +538,6 @@
         ) {
             register(new ActionHandler<>(action, transportAction, supportTransportActions));
         }
->>>>>>> f2ceadaf
     }
 
     static Map<String, ActionHandler<?, ?>> setupActions(List<ActionPlugin> actionPlugins) {
