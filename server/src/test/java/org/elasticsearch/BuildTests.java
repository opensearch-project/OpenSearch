/*
 * Licensed to Elasticsearch under one or more contributor
 * license agreements. See the NOTICE file distributed with
 * this work for additional information regarding copyright
 * ownership. Elasticsearch licenses this file to you under
 * the Apache License, Version 2.0 (the "License"); you may
 * not use this file except in compliance with the License.
 * You may obtain a copy of the License at
 *
 *    http://www.apache.org/licenses/LICENSE-2.0
 *
 * Unless required by applicable law or agreed to in writing,
 * software distributed under the License is distributed on an
 * "AS IS" BASIS, WITHOUT WARRANTIES OR CONDITIONS OF ANY
 * KIND, either express or implied.  See the License for the
 * specific language governing permissions and limitations
 * under the License.
 */

package org.elasticsearch;

import org.elasticsearch.common.io.FileSystemUtils;
import org.elasticsearch.common.io.stream.StreamInput;
import org.elasticsearch.common.io.stream.StreamOutput;
import org.elasticsearch.common.io.stream.Writeable;
import org.elasticsearch.test.ESTestCase;
import org.elasticsearch.test.EqualsHashCodeTestUtils;

import java.io.IOException;
import java.io.InputStream;
import java.net.URL;
import java.util.Arrays;
import java.util.List;
import java.util.Objects;
import java.util.Set;
import java.util.stream.Collectors;

import static org.hamcrest.Matchers.containsString;
import static org.hamcrest.Matchers.equalTo;
import static org.hamcrest.Matchers.hasToString;
import static org.hamcrest.Matchers.sameInstance;

public class BuildTests extends ESTestCase {

    /** Asking for the jar metadata should not throw exception in tests, no matter how configured */
    public void testJarMetadata() throws IOException {
        URL url = Build.getElasticsearchCodeSourceLocation();
        // throws exception if does not exist, or we cannot access it
        try (InputStream ignored = FileSystemUtils.openFileURLStream(url)) {}
        // these should never be null
        assertNotNull(Build.CURRENT.date());
        assertNotNull(Build.CURRENT.hash());
    }

    public void testIsProduction() {
        Build build = new Build(
            Build.CURRENT.type(), Build.CURRENT.hash(), Build.CURRENT.date(),
            Build.CURRENT.isSnapshot(), Math.abs(randomInt()) + "." + Math.abs(randomInt()) + "." + Math.abs(randomInt())
        );
        assertTrue(build.getQualifiedVersion(), build.isProductionRelease());

        assertFalse(new Build(
            Build.CURRENT.type(), Build.CURRENT.hash(), Build.CURRENT.date(),
            Build.CURRENT.isSnapshot(), "7.0.0-alpha1"
        ).isProductionRelease());

        assertFalse(new Build(
            Build.CURRENT.type(), Build.CURRENT.hash(), Build.CURRENT.date(),
            Build.CURRENT.isSnapshot(), "7.0.0-alpha1-SNAPSHOT"
        ).isProductionRelease());

        assertFalse(new Build(
            Build.CURRENT.type(), Build.CURRENT.hash(), Build.CURRENT.date(),
            Build.CURRENT.isSnapshot(), "7.0.0-SNAPSHOT"
        ).isProductionRelease());

        assertFalse(new Build(
            Build.CURRENT.type(), Build.CURRENT.hash(), Build.CURRENT.date(),
            Build.CURRENT.isSnapshot(), "Unknown"
        ).isProductionRelease());
    }

    public void testEqualsAndHashCode() {
        Build build = Build.CURRENT;

        Build another = new Build(
            build.type(), build.hash(), build.date(), build.isSnapshot(), build.getQualifiedVersion()
        );
        assertEquals(build, another);
        assertEquals(build.hashCode(), another.hashCode());

        final Set<Build.Type> otherTypes =
                Arrays.stream(Build.Type.values()).filter(f -> !f.equals(build.type())).collect(Collectors.toSet());
        final Build.Type otherType = randomFrom(otherTypes);
        Build differentType = new Build(
            otherType, build.hash(), build.date(), build.isSnapshot(), build.getQualifiedVersion()
        );
        assertNotEquals(build, differentType);

        Build differentHash = new Build(
            build.type(), randomAlphaOfLengthBetween(3, 10), build.date(), build.isSnapshot(),
            build.getQualifiedVersion()
        );
        assertNotEquals(build, differentHash);

        Build differentDate = new Build(
            build.type(), build.hash(), "1970-01-01", build.isSnapshot(), build.getQualifiedVersion()
        );
        assertNotEquals(build, differentDate);

        Build differentSnapshot = new Build(
            build.type(), build.hash(), build.date(), !build.isSnapshot(), build.getQualifiedVersion()
        );
        assertNotEquals(build, differentSnapshot);

        Build differentVersion = new Build(
            build.type(), build.hash(), build.date(), build.isSnapshot(), "1.2.3"
        );
        assertNotEquals(build, differentVersion);
    }

    private static class WriteableBuild implements Writeable {
        private final Build build;

        WriteableBuild(StreamInput in) throws IOException {
            build = Build.readBuild(in);
        }

        WriteableBuild(Build build) {
            this.build = build;
        }

        @Override
        public void writeTo(StreamOutput out) throws IOException {
            Build.writeBuild(build, out);
        }

        @Override
        public boolean equals(Object o) {
            if (this == o) return true;
            if (o == null || getClass() != o.getClass()) return false;
            WriteableBuild that = (WriteableBuild) o;
            return build.equals(that.build);
        }

        @Override
        public int hashCode() {
            return Objects.hash(build);
        }
    }

    private static String randomStringExcept(final String s) {
        return randomAlphaOfLength(13 - s.length());
    }

    public void testSerialization() {
        EqualsHashCodeTestUtils.checkEqualsAndHashCode(new WriteableBuild(new Build(
                randomFrom(Build.Type.values()),
                randomAlphaOfLength(6), randomAlphaOfLength(6), randomBoolean(), randomAlphaOfLength(6))),
            // Note: the cast of the Copy- and MutateFunction is needed for some IDE (specifically Eclipse 4.10.0) to infer the right type
            (WriteableBuild b) -> copyWriteable(b, writableRegistry(), WriteableBuild::new, Version.CURRENT),
            (WriteableBuild b) -> {
                switch (randomIntBetween(1, 5)) {
                    case 1:
                        return new WriteableBuild(new Build(
<<<<<<< HEAD
                            b.build.type(),
                            b.build.hash(), b.build.date(), b.build.isSnapshot(), b.build.getQualifiedVersion()));
                    case 2:
                        return new WriteableBuild(new Build(
                            randomValueOtherThan(b.build.type(), () -> randomFrom(Build.Type.values())),
                            b.build.hash(), b.build.date(), b.build.isSnapshot(), b.build.getQualifiedVersion()));
                    case 3:
                        return new WriteableBuild(new Build(b.build.type(),
                            randomStringExcept(b.build.hash()), b.build.date(), b.build.isSnapshot(), b.build.getQualifiedVersion()));
                    case 4:
                        return new WriteableBuild(new Build(b.build.type(),
                            b.build.hash(), randomStringExcept(b.build.date()), b.build.isSnapshot(), b.build.getQualifiedVersion()));
                    case 5:
                        return new WriteableBuild(new Build(b.build.type(),
                            b.build.hash(), b.build.date(), b.build.isSnapshot() == false, b.build.getQualifiedVersion()));
                    case 6:
=======
                            randomValueOtherThan(b.build.type(), () -> randomFrom(Build.Type.values())),
                            b.build.hash(), b.build.date(), b.build.isSnapshot(), b.build.getQualifiedVersion()));
                    case 2:
                        return new WriteableBuild(new Build(b.build.type(),
                            randomStringExcept(b.build.hash()), b.build.date(), b.build.isSnapshot(), b.build.getQualifiedVersion()));
                    case 3:
                        return new WriteableBuild(new Build(b.build.type(),
                            b.build.hash(), randomStringExcept(b.build.date()), b.build.isSnapshot(), b.build.getQualifiedVersion()));
                    case 4:
                        return new WriteableBuild(new Build(b.build.type(),
                            b.build.hash(), b.build.date(), b.build.isSnapshot() == false, b.build.getQualifiedVersion()));
                    case 5:
>>>>>>> 75590e8c
                        return new WriteableBuild(new Build(b.build.type(),
                            b.build.hash(), b.build.date(), b.build.isSnapshot(), randomStringExcept(b.build.getQualifiedVersion())));
                }
                throw new AssertionError();
            });
    }

    public void testSerializationBWC() throws IOException {
        final WriteableBuild dockerBuild = new WriteableBuild(new Build(Build.Type.DOCKER,
            randomAlphaOfLength(6), randomAlphaOfLength(6), randomBoolean(), randomAlphaOfLength(6)));

        final List<Version> versions = Version.getDeclaredVersions(Version.class);
        final Version pre63Version = randomFrom(versions.stream().filter(v -> v.before(Version.V_6_3_0)).collect(Collectors.toList()));
        final Version post63Pre67Version = randomFrom(versions.stream()
            .filter(v -> v.onOrAfter(Version.V_6_3_0) && v.before(Version.V_6_7_0)).collect(Collectors.toList()));
        final Version post67Pre70Version = randomFrom(versions.stream()
            .filter(v -> v.onOrAfter(Version.V_6_7_0) && v.before(Version.V_7_0_0)).collect(Collectors.toList()));
        final Version post70Version = randomFrom(versions.stream().filter(v -> v.onOrAfter(Version.V_7_0_0)).collect(Collectors.toList()));

        final WriteableBuild pre63 = copyWriteable(dockerBuild, writableRegistry(), WriteableBuild::new, pre63Version);
        final WriteableBuild post63pre67 = copyWriteable(dockerBuild, writableRegistry(), WriteableBuild::new, post63Pre67Version);
        final WriteableBuild post67pre70 = copyWriteable(dockerBuild, writableRegistry(), WriteableBuild::new, post67Pre70Version);
        final WriteableBuild post70 = copyWriteable(dockerBuild, writableRegistry(), WriteableBuild::new, post70Version);

        assertThat(pre63.build.type(), equalTo(Build.Type.UNKNOWN));
        assertThat(post63pre67.build.type(), equalTo(Build.Type.TAR));
        assertThat(post67pre70.build.type(), equalTo(dockerBuild.build.type()));
        assertThat(post70.build.type(), equalTo(dockerBuild.build.type()));

        assertThat(pre63.build.getQualifiedVersion(), equalTo(pre63Version.toString()));
        assertThat(post63pre67.build.getQualifiedVersion(), equalTo(post63Pre67Version.toString()));
        assertThat(post67pre70.build.getQualifiedVersion(), equalTo(post67Pre70Version.toString()));
        assertThat(post70.build.getQualifiedVersion(), equalTo(dockerBuild.build.getQualifiedVersion()));
    }

    public void testTypeParsing() {
        for (final Build.Type type : Build.Type.values()) {
            // strict or not should not impact parsing at all here
            assertThat(Build.Type.fromDisplayName(type.displayName(), randomBoolean()), sameInstance(type));
        }
    }

    public void testLenientTypeParsing() {
        final String displayName = randomAlphaOfLength(8);
        assertThat(Build.Type.fromDisplayName(displayName, false), equalTo(Build.Type.UNKNOWN));
    }

    public void testStrictTypeParsing() {
        final String displayName = randomAlphaOfLength(8);
        @SuppressWarnings("ResultOfMethodCallIgnored") final IllegalStateException e =
                expectThrows(IllegalStateException.class, () -> Build.Type.fromDisplayName(displayName, true));
        assertThat(e, hasToString(containsString("unexpected distribution type [" + displayName + "]; your distribution is broken")));
    }

}<|MERGE_RESOLUTION|>--- conflicted
+++ resolved
@@ -163,24 +163,6 @@
                 switch (randomIntBetween(1, 5)) {
                     case 1:
                         return new WriteableBuild(new Build(
-<<<<<<< HEAD
-                            b.build.type(),
-                            b.build.hash(), b.build.date(), b.build.isSnapshot(), b.build.getQualifiedVersion()));
-                    case 2:
-                        return new WriteableBuild(new Build(
-                            randomValueOtherThan(b.build.type(), () -> randomFrom(Build.Type.values())),
-                            b.build.hash(), b.build.date(), b.build.isSnapshot(), b.build.getQualifiedVersion()));
-                    case 3:
-                        return new WriteableBuild(new Build(b.build.type(),
-                            randomStringExcept(b.build.hash()), b.build.date(), b.build.isSnapshot(), b.build.getQualifiedVersion()));
-                    case 4:
-                        return new WriteableBuild(new Build(b.build.type(),
-                            b.build.hash(), randomStringExcept(b.build.date()), b.build.isSnapshot(), b.build.getQualifiedVersion()));
-                    case 5:
-                        return new WriteableBuild(new Build(b.build.type(),
-                            b.build.hash(), b.build.date(), b.build.isSnapshot() == false, b.build.getQualifiedVersion()));
-                    case 6:
-=======
                             randomValueOtherThan(b.build.type(), () -> randomFrom(Build.Type.values())),
                             b.build.hash(), b.build.date(), b.build.isSnapshot(), b.build.getQualifiedVersion()));
                     case 2:
@@ -193,7 +175,6 @@
                         return new WriteableBuild(new Build(b.build.type(),
                             b.build.hash(), b.build.date(), b.build.isSnapshot() == false, b.build.getQualifiedVersion()));
                     case 5:
->>>>>>> 75590e8c
                         return new WriteableBuild(new Build(b.build.type(),
                             b.build.hash(), b.build.date(), b.build.isSnapshot(), randomStringExcept(b.build.getQualifiedVersion())));
                 }
