--- conflicted
+++ resolved
@@ -15,17 +15,12 @@
 import org.opensearch.identity.noop.NoopTokenManager;
 import org.opensearch.plugins.IdentityPlugin;
 import org.opensearch.test.OpenSearchTestCase;
-<<<<<<< HEAD
-import org.opensearch.threadpool.ThreadPool;
-=======
 import org.opensearch.threadpool.TestThreadPool;
->>>>>>> ee17ecac
 
 import java.util.List;
 
 import static org.hamcrest.Matchers.instanceOf;
 import static org.hamcrest.Matchers.is;
-import static org.mockito.Mockito.mock;
 
 public class IdentityPluginTests extends OpenSearchTestCase {
 
@@ -33,13 +28,8 @@
         TestThreadPool threadPool = new TestThreadPool(getTestName());
         IdentityPlugin identityPlugin1 = new NoopIdentityPlugin(threadPool);
         List<IdentityPlugin> pluginList1 = List.of(identityPlugin1);
-<<<<<<< HEAD
-        IdentityService identityService1 = new IdentityService(Settings.EMPTY, mock(ThreadPool.class), pluginList1);
-        assertTrue(identityService1.getSubject().getPrincipal().getName().equalsIgnoreCase("Unauthenticated"));
-=======
         IdentityService identityService1 = new IdentityService(Settings.EMPTY, threadPool, pluginList1);
         assertTrue(identityService1.getCurrentSubject().getPrincipal().getName().equalsIgnoreCase("Unauthenticated"));
->>>>>>> ee17ecac
         assertThat(identityService1.getTokenManager(), is(instanceOf(NoopTokenManager.class)));
         terminate(threadPool);
     }
@@ -50,14 +40,7 @@
         IdentityPlugin identityPlugin2 = new NoopIdentityPlugin(threadPool);
         IdentityPlugin identityPlugin3 = new NoopIdentityPlugin(threadPool);
         List<IdentityPlugin> pluginList = List.of(identityPlugin1, identityPlugin2, identityPlugin3);
-<<<<<<< HEAD
-        Exception ex = assertThrows(
-            OpenSearchException.class,
-            () -> new IdentityService(Settings.EMPTY, mock(ThreadPool.class), pluginList)
-        );
-=======
         Exception ex = assertThrows(OpenSearchException.class, () -> new IdentityService(Settings.EMPTY, threadPool, pluginList));
->>>>>>> ee17ecac
         assert (ex.getMessage().contains("Multiple identity plugins are not supported,"));
         terminate(threadPool);
     }
