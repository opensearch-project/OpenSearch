--- conflicted
+++ resolved
@@ -8,8 +8,6 @@
 
 package org.opensearch.extensions;
 
-<<<<<<< HEAD
-=======
 import static java.util.Collections.emptyMap;
 import static java.util.Collections.emptySet;
 import static org.mockito.ArgumentMatchers.any;
@@ -22,7 +20,6 @@
 import static org.opensearch.test.ClusterServiceUtils.createClusterService;
 
 import java.io.ByteArrayInputStream;
->>>>>>> ff2846ae
 import java.io.IOException;
 import java.io.InputStream;
 import java.net.InetAddress;
@@ -83,17 +80,6 @@
 import org.opensearch.transport.TransportService;
 import org.opensearch.transport.nio.MockNioTransport;
 
-import static java.util.Collections.emptyMap;
-import static java.util.Collections.emptySet;
-import static org.mockito.ArgumentMatchers.any;
-import static org.mockito.ArgumentMatchers.anyBoolean;
-import static org.mockito.ArgumentMatchers.anyString;
-import static org.mockito.Mockito.mock;
-import static org.mockito.Mockito.spy;
-import static org.mockito.Mockito.times;
-import static org.mockito.Mockito.verify;
-import static org.opensearch.test.ClusterServiceUtils.createClusterService;
-
 public class ExtensionsOrchestratorTests extends OpenSearchTestCase {
 
     private TransportService transportService;
@@ -163,11 +149,7 @@
             Collections.emptySet()
         );
         clusterService = createClusterService(threadPool);
-<<<<<<< HEAD
-    }
-
-    @Override
-=======
+
         extensionDir = createTempDir();
         extensionsYmlLines = Arrays.asList(
             "extensions:",
@@ -198,7 +180,7 @@
         );
     }
 
->>>>>>> ff2846ae
+    @Override
     @After
     public void tearDown() throws Exception {
         super.tearDown();
@@ -207,11 +189,8 @@
     }
 
     public void testExtensionsDiscovery() throws Exception {
-<<<<<<< HEAD
         Path extensionDir = createTempDir();
 
-=======
->>>>>>> ff2846ae
         Files.write(extensionDir.resolve("extensions.yml"), extensionsYmlLines, StandardCharsets.UTF_8);
 
         ExtensionsOrchestrator extensionsOrchestrator = new ExtensionsOrchestrator(settings, extensionDir);
@@ -296,15 +275,10 @@
     }
 
     public void testEmptyExtensionsFile() throws Exception {
-<<<<<<< HEAD
         Path extensionDir = createTempDir();
 
         List<String> emptyExtensionsYmlLines = Arrays.asList();
         Files.write(extensionDir.resolve("extensions.yml"), emptyExtensionsYmlLines, StandardCharsets.UTF_8);
-=======
-        List<String> extensionsYmlLines = Arrays.asList();
-        Files.write(extensionDir.resolve("extensions.yml"), extensionsYmlLines, StandardCharsets.UTF_8);
->>>>>>> ff2846ae
 
         Settings settings = Settings.builder().build();
 
@@ -312,11 +286,8 @@
     }
 
     public void testExtensionsInitialize() throws Exception {
-<<<<<<< HEAD
         Path extensionDir = createTempDir();
 
-=======
->>>>>>> ff2846ae
         Files.write(extensionDir.resolve("extensions.yml"), extensionsYmlLines, StandardCharsets.UTF_8);
 
         ExtensionsOrchestrator extensionsOrchestrator = new ExtensionsOrchestrator(settings, extensionDir);
