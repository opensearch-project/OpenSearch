/*
 * SPDX-License-Identifier: Apache-2.0
 *
 * The OpenSearch Contributors require contributions made to
 * this file be licensed under the Apache-2.0 license or a
 * compatible open source license.
 */

package org.opensearch.extensions;

import static java.util.Collections.emptyList;
import static java.util.Collections.emptyMap;
import static java.util.Collections.emptySet;
import static org.mockito.ArgumentMatchers.any;
import static org.mockito.ArgumentMatchers.anyBoolean;
import static org.mockito.ArgumentMatchers.anyString;
import static org.mockito.Mockito.mock;
import static org.mockito.Mockito.spy;
import static org.mockito.Mockito.times;
import static org.mockito.Mockito.verify;
import static org.opensearch.test.ClusterServiceUtils.createClusterService;

import java.io.ByteArrayInputStream;
import java.io.IOException;
import java.io.InputStream;
import java.net.InetAddress;
import java.nio.charset.StandardCharsets;
import java.nio.file.Files;
import java.nio.file.Path;
import java.security.AccessControlException;
import java.util.ArrayList;
import java.util.Arrays;
import java.util.Collections;
import java.util.HashMap;
import java.util.List;
import java.util.Map;
import java.util.Objects;
import java.util.concurrent.TimeUnit;
import java.util.stream.Collectors;

import org.apache.logging.log4j.Level;
import org.apache.logging.log4j.LogManager;
import org.junit.After;
import org.junit.Before;
import org.opensearch.Version;
import org.opensearch.action.admin.cluster.state.ClusterStateResponse;
import org.opensearch.client.node.NodeClient;
import org.opensearch.cluster.ClusterSettingsResponse;
import org.opensearch.cluster.LocalNodeResponse;
import org.opensearch.env.EnvironmentSettingsResponse;
import org.opensearch.cluster.metadata.IndexMetadata;
import org.opensearch.cluster.metadata.IndexNameExpressionResolver;
import org.opensearch.cluster.node.DiscoveryNode;
import org.opensearch.cluster.service.ClusterService;
import org.opensearch.common.bytes.BytesReference;
import org.opensearch.common.io.PathUtils;
import org.opensearch.common.io.stream.BytesStreamInput;
import org.opensearch.common.io.stream.BytesStreamOutput;
import org.opensearch.common.io.stream.InputStreamStreamInput;
import org.opensearch.common.io.stream.NamedWriteable;
import org.opensearch.common.io.stream.NamedWriteableRegistry;
import org.opensearch.common.io.stream.NamedWriteableRegistryResponse;
import org.opensearch.common.io.stream.StreamInput;
import org.opensearch.common.io.stream.StreamOutput;
import org.opensearch.common.network.NetworkService;
import org.opensearch.common.settings.Setting;
import org.opensearch.common.settings.Settings;
<<<<<<< HEAD
import org.opensearch.common.settings.WriteableSetting;
import org.opensearch.common.settings.Setting.Property;
import org.opensearch.common.settings.WriteableSetting.SettingType;
=======
import org.opensearch.common.settings.SettingsModule;
import org.opensearch.common.settings.Setting.Property;
>>>>>>> 749b155f
import org.opensearch.common.transport.TransportAddress;
import org.opensearch.common.util.PageCacheRecycler;
import org.opensearch.common.util.concurrent.ThreadContext;
import org.opensearch.env.Environment;
import org.opensearch.env.TestEnvironment;
import org.opensearch.extensions.rest.RegisterRestActionsRequest;
import org.opensearch.extensions.settings.RegisterCustomSettingsRequest;
import org.opensearch.index.IndexModule;
import org.opensearch.index.IndexSettings;
import org.opensearch.index.analysis.AnalysisRegistry;
import org.opensearch.index.engine.EngineConfigFactory;
import org.opensearch.index.engine.InternalEngineFactory;
import org.opensearch.indices.breaker.NoneCircuitBreakerService;
import org.opensearch.plugins.PluginInfo;
import org.opensearch.rest.RestController;
import org.opensearch.test.IndexSettingsModule;
import org.opensearch.test.MockLogAppender;
import org.opensearch.test.OpenSearchTestCase;
import org.opensearch.test.transport.MockTransportService;
import org.opensearch.threadpool.TestThreadPool;
import org.opensearch.threadpool.ThreadPool;
import org.opensearch.transport.Transport;
import org.opensearch.transport.TransportResponse;
import org.opensearch.transport.TransportService;
import org.opensearch.transport.nio.MockNioTransport;
import org.opensearch.usage.UsageService;
import org.opensearch.common.settings.Setting;

public class ExtensionsOrchestratorTests extends OpenSearchTestCase {

    private TransportService transportService;
    private RestController restController;
    private SettingsModule settingsModule;
    private ClusterService clusterService;
    private MockNioTransport transport;
    private Path extensionDir;
    private final ThreadPool threadPool = new TestThreadPool(ExtensionsOrchestratorTests.class.getSimpleName());
    private final Settings settings = Settings.builder()
        .put(IndexMetadata.SETTING_VERSION_CREATED, Version.CURRENT)
        .put(Environment.PATH_HOME_SETTING.getKey(), createTempDir().toString())
        .build();
    private final List<String> extensionsYmlLines = Arrays.asList(
        "extensions:",
        "   - name: firstExtension",
        "     uniqueId: uniqueid1",
        "     hostName: 'myIndependentPluginHost1'",
        "     hostAddress: '127.0.0.0'",
        "     port: '9300'",
        "     version: '0.0.7'",
        "     description: Fake description 1",
        "     opensearchVersion: '3.0.0'",
        "     javaVersion: '14'",
        "     className: fakeClass1",
        "     customFolderName: fakeFolder1",
        "     hasNativeController: false",
        "   - name: secondExtension",
        "     uniqueId: 'uniqueid2'",
        "     hostName: 'myIndependentPluginHost2'",
        "     hostAddress: '127.0.0.1'",
        "     port: '9301'",
        "     version: '3.14.16'",
        "     description: Fake description 2",
        "     opensearchVersion: '2.0.0'",
        "     javaVersion: '17'",
        "     className: fakeClass2",
        "     customFolderName: fakeFolder2",
        "     hasNativeController: true"
    );

    @Before
    public void setup() throws Exception {
        Settings settings = Settings.builder().put("cluster.name", "test").build();
        transport = new MockNioTransport(
            settings,
            Version.CURRENT,
            threadPool,
            new NetworkService(Collections.emptyList()),
            PageCacheRecycler.NON_RECYCLING_INSTANCE,
            new NamedWriteableRegistry(Collections.emptyList()),
            new NoneCircuitBreakerService()
        );
        transportService = new MockTransportService(
            settings,
            transport,
            threadPool,
            TransportService.NOOP_TRANSPORT_INTERCEPTOR,
            (boundAddress) -> new DiscoveryNode(
                "test_node",
                "test_node",
                boundAddress.publishAddress(),
                emptyMap(),
                emptySet(),
                Version.CURRENT
            ),
            null,
            Collections.emptySet()
        );
        restController = new RestController(
            emptySet(),
            null,
            new NodeClient(Settings.EMPTY, threadPool),
            new NoneCircuitBreakerService(),
            new UsageService()
        );
        settingsModule = new SettingsModule(Settings.EMPTY, emptyList(), emptyList(), emptySet());
        clusterService = createClusterService(threadPool);

        extensionDir = createTempDir();
    }

    @Override
    @After
    public void tearDown() throws Exception {
        super.tearDown();
        transportService.close();
        ThreadPool.terminate(threadPool, 30, TimeUnit.SECONDS);
    }

    public void testExtensionsDiscovery() throws Exception {
        Path extensionDir = createTempDir();

        Files.write(extensionDir.resolve("extensions.yml"), extensionsYmlLines, StandardCharsets.UTF_8);

        ExtensionsOrchestrator extensionsOrchestrator = new ExtensionsOrchestrator(settings, extensionDir);

        List<DiscoveryExtension> expectedExtensionsList = new ArrayList<DiscoveryExtension>();

        expectedExtensionsList.add(
            new DiscoveryExtension(
                "firstExtension",
                "uniqueid1",
                "uniqueid1",
                "myIndependentPluginHost1",
                "127.0.0.0",
                new TransportAddress(InetAddress.getByName("127.0.0.0"), 9300),
                new HashMap<String, String>(),
                Version.fromString("3.0.0"),
                new PluginInfo(
                    "firstExtension",
                    "Fake description 1",
                    "0.0.7",
                    Version.fromString("3.0.0"),
                    "14",
                    "fakeClass1",
                    new ArrayList<String>(),
                    false
                )
            )
        );

        expectedExtensionsList.add(
            new DiscoveryExtension(
                "secondExtension",
                "uniqueid2",
                "uniqueid2",
                "myIndependentPluginHost2",
                "127.0.0.1",
                new TransportAddress(TransportAddress.META_ADDRESS, 9301),
                new HashMap<String, String>(),
                Version.fromString("2.0.0"),
                new PluginInfo(
                    "secondExtension",
                    "Fake description 2",
                    "3.14.16",
                    Version.fromString("2.0.0"),
                    "17",
                    "fakeClass2",
                    new ArrayList<String>(),
                    true
                )
            )
        );
        assertEquals(expectedExtensionsList.size(), extensionsOrchestrator.extensionIdMap.values().size());
        assertTrue(expectedExtensionsList.containsAll(extensionsOrchestrator.extensionIdMap.values()));
        assertTrue(extensionsOrchestrator.extensionIdMap.values().containsAll(expectedExtensionsList));
    }

    public void testNonUniqueExtensionsDiscovery() throws Exception {
        Path extensionDir = createTempDir();

        List<String> nonUniqueYmlLines = extensionsYmlLines.stream()
            .map(s -> s.replace("uniqueid2", "uniqueid1"))
            .collect(Collectors.toList());
        Files.write(extensionDir.resolve("extensions.yml"), nonUniqueYmlLines, StandardCharsets.UTF_8);

        ExtensionsOrchestrator extensionsOrchestrator = new ExtensionsOrchestrator(settings, extensionDir);

        List<DiscoveryExtension> expectedExtensionsList = new ArrayList<DiscoveryExtension>();

        expectedExtensionsList.add(
            new DiscoveryExtension(
                "firstExtension",
                "uniqueid1",
                "uniqueid1",
                "myIndependentPluginHost1",
                "127.0.0.0",
                new TransportAddress(InetAddress.getByName("127.0.0.0"), 9300),
                new HashMap<String, String>(),
                Version.fromString("3.0.0"),
                new PluginInfo(
                    "firstExtension",
                    "Fake description 1",
                    "0.0.7",
                    Version.fromString("3.0.0"),
                    "14",
                    "fakeClass1",
                    new ArrayList<String>(),
                    false
                )
            )
        );
        assertEquals(expectedExtensionsList.size(), extensionsOrchestrator.extensionIdMap.values().size());
        assertTrue(expectedExtensionsList.containsAll(extensionsOrchestrator.extensionIdMap.values()));
        assertTrue(extensionsOrchestrator.extensionIdMap.values().containsAll(expectedExtensionsList));
    }

    public void testNonAccessibleDirectory() throws Exception {
        AccessControlException e = expectThrows(

            AccessControlException.class,
            () -> new ExtensionsOrchestrator(settings, PathUtils.get(""))
        );
        assertEquals("access denied (\"java.io.FilePermission\" \"\" \"read\")", e.getMessage());
    }

    public void testNoExtensionsFile() throws Exception {
        Settings settings = Settings.builder().build();

        try (MockLogAppender mockLogAppender = MockLogAppender.createForLoggers(LogManager.getLogger(ExtensionsOrchestrator.class))) {

            mockLogAppender.addExpectation(
                new MockLogAppender.SeenEventExpectation(
                    "No Extensions File Present",
                    "org.opensearch.extensions.ExtensionsOrchestrator",
                    Level.INFO,
                    "Extensions.yml file is not present.  No extensions will be loaded."
                )
            );

            new ExtensionsOrchestrator(settings, extensionDir);

            mockLogAppender.assertAllExpectationsMatched();
        }
    }

    public void testEmptyExtensionsFile() throws Exception {
        Path extensionDir = createTempDir();

        List<String> emptyExtensionsYmlLines = Arrays.asList();
        Files.write(extensionDir.resolve("extensions.yml"), emptyExtensionsYmlLines, StandardCharsets.UTF_8);

        Settings settings = Settings.builder().build();

        expectThrows(IOException.class, () -> new ExtensionsOrchestrator(settings, extensionDir));
    }

    public void testExtensionsInitialize() throws Exception {
        Path extensionDir = createTempDir();

        Files.write(extensionDir.resolve("extensions.yml"), extensionsYmlLines, StandardCharsets.UTF_8);

        ExtensionsOrchestrator extensionsOrchestrator = new ExtensionsOrchestrator(settings, extensionDir);

        transportService.start();
        transportService.acceptIncomingRequests();
<<<<<<< HEAD
        extensionsOrchestrator.initializeServicesAndRestHandler(restController, transportService, clusterService, settings);
=======
        extensionsOrchestrator.initializeServicesAndRestHandler(restController, settingsModule, transportService, clusterService);
>>>>>>> 749b155f

        try (MockLogAppender mockLogAppender = MockLogAppender.createForLoggers(LogManager.getLogger(ExtensionsOrchestrator.class))) {

            mockLogAppender.addExpectation(
                new MockLogAppender.SeenEventExpectation(
                    "Connect Transport Exception 1",
                    "org.opensearch.extensions.ExtensionsOrchestrator",
                    Level.ERROR,
                    "ConnectTransportException[[firstExtension][127.0.0.0:9300] connect_timeout[30s]]"
                )
            );

            mockLogAppender.addExpectation(
                new MockLogAppender.SeenEventExpectation(
                    "Connect Transport Exception 2",
                    "org.opensearch.extensions.ExtensionsOrchestrator",
                    Level.ERROR,
                    "ConnectTransportException[[secondExtension][127.0.0.1:9301] connect_exception]; nested: ConnectException[Connection refused];"
                )
            );

            extensionsOrchestrator.extensionsInitialize();

            // Test needs to be changed to mock the connection between the local node and an extension. Assert statment is commented out for
            // now.
            // Link to issue: https://github.com/opensearch-project/OpenSearch/issues/4045
            // mockLogAppender.assertAllExpectationsMatched();
        }
    }

    public void testHandleRegisterRestActionsRequest() throws Exception {

        Path extensionDir = createTempDir();

        Files.write(extensionDir.resolve("extensions.yml"), extensionsYmlLines, StandardCharsets.UTF_8);

        ExtensionsOrchestrator extensionsOrchestrator = new ExtensionsOrchestrator(settings, extensionDir);

<<<<<<< HEAD
        extensionsOrchestrator.initializeServicesAndRestHandler(restController, transportService, clusterService, settings);
=======
        extensionsOrchestrator.initializeServicesAndRestHandler(restController, settingsModule, transportService, clusterService);
>>>>>>> 749b155f
        String uniqueIdStr = "uniqueid1";
        List<String> actionsList = List.of("GET /foo", "PUT /bar", "POST /baz");
        RegisterRestActionsRequest registerActionsRequest = new RegisterRestActionsRequest(uniqueIdStr, actionsList);
        TransportResponse response = extensionsOrchestrator.restActionsRequestHandler.handleRegisterRestActionsRequest(
            registerActionsRequest
        );
        assertEquals(ExtensionStringResponse.class, response.getClass());
        assertTrue(((ExtensionStringResponse) response).getResponse().contains(uniqueIdStr));
        assertTrue(((ExtensionStringResponse) response).getResponse().contains(actionsList.toString()));
    }

    public void testHandleRegisterSettingsRequest() throws Exception {

        Path extensionDir = createTempDir();

        Files.write(extensionDir.resolve("extensions.yml"), extensionsYmlLines, StandardCharsets.UTF_8);

        ExtensionsOrchestrator extensionsOrchestrator = new ExtensionsOrchestrator(settings, extensionDir);

        extensionsOrchestrator.initializeServicesAndRestHandler(restController, settingsModule, transportService, clusterService);
        String uniqueIdStr = "uniqueid1";
        List<Setting<?>> settingsList = List.of(
            Setting.boolSetting("index.falseSetting", false, Property.IndexScope, Property.Dynamic),
            Setting.simpleString("fooSetting", "foo", Property.NodeScope, Property.Final)
        );
        RegisterCustomSettingsRequest registerCustomSettingsRequest = new RegisterCustomSettingsRequest(uniqueIdStr, settingsList);
        TransportResponse response = extensionsOrchestrator.customSettingsRequestHandler.handleRegisterCustomSettingsRequest(
            registerCustomSettingsRequest
        );
        assertEquals(ExtensionStringResponse.class, response.getClass());
        assertTrue(((ExtensionStringResponse) response).getResponse().contains(uniqueIdStr));
        assertTrue(((ExtensionStringResponse) response).getResponse().contains("falseSetting"));
        assertTrue(((ExtensionStringResponse) response).getResponse().contains("fooSetting"));
    }

    public void testHandleRegisterRestActionsRequestWithInvalidMethod() throws Exception {

        Path extensionDir = createTempDir();

        ExtensionsOrchestrator extensionsOrchestrator = new ExtensionsOrchestrator(settings, extensionDir);

<<<<<<< HEAD
        extensionsOrchestrator.initializeServicesAndRestHandler(restController, transportService, clusterService, settings);
=======
        extensionsOrchestrator.initializeServicesAndRestHandler(restController, settingsModule, transportService, clusterService);
>>>>>>> 749b155f
        String uniqueIdStr = "uniqueid1";
        List<String> actionsList = List.of("FOO /foo", "PUT /bar", "POST /baz");
        RegisterRestActionsRequest registerActionsRequest = new RegisterRestActionsRequest(uniqueIdStr, actionsList);
        expectThrows(
            IllegalArgumentException.class,
            () -> extensionsOrchestrator.restActionsRequestHandler.handleRegisterRestActionsRequest(registerActionsRequest)
        );
    }

    public void testHandleRegisterRestActionsRequestWithInvalidUri() throws Exception {

        Path extensionDir = createTempDir();

        ExtensionsOrchestrator extensionsOrchestrator = new ExtensionsOrchestrator(settings, extensionDir);

<<<<<<< HEAD
        extensionsOrchestrator.initializeServicesAndRestHandler(restController, transportService, clusterService, settings);
=======
        extensionsOrchestrator.initializeServicesAndRestHandler(restController, settingsModule, transportService, clusterService);
>>>>>>> 749b155f
        String uniqueIdStr = "uniqueid1";
        List<String> actionsList = List.of("GET", "PUT /bar", "POST /baz");
        RegisterRestActionsRequest registerActionsRequest = new RegisterRestActionsRequest(uniqueIdStr, actionsList);
        expectThrows(
            IllegalArgumentException.class,
            () -> extensionsOrchestrator.restActionsRequestHandler.handleRegisterRestActionsRequest(registerActionsRequest)
        );
    }

    public void testHandleExtensionRequest() throws Exception {

        ExtensionsOrchestrator extensionsOrchestrator = new ExtensionsOrchestrator(settings, extensionDir);

<<<<<<< HEAD
        extensionsOrchestrator.initializeServicesAndRestHandler(restController, transportService, clusterService, settings);
=======
        extensionsOrchestrator.initializeServicesAndRestHandler(restController, settingsModule, transportService, clusterService);
>>>>>>> 749b155f
        ExtensionRequest clusterStateRequest = new ExtensionRequest(ExtensionsOrchestrator.RequestType.REQUEST_EXTENSION_CLUSTER_STATE);
        assertEquals(ClusterStateResponse.class, extensionsOrchestrator.handleExtensionRequest(clusterStateRequest).getClass());

        ExtensionRequest clusterSettingRequest = new ExtensionRequest(
            ExtensionsOrchestrator.RequestType.REQUEST_EXTENSION_CLUSTER_SETTINGS
        );
        assertEquals(ClusterSettingsResponse.class, extensionsOrchestrator.handleExtensionRequest(clusterSettingRequest).getClass());

        ExtensionRequest localNodeRequest = new ExtensionRequest(ExtensionsOrchestrator.RequestType.REQUEST_EXTENSION_LOCAL_NODE);
        assertEquals(LocalNodeResponse.class, extensionsOrchestrator.handleExtensionRequest(localNodeRequest).getClass());

        ExtensionRequest listenerFailureRequest = new ExtensionRequest(
            ExtensionsOrchestrator.RequestType.REQUEST_EXTENSION_ACTION_LISTENER_ON_FAILURE,
            "Test failure"
        );
        assertEquals(ExtensionBooleanResponse.class, extensionsOrchestrator.handleExtensionRequest(listenerFailureRequest).getClass());
        assertEquals("Test failure", extensionsOrchestrator.listener.getExceptionList().get(0).getMessage());

        ExtensionRequest exceptionRequest = new ExtensionRequest(ExtensionsOrchestrator.RequestType.GET_SETTINGS);
        Exception exception = expectThrows(Exception.class, () -> extensionsOrchestrator.handleExtensionRequest(exceptionRequest));
        assertEquals("Handler not present for the provided request", exception.getMessage());
    }

    public void testEnvironmentSettingsRequest() throws Exception {

        Path extensionDir = createTempDir();
        Files.write(extensionDir.resolve("extensions.yml"), extensionsYmlLines, StandardCharsets.UTF_8);
        ExtensionsOrchestrator extensionsOrchestrator = new ExtensionsOrchestrator(settings, extensionDir);
        extensionsOrchestrator.initializeServicesAndRestHandler(restController, transportService, clusterService, settings);

        List<Setting<?>> componentSettings = List.of(
            Setting.boolSetting("falseSetting", false, Property.IndexScope, Property.NodeScope),
            Setting.simpleString("fooSetting", "foo", Property.Dynamic)
        );

        // Test EnvironmentSettingsRequest arg constructor
        EnvironmentSettingsRequest environmentSettingsRequest = new EnvironmentSettingsRequest(componentSettings);
        List<Setting<?>> requestComponentSettings = environmentSettingsRequest.getComponentSettings();
        assertEquals(componentSettings.size(), requestComponentSettings.size());
        assertTrue(requestComponentSettings.containsAll(componentSettings));
        assertTrue(componentSettings.containsAll(requestComponentSettings));

        // Test EnvironmentSettingsRequest StreamInput constructor
        try (BytesStreamOutput out = new BytesStreamOutput()) {
            environmentSettingsRequest.writeTo(out);
            out.flush();
            try (BytesStreamInput in = new BytesStreamInput(BytesReference.toBytes(out.bytes()))) {
                environmentSettingsRequest = new EnvironmentSettingsRequest(in);
                requestComponentSettings = environmentSettingsRequest.getComponentSettings();
                assertEquals(componentSettings.size(), requestComponentSettings.size());
                assertTrue(requestComponentSettings.containsAll(componentSettings));
                assertTrue(componentSettings.containsAll(requestComponentSettings));
            }
        }

    }

    public void testEnvironmentSettingsResponse() throws Exception {

        List<Setting<?>> componentSettings = List.of(
            Setting.boolSetting("falseSetting", false, Property.IndexScope, Property.NodeScope),
            Setting.simpleString("fooSetting", "foo", Property.Dynamic)
        );

        // Test EnvironmentSettingsResponse arg constructor
        EnvironmentSettingsResponse environmentSettingsResponse = new EnvironmentSettingsResponse(settings, componentSettings);
        assertEquals(componentSettings.size(), environmentSettingsResponse.getComponentSettingValues().size());

        List<Setting<?>> responseSettings = new ArrayList<>();
        responseSettings.addAll(environmentSettingsResponse.getComponentSettingValues().keySet());
        assertTrue(responseSettings.containsAll(componentSettings));
        assertTrue(componentSettings.containsAll(responseSettings));

        // Test EnvironmentSettingsResponse StreamInput constrcutor
        try (BytesStreamOutput out = new BytesStreamOutput()) {
            environmentSettingsResponse.writeTo(out);
            out.flush();
            try (BytesStreamInput in = new BytesStreamInput(BytesReference.toBytes(out.bytes()))) {

                environmentSettingsResponse = new EnvironmentSettingsResponse(in);
                assertEquals(componentSettings.size(), environmentSettingsResponse.getComponentSettingValues().size());

                responseSettings = new ArrayList<>();
                responseSettings.addAll(environmentSettingsResponse.getComponentSettingValues().keySet());
                assertTrue(responseSettings.containsAll(componentSettings));
                assertTrue(componentSettings.containsAll(responseSettings));
            }
        }
    }

    public void testHandleEnvironmentSettingsRequest() throws Exception {

        Path extensionDir = createTempDir();
        Files.write(extensionDir.resolve("extensions.yml"), extensionsYmlLines, StandardCharsets.UTF_8);
        ExtensionsOrchestrator extensionsOrchestrator = new ExtensionsOrchestrator(settings, extensionDir);
        extensionsOrchestrator.initializeServicesAndRestHandler(restController, transportService, clusterService, settings);

        List<Setting<?>> componentSettings = List.of(
            Setting.boolSetting("falseSetting", false, Property.Dynamic),
            Setting.boolSetting("trueSetting", true, Property.Dynamic)
        );

        EnvironmentSettingsRequest environmentSettingsRequest = new EnvironmentSettingsRequest(componentSettings);
        TransportResponse response = extensionsOrchestrator.handleEnvironmentSettingsRequest(environmentSettingsRequest);

        assertEquals(EnvironmentSettingsResponse.class, response.getClass());
        assertEquals(componentSettings.size(), ((EnvironmentSettingsResponse) response).getComponentSettingValues().size());

        List<Setting<?>> responseSettings = new ArrayList<>();
        responseSettings.addAll(((EnvironmentSettingsResponse) response).getComponentSettingValues().keySet());
        assertTrue(responseSettings.containsAll(componentSettings));
        assertTrue(componentSettings.containsAll(responseSettings));
    }

    public void testAddSettingsUpdateConsumerRequest() throws Exception {
        Path extensionDir = createTempDir();
        Files.write(extensionDir.resolve("extensions.yml"), extensionsYmlLines, StandardCharsets.UTF_8);
        ExtensionsOrchestrator extensionsOrchestrator = new ExtensionsOrchestrator(settings, extensionDir);
        extensionsOrchestrator.initializeServicesAndRestHandler(restController, transportService, clusterService, settings);

        DiscoveryExtension extensionNode = new DiscoveryExtension(
            "firstExtension",
            "uniqueid1",
            "uniqueid1",
            "myIndependentPluginHost1",
            "127.0.0.0",
            new TransportAddress(InetAddress.getByName("127.0.0.0"), 9300),
            new HashMap<String, String>(),
            Version.fromString("3.0.0"),
            new PluginInfo(
                "firstExtension",
                "Fake description 1",
                "0.0.7",
                Version.fromString("3.0.0"),
                "14",
                "fakeClass1",
                new ArrayList<String>(),
                false
            )
        );

        List<Setting<?>> componentSettings = List.of(
            Setting.boolSetting("falseSetting", false, Property.IndexScope, Property.NodeScope),
            Setting.simpleString("fooSetting", "foo", Property.Dynamic)
        );

        // Test AddSettingsUpdateConsumerRequest arg constructor
        AddSettingsUpdateConsumerRequest addSettingsUpdateConsumerRequest = new AddSettingsUpdateConsumerRequest(
            extensionNode,
            componentSettings
        );
        assertEquals(extensionNode, addSettingsUpdateConsumerRequest.getExtensionNode());
        assertEquals(componentSettings.size(), addSettingsUpdateConsumerRequest.getComponentSettings().size());

        List<Setting<?>> requestComponentSettings = new ArrayList<>();
        for (WriteableSetting writeableSetting : addSettingsUpdateConsumerRequest.getComponentSettings()) {
            requestComponentSettings.add(writeableSetting.getSetting());
        }
        assertTrue(requestComponentSettings.containsAll(componentSettings));
        assertTrue(componentSettings.containsAll(requestComponentSettings));

        // Test AddSettingsUpdateConsumerRequest StreamInput constructor
        try (BytesStreamOutput out = new BytesStreamOutput()) {
            addSettingsUpdateConsumerRequest.writeTo(out);
            out.flush();
            try (BytesStreamInput in = new BytesStreamInput(BytesReference.toBytes(out.bytes()))) {
                addSettingsUpdateConsumerRequest = new AddSettingsUpdateConsumerRequest(in);
                assertEquals(extensionNode, addSettingsUpdateConsumerRequest.getExtensionNode());
                assertEquals(componentSettings.size(), addSettingsUpdateConsumerRequest.getComponentSettings().size());

                requestComponentSettings = new ArrayList<>();
                for (WriteableSetting writeableSetting : addSettingsUpdateConsumerRequest.getComponentSettings()) {
                    requestComponentSettings.add(writeableSetting.getSetting());
                }
                assertTrue(requestComponentSettings.containsAll(componentSettings));
                assertTrue(componentSettings.containsAll(requestComponentSettings));
            }
        }

    }

    public void testHandleAddSettingsUpdateConsumerRequest() throws Exception {

        Path extensionDir = createTempDir();
        Files.write(extensionDir.resolve("extensions.yml"), extensionsYmlLines, StandardCharsets.UTF_8);
        ExtensionsOrchestrator extensionsOrchestrator = new ExtensionsOrchestrator(settings, extensionDir);

        extensionsOrchestrator.initializeServicesAndRestHandler(restController, transportService, clusterService, settings);

        DiscoveryExtension extensionNode = new DiscoveryExtension(
            "firstExtension",
            "uniqueid1",
            "uniqueid1",
            "myIndependentPluginHost1",
            "127.0.0.0",
            new TransportAddress(InetAddress.getByName("127.0.0.0"), 9300),
            new HashMap<String, String>(),
            Version.fromString("3.0.0"),
            new PluginInfo(
                "firstExtension",
                "Fake description 1",
                "0.0.7",
                Version.fromString("3.0.0"),
                "14",
                "fakeClass1",
                new ArrayList<String>(),
                false
            )
        );

        List<Setting<?>> componentSettings = List.of(
            Setting.boolSetting("falseSetting", false, Property.Dynamic),
            Setting.boolSetting("trueSetting", true, Property.Dynamic)
        );

        AddSettingsUpdateConsumerRequest addSettingsUpdateConsumerRequest = new AddSettingsUpdateConsumerRequest(
            extensionNode,
            componentSettings
        );
        TransportResponse response = extensionsOrchestrator.handleAddSettingsUpdateConsumerRequest(addSettingsUpdateConsumerRequest);
        assertEquals(ExtensionBooleanResponse.class, response.getClass());
        // Should fail as component settings are not registered within cluster settings
        assertEquals(false, ((ExtensionBooleanResponse) response).getStatus());
    }

    public void testUpdateSettingsRequest() throws Exception {
        Path extensionDir = createTempDir();
        Files.write(extensionDir.resolve("extensions.yml"), extensionsYmlLines, StandardCharsets.UTF_8);
        ExtensionsOrchestrator extensionsOrchestrator = new ExtensionsOrchestrator(settings, extensionDir);
        extensionsOrchestrator.initializeServicesAndRestHandler(restController, transportService, clusterService, settings);

        Setting<?> componentSetting = Setting.boolSetting("falseSetting", false, Property.Dynamic);
        SettingType settingType = SettingType.Boolean;
        boolean data = true;

        // Test UpdateSettingRequest arg constructor
        UpdateSettingsRequest updateSettingsRequest = new UpdateSettingsRequest(settingType, componentSetting, data);
        assertEquals(componentSetting, updateSettingsRequest.getComponentSetting());
        assertEquals(settingType, updateSettingsRequest.getSettingType());
        assertEquals(data, updateSettingsRequest.getData());

        // Test UpdateSettingRequest StreamInput constructor
        try (BytesStreamOutput out = new BytesStreamOutput()) {
            updateSettingsRequest.writeTo(out);
            out.flush();
            try (BytesStreamInput in = new BytesStreamInput(BytesReference.toBytes(out.bytes()))) {
                updateSettingsRequest = new UpdateSettingsRequest(in);
                assertEquals(componentSetting, updateSettingsRequest.getComponentSetting());
                assertEquals(settingType, updateSettingsRequest.getSettingType());
                assertEquals(data, updateSettingsRequest.getData());
            }
        }

    }

    public void testRegisterHandler() throws Exception {

        ExtensionsOrchestrator extensionsOrchestrator = new ExtensionsOrchestrator(settings, extensionDir);

        TransportService mockTransportService = spy(
            new TransportService(
                Settings.EMPTY,
                mock(Transport.class),
                null,
                TransportService.NOOP_TRANSPORT_INTERCEPTOR,
                x -> null,
                null,
                Collections.emptySet()
            )
        );

<<<<<<< HEAD
        extensionsOrchestrator.initializeServicesAndRestHandler(restController, mockTransportService, clusterService, settings);
        verify(mockTransportService, times(8)).registerRequestHandler(anyString(), anyString(), anyBoolean(), anyBoolean(), any(), any());
=======
        extensionsOrchestrator.initializeServicesAndRestHandler(restController, settingsModule, mockTransportService, clusterService);
        verify(mockTransportService, times(7)).registerRequestHandler(anyString(), anyString(), anyBoolean(), anyBoolean(), any(), any());
>>>>>>> 749b155f
    }

    private static class Example implements NamedWriteable {
        public static final String INVALID_NAME = "invalid_name";
        public static final String NAME = "example";
        private final String message;

        Example(String message) {
            this.message = message;
        }

        Example(StreamInput in) throws IOException {
            this.message = in.readString();
        }

        @Override
        public void writeTo(StreamOutput out) throws IOException {
            out.writeString(message);
        }

        @Override
        public String getWriteableName() {
            return NAME;
        }

        @Override
        public boolean equals(Object o) {
            if (o == null || getClass() != o.getClass()) {
                return false;
            }
            Example that = (Example) o;
            return Objects.equals(message, that.message);
        }

        @Override
        public int hashCode() {
            return Objects.hash(message);
        }
    }

    public void testGetNamedWriteables() throws Exception {
        Files.write(extensionDir.resolve("extensions.yml"), extensionsYmlLines, StandardCharsets.UTF_8);
        ExtensionsOrchestrator extensionsOrchestrator = new ExtensionsOrchestrator(settings, extensionDir);
        transportService.start();
        transportService.acceptIncomingRequests();
<<<<<<< HEAD
        extensionsOrchestrator.initializeServicesAndRestHandler(restController, transportService, clusterService, settings);
=======
        extensionsOrchestrator.initializeServicesAndRestHandler(restController, settingsModule, transportService, clusterService);
>>>>>>> 749b155f

        try (
            MockLogAppender mockLogAppender = MockLogAppender.createForLoggers(
                LogManager.getLogger(NamedWriteableRegistryResponseHandler.class)
            )
        ) {

            mockLogAppender.addExpectation(
                new MockLogAppender.SeenEventExpectation(
                    "OpenSearchRequest Failure",
                    "org.opensearch.extensions.NamedWriteableRegistryResponseHandler",
                    Level.ERROR,
                    "OpenSearchRequest failed"
                )
            );
            List<DiscoveryExtension> extensionsList = new ArrayList<>(extensionsOrchestrator.extensionIdMap.values());
            extensionsOrchestrator.namedWriteableRegistry = new ExtensionNamedWriteableRegistry(extensionsList, transportService);
            extensionsOrchestrator.namedWriteableRegistry.getNamedWriteables();
            mockLogAppender.assertAllExpectationsMatched();
        }
    }

    public void testNamedWriteableRegistryResponseHandler() throws Exception {
        Files.write(extensionDir.resolve("extensions.yml"), extensionsYmlLines, StandardCharsets.UTF_8);
        ExtensionsOrchestrator extensionsOrchestrator = new ExtensionsOrchestrator(settings, extensionDir);
        transportService.start();
        transportService.acceptIncomingRequests();
<<<<<<< HEAD
        extensionsOrchestrator.initializeServicesAndRestHandler(restController, transportService, clusterService, settings);
=======
        extensionsOrchestrator.initializeServicesAndRestHandler(restController, settingsModule, transportService, clusterService);
>>>>>>> 749b155f

        List<DiscoveryExtension> extensionsList = new ArrayList<>(extensionsOrchestrator.extensionIdMap.values());
        DiscoveryNode extensionNode = extensionsList.get(0);
        String requestType = ExtensionsOrchestrator.REQUEST_OPENSEARCH_NAMED_WRITEABLE_REGISTRY;

        // Create response to pass to response handler
        Map<String, Class> responseRegistry = new HashMap<>();
        responseRegistry.put(Example.NAME, Example.class);
        NamedWriteableRegistryResponse response = new NamedWriteableRegistryResponse(responseRegistry);

        NamedWriteableRegistryResponseHandler responseHandler = new NamedWriteableRegistryResponseHandler(
            extensionNode,
            transportService,
            requestType
        );
        responseHandler.handleResponse(response);

        // Ensure that response entries have been processed correctly into their respective maps
        Map<DiscoveryNode, Map<Class, Map<String, ExtensionReader>>> extensionsRegistry = responseHandler.getExtensionRegistry();
        assertEquals(extensionsRegistry.size(), 1);

        Map<Class, Map<String, ExtensionReader>> categoryMap = extensionsRegistry.get(extensionNode);
        assertEquals(categoryMap.size(), 1);

        Map<String, ExtensionReader> readerMap = categoryMap.get(Example.class);
        assertEquals(readerMap.size(), 1);

        ExtensionReader callback = readerMap.get(Example.NAME);
        assertNotNull(callback);
    }

    public void testGetExtensionReader() throws IOException {
        Files.write(extensionDir.resolve("extensions.yml"), extensionsYmlLines, StandardCharsets.UTF_8);
        ExtensionsOrchestrator extensionsOrchestrator = new ExtensionsOrchestrator(settings, extensionDir);

        extensionsOrchestrator.namedWriteableRegistry = spy(
            new ExtensionNamedWriteableRegistry(extensionsOrchestrator.extensionsInitializedList, transportService)
        );

        Exception e = expectThrows(
            Exception.class,
            () -> extensionsOrchestrator.namedWriteableRegistry.getExtensionReader(Example.class, Example.NAME)
        );
        assertEquals(e.getMessage(), "Unknown NamedWriteable [" + Example.class.getName() + "][" + Example.NAME + "]");
        verify(extensionsOrchestrator.namedWriteableRegistry, times(1)).getExtensionReader(any(), any());
    }

    public void testParseNamedWriteables() throws Exception {
        Files.write(extensionDir.resolve("extensions.yml"), extensionsYmlLines, StandardCharsets.UTF_8);
        ExtensionsOrchestrator extensionsOrchestrator = new ExtensionsOrchestrator(settings, extensionDir);
        transportService.start();
        transportService.acceptIncomingRequests();
<<<<<<< HEAD
        extensionsOrchestrator.initializeServicesAndRestHandler(restController, transportService, clusterService, settings);
=======
        extensionsOrchestrator.initializeServicesAndRestHandler(restController, settingsModule, transportService, clusterService);
>>>>>>> 749b155f

        String requestType = ExtensionsOrchestrator.REQUEST_OPENSEARCH_PARSE_NAMED_WRITEABLE;
        List<DiscoveryExtension> extensionsList = new ArrayList<>(extensionsOrchestrator.extensionIdMap.values());
        DiscoveryNode extensionNode = extensionsList.get(0);
        Class categoryClass = Example.class;

        // convert context into an input stream then stream input for mock
        byte[] context = new byte[0];
        InputStream inputStream = new ByteArrayInputStream(context);
        StreamInput in = new InputStreamStreamInput(inputStream);

        try (
            MockLogAppender mockLogAppender = MockLogAppender.createForLoggers(
                LogManager.getLogger(NamedWriteableRegistryParseResponseHandler.class)
            )
        ) {

            mockLogAppender.addExpectation(
                new MockLogAppender.SeenEventExpectation(
                    "NamedWriteableRegistryParseRequest Failure",
                    "org.opensearch.extensions.NamedWriteableRegistryParseResponseHandler",
                    Level.ERROR,
                    "NamedWriteableRegistryParseRequest failed"
                )
            );

            NamedWriteableRegistryResponseHandler responseHandler = new NamedWriteableRegistryResponseHandler(
                extensionNode,
                transportService,
                requestType
            );
            responseHandler.parseNamedWriteable(extensionNode, categoryClass, in);
            mockLogAppender.assertAllExpectationsMatched();
        }
    }

    public void testOnIndexModule() throws Exception {
        Files.write(extensionDir.resolve("extensions.yml"), extensionsYmlLines, StandardCharsets.UTF_8);

        ExtensionsOrchestrator extensionsOrchestrator = new ExtensionsOrchestrator(settings, extensionDir);

        transportService.start();
        transportService.acceptIncomingRequests();
<<<<<<< HEAD
        extensionsOrchestrator.initializeServicesAndRestHandler(restController, transportService, clusterService, settings);
=======
        extensionsOrchestrator.initializeServicesAndRestHandler(restController, settingsModule, transportService, clusterService);
>>>>>>> 749b155f

        Environment environment = TestEnvironment.newEnvironment(settings);
        AnalysisRegistry emptyAnalysisRegistry = new AnalysisRegistry(
            environment,
            emptyMap(),
            emptyMap(),
            emptyMap(),
            emptyMap(),
            emptyMap(),
            emptyMap(),
            emptyMap(),
            emptyMap(),
            emptyMap()
        );

        IndexSettings indexSettings = IndexSettingsModule.newIndexSettings("test_index", settings);
        IndexModule indexModule = new IndexModule(
            indexSettings,
            emptyAnalysisRegistry,
            new InternalEngineFactory(),
            new EngineConfigFactory(indexSettings),
            Collections.emptyMap(),
            () -> true,
            new IndexNameExpressionResolver(new ThreadContext(Settings.EMPTY)),
            Collections.emptyMap()
        );

        try (MockLogAppender mockLogAppender = MockLogAppender.createForLoggers(LogManager.getLogger(ExtensionsOrchestrator.class))) {

            mockLogAppender.addExpectation(
                new MockLogAppender.SeenEventExpectation(
                    "IndicesModuleRequest Failure",
                    "org.opensearch.extensions.ExtensionsOrchestrator",
                    Level.ERROR,
                    "IndicesModuleRequest failed"
                )
            );

            extensionsOrchestrator.onIndexModule(indexModule);
            mockLogAppender.assertAllExpectationsMatched();
        }
    }
}<|MERGE_RESOLUTION|>--- conflicted
+++ resolved
@@ -65,14 +65,10 @@
 import org.opensearch.common.network.NetworkService;
 import org.opensearch.common.settings.Setting;
 import org.opensearch.common.settings.Settings;
-<<<<<<< HEAD
 import org.opensearch.common.settings.WriteableSetting;
 import org.opensearch.common.settings.Setting.Property;
 import org.opensearch.common.settings.WriteableSetting.SettingType;
-=======
 import org.opensearch.common.settings.SettingsModule;
-import org.opensearch.common.settings.Setting.Property;
->>>>>>> 749b155f
 import org.opensearch.common.transport.TransportAddress;
 import org.opensearch.common.util.PageCacheRecycler;
 import org.opensearch.common.util.concurrent.ThreadContext;
@@ -99,7 +95,6 @@
 import org.opensearch.transport.TransportService;
 import org.opensearch.transport.nio.MockNioTransport;
 import org.opensearch.usage.UsageService;
-import org.opensearch.common.settings.Setting;
 
 public class ExtensionsOrchestratorTests extends OpenSearchTestCase {
 
@@ -338,11 +333,7 @@
 
         transportService.start();
         transportService.acceptIncomingRequests();
-<<<<<<< HEAD
-        extensionsOrchestrator.initializeServicesAndRestHandler(restController, transportService, clusterService, settings);
-=======
-        extensionsOrchestrator.initializeServicesAndRestHandler(restController, settingsModule, transportService, clusterService);
->>>>>>> 749b155f
+        extensionsOrchestrator.initializeServicesAndRestHandler(restController, settingsModule, transportService, clusterService, settings);
 
         try (MockLogAppender mockLogAppender = MockLogAppender.createForLoggers(LogManager.getLogger(ExtensionsOrchestrator.class))) {
 
@@ -381,11 +372,7 @@
 
         ExtensionsOrchestrator extensionsOrchestrator = new ExtensionsOrchestrator(settings, extensionDir);
 
-<<<<<<< HEAD
-        extensionsOrchestrator.initializeServicesAndRestHandler(restController, transportService, clusterService, settings);
-=======
-        extensionsOrchestrator.initializeServicesAndRestHandler(restController, settingsModule, transportService, clusterService);
->>>>>>> 749b155f
+        extensionsOrchestrator.initializeServicesAndRestHandler(restController, settingsModule, transportService, clusterService, settings);
         String uniqueIdStr = "uniqueid1";
         List<String> actionsList = List.of("GET /foo", "PUT /bar", "POST /baz");
         RegisterRestActionsRequest registerActionsRequest = new RegisterRestActionsRequest(uniqueIdStr, actionsList);
@@ -405,7 +392,7 @@
 
         ExtensionsOrchestrator extensionsOrchestrator = new ExtensionsOrchestrator(settings, extensionDir);
 
-        extensionsOrchestrator.initializeServicesAndRestHandler(restController, settingsModule, transportService, clusterService);
+        extensionsOrchestrator.initializeServicesAndRestHandler(restController, settingsModule, transportService, clusterService, settings);
         String uniqueIdStr = "uniqueid1";
         List<Setting<?>> settingsList = List.of(
             Setting.boolSetting("index.falseSetting", false, Property.IndexScope, Property.Dynamic),
@@ -427,11 +414,7 @@
 
         ExtensionsOrchestrator extensionsOrchestrator = new ExtensionsOrchestrator(settings, extensionDir);
 
-<<<<<<< HEAD
-        extensionsOrchestrator.initializeServicesAndRestHandler(restController, transportService, clusterService, settings);
-=======
-        extensionsOrchestrator.initializeServicesAndRestHandler(restController, settingsModule, transportService, clusterService);
->>>>>>> 749b155f
+        extensionsOrchestrator.initializeServicesAndRestHandler(restController, settingsModule, transportService, clusterService, settings);
         String uniqueIdStr = "uniqueid1";
         List<String> actionsList = List.of("FOO /foo", "PUT /bar", "POST /baz");
         RegisterRestActionsRequest registerActionsRequest = new RegisterRestActionsRequest(uniqueIdStr, actionsList);
@@ -447,11 +430,7 @@
 
         ExtensionsOrchestrator extensionsOrchestrator = new ExtensionsOrchestrator(settings, extensionDir);
 
-<<<<<<< HEAD
-        extensionsOrchestrator.initializeServicesAndRestHandler(restController, transportService, clusterService, settings);
-=======
-        extensionsOrchestrator.initializeServicesAndRestHandler(restController, settingsModule, transportService, clusterService);
->>>>>>> 749b155f
+        extensionsOrchestrator.initializeServicesAndRestHandler(restController, settingsModule, transportService, clusterService, settings);
         String uniqueIdStr = "uniqueid1";
         List<String> actionsList = List.of("GET", "PUT /bar", "POST /baz");
         RegisterRestActionsRequest registerActionsRequest = new RegisterRestActionsRequest(uniqueIdStr, actionsList);
@@ -465,11 +444,7 @@
 
         ExtensionsOrchestrator extensionsOrchestrator = new ExtensionsOrchestrator(settings, extensionDir);
 
-<<<<<<< HEAD
-        extensionsOrchestrator.initializeServicesAndRestHandler(restController, transportService, clusterService, settings);
-=======
-        extensionsOrchestrator.initializeServicesAndRestHandler(restController, settingsModule, transportService, clusterService);
->>>>>>> 749b155f
+        extensionsOrchestrator.initializeServicesAndRestHandler(restController, settingsModule, transportService, clusterService, settings);
         ExtensionRequest clusterStateRequest = new ExtensionRequest(ExtensionsOrchestrator.RequestType.REQUEST_EXTENSION_CLUSTER_STATE);
         assertEquals(ClusterStateResponse.class, extensionsOrchestrator.handleExtensionRequest(clusterStateRequest).getClass());
 
@@ -498,7 +473,7 @@
         Path extensionDir = createTempDir();
         Files.write(extensionDir.resolve("extensions.yml"), extensionsYmlLines, StandardCharsets.UTF_8);
         ExtensionsOrchestrator extensionsOrchestrator = new ExtensionsOrchestrator(settings, extensionDir);
-        extensionsOrchestrator.initializeServicesAndRestHandler(restController, transportService, clusterService, settings);
+        extensionsOrchestrator.initializeServicesAndRestHandler(restController, settingsModule, transportService, clusterService, settings);
 
         List<Setting<?>> componentSettings = List.of(
             Setting.boolSetting("falseSetting", false, Property.IndexScope, Property.NodeScope),
@@ -565,7 +540,7 @@
         Path extensionDir = createTempDir();
         Files.write(extensionDir.resolve("extensions.yml"), extensionsYmlLines, StandardCharsets.UTF_8);
         ExtensionsOrchestrator extensionsOrchestrator = new ExtensionsOrchestrator(settings, extensionDir);
-        extensionsOrchestrator.initializeServicesAndRestHandler(restController, transportService, clusterService, settings);
+        extensionsOrchestrator.initializeServicesAndRestHandler(restController, settingsModule, transportService, clusterService, settings);
 
         List<Setting<?>> componentSettings = List.of(
             Setting.boolSetting("falseSetting", false, Property.Dynamic),
@@ -588,7 +563,7 @@
         Path extensionDir = createTempDir();
         Files.write(extensionDir.resolve("extensions.yml"), extensionsYmlLines, StandardCharsets.UTF_8);
         ExtensionsOrchestrator extensionsOrchestrator = new ExtensionsOrchestrator(settings, extensionDir);
-        extensionsOrchestrator.initializeServicesAndRestHandler(restController, transportService, clusterService, settings);
+        extensionsOrchestrator.initializeServicesAndRestHandler(restController, settingsModule, transportService, clusterService, settings);
 
         DiscoveryExtension extensionNode = new DiscoveryExtension(
             "firstExtension",
@@ -657,7 +632,7 @@
         Files.write(extensionDir.resolve("extensions.yml"), extensionsYmlLines, StandardCharsets.UTF_8);
         ExtensionsOrchestrator extensionsOrchestrator = new ExtensionsOrchestrator(settings, extensionDir);
 
-        extensionsOrchestrator.initializeServicesAndRestHandler(restController, transportService, clusterService, settings);
+        extensionsOrchestrator.initializeServicesAndRestHandler(restController, settingsModule, transportService, clusterService, settings);
 
         DiscoveryExtension extensionNode = new DiscoveryExtension(
             "firstExtension",
@@ -699,7 +674,7 @@
         Path extensionDir = createTempDir();
         Files.write(extensionDir.resolve("extensions.yml"), extensionsYmlLines, StandardCharsets.UTF_8);
         ExtensionsOrchestrator extensionsOrchestrator = new ExtensionsOrchestrator(settings, extensionDir);
-        extensionsOrchestrator.initializeServicesAndRestHandler(restController, transportService, clusterService, settings);
+        extensionsOrchestrator.initializeServicesAndRestHandler(restController, settingsModule, transportService, clusterService, settings);
 
         Setting<?> componentSetting = Setting.boolSetting("falseSetting", false, Property.Dynamic);
         SettingType settingType = SettingType.Boolean;
@@ -741,13 +716,8 @@
             )
         );
 
-<<<<<<< HEAD
-        extensionsOrchestrator.initializeServicesAndRestHandler(restController, mockTransportService, clusterService, settings);
-        verify(mockTransportService, times(8)).registerRequestHandler(anyString(), anyString(), anyBoolean(), anyBoolean(), any(), any());
-=======
-        extensionsOrchestrator.initializeServicesAndRestHandler(restController, settingsModule, mockTransportService, clusterService);
-        verify(mockTransportService, times(7)).registerRequestHandler(anyString(), anyString(), anyBoolean(), anyBoolean(), any(), any());
->>>>>>> 749b155f
+        extensionsOrchestrator.initializeServicesAndRestHandler(restController, settingsModule, transportService, clusterService, settings);
+        verify(mockTransportService, times(9)).registerRequestHandler(anyString(), anyString(), anyBoolean(), anyBoolean(), any(), any());
     }
 
     private static class Example implements NamedWriteable {
@@ -793,11 +763,7 @@
         ExtensionsOrchestrator extensionsOrchestrator = new ExtensionsOrchestrator(settings, extensionDir);
         transportService.start();
         transportService.acceptIncomingRequests();
-<<<<<<< HEAD
-        extensionsOrchestrator.initializeServicesAndRestHandler(restController, transportService, clusterService, settings);
-=======
-        extensionsOrchestrator.initializeServicesAndRestHandler(restController, settingsModule, transportService, clusterService);
->>>>>>> 749b155f
+        extensionsOrchestrator.initializeServicesAndRestHandler(restController, settingsModule, transportService, clusterService, settings);
 
         try (
             MockLogAppender mockLogAppender = MockLogAppender.createForLoggers(
@@ -825,11 +791,7 @@
         ExtensionsOrchestrator extensionsOrchestrator = new ExtensionsOrchestrator(settings, extensionDir);
         transportService.start();
         transportService.acceptIncomingRequests();
-<<<<<<< HEAD
-        extensionsOrchestrator.initializeServicesAndRestHandler(restController, transportService, clusterService, settings);
-=======
-        extensionsOrchestrator.initializeServicesAndRestHandler(restController, settingsModule, transportService, clusterService);
->>>>>>> 749b155f
+        extensionsOrchestrator.initializeServicesAndRestHandler(restController, settingsModule, transportService, clusterService, settings);
 
         List<DiscoveryExtension> extensionsList = new ArrayList<>(extensionsOrchestrator.extensionIdMap.values());
         DiscoveryNode extensionNode = extensionsList.get(0);
@@ -882,11 +844,7 @@
         ExtensionsOrchestrator extensionsOrchestrator = new ExtensionsOrchestrator(settings, extensionDir);
         transportService.start();
         transportService.acceptIncomingRequests();
-<<<<<<< HEAD
-        extensionsOrchestrator.initializeServicesAndRestHandler(restController, transportService, clusterService, settings);
-=======
-        extensionsOrchestrator.initializeServicesAndRestHandler(restController, settingsModule, transportService, clusterService);
->>>>>>> 749b155f
+        extensionsOrchestrator.initializeServicesAndRestHandler(restController, settingsModule, transportService, clusterService, settings);
 
         String requestType = ExtensionsOrchestrator.REQUEST_OPENSEARCH_PARSE_NAMED_WRITEABLE;
         List<DiscoveryExtension> extensionsList = new ArrayList<>(extensionsOrchestrator.extensionIdMap.values());
@@ -930,11 +888,7 @@
 
         transportService.start();
         transportService.acceptIncomingRequests();
-<<<<<<< HEAD
-        extensionsOrchestrator.initializeServicesAndRestHandler(restController, transportService, clusterService, settings);
-=======
-        extensionsOrchestrator.initializeServicesAndRestHandler(restController, settingsModule, transportService, clusterService);
->>>>>>> 749b155f
+        extensionsOrchestrator.initializeServicesAndRestHandler(restController, settingsModule, transportService, clusterService, settings);
 
         Environment environment = TestEnvironment.newEnvironment(settings);
         AnalysisRegistry emptyAnalysisRegistry = new AnalysisRegistry(
