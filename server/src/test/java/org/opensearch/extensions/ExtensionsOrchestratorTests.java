--- conflicted
+++ resolved
@@ -687,14 +687,9 @@
                 Collections.emptySet()
             )
         );
-<<<<<<< HEAD
 
         extensionsOrchestrator.initializeServicesAndRestHandler(restController, mockTransportService, clusterService, settings);
-        verify(mockTransportService, times(7)).registerRequestHandler(anyString(), anyString(), anyBoolean(), anyBoolean(), any(), any());
-=======
-        extensionsOrchestrator.initializeServicesAndRestHandler(restController, mockTransportService, clusterService);
-        verify(mockTransportService, times(6)).registerRequestHandler(anyString(), anyString(), anyBoolean(), anyBoolean(), any(), any());
->>>>>>> edde6a40
+        verify(mockTransportService, times(8)).registerRequestHandler(anyString(), anyString(), anyBoolean(), anyBoolean(), any(), any());
     }
 
     private static class Example implements NamedWriteable {
