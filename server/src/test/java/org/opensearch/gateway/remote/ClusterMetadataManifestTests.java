/*
 * SPDX-License-Identifier: Apache-2.0
 *
 * The OpenSearch Contributors require contributions made to
 * this file be licensed under the Apache-2.0 license or a
 * compatible open source license.
 */

package org.opensearch.gateway.remote;

import org.opensearch.Version;
import org.opensearch.cluster.ClusterState;
import org.opensearch.cluster.metadata.IndexGraveyard;
import org.opensearch.cluster.metadata.RepositoriesMetadata;
import org.opensearch.cluster.metadata.WeightedRoutingMetadata;
import org.opensearch.cluster.routing.remote.InternalRemoteRoutingTableService;
import org.opensearch.common.xcontent.json.JsonXContent;
import org.opensearch.core.common.bytes.BytesReference;
import org.opensearch.core.common.io.stream.NamedWriteableRegistry;
import org.opensearch.core.xcontent.ToXContent;
import org.opensearch.core.xcontent.XContentBuilder;
import org.opensearch.core.xcontent.XContentParser;
import org.opensearch.gateway.remote.ClusterMetadataManifest.UploadedIndexMetadata;
import org.opensearch.gateway.remote.ClusterMetadataManifest.UploadedMetadataAttribute;
import org.opensearch.test.EqualsHashCodeTestUtils;
import org.opensearch.test.OpenSearchTestCase;

import java.io.IOException;
import java.util.ArrayList;
import java.util.Arrays;
import java.util.Collections;
import java.util.List;
import java.util.function.Function;
import java.util.stream.Collectors;

import static org.opensearch.gateway.remote.ClusterMetadataManifest.CODEC_V0;
import static org.opensearch.gateway.remote.ClusterMetadataManifest.CODEC_V1;
import static org.opensearch.gateway.remote.RemoteClusterStateAttributesManager.CLUSTER_BLOCKS;
import static org.opensearch.gateway.remote.RemoteClusterStateAttributesManager.DISCOVERY_NODES;
import static org.opensearch.gateway.remote.RemoteClusterStateServiceTests.generateClusterStateWithOneIndex;
import static org.opensearch.gateway.remote.model.RemoteHashesOfConsistentSettings.HASHES_OF_CONSISTENT_SETTINGS;
import static org.opensearch.gateway.remote.model.RemoteTransientSettingsMetadata.TRANSIENT_SETTING_METADATA;

public class ClusterMetadataManifestTests extends OpenSearchTestCase {

    public void testClusterMetadataManifestXContentV0() throws IOException {
        UploadedIndexMetadata uploadedIndexMetadata = new UploadedIndexMetadata("test-index", "test-uuid", "/test/upload/path");
        ClusterMetadataManifest originalManifest = ClusterMetadataManifest.builder()
            .clusterTerm(1L)
            .stateVersion(1L)
            .clusterUUID("test-cluster-uuid")
            .stateUUID("test-state-uuid")
            .opensearchVersion(Version.CURRENT)
            .nodeId("test-node-id")
            .committed(false)
            .codecVersion(CODEC_V0)
            .indices(Collections.singletonList(uploadedIndexMetadata))
            .previousClusterUUID("prev-cluster-uuid")
            .clusterUUIDCommitted(true)
            .build();
        final XContentBuilder builder = JsonXContent.contentBuilder();
        builder.startObject();
        originalManifest.toXContent(builder, ToXContent.EMPTY_PARAMS);
        builder.endObject();

        try (XContentParser parser = createParser(JsonXContent.jsonXContent, BytesReference.bytes(builder))) {
            final ClusterMetadataManifest fromXContentManifest = ClusterMetadataManifest.fromXContentV0(parser);
            assertEquals(originalManifest, fromXContentManifest);
        }
    }

    public void testClusterMetadataManifestXContentV1() throws IOException {
        UploadedIndexMetadata uploadedIndexMetadata = new UploadedIndexMetadata("test-index", "test-uuid", "/test/upload/path");
        ClusterMetadataManifest originalManifest = ClusterMetadataManifest.builder()
            .clusterTerm(1L)
            .stateVersion(1L)
            .clusterUUID("test-cluster-uuid")
            .stateUUID("test-state-uuid")
            .opensearchVersion(Version.CURRENT)
            .nodeId("test-node-id")
            .committed(false)
            .codecVersion(CODEC_V1)
            .globalMetadataFileName("test-global-metadata-file")
            .indices(Collections.singletonList(uploadedIndexMetadata))
            .previousClusterUUID("prev-cluster-uuid")
            .clusterUUIDCommitted(true)
            .build();
        final XContentBuilder builder = JsonXContent.contentBuilder();
        builder.startObject();
        originalManifest.toXContent(builder, ToXContent.EMPTY_PARAMS);
        builder.endObject();

        try (XContentParser parser = createParser(JsonXContent.jsonXContent, BytesReference.bytes(builder))) {
            final ClusterMetadataManifest fromXContentManifest = ClusterMetadataManifest.fromXContentV1(parser);
            assertEquals(originalManifest, fromXContentManifest);
        }
    }

    public void testClusterMetadataManifestXContent() throws IOException {
        UploadedIndexMetadata uploadedIndexMetadata = new UploadedIndexMetadata("test-index", "test-uuid", "/test/upload/path");
        ClusterMetadataManifest originalManifest = ClusterMetadataManifest.builder()
            .clusterTerm(1L)
            .stateVersion(1L)
            .clusterUUID("test-cluster-uuid")
            .stateUUID("test-state-uuid")
            .opensearchVersion(Version.CURRENT)
            .nodeId("test-node-id")
            .committed(false)
            .codecVersion(ClusterMetadataManifest.CODEC_V2)
            .indices(Collections.singletonList(uploadedIndexMetadata))
            .previousClusterUUID("prev-cluster-uuid")
            .clusterUUIDCommitted(true)
            .coordinationMetadata(new UploadedMetadataAttribute(RemoteClusterStateService.COORDINATION_METADATA, "coordination-file"))
            .settingMetadata(new UploadedMetadataAttribute(RemoteClusterStateService.SETTING_METADATA, "setting-file"))
            .templatesMetadata(new UploadedMetadataAttribute(RemoteClusterStateService.TEMPLATES_METADATA, "templates-file"))
            .customMetadataMap(
                Collections.unmodifiableList(
                    Arrays.asList(
                        new UploadedMetadataAttribute(
                            RemoteClusterStateService.CUSTOM_METADATA + RemoteClusterStateService.CUSTOM_DELIMITER
                                + RepositoriesMetadata.TYPE,
                            "custom--repositories-file"
                        ),
                        new UploadedMetadataAttribute(
                            RemoteClusterStateService.CUSTOM_METADATA + RemoteClusterStateService.CUSTOM_DELIMITER + IndexGraveyard.TYPE,
                            "custom--index_graveyard-file"
                        ),
                        new UploadedMetadataAttribute(
                            RemoteClusterStateService.CUSTOM_METADATA + RemoteClusterStateService.CUSTOM_DELIMITER
                                + WeightedRoutingMetadata.TYPE,
                            "custom--weighted_routing_netadata-file"
                        )
                    )
                ).stream().collect(Collectors.toMap(UploadedMetadataAttribute::getAttributeName, Function.identity()))
            )
            .routingTableVersion(1L)
            .build();
        final XContentBuilder builder = JsonXContent.contentBuilder();
        builder.startObject();
        originalManifest.toXContent(builder, ToXContent.EMPTY_PARAMS);
        builder.endObject();

        try (XContentParser parser = createParser(JsonXContent.jsonXContent, BytesReference.bytes(builder))) {
            final ClusterMetadataManifest fromXContentManifest = ClusterMetadataManifest.fromXContent(parser);
            assertEquals(originalManifest, fromXContentManifest);
        }
    }

    public void testClusterMetadataManifestSerializationEqualsHashCode() {
        ClusterMetadataManifest initialManifest = ClusterMetadataManifest.builder()
            .clusterTerm(1337L)
            .stateVersion(7L)
            .clusterUUID("HrYF3kP5SmSPWtKlWhnNSA")
            .stateUUID("6By9p9G0Rv2MmFYJcPAOgA")
            .opensearchVersion(Version.CURRENT)
            .nodeId("B10RX1f5RJenMQvYccCgSQ")
            .committed(true)
            .codecVersion(ClusterMetadataManifest.CODEC_V2)
            .indices(randomUploadedIndexMetadataList())
            .previousClusterUUID("yfObdx8KSMKKrXf8UyHhM")
            .clusterUUIDCommitted(true)
            .coordinationMetadata(new UploadedMetadataAttribute(RemoteClusterStateService.COORDINATION_METADATA, "coordination-file"))
            .settingMetadata(new UploadedMetadataAttribute(RemoteClusterStateService.SETTING_METADATA, "setting-file"))
            .templatesMetadata(new UploadedMetadataAttribute(RemoteClusterStateService.TEMPLATES_METADATA, "templates-file"))
            .customMetadataMap(
                Collections.unmodifiableList(
                    Arrays.asList(
                        new UploadedMetadataAttribute(
                            RemoteClusterStateService.CUSTOM_METADATA + RemoteClusterStateService.CUSTOM_DELIMITER
                                + RepositoriesMetadata.TYPE,
                            "custom--repositories-file"
                        ),
                        new UploadedMetadataAttribute(
                            RemoteClusterStateService.CUSTOM_METADATA + RemoteClusterStateService.CUSTOM_DELIMITER + IndexGraveyard.TYPE,
                            "custom--index_graveyard-file"
                        ),
                        new UploadedMetadataAttribute(
                            RemoteClusterStateService.CUSTOM_METADATA + RemoteClusterStateService.CUSTOM_DELIMITER
                                + WeightedRoutingMetadata.TYPE,
                            "custom--weighted_routing_netadata-file"
                        )
                    )
                ).stream().collect(Collectors.toMap(UploadedMetadataAttribute::getAttributeName, Function.identity()))
            )
            .routingTableVersion(1L)
            .discoveryNodesMetadata(new UploadedMetadataAttribute(DISCOVERY_NODES, "discovery-nodes-file"))
            .clusterBlocksMetadata(new UploadedMetadataAttribute(CLUSTER_BLOCKS, "cluster-block-file"))
            .transientSettingsMetadata(new UploadedMetadataAttribute(TRANSIENT_SETTING_METADATA, "transient-settings-file"))
            .hashesOfConsistentSettings(new UploadedMetadataAttribute(HASHES_OF_CONSISTENT_SETTINGS, "hashes-of-consistent-settings-file"))
            .clusterStateCustomMetadataMap(Collections.emptyMap())
            .diffManifest(new ClusterStateDiffManifest(generateClusterStateWithOneIndex().build(), ClusterState.EMPTY_STATE))
            .build();
        {  // Mutate Cluster Term
            EqualsHashCodeTestUtils.checkEqualsAndHashCode(
                initialManifest,
                orig -> OpenSearchTestCase.copyWriteable(
                    orig,
                    new NamedWriteableRegistry(Collections.emptyList()),
                    ClusterMetadataManifest::new
                ),
                manifest -> {
                    ClusterMetadataManifest.Builder builder = ClusterMetadataManifest.builder(manifest);
                    builder.clusterTerm(1338L);
                    return builder.build();
                }
            );
        }
        {  // Mutate State Version
            EqualsHashCodeTestUtils.checkEqualsAndHashCode(
                initialManifest,
                orig -> OpenSearchTestCase.copyWriteable(
                    orig,
                    new NamedWriteableRegistry(Collections.emptyList()),
                    ClusterMetadataManifest::new
                ),
                manifest -> {
                    ClusterMetadataManifest.Builder builder = ClusterMetadataManifest.builder(manifest);
                    builder.stateVersion(8L);
                    return builder.build();
                }
            );
        }
        {  // Mutate Cluster UUID
            EqualsHashCodeTestUtils.checkEqualsAndHashCode(
                initialManifest,
                orig -> OpenSearchTestCase.copyWriteable(
                    orig,
                    new NamedWriteableRegistry(Collections.emptyList()),
                    ClusterMetadataManifest::new
                ),
                manifest -> {
                    ClusterMetadataManifest.Builder builder = ClusterMetadataManifest.builder(manifest);
                    builder.clusterUUID("efOkMiPbQZCUQQgtFWdbPw");
                    return builder.build();
                }
            );
        }
        {  // Mutate State UUID
            EqualsHashCodeTestUtils.checkEqualsAndHashCode(
                initialManifest,
                orig -> OpenSearchTestCase.copyWriteable(
                    orig,
                    new NamedWriteableRegistry(Collections.emptyList()),
                    ClusterMetadataManifest::new
                ),
                manifest -> {
                    ClusterMetadataManifest.Builder builder = ClusterMetadataManifest.builder(manifest);
                    builder.stateUUID("efOkMiPbQZCUQQgtFWdbPw");
                    return builder.build();
                }
            );
        }
        {  // Mutate OpenSearch Version
            EqualsHashCodeTestUtils.checkEqualsAndHashCode(
                initialManifest,
                orig -> OpenSearchTestCase.copyWriteable(
                    orig,
                    new NamedWriteableRegistry(Collections.emptyList()),
                    ClusterMetadataManifest::new
                ),
                manifest -> {
                    ClusterMetadataManifest.Builder builder = ClusterMetadataManifest.builder(manifest);
                    builder.opensearchVersion(Version.V_EMPTY);
                    return builder.build();
                }
            );
        }
        {  // Mutate Committed State
            EqualsHashCodeTestUtils.checkEqualsAndHashCode(
                initialManifest,
                orig -> OpenSearchTestCase.copyWriteable(
                    orig,
                    new NamedWriteableRegistry(Collections.emptyList()),
                    ClusterMetadataManifest::new
                ),
                manifest -> {
                    ClusterMetadataManifest.Builder builder = ClusterMetadataManifest.builder(manifest);
                    builder.committed(false);
                    return builder.build();
                }
            );
        }
        {  // Mutate Indices
            EqualsHashCodeTestUtils.checkEqualsAndHashCode(
                initialManifest,
                orig -> OpenSearchTestCase.copyWriteable(
                    orig,
                    new NamedWriteableRegistry(Collections.emptyList()),
                    ClusterMetadataManifest::new
                ),
                manifest -> {
                    ClusterMetadataManifest.Builder builder = ClusterMetadataManifest.builder(manifest);
                    builder.indices(randomUploadedIndexMetadataList());
                    return builder.build();
                }
            );
        }
        { // Mutate Previous cluster UUID
            EqualsHashCodeTestUtils.checkEqualsAndHashCode(
                initialManifest,
                orig -> OpenSearchTestCase.copyWriteable(
                    orig,
                    new NamedWriteableRegistry(Collections.emptyList()),
                    ClusterMetadataManifest::new
                ),
                manifest -> {
                    ClusterMetadataManifest.Builder builder = ClusterMetadataManifest.builder(manifest);
                    builder.previousClusterUUID("vZX62DCQEOzGXlxXCrEu");
                    return builder.build();
                }
            );

        }
        { // Mutate cluster uuid committed
            EqualsHashCodeTestUtils.checkEqualsAndHashCode(
                initialManifest,
                orig -> OpenSearchTestCase.copyWriteable(
                    orig,
                    new NamedWriteableRegistry(Collections.emptyList()),
                    ClusterMetadataManifest::new
                ),
                manifest -> {
                    ClusterMetadataManifest.Builder builder = ClusterMetadataManifest.builder(manifest);
                    builder.clusterUUIDCommitted(false);
                    return builder.build();
                }
            );
        }
        {
            // Mutate Coordination metadata
            EqualsHashCodeTestUtils.checkEqualsAndHashCode(
                initialManifest,
                orig -> OpenSearchTestCase.copyWriteable(
                    orig,
                    new NamedWriteableRegistry(Collections.emptyList()),
                    ClusterMetadataManifest::new
                ),
                manifest -> {
                    ClusterMetadataManifest.Builder builder = ClusterMetadataManifest.builder(manifest);
                    builder.coordinationMetadata(randomUploadedMetadataAttribute());
                    return builder.build();
                }
            );
        }
        {
            // Mutate setting metadata
            EqualsHashCodeTestUtils.checkEqualsAndHashCode(
                initialManifest,
                orig -> OpenSearchTestCase.copyWriteable(
                    orig,
                    new NamedWriteableRegistry(Collections.emptyList()),
                    ClusterMetadataManifest::new
                ),
                manifest -> {
                    ClusterMetadataManifest.Builder builder = ClusterMetadataManifest.builder(manifest);
                    builder.settingMetadata(randomUploadedMetadataAttribute());
                    return builder.build();
                }
            );
        }
        {
            // Mutate template metadata
            EqualsHashCodeTestUtils.checkEqualsAndHashCode(
                initialManifest,
                orig -> OpenSearchTestCase.copyWriteable(
                    orig,
                    new NamedWriteableRegistry(Collections.emptyList()),
                    ClusterMetadataManifest::new
                ),
                manifest -> {
                    ClusterMetadataManifest.Builder builder = ClusterMetadataManifest.builder(manifest);
                    builder.templatesMetadata(randomUploadedMetadataAttribute());
                    return builder.build();
                }
            );
        }
        {
            // Mutate custom metadata
            EqualsHashCodeTestUtils.checkEqualsAndHashCode(
                initialManifest,
                orig -> OpenSearchTestCase.copyWriteable(
                    orig,
                    new NamedWriteableRegistry(Collections.emptyList()),
                    ClusterMetadataManifest::new
                ),
                manifest -> {
                    ClusterMetadataManifest.Builder builder = ClusterMetadataManifest.builder(manifest);
                    builder.customMetadataMap(Collections.emptyMap());
                    return builder.build();
                }
            );
        }
        {
            // Mutate discovery nodes
            EqualsHashCodeTestUtils.checkEqualsAndHashCode(
                initialManifest,
                orig -> OpenSearchTestCase.copyWriteable(
                    orig,
                    new NamedWriteableRegistry(Collections.emptyList()),
                    ClusterMetadataManifest::new
                ),
                manifest -> {
                    ClusterMetadataManifest.Builder builder = ClusterMetadataManifest.builder(manifest);
                    builder.discoveryNodesMetadata(randomUploadedMetadataAttribute());
                    return builder.build();
                }
            );
        }
        {
            // Mutate cluster blocks
            EqualsHashCodeTestUtils.checkEqualsAndHashCode(
                initialManifest,
                orig -> OpenSearchTestCase.copyWriteable(
                    orig,
                    new NamedWriteableRegistry(Collections.emptyList()),
                    ClusterMetadataManifest::new
                ),
                manifest -> {
                    ClusterMetadataManifest.Builder builder = ClusterMetadataManifest.builder(manifest);
                    builder.clusterBlocksMetadata(randomUploadedMetadataAttribute());
                    return builder.build();
                }
            );
        }
        {
            // Mutate transient settings metadata
            EqualsHashCodeTestUtils.checkEqualsAndHashCode(
                initialManifest,
                orig -> OpenSearchTestCase.copyWriteable(
                    orig,
                    new NamedWriteableRegistry(Collections.emptyList()),
                    ClusterMetadataManifest::new
                ),
                manifest -> {
                    ClusterMetadataManifest.Builder builder = ClusterMetadataManifest.builder(manifest);
                    builder.transientSettingsMetadata(randomUploadedMetadataAttribute());
                    return builder.build();
                }
            );
        }
        {
            // Mutate diff manifest
            EqualsHashCodeTestUtils.checkEqualsAndHashCode(
                initialManifest,
                orig -> OpenSearchTestCase.copyWriteable(
                    orig,
                    new NamedWriteableRegistry(Collections.emptyList()),
                    ClusterMetadataManifest::new
                ),
                manifest -> {
                    ClusterMetadataManifest.Builder builder = ClusterMetadataManifest.builder(manifest);
                    builder.diffManifest(null);
                    return builder.build();
                }
            );
        }
        {
            // Mutate hashes of consistent settings
            EqualsHashCodeTestUtils.checkEqualsAndHashCode(
                initialManifest,
                orig -> OpenSearchTestCase.copyWriteable(
                    orig,
                    new NamedWriteableRegistry(Collections.emptyList()),
                    ClusterMetadataManifest::new
                ),
                manifest -> {
                    ClusterMetadataManifest.Builder builder = ClusterMetadataManifest.builder(manifest);
                    builder.hashesOfConsistentSettings(randomUploadedMetadataAttribute());
                    return builder.build();
                }
            );
        }
    }

    public void testClusterMetadataManifestXContentV2() throws IOException {
        UploadedIndexMetadata uploadedIndexMetadata = new UploadedIndexMetadata("test-index", "test-uuid", "/test/upload/path");
        UploadedMetadataAttribute uploadedMetadataAttribute = new UploadedMetadataAttribute("attribute_name", "testing_attribute");
        ClusterMetadataManifest originalManifest = ClusterMetadataManifest.builder()
            .clusterTerm(1L)
            .stateVersion(1L)
            .clusterUUID("test-cluster-uuid")
            .stateUUID("test-state-uuid")
            .opensearchVersion(Version.CURRENT)
            .nodeId("test-node-id")
            .committed(false)
            .codecVersion(ClusterMetadataManifest.CODEC_V2)
            .indices(Collections.singletonList(uploadedIndexMetadata))
            .previousClusterUUID("prev-cluster-uuid")
            .clusterUUIDCommitted(true)
            .coordinationMetadata(uploadedMetadataAttribute)
            .settingMetadata(uploadedMetadataAttribute)
            .templatesMetadata(uploadedMetadataAttribute)
            .customMetadataMap(
                Collections.unmodifiableList(
                    Arrays.asList(
                        new UploadedMetadataAttribute(
                            RemoteClusterStateService.CUSTOM_METADATA + RemoteClusterStateService.CUSTOM_DELIMITER
                                + RepositoriesMetadata.TYPE,
                            "custom--repositories-file"
                        ),
                        new UploadedMetadataAttribute(
                            RemoteClusterStateService.CUSTOM_METADATA + RemoteClusterStateService.CUSTOM_DELIMITER + IndexGraveyard.TYPE,
                            "custom--index_graveyard-file"
                        ),
                        new UploadedMetadataAttribute(
                            RemoteClusterStateService.CUSTOM_METADATA + RemoteClusterStateService.CUSTOM_DELIMITER
                                + WeightedRoutingMetadata.TYPE,
                            "custom--weighted_routing_netadata-file"
                        )
                    )
                ).stream().collect(Collectors.toMap(UploadedMetadataAttribute::getAttributeName, Function.identity()))
            )
            .routingTableVersion(1L)
            .indicesRouting(Collections.singletonList(uploadedIndexMetadata))
            .discoveryNodesMetadata(uploadedMetadataAttribute)
            .clusterBlocksMetadata(uploadedMetadataAttribute)
            .transientSettingsMetadata(uploadedMetadataAttribute)
            .hashesOfConsistentSettings(uploadedMetadataAttribute)
            .clusterStateCustomMetadataMap(Collections.emptyMap())
            .diffManifest(new ClusterStateDiffManifest(generateClusterStateWithOneIndex().build(), ClusterState.EMPTY_STATE))
            .build();
        final XContentBuilder builder = JsonXContent.contentBuilder();
        builder.startObject();
        originalManifest.toXContent(builder, ToXContent.EMPTY_PARAMS);
        builder.endObject();

        try (XContentParser parser = createParser(JsonXContent.jsonXContent, BytesReference.bytes(builder))) {
            final ClusterMetadataManifest fromXContentManifest = ClusterMetadataManifest.fromXContent(parser);
            assertEquals(originalManifest, fromXContentManifest);
        }
    }

    public void testClusterMetadataManifestXContentV2WithoutEphemeral() throws IOException {
        UploadedIndexMetadata uploadedIndexMetadata = new UploadedIndexMetadata("test-index", "test-uuid", "/test/upload/path");
        UploadedMetadataAttribute uploadedMetadataAttribute = new UploadedMetadataAttribute("attribute_name", "testing_attribute");
<<<<<<< HEAD
        ClusterMetadataManifest originalManifest = ClusterMetadataManifest.builder()
            .clusterTerm(1L)
            .stateVersion(1L)
            .clusterUUID("test-cluster-uuid")
            .stateUUID("test-state-uuid")
            .opensearchVersion(Version.CURRENT)
            .nodeId("test-node-id")
            .committed(false)
            .codecVersion(ClusterMetadataManifest.CODEC_V2)
            .indices(Collections.singletonList(uploadedIndexMetadata))
            .previousClusterUUID("prev-cluster-uuid")
            .clusterUUIDCommitted(true)
            .coordinationMetadata(uploadedMetadataAttribute)
            .settingMetadata(uploadedMetadataAttribute)
            .templatesMetadata(uploadedMetadataAttribute)
            .customMetadataMap(
                Collections.unmodifiableList(
                    Arrays.asList(
                        new UploadedMetadataAttribute(
                            RemoteClusterStateService.CUSTOM_METADATA + RemoteClusterStateService.CUSTOM_DELIMITER
                                + RepositoriesMetadata.TYPE,
                            "custom--repositories-file"
                        ),
                        new UploadedMetadataAttribute(
                            RemoteClusterStateService.CUSTOM_METADATA + RemoteClusterStateService.CUSTOM_DELIMITER + IndexGraveyard.TYPE,
                            "custom--index_graveyard-file"
                        ),
                        new UploadedMetadataAttribute(
                            RemoteClusterStateService.CUSTOM_METADATA + RemoteClusterStateService.CUSTOM_DELIMITER
                                + WeightedRoutingMetadata.TYPE,
                            "custom--weighted_routing_netadata-file"
                        )
                    )
                ).stream().collect(Collectors.toMap(UploadedMetadataAttribute::getAttributeName, Function.identity()))
            )
            .build();
=======
        UploadedIndexMetadata uploadedIndexRoutingMetadata = new UploadedIndexMetadata(
            "test-index",
            "test-uuid",
            "routing-path",
            InternalRemoteRoutingTableService.INDEX_ROUTING_METADATA_PREFIX
        );

        ClusterMetadataManifest originalManifest = new ClusterMetadataManifest(
            1L,
            1L,
            "test-cluster-uuid",
            "test-state-uuid",
            Version.CURRENT,
            "test-node-id",
            false,
            ClusterMetadataManifest.CODEC_V3,
            null,
            Collections.singletonList(uploadedIndexMetadata),
            "prev-cluster-uuid",
            true,
            uploadedMetadataAttribute,
            uploadedMetadataAttribute,
            uploadedMetadataAttribute,
            Collections.unmodifiableList(
                Arrays.asList(
                    new UploadedMetadataAttribute(
                        RemoteClusterStateService.CUSTOM_METADATA + RemoteClusterStateService.CUSTOM_DELIMITER + RepositoriesMetadata.TYPE,
                        "custom--repositories-file"
                    ),
                    new UploadedMetadataAttribute(
                        RemoteClusterStateService.CUSTOM_METADATA + RemoteClusterStateService.CUSTOM_DELIMITER + IndexGraveyard.TYPE,
                        "custom--index_graveyard-file"
                    ),
                    new UploadedMetadataAttribute(
                        RemoteClusterStateService.CUSTOM_METADATA + RemoteClusterStateService.CUSTOM_DELIMITER
                            + WeightedRoutingMetadata.TYPE,
                        "custom--weighted_routing_netadata-file"
                    )
                )
            ).stream().collect(Collectors.toMap(UploadedMetadataAttribute::getAttributeName, Function.identity())),
            1L,
            Collections.singletonList(uploadedIndexRoutingMetadata)
        );
>>>>>>> 1084ba9b
        final XContentBuilder builder = JsonXContent.contentBuilder();
        builder.startObject();
        originalManifest.toXContent(builder, ToXContent.EMPTY_PARAMS);
        builder.endObject();

        try (XContentParser parser = createParser(JsonXContent.jsonXContent, BytesReference.bytes(builder))) {
            final ClusterMetadataManifest fromXContentManifest = ClusterMetadataManifest.fromXContent(parser);
            assertEquals(originalManifest, fromXContentManifest);
        }
    }

    private List<UploadedIndexMetadata> randomUploadedIndexMetadataList() {
        final int size = randomIntBetween(1, 10);
        final List<UploadedIndexMetadata> uploadedIndexMetadataList = new ArrayList<>(size);
        while (uploadedIndexMetadataList.size() < size) {
            assertTrue(uploadedIndexMetadataList.add(randomUploadedIndexMetadata()));
        }
        return uploadedIndexMetadataList;
    }

    private UploadedIndexMetadata randomUploadedIndexMetadata() {
        return new UploadedIndexMetadata(randomAlphaOfLength(10), randomAlphaOfLength(10), randomAlphaOfLength(10));
    }

    private UploadedMetadataAttribute randomUploadedMetadataAttribute() {
        return new UploadedMetadataAttribute("attribute_name", "testing_attribute");
    }

    public void testUploadedIndexMetadataSerializationEqualsHashCode() {
        UploadedIndexMetadata uploadedIndexMetadata = new UploadedIndexMetadata("test-index", "test-uuid", "/test/upload/path");
        EqualsHashCodeTestUtils.checkEqualsAndHashCode(
            uploadedIndexMetadata,
            orig -> OpenSearchTestCase.copyWriteable(orig, new NamedWriteableRegistry(Collections.emptyList()), UploadedIndexMetadata::new),
            metadata -> randomlyChangingUploadedIndexMetadata(uploadedIndexMetadata)
        );
    }

    private UploadedIndexMetadata randomlyChangingUploadedIndexMetadata(UploadedIndexMetadata uploadedIndexMetadata) {
        switch (randomInt(2)) {
            case 0:
                return new UploadedIndexMetadata(
                    randomAlphaOfLength(10),
                    uploadedIndexMetadata.getIndexUUID(),
                    uploadedIndexMetadata.getUploadedFilename()
                );
            case 1:
                return new UploadedIndexMetadata(
                    uploadedIndexMetadata.getIndexName(),
                    randomAlphaOfLength(10),
                    uploadedIndexMetadata.getUploadedFilename()
                );
            case 2:
                return new UploadedIndexMetadata(
                    uploadedIndexMetadata.getIndexName(),
                    uploadedIndexMetadata.getIndexUUID(),
                    randomAlphaOfLength(10)
                );
        }
        return uploadedIndexMetadata;
    }
}<|MERGE_RESOLUTION|>--- conflicted
+++ resolved
@@ -533,7 +533,12 @@
     public void testClusterMetadataManifestXContentV2WithoutEphemeral() throws IOException {
         UploadedIndexMetadata uploadedIndexMetadata = new UploadedIndexMetadata("test-index", "test-uuid", "/test/upload/path");
         UploadedMetadataAttribute uploadedMetadataAttribute = new UploadedMetadataAttribute("attribute_name", "testing_attribute");
-<<<<<<< HEAD
+        UploadedIndexMetadata uploadedIndexRoutingMetadata = new UploadedIndexMetadata(
+            "test-index",
+            "test-uuid",
+            "routing-path",
+            InternalRemoteRoutingTableService.INDEX_ROUTING_METADATA_PREFIX
+        );
         ClusterMetadataManifest originalManifest = ClusterMetadataManifest.builder()
             .clusterTerm(1L)
             .stateVersion(1L)
@@ -569,52 +574,8 @@
                     )
                 ).stream().collect(Collectors.toMap(UploadedMetadataAttribute::getAttributeName, Function.identity()))
             )
+            .indicesRouting(Collections.singletonList(uploadedIndexRoutingMetadata))
             .build();
-=======
-        UploadedIndexMetadata uploadedIndexRoutingMetadata = new UploadedIndexMetadata(
-            "test-index",
-            "test-uuid",
-            "routing-path",
-            InternalRemoteRoutingTableService.INDEX_ROUTING_METADATA_PREFIX
-        );
-
-        ClusterMetadataManifest originalManifest = new ClusterMetadataManifest(
-            1L,
-            1L,
-            "test-cluster-uuid",
-            "test-state-uuid",
-            Version.CURRENT,
-            "test-node-id",
-            false,
-            ClusterMetadataManifest.CODEC_V3,
-            null,
-            Collections.singletonList(uploadedIndexMetadata),
-            "prev-cluster-uuid",
-            true,
-            uploadedMetadataAttribute,
-            uploadedMetadataAttribute,
-            uploadedMetadataAttribute,
-            Collections.unmodifiableList(
-                Arrays.asList(
-                    new UploadedMetadataAttribute(
-                        RemoteClusterStateService.CUSTOM_METADATA + RemoteClusterStateService.CUSTOM_DELIMITER + RepositoriesMetadata.TYPE,
-                        "custom--repositories-file"
-                    ),
-                    new UploadedMetadataAttribute(
-                        RemoteClusterStateService.CUSTOM_METADATA + RemoteClusterStateService.CUSTOM_DELIMITER + IndexGraveyard.TYPE,
-                        "custom--index_graveyard-file"
-                    ),
-                    new UploadedMetadataAttribute(
-                        RemoteClusterStateService.CUSTOM_METADATA + RemoteClusterStateService.CUSTOM_DELIMITER
-                            + WeightedRoutingMetadata.TYPE,
-                        "custom--weighted_routing_netadata-file"
-                    )
-                )
-            ).stream().collect(Collectors.toMap(UploadedMetadataAttribute::getAttributeName, Function.identity())),
-            1L,
-            Collections.singletonList(uploadedIndexRoutingMetadata)
-        );
->>>>>>> 1084ba9b
         final XContentBuilder builder = JsonXContent.contentBuilder();
         builder.startObject();
         originalManifest.toXContent(builder, ToXContent.EMPTY_PARAMS);
