--- conflicted
+++ resolved
@@ -679,7 +679,6 @@
         }
     }
 
-<<<<<<< HEAD
     public void testRemoteStateStats() throws IOException {
         final ClusterState clusterState = generateClusterStateWithOneIndex().nodes(nodesWithLocalNodeClusterManager()).build();
         mockBlobStoreObjects();
@@ -701,7 +700,8 @@
         assertEquals(1, remoteClusterStateService.getRemoteClusterStateStats().getUploadSuccessCount());
         assertEquals(0, remoteClusterStateService.getRemoteClusterStateStats().getCleanupAttemptFailedCount());
         assertEquals(0, remoteClusterStateService.getRemoteClusterStateStats().getUploadFailedCount());
-=======
+    }
+
     public void testFileNames() {
         final Index index = new Index("test-index", "index-uuid");
         final Settings idxSettings = Settings.builder()
@@ -734,7 +734,6 @@
         manifestFileName = RemoteClusterStateService.getManifestFileName(term, version, false);
         splittedName = manifestFileName.split(DELIMITER);
         assertThat(splittedName[3], is("P"));
->>>>>>> 9cc0e7db
     }
 
     private void mockObjectsForGettingPreviousClusterUUID(Map<String, String> clusterUUIDsPointers) throws IOException {
