--- conflicted
+++ resolved
@@ -19,11 +19,8 @@
 import org.opensearch.cluster.metadata.Metadata;
 import org.opensearch.cluster.metadata.TemplatesMetadata;
 import org.opensearch.cluster.node.DiscoveryNodes;
-<<<<<<< HEAD
 import org.opensearch.cluster.routing.RoutingTable;
-=======
 import org.opensearch.cluster.service.ClusterService;
->>>>>>> 7faae255
 import org.opensearch.common.blobstore.AsyncMultiStreamBlobContainer;
 import org.opensearch.common.blobstore.BlobContainer;
 import org.opensearch.common.blobstore.BlobMetadata;
@@ -1408,11 +1405,7 @@
             "test-node-id",
             repositoriesServiceSupplier,
             newSettings,
-<<<<<<< HEAD
-            clusterSettings,
-=======
             clusterService,
->>>>>>> 7faae255
             () -> 0L,
             threadPool,
             List.of(new RemoteIndexPathUploader(threadPool, newSettings, repositoriesServiceSupplier, clusterSettings))
@@ -1420,7 +1413,6 @@
         assertTrue(remoteClusterStateService.getRemoteRoutingTableService().isPresent());
     }
 
-<<<<<<< HEAD
     public void testWriteFullMetadataSuccessWithRoutingTable() throws IOException {
         initializeRoutingTable();
 
@@ -1583,8 +1575,6 @@
         );
     }
 
-=======
->>>>>>> 7faae255
     private void mockObjectsForGettingPreviousClusterUUID(Map<String, String> clusterUUIDsPointers) throws IOException {
         mockObjectsForGettingPreviousClusterUUID(clusterUUIDsPointers, false, Collections.emptyMap());
     }
