/*
 * SPDX-License-Identifier: Apache-2.0
 *
 * The OpenSearch Contributors require contributions made to
 * this file be licensed under the Apache-2.0 license or a
 * compatible open source license.
 */

package org.opensearch.gateway.remote;

import org.opensearch.Version;
import org.opensearch.cluster.ClusterName;
import org.opensearch.cluster.ClusterState;
import org.opensearch.cluster.coordination.CoordinationMetadata;
import org.opensearch.cluster.metadata.IndexMetadata;
import org.opensearch.cluster.metadata.Metadata;
import org.opensearch.cluster.node.DiscoveryNodes;
import org.opensearch.common.blobstore.AsyncMultiStreamBlobContainer;
import org.opensearch.common.blobstore.BlobContainer;
import org.opensearch.common.blobstore.BlobMetadata;
import org.opensearch.common.blobstore.BlobPath;
import org.opensearch.common.blobstore.BlobStore;
import org.opensearch.common.blobstore.stream.write.WriteContext;
import org.opensearch.common.blobstore.stream.write.WritePriority;
import org.opensearch.common.blobstore.support.PlainBlobMetadata;
import org.opensearch.common.blobstore.transfer.RemoteTransferContainer;
import org.opensearch.common.compress.DeflateCompressor;
import org.opensearch.common.lucene.store.ByteArrayIndexInput;
import org.opensearch.common.settings.ClusterSettings;
import org.opensearch.common.settings.Settings;
import org.opensearch.core.action.ActionListener;
import org.opensearch.core.common.bytes.BytesArray;
import org.opensearch.core.common.bytes.BytesReference;
import org.opensearch.core.index.Index;
import org.opensearch.core.xcontent.NamedXContentRegistry;
import org.opensearch.gateway.remote.ClusterMetadataManifest.UploadedIndexMetadata;
import org.opensearch.index.remote.RemoteStoreUtils;
import org.opensearch.repositories.FilterRepository;
import org.opensearch.repositories.RepositoriesService;
import org.opensearch.repositories.RepositoryMissingException;
import org.opensearch.repositories.blobstore.BlobStoreRepository;
import org.opensearch.repositories.fs.FsRepository;
import org.opensearch.test.OpenSearchTestCase;
import org.opensearch.test.VersionUtils;
import org.opensearch.threadpool.TestThreadPool;
import org.opensearch.threadpool.ThreadPool;
import org.junit.After;
import org.junit.Assert;
import org.junit.Before;

import java.io.ByteArrayInputStream;
import java.io.FileNotFoundException;
import java.io.IOException;
import java.util.ArrayList;
import java.util.Arrays;
import java.util.Collections;
import java.util.HashMap;
import java.util.List;
import java.util.Locale;
import java.util.Map;
import java.util.Optional;
import java.util.Set;
import java.util.function.Supplier;

import org.mockito.ArgumentCaptor;
import org.mockito.ArgumentMatchers;

import static org.opensearch.gateway.remote.RemoteClusterStateService.DELIMITER;
import static org.opensearch.gateway.remote.RemoteClusterStateService.FORMAT_PARAMS;
import static org.opensearch.gateway.remote.RemoteClusterStateService.INDEX_METADATA_CURRENT_CODEC_VERSION;
import static org.opensearch.gateway.remote.RemoteClusterStateService.MANIFEST_CURRENT_CODEC_VERSION;
import static org.opensearch.gateway.remote.RemoteClusterStateService.MANIFEST_FILE_PREFIX;
import static org.opensearch.gateway.remote.RemoteClusterStateService.METADATA_FILE_PREFIX;
import static org.opensearch.node.remotestore.RemoteStoreNodeAttribute.REMOTE_STORE_CLUSTER_STATE_REPOSITORY_NAME_ATTRIBUTE_KEY;
import static org.opensearch.node.remotestore.RemoteStoreNodeAttribute.REMOTE_STORE_REPOSITORY_SETTINGS_ATTRIBUTE_KEY_PREFIX;
import static org.opensearch.node.remotestore.RemoteStoreNodeAttribute.REMOTE_STORE_REPOSITORY_TYPE_ATTRIBUTE_KEY_FORMAT;
import static org.hamcrest.Matchers.equalTo;
import static org.hamcrest.Matchers.is;
import static org.hamcrest.Matchers.notNullValue;
import static org.hamcrest.Matchers.nullValue;
import static org.mockito.ArgumentMatchers.any;
import static org.mockito.ArgumentMatchers.anyString;
import static org.mockito.Mockito.doAnswer;
import static org.mockito.Mockito.doThrow;
import static org.mockito.Mockito.mock;
import static org.mockito.Mockito.times;
import static org.mockito.Mockito.verify;
import static org.mockito.Mockito.when;

public class RemoteClusterStateServiceTests extends OpenSearchTestCase {

    private RemoteClusterStateService remoteClusterStateService;
    private Supplier<RepositoriesService> repositoriesServiceSupplier;
    private RepositoriesService repositoriesService;
    private BlobStoreRepository blobStoreRepository;
    private BlobStore blobStore;
    private final ThreadPool threadPool = new TestThreadPool(getClass().getName());

    @Before
    public void setup() {
        repositoriesServiceSupplier = mock(Supplier.class);
        repositoriesService = mock(RepositoriesService.class);
        when(repositoriesServiceSupplier.get()).thenReturn(repositoriesService);

        String stateRepoTypeAttributeKey = String.format(
            Locale.getDefault(),
            "node.attr." + REMOTE_STORE_REPOSITORY_TYPE_ATTRIBUTE_KEY_FORMAT,
            "remote_store_repository"
        );
        String stateRepoSettingsAttributeKeyPrefix = String.format(
            Locale.getDefault(),
            "node.attr." + REMOTE_STORE_REPOSITORY_SETTINGS_ATTRIBUTE_KEY_PREFIX,
            "remote_store_repository"
        );

        Settings settings = Settings.builder()
            .put("node.attr." + REMOTE_STORE_CLUSTER_STATE_REPOSITORY_NAME_ATTRIBUTE_KEY, "remote_store_repository")
            .put(stateRepoTypeAttributeKey, FsRepository.TYPE)
            .put(stateRepoSettingsAttributeKeyPrefix + "location", "randomRepoPath")
            .put(RemoteClusterStateService.REMOTE_CLUSTER_STATE_ENABLED_SETTING.getKey(), true)
            .build();

        blobStoreRepository = mock(BlobStoreRepository.class);
        blobStore = mock(BlobStore.class);
        when(blobStoreRepository.blobStore()).thenReturn(blobStore);
        when(repositoriesService.repository("remote_store_repository")).thenReturn(blobStoreRepository);
        when(blobStoreRepository.getNamedXContentRegistry()).thenReturn(new NamedXContentRegistry(new ArrayList<>()));
        remoteClusterStateService = new RemoteClusterStateService(
            "test-node-id",
            repositoriesServiceSupplier,
            settings,
            new ClusterSettings(settings, ClusterSettings.BUILT_IN_CLUSTER_SETTINGS),
            () -> 0L,
            threadPool
        );
    }

    @After
    public void teardown() throws Exception {
        super.tearDown();
        remoteClusterStateService.close();
        threadPool.shutdown();
    }

    public void testFailWriteFullMetadataNonClusterManagerNode() throws IOException {
        final ClusterState clusterState = generateClusterStateWithOneIndex().build();
        final ClusterMetadataManifest manifest = remoteClusterStateService.writeFullMetadata(clusterState, randomAlphaOfLength(10));
        Assert.assertThat(manifest, nullValue());
    }

    public void testFailInitializationWhenRemoteStateDisabled() {
        final Settings settings = Settings.builder().build();
        assertThrows(
            AssertionError.class,
            () -> new RemoteClusterStateService(
                "test-node-id",
                repositoriesServiceSupplier,
                settings,
                new ClusterSettings(settings, ClusterSettings.BUILT_IN_CLUSTER_SETTINGS),
                () -> 0L,
                threadPool
            )
        );
    }

    public void testFailInitializeWhenRepositoryNotSet() {
        doThrow(new RepositoryMissingException("repository missing")).when(repositoriesService).repository("remote_store_repository");
        assertThrows(RepositoryMissingException.class, () -> remoteClusterStateService.start());
    }

    public void testFailWriteFullMetadataWhenNotBlobRepository() {
        final FilterRepository filterRepository = mock(FilterRepository.class);
        when(repositoriesService.repository("remote_store_repository")).thenReturn(filterRepository);
        assertThrows(AssertionError.class, () -> remoteClusterStateService.start());
    }

    public void testWriteFullMetadataSuccess() throws IOException {
        final ClusterState clusterState = generateClusterStateWithOneIndex().nodes(nodesWithLocalNodeClusterManager()).build();
        mockBlobStoreObjects();
        remoteClusterStateService.start();
        final ClusterMetadataManifest manifest = remoteClusterStateService.writeFullMetadata(clusterState, "prev-cluster-uuid");
        final UploadedIndexMetadata uploadedIndexMetadata = new UploadedIndexMetadata("test-index", "index-uuid", "metadata-filename");
        List<UploadedIndexMetadata> indices = List.of(uploadedIndexMetadata);

        final ClusterMetadataManifest expectedManifest = ClusterMetadataManifest.builder()
            .indices(indices)
            .clusterTerm(1L)
            .stateVersion(1L)
            .stateUUID("state-uuid")
            .clusterUUID("cluster-uuid")
            .previousClusterUUID("prev-cluster-uuid")
            .build();

        assertThat(manifest.getIndices().size(), is(1));
        assertThat(manifest.getIndices().get(0).getIndexName(), is(uploadedIndexMetadata.getIndexName()));
        assertThat(manifest.getIndices().get(0).getIndexUUID(), is(uploadedIndexMetadata.getIndexUUID()));
        assertThat(manifest.getIndices().get(0).getUploadedFilename(), notNullValue());
        assertThat(manifest.getClusterTerm(), is(expectedManifest.getClusterTerm()));
        assertThat(manifest.getStateVersion(), is(expectedManifest.getStateVersion()));
        assertThat(manifest.getClusterUUID(), is(expectedManifest.getClusterUUID()));
        assertThat(manifest.getStateUUID(), is(expectedManifest.getStateUUID()));
        assertThat(manifest.getPreviousClusterUUID(), is(expectedManifest.getPreviousClusterUUID()));
    }

    public void testWriteFullMetadataInParallelSuccess() throws IOException {
        final ClusterState clusterState = generateClusterStateWithOneIndex().nodes(nodesWithLocalNodeClusterManager()).build();
        AsyncMultiStreamBlobContainer container = (AsyncMultiStreamBlobContainer) mockBlobStoreObjects(AsyncMultiStreamBlobContainer.class);

        ArgumentCaptor<ActionListener<Void>> actionListenerArgumentCaptor = ArgumentCaptor.forClass(ActionListener.class);
        ArgumentCaptor<WriteContext> writeContextArgumentCaptor = ArgumentCaptor.forClass(WriteContext.class);

        doAnswer((i) -> {
            actionListenerArgumentCaptor.getValue().onResponse(null);
            return null;
        }).when(container).asyncBlobUpload(writeContextArgumentCaptor.capture(), actionListenerArgumentCaptor.capture());

        remoteClusterStateService.start();
        final ClusterMetadataManifest manifest = remoteClusterStateService.writeFullMetadata(clusterState, "prev-cluster-uuid");

        final UploadedIndexMetadata uploadedIndexMetadata = new UploadedIndexMetadata("test-index", "index-uuid", "metadata-filename");
        List<UploadedIndexMetadata> indices = List.of(uploadedIndexMetadata);

        final ClusterMetadataManifest expectedManifest = ClusterMetadataManifest.builder()
            .indices(indices)
            .clusterTerm(1L)
            .stateVersion(1L)
            .stateUUID("state-uuid")
            .clusterUUID("cluster-uuid")
            .previousClusterUUID("prev-cluster-uuid")
            .build();

        assertThat(manifest.getIndices().size(), is(1));
        assertThat(manifest.getIndices().get(0).getIndexName(), is(uploadedIndexMetadata.getIndexName()));
        assertThat(manifest.getIndices().get(0).getIndexUUID(), is(uploadedIndexMetadata.getIndexUUID()));
        assertThat(manifest.getIndices().get(0).getUploadedFilename(), notNullValue());
        assertThat(manifest.getGlobalMetadataFileName(), notNullValue());
        assertThat(manifest.getClusterTerm(), is(expectedManifest.getClusterTerm()));
        assertThat(manifest.getStateVersion(), is(expectedManifest.getStateVersion()));
        assertThat(manifest.getClusterUUID(), is(expectedManifest.getClusterUUID()));
        assertThat(manifest.getStateUUID(), is(expectedManifest.getStateUUID()));
        assertThat(manifest.getPreviousClusterUUID(), is(expectedManifest.getPreviousClusterUUID()));

        assertEquals(actionListenerArgumentCaptor.getAllValues().size(), 2);
        assertEquals(writeContextArgumentCaptor.getAllValues().size(), 2);

        WriteContext capturedWriteContext = writeContextArgumentCaptor.getValue();
        byte[] writtenBytes = capturedWriteContext.getStreamProvider(Integer.MAX_VALUE).provideStream(0).getInputStream().readAllBytes();
        IndexMetadata writtenIndexMetadata = RemoteClusterStateService.INDEX_METADATA_FORMAT.deserialize(
            capturedWriteContext.getFileName(),
            blobStoreRepository.getNamedXContentRegistry(),
            new BytesArray(writtenBytes)
        );

        assertEquals(capturedWriteContext.getWritePriority(), WritePriority.HIGH);
        assertEquals(writtenIndexMetadata.getNumberOfShards(), 1);
        assertEquals(writtenIndexMetadata.getNumberOfReplicas(), 0);
        assertEquals(writtenIndexMetadata.getIndex().getName(), "test-index");
        assertEquals(writtenIndexMetadata.getIndex().getUUID(), "index-uuid");
        long expectedChecksum = RemoteTransferContainer.checksumOfChecksum(new ByteArrayIndexInput("metadata-filename", writtenBytes), 8);
        if (capturedWriteContext.doRemoteDataIntegrityCheck()) {
            assertEquals(capturedWriteContext.getExpectedChecksum().longValue(), expectedChecksum);
        } else {
            assertEquals(capturedWriteContext.getExpectedChecksum(), null);
        }

    }

    public void testWriteFullMetadataFailureForGlobalMetadata() throws IOException {
        final ClusterState clusterState = generateClusterStateWithOneIndex().nodes(nodesWithLocalNodeClusterManager()).build();
        AsyncMultiStreamBlobContainer container = (AsyncMultiStreamBlobContainer) mockBlobStoreObjects(AsyncMultiStreamBlobContainer.class);

        ArgumentCaptor<ActionListener<Void>> actionListenerArgumentCaptor = ArgumentCaptor.forClass(ActionListener.class);

        doAnswer((i) -> {
            actionListenerArgumentCaptor.getValue().onFailure(new RuntimeException("Cannot upload to remote"));
            return null;
        }).when(container).asyncBlobUpload(any(WriteContext.class), actionListenerArgumentCaptor.capture());

        remoteClusterStateService.start();
        assertThrows(
            RemoteClusterStateService.GlobalMetadataTransferException.class,
            () -> remoteClusterStateService.writeFullMetadata(clusterState, randomAlphaOfLength(10))
        );
    }

    public void testWriteFullMetadataInParallelFailureForIndexMetadata() throws IOException {
        final ClusterState clusterState = generateClusterStateWithOneIndex().nodes(nodesWithLocalNodeClusterManager()).build();
        AsyncMultiStreamBlobContainer container = (AsyncMultiStreamBlobContainer) mockBlobStoreObjects(AsyncMultiStreamBlobContainer.class);

        ArgumentCaptor<ActionListener<Void>> actionListenerArgumentCaptor = ArgumentCaptor.forClass(ActionListener.class);

        doAnswer((i) -> {
            actionListenerArgumentCaptor.getValue().onResponse(null);
            return null;
        }).doAnswer((i) -> {
            actionListenerArgumentCaptor.getValue().onFailure(new RuntimeException("Cannot upload to remote"));
            return null;
        }).when(container).asyncBlobUpload(any(WriteContext.class), actionListenerArgumentCaptor.capture());

        remoteClusterStateService.start();
        assertThrows(
            RemoteClusterStateService.IndexMetadataTransferException.class,
            () -> remoteClusterStateService.writeFullMetadata(clusterState, randomAlphaOfLength(10))
        );
    }

    public void testFailWriteIncrementalMetadataNonClusterManagerNode() throws IOException {
        final ClusterState clusterState = generateClusterStateWithOneIndex().build();
        remoteClusterStateService.start();
        final ClusterMetadataManifest manifest = remoteClusterStateService.writeIncrementalMetadata(clusterState, clusterState, null);
        Assert.assertThat(manifest, nullValue());
    }

    public void testFailWriteIncrementalMetadataWhenTermChanged() {
        final ClusterState clusterState = generateClusterStateWithOneIndex().nodes(nodesWithLocalNodeClusterManager()).build();
        final CoordinationMetadata coordinationMetadata = CoordinationMetadata.builder().term(2L).build();
        final ClusterState previousClusterState = ClusterState.builder(ClusterName.DEFAULT)
            .metadata(Metadata.builder().coordinationMetadata(coordinationMetadata))
            .build();
        assertThrows(
            AssertionError.class,
            () -> remoteClusterStateService.writeIncrementalMetadata(previousClusterState, clusterState, null)
        );
    }

    public void testWriteIncrementalMetadataSuccess() throws IOException {
        final ClusterState clusterState = generateClusterStateWithOneIndex().nodes(nodesWithLocalNodeClusterManager()).build();
        mockBlobStoreObjects();
        final CoordinationMetadata coordinationMetadata = CoordinationMetadata.builder().term(1L).build();
        final ClusterState previousClusterState = ClusterState.builder(ClusterName.DEFAULT)
            .metadata(Metadata.builder().coordinationMetadata(coordinationMetadata))
            .build();

        final ClusterMetadataManifest previousManifest = ClusterMetadataManifest.builder().indices(Collections.emptyList()).build();

        remoteClusterStateService.start();
        final ClusterMetadataManifest manifest = remoteClusterStateService.writeIncrementalMetadata(
            previousClusterState,
            clusterState,
            previousManifest
        );
        final UploadedIndexMetadata uploadedIndexMetadata = new UploadedIndexMetadata("test-index", "index-uuid", "metadata-filename");
        final List<UploadedIndexMetadata> indices = List.of(uploadedIndexMetadata);

        final ClusterMetadataManifest expectedManifest = ClusterMetadataManifest.builder()
            .indices(indices)
            .clusterTerm(1L)
            .stateVersion(1L)
            .stateUUID("state-uuid")
            .clusterUUID("cluster-uuid")
            .previousClusterUUID("prev-cluster-uuid")
            .build();

        assertThat(manifest.getIndices().size(), is(1));
        assertThat(manifest.getIndices().get(0).getIndexName(), is(uploadedIndexMetadata.getIndexName()));
        assertThat(manifest.getIndices().get(0).getIndexUUID(), is(uploadedIndexMetadata.getIndexUUID()));
        assertThat(manifest.getIndices().get(0).getUploadedFilename(), notNullValue());
        assertThat(manifest.getClusterTerm(), is(expectedManifest.getClusterTerm()));
        assertThat(manifest.getStateVersion(), is(expectedManifest.getStateVersion()));
        assertThat(manifest.getClusterUUID(), is(expectedManifest.getClusterUUID()));
        assertThat(manifest.getStateUUID(), is(expectedManifest.getStateUUID()));
    }

    /*
     * Here we will verify the migration of manifest file from codec V0 and V1.
     *
     * Initially codec version is 0 and global metadata is also null, we will perform index metadata update.
     * In final manifest codec version should be 1 and
     * global metadata should be updated, even if it was not changed in this cluster state update
     */
    public void testMigrationFromCodecV0ManifestToCodecV1Manifest() throws IOException {
        mockBlobStoreObjects();
        final CoordinationMetadata coordinationMetadata = CoordinationMetadata.builder().term(1L).build();
        final ClusterState previousClusterState = ClusterState.builder(ClusterName.DEFAULT)
            .metadata(Metadata.builder().coordinationMetadata(coordinationMetadata))
            .nodes(nodesWithLocalNodeClusterManager())
            .build();

        // Update only index metadata
        final IndexMetadata indexMetadata = new IndexMetadata.Builder("test").settings(
            Settings.builder()
                .put(IndexMetadata.SETTING_VERSION_CREATED, Version.CURRENT)
                .put(IndexMetadata.SETTING_INDEX_UUID, "uuid")
                .build()
        ).numberOfShards(1).numberOfReplicas(0).build();
        Metadata newMetadata = Metadata.builder(previousClusterState.metadata()).put(indexMetadata, true).build();
        ClusterState newClusterState = ClusterState.builder(previousClusterState).metadata(newMetadata).build();

        // previous manifest with codec 0 and null global metadata
        final ClusterMetadataManifest previousManifest = ClusterMetadataManifest.builder()
            .codecVersion(ClusterMetadataManifest.CODEC_V0)
            .globalMetadataFileName(null)
            .indices(Collections.emptyList())
            .build();

        remoteClusterStateService.start();
        final ClusterMetadataManifest manifestAfterUpdate = remoteClusterStateService.writeIncrementalMetadata(
            previousClusterState,
            newClusterState,
            previousManifest
        );

        // global metadata is updated
        assertThat(manifestAfterUpdate.getGlobalMetadataFileName(), notNullValue());
        // Manifest file with codec version with 1 is updated.
        assertThat(manifestAfterUpdate.getCodecVersion(), is(ClusterMetadataManifest.CODEC_V1));
    }

    public void testWriteIncrementalGlobalMetadataSuccess() throws IOException {
        final ClusterState clusterState = generateClusterStateWithGlobalMetadata().nodes(nodesWithLocalNodeClusterManager()).build();
        mockBlobStoreObjects();
        final CoordinationMetadata coordinationMetadata = CoordinationMetadata.builder().term(1L).build();
        final ClusterState previousClusterState = ClusterState.builder(ClusterName.DEFAULT)
            .metadata(Metadata.builder().coordinationMetadata(coordinationMetadata))
            .build();

        final ClusterMetadataManifest previousManifest = ClusterMetadataManifest.builder()
            .codecVersion(2)
            .globalMetadataFileName("global-metadata-file")
            .indices(Collections.emptyList())
            .build();

        remoteClusterStateService.start();
        final ClusterMetadataManifest manifest = remoteClusterStateService.writeIncrementalMetadata(
            previousClusterState,
            clusterState,
            previousManifest
        );

        final ClusterMetadataManifest expectedManifest = ClusterMetadataManifest.builder()
            .indices(Collections.emptyList())
            .globalMetadataFileName("mock-filename")
            .clusterTerm(1L)
            .stateVersion(1L)
            .stateUUID("state-uuid")
            .clusterUUID("cluster-uuid")
            .previousClusterUUID("prev-cluster-uuid")
            .build();

        assertThat(manifest.getGlobalMetadataFileName(), notNullValue());
        assertThat(manifest.getClusterTerm(), is(expectedManifest.getClusterTerm()));
        assertThat(manifest.getStateVersion(), is(expectedManifest.getStateVersion()));
        assertThat(manifest.getClusterUUID(), is(expectedManifest.getClusterUUID()));
        assertThat(manifest.getStateUUID(), is(expectedManifest.getStateUUID()));
    }

    /*
     * Here we will verify index metadata is not uploaded again if change is only in global metadata
     */
    public void testGlobalMetadataOnlyUpdated() throws IOException {
        // setup
        mockBlobStoreObjects();
        final CoordinationMetadata coordinationMetadata = CoordinationMetadata.builder().term(1L).build();
        final ClusterState initialClusterState = ClusterState.builder(ClusterName.DEFAULT)
            .metadata(Metadata.builder().coordinationMetadata(coordinationMetadata))
            .build();
        final ClusterMetadataManifest initialManifest = ClusterMetadataManifest.builder()
            .codecVersion(2)
            .globalMetadataFileName("global-metadata-file")
            .indices(Collections.emptyList())
            .build();
        remoteClusterStateService.start();

        // Initial cluster state with index.
        final ClusterState clusterState = generateClusterStateWithOneIndex().nodes(nodesWithLocalNodeClusterManager()).build();
        // Updating remote cluster state with changing index metadata
        final ClusterMetadataManifest manifestAfterIndexMetadataUpdate = remoteClusterStateService.writeIncrementalMetadata(
            initialClusterState,
            clusterState,
            initialManifest
        );

        // new cluster state where only global metadata is different
        Metadata newMetadata = Metadata.builder(clusterState.metadata())
            .persistentSettings(Settings.builder().put("cluster.blocks.read_only", true).build())
            .build();
        ClusterState newClusterState = ClusterState.builder(clusterState).metadata(newMetadata).build();

        // updating remote cluster state with global metadata
        final ClusterMetadataManifest manifestAfterGlobalMetadataUpdate = remoteClusterStateService.writeIncrementalMetadata(
            clusterState,
            newClusterState,
            manifestAfterIndexMetadataUpdate
        );

        // Verify that index metadata information is same in manifest files
        assertThat(manifestAfterIndexMetadataUpdate.getIndices().size(), is(manifestAfterGlobalMetadataUpdate.getIndices().size()));
        assertThat(
            manifestAfterIndexMetadataUpdate.getIndices().get(0).getIndexName(),
            is(manifestAfterGlobalMetadataUpdate.getIndices().get(0).getIndexName())
        );
        assertThat(
            manifestAfterIndexMetadataUpdate.getIndices().get(0).getIndexUUID(),
            is(manifestAfterGlobalMetadataUpdate.getIndices().get(0).getIndexUUID())
        );

        // since timestamp is part of file name, if file name is same we can confirm that file is not update in global metadata update
        assertThat(
            manifestAfterIndexMetadataUpdate.getIndices().get(0).getUploadedFilename(),
            is(manifestAfterGlobalMetadataUpdate.getIndices().get(0).getUploadedFilename())
        );

        // global metadata file would have changed
        assertFalse(
            manifestAfterIndexMetadataUpdate.getGlobalMetadataFileName()
                .equalsIgnoreCase(manifestAfterGlobalMetadataUpdate.getGlobalMetadataFileName())
        );
    }

    /*
     * Here we will verify global metadata is not uploaded again if change is only in index metadata
     */
    public void testIndexMetadataOnlyUpdated() throws IOException {
        // setup
        mockBlobStoreObjects();
        final CoordinationMetadata coordinationMetadata = CoordinationMetadata.builder().term(1L).build();
        final ClusterState initialClusterState = ClusterState.builder(ClusterName.DEFAULT)
            .metadata(Metadata.builder().coordinationMetadata(coordinationMetadata))
            .build();
        final ClusterMetadataManifest initialManifest = ClusterMetadataManifest.builder()
            .codecVersion(2)
            .indices(Collections.emptyList())
            .build();
        remoteClusterStateService.start();

        // Initial cluster state with global metadata.
        final ClusterState clusterState = generateClusterStateWithGlobalMetadata().nodes(nodesWithLocalNodeClusterManager()).build();

        // Updating remote cluster state with changing global metadata
        final ClusterMetadataManifest manifestAfterGlobalMetadataUpdate = remoteClusterStateService.writeIncrementalMetadata(
            initialClusterState,
            clusterState,
            initialManifest
        );

        // new cluster state where only Index metadata is different
        final IndexMetadata indexMetadata = new IndexMetadata.Builder("test").settings(
            Settings.builder()
                .put(IndexMetadata.SETTING_VERSION_CREATED, Version.CURRENT)
                .put(IndexMetadata.SETTING_INDEX_UUID, "uuid")
                .build()
        ).numberOfShards(1).numberOfReplicas(0).build();
        Metadata newMetadata = Metadata.builder(clusterState.metadata()).put(indexMetadata, true).build();
        ClusterState newClusterState = ClusterState.builder(clusterState).metadata(newMetadata).build();

        // updating remote cluster state with index metadata
        final ClusterMetadataManifest manifestAfterIndexMetadataUpdate = remoteClusterStateService.writeIncrementalMetadata(
            clusterState,
            newClusterState,
            manifestAfterGlobalMetadataUpdate
        );

        // Verify that global metadata information is same in manifest files after updating index Metadata
        // since timestamp is part of file name, if file name is same we can confirm that file is not update in index metadata update
        assertThat(
            manifestAfterIndexMetadataUpdate.getGlobalMetadataFileName(),
            is(manifestAfterGlobalMetadataUpdate.getGlobalMetadataFileName())
        );

        // Index metadata would have changed
        assertThat(manifestAfterGlobalMetadataUpdate.getIndices().size(), is(0));
        assertThat(manifestAfterIndexMetadataUpdate.getIndices().size(), is(1));
    }

    public void testReadLatestMetadataManifestFailedIOException() throws IOException {
        final ClusterState clusterState = generateClusterStateWithOneIndex().nodes(nodesWithLocalNodeClusterManager()).build();

        BlobContainer blobContainer = mockBlobStoreObjects();
        when(blobContainer.listBlobsByPrefixInSortedOrder("manifest" + DELIMITER, 1, BlobContainer.BlobNameSortOrder.LEXICOGRAPHIC))
            .thenThrow(IOException.class);

        remoteClusterStateService.start();
        Exception e = assertThrows(
            IllegalStateException.class,
            () -> remoteClusterStateService.getLatestClusterMetadataManifest(
                clusterState.getClusterName().value(),
                clusterState.metadata().clusterUUID()
            )
        );
        assertEquals(e.getMessage(), "Error while fetching latest manifest file for remote cluster state");
    }

    public void testReadLatestMetadataManifestFailedNoManifestFileInRemote() throws IOException {
        final ClusterState clusterState = generateClusterStateWithOneIndex().nodes(nodesWithLocalNodeClusterManager()).build();

        BlobContainer blobContainer = mockBlobStoreObjects();
        when(blobContainer.listBlobsByPrefixInSortedOrder("manifest" + DELIMITER, 1, BlobContainer.BlobNameSortOrder.LEXICOGRAPHIC))
            .thenReturn(List.of());

        remoteClusterStateService.start();
        Optional<ClusterMetadataManifest> manifest = remoteClusterStateService.getLatestClusterMetadataManifest(
            clusterState.getClusterName().value(),
            clusterState.metadata().clusterUUID()
        );
        assertEquals(manifest, Optional.empty());
    }

    public void testReadLatestMetadataManifestFailedManifestFileRemoveAfterFetchInRemote() throws IOException {
        final ClusterState clusterState = generateClusterStateWithOneIndex().nodes(nodesWithLocalNodeClusterManager()).build();

        BlobContainer blobContainer = mockBlobStoreObjects();
        BlobMetadata blobMetadata = new PlainBlobMetadata("manifestFileName", 1);
        when(blobContainer.listBlobsByPrefixInSortedOrder("manifest" + DELIMITER, 1, BlobContainer.BlobNameSortOrder.LEXICOGRAPHIC))
            .thenReturn(Arrays.asList(blobMetadata));
        when(blobContainer.readBlob("manifestFileName")).thenThrow(FileNotFoundException.class);

        remoteClusterStateService.start();
        Exception e = assertThrows(
            IllegalStateException.class,
            () -> remoteClusterStateService.getLatestClusterMetadataManifest(
                clusterState.getClusterName().value(),
                clusterState.metadata().clusterUUID()
            )
        );
        assertEquals(e.getMessage(), "Error while downloading cluster metadata - manifestFileName");
    }

    public void testReadLatestMetadataManifestSuccessButNoIndexMetadata() throws IOException {
        final ClusterState clusterState = generateClusterStateWithOneIndex().nodes(nodesWithLocalNodeClusterManager()).build();
        final ClusterMetadataManifest expectedManifest = ClusterMetadataManifest.builder()
            .indices(List.of())
            .clusterTerm(1L)
            .stateVersion(1L)
            .stateUUID("state-uuid")
            .clusterUUID("cluster-uuid")
            .nodeId("nodeA")
            .opensearchVersion(VersionUtils.randomOpenSearchVersion(random()))
            .previousClusterUUID("prev-cluster-uuid")
            .codecVersion(ClusterMetadataManifest.CODEC_V0)
            .build();

        BlobContainer blobContainer = mockBlobStoreObjects();
        mockBlobContainer(blobContainer, expectedManifest, Map.of());

        remoteClusterStateService.start();
        assertEquals(
            remoteClusterStateService.getLatestMetadata(clusterState.getClusterName().value(), clusterState.metadata().clusterUUID())
                .getIndices()
                .size(),
            0
        );
    }

    public void testReadLatestMetadataManifestSuccessButIndexMetadataFetchIOException() throws IOException {
        final ClusterState clusterState = generateClusterStateWithOneIndex().nodes(nodesWithLocalNodeClusterManager()).build();
        final UploadedIndexMetadata uploadedIndexMetadata = new UploadedIndexMetadata("test-index", "index-uuid", "metadata-filename");
        final List<UploadedIndexMetadata> indices = List.of(uploadedIndexMetadata);
        final ClusterMetadataManifest expectedManifest = ClusterMetadataManifest.builder()
            .indices(indices)
            .clusterTerm(1L)
            .stateVersion(1L)
            .stateUUID("state-uuid")
            .clusterUUID("cluster-uuid")
            .nodeId("nodeA")
            .opensearchVersion(VersionUtils.randomOpenSearchVersion(random()))
            .previousClusterUUID("prev-cluster-uuid")
            .build();

        BlobContainer blobContainer = mockBlobStoreObjects();
        mockBlobContainer(blobContainer, expectedManifest, Map.of());
        when(blobContainer.readBlob(uploadedIndexMetadata.getUploadedFilename() + ".dat")).thenThrow(FileNotFoundException.class);

        remoteClusterStateService.start();
        Exception e = assertThrows(
            IllegalStateException.class,
            () -> remoteClusterStateService.getLatestMetadata(clusterState.getClusterName().value(), clusterState.metadata().clusterUUID())
                .getIndices()
        );
        assertEquals(e.getMessage(), "Error while downloading IndexMetadata - " + uploadedIndexMetadata.getUploadedFilename());
    }

    public void testReadLatestMetadataManifestSuccess() throws IOException {
        final ClusterState clusterState = generateClusterStateWithOneIndex().nodes(nodesWithLocalNodeClusterManager()).build();
        final UploadedIndexMetadata uploadedIndexMetadata = new UploadedIndexMetadata("test-index", "index-uuid", "metadata-filename");
        final List<UploadedIndexMetadata> indices = List.of(uploadedIndexMetadata);

        final ClusterMetadataManifest expectedManifest = ClusterMetadataManifest.builder()
            .indices(indices)
            .clusterTerm(1L)
            .stateVersion(1L)
            .stateUUID("state-uuid")
            .clusterUUID("cluster-uuid")
            .nodeId("nodeA")
            .opensearchVersion(VersionUtils.randomOpenSearchVersion(random()))
            .codecVersion(ClusterMetadataManifest.CODEC_V0)
            .previousClusterUUID("prev-cluster-uuid")
            .build();

        mockBlobContainer(mockBlobStoreObjects(), expectedManifest, new HashMap<>());
        remoteClusterStateService.start();
        final ClusterMetadataManifest manifest = remoteClusterStateService.getLatestClusterMetadataManifest(
            clusterState.getClusterName().value(),
            clusterState.metadata().clusterUUID()
        ).get();

        assertThat(manifest.getIndices().size(), is(1));
        assertThat(manifest.getIndices().get(0).getIndexName(), is(uploadedIndexMetadata.getIndexName()));
        assertThat(manifest.getIndices().get(0).getIndexUUID(), is(uploadedIndexMetadata.getIndexUUID()));
        assertThat(manifest.getIndices().get(0).getUploadedFilename(), notNullValue());
        assertThat(manifest.getClusterTerm(), is(expectedManifest.getClusterTerm()));
        assertThat(manifest.getStateVersion(), is(expectedManifest.getStateVersion()));
        assertThat(manifest.getClusterUUID(), is(expectedManifest.getClusterUUID()));
        assertThat(manifest.getStateUUID(), is(expectedManifest.getStateUUID()));
    }

    public void testReadGlobalMetadata() throws IOException {
        final ClusterState clusterState = generateClusterStateWithGlobalMetadata().nodes(nodesWithLocalNodeClusterManager()).build();
        remoteClusterStateService.start();

        final ClusterMetadataManifest expectedManifest = ClusterMetadataManifest.builder()
            .indices(List.of())
            .clusterTerm(1L)
            .stateVersion(1L)
            .stateUUID("state-uuid")
            .clusterUUID("cluster-uuid")
            .globalMetadataFileName("global-metadata-file")
            .nodeId("nodeA")
            .opensearchVersion(VersionUtils.randomOpenSearchVersion(random()))
            .previousClusterUUID("prev-cluster-uuid")
            .build();

        Metadata expactedMetadata = Metadata.builder().persistentSettings(Settings.builder().put("readonly", true).build()).build();
        mockBlobContainerForGlobalMetadata(mockBlobStoreObjects(), expectedManifest, expactedMetadata);

        Metadata metadata = remoteClusterStateService.getLatestMetadata(
            clusterState.getClusterName().value(),
            clusterState.metadata().clusterUUID()
        );

        assertTrue(Metadata.isGlobalStateEquals(metadata, expactedMetadata));
    }

    public void testReadGlobalMetadataIOException() throws IOException {
        final ClusterState clusterState = generateClusterStateWithGlobalMetadata().nodes(nodesWithLocalNodeClusterManager()).build();
        remoteClusterStateService.start();
        String globalIndexMetadataName = "global-metadata-file";
        final ClusterMetadataManifest expectedManifest = ClusterMetadataManifest.builder()
            .indices(List.of())
            .clusterTerm(1L)
            .stateVersion(1L)
            .stateUUID("state-uuid")
            .clusterUUID("cluster-uuid")
            .globalMetadataFileName(globalIndexMetadataName)
            .nodeId("nodeA")
            .opensearchVersion(VersionUtils.randomOpenSearchVersion(random()))
            .previousClusterUUID("prev-cluster-uuid")
            .build();

        Metadata expactedMetadata = Metadata.builder().persistentSettings(Settings.builder().put("readonly", true).build()).build();

        BlobContainer blobContainer = mockBlobStoreObjects();
        mockBlobContainerForGlobalMetadata(blobContainer, expectedManifest, expactedMetadata);

        when(blobContainer.readBlob(RemoteClusterStateService.GLOBAL_METADATA_FORMAT.blobName(globalIndexMetadataName))).thenThrow(
            FileNotFoundException.class
        );

        remoteClusterStateService.start();
        Exception e = assertThrows(
            IllegalStateException.class,
            () -> remoteClusterStateService.getLatestMetadata(clusterState.getClusterName().value(), clusterState.metadata().clusterUUID())
        );
        assertEquals(e.getMessage(), "Error while downloading Global Metadata - " + globalIndexMetadataName);
    }

    // TODO remove this once Upload PR gets merged.
    private static ClusterState.Builder generateClusterStateWithGlobalMetadata() {
        final Settings clusterSettings = Settings.builder().put("cluster.blocks.read_only", true).build();
        final CoordinationMetadata coordinationMetadata = CoordinationMetadata.builder().term(1L).build();

        return ClusterState.builder(ClusterName.DEFAULT)
            .version(1L)
            .stateUUID("state-uuid")
            .metadata(
                Metadata.builder()
                    .persistentSettings(clusterSettings)
                    .clusterUUID("cluster-uuid")
                    .coordinationMetadata(coordinationMetadata)
                    .build()
            );
    }

    public void testReadLatestIndexMetadataSuccess() throws IOException {
        final ClusterState clusterState = generateClusterStateWithOneIndex().nodes(nodesWithLocalNodeClusterManager()).build();
        remoteClusterStateService.start();

        final Index index = new Index("test-index", "index-uuid");
        String fileName = "metadata-" + index.getUUID();
        final UploadedIndexMetadata uploadedIndexMetadata = new UploadedIndexMetadata(index.getName(), index.getUUID(), fileName);
        final Settings idxSettings = Settings.builder()
            .put(IndexMetadata.SETTING_VERSION_CREATED, Version.CURRENT)
            .put(IndexMetadata.SETTING_INDEX_UUID, index.getUUID())
            .build();
        final IndexMetadata indexMetadata = new IndexMetadata.Builder(index.getName()).settings(idxSettings)
            .numberOfShards(11)
            .numberOfReplicas(10)
            .build();

        final List<UploadedIndexMetadata> indices = List.of(uploadedIndexMetadata);
        final ClusterMetadataManifest expectedManifest = ClusterMetadataManifest.builder()
            .indices(indices)
            .clusterTerm(1L)
            .stateVersion(1L)
            .stateUUID("state-uuid")
            .clusterUUID("cluster-uuid")
            .nodeId("nodeA")
            .opensearchVersion(VersionUtils.randomOpenSearchVersion(random()))
            .previousClusterUUID("prev-cluster-uuid")
<<<<<<< HEAD
            .globalMetadataFileName("global-metadata-file")
=======
            .codecVersion(ClusterMetadataManifest.CODEC_V0)
>>>>>>> e942483e
            .build();

        mockBlobContainer(mockBlobStoreObjects(), expectedManifest, Map.of(index.getUUID(), indexMetadata));

        Map<String, IndexMetadata> indexMetadataMap = remoteClusterStateService.getLatestMetadata(
            clusterState.getClusterName().value(),
            clusterState.metadata().clusterUUID()
        ).getIndices();

        assertEquals(indexMetadataMap.size(), 1);
        assertEquals(indexMetadataMap.get(index.getUUID()).getIndex().getName(), index.getName());
        assertEquals(indexMetadataMap.get(index.getUUID()).getNumberOfShards(), indexMetadata.getNumberOfShards());
        assertEquals(indexMetadataMap.get(index.getUUID()).getNumberOfReplicas(), indexMetadata.getNumberOfReplicas());
    }

    public void testMarkLastStateAsCommittedSuccess() throws IOException {
        final ClusterState clusterState = generateClusterStateWithOneIndex().nodes(nodesWithLocalNodeClusterManager()).build();
        mockBlobStoreObjects();
        remoteClusterStateService.start();
        final UploadedIndexMetadata uploadedIndexMetadata = new UploadedIndexMetadata("test-index", "index-uuid", "metadata-filename");
        List<UploadedIndexMetadata> indices = List.of(uploadedIndexMetadata);
        final ClusterMetadataManifest previousManifest = ClusterMetadataManifest.builder().indices(indices).build();

        final ClusterMetadataManifest manifest = remoteClusterStateService.markLastStateAsCommitted(clusterState, previousManifest);

        final ClusterMetadataManifest expectedManifest = ClusterMetadataManifest.builder()
            .indices(indices)
            .clusterTerm(1L)
            .stateVersion(1L)
            .stateUUID("state-uuid")
            .clusterUUID("cluster-uuid")
            .nodeId("nodeA")
            .previousClusterUUID("prev-cluster-uuid")
            .build();

        assertThat(manifest.getIndices().size(), is(1));
        assertThat(manifest.getIndices().get(0).getIndexName(), is(uploadedIndexMetadata.getIndexName()));
        assertThat(manifest.getIndices().get(0).getIndexUUID(), is(uploadedIndexMetadata.getIndexUUID()));
        assertThat(manifest.getIndices().get(0).getUploadedFilename(), notNullValue());
        assertThat(manifest.getClusterTerm(), is(expectedManifest.getClusterTerm()));
        assertThat(manifest.getStateVersion(), is(expectedManifest.getStateVersion()));
        assertThat(manifest.getClusterUUID(), is(expectedManifest.getClusterUUID()));
        assertThat(manifest.getStateUUID(), is(expectedManifest.getStateUUID()));
    }

    public void testGetValidPreviousClusterUUID() throws IOException {
        Map<String, String> clusterUUIDsPointers = Map.of(
            "cluster-uuid1",
            ClusterState.UNKNOWN_UUID,
            "cluster-uuid2",
            "cluster-uuid1",
            "cluster-uuid3",
            "cluster-uuid2"
        );
        mockObjectsForGettingPreviousClusterUUID(clusterUUIDsPointers);

        remoteClusterStateService.start();
        String previousClusterUUID = remoteClusterStateService.getLastKnownUUIDFromRemote("test-cluster");
        assertThat(previousClusterUUID, equalTo("cluster-uuid3"));
    }

    public void testGetValidPreviousClusterUUIDForInvalidChain() throws IOException {
        Map<String, String> clusterUUIDsPointers = Map.of(
            "cluster-uuid2",
            "cluster-uuid1",
            "cluster-uuid3",
            "cluster-uuid2",
            "cluster-uuid5",
            "cluster-uuid4"
        );
        mockObjectsForGettingPreviousClusterUUID(clusterUUIDsPointers);

        remoteClusterStateService.start();
        assertThrows(IllegalStateException.class, () -> remoteClusterStateService.getLastKnownUUIDFromRemote("test-cluster"));
    }

    public void testGetValidPreviousClusterUUIDWithMultipleChains() throws IOException {
        Map<String, String> clusterUUIDsPointers = Map.of(
            "cluster-uuid2",
            "cluster-uuid1",
            "cluster-uuid1",
            ClusterState.UNKNOWN_UUID,
            "cluster-uuid3",
            "cluster-uuid1"
        );
        mockObjectsForGettingPreviousClusterUUID(clusterUUIDsPointers);

        remoteClusterStateService.start();
        String previousClusterUUID = remoteClusterStateService.getLastKnownUUIDFromRemote("test-cluster");
        assertThat(previousClusterUUID, equalTo("cluster-uuid3"));
    }

    public void testGetValidPreviousClusterUUIDWithInvalidMultipleChains() throws IOException {
        Map<String, String> clusterUUIDsPointers = Map.of(
            "cluster-uuid1",
            ClusterState.UNKNOWN_UUID,
            "cluster-uuid2",
            "cluster-uuid1",
            "cluster-uuid3",
            ClusterState.UNKNOWN_UUID
        );
        mockObjectsForGettingPreviousClusterUUID(clusterUUIDsPointers);

        remoteClusterStateService.start();
        assertThrows(IllegalStateException.class, () -> remoteClusterStateService.getLastKnownUUIDFromRemote("test-cluster"));
    }

    public void testDeleteStaleClusterUUIDs() throws IOException {
        final ClusterState clusterState = generateClusterStateWithOneIndex().nodes(nodesWithLocalNodeClusterManager()).build();
        ClusterMetadataManifest clusterMetadataManifest = ClusterMetadataManifest.builder()
            .indices(List.of())
            .clusterTerm(1L)
            .stateVersion(1L)
            .stateUUID(randomAlphaOfLength(10))
            .clusterUUID("cluster-uuid1")
            .nodeId("nodeA")
            .opensearchVersion(VersionUtils.randomOpenSearchVersion(random()))
            .previousClusterUUID(ClusterState.UNKNOWN_UUID)
            .committed(true)
            .build();

        BlobPath blobPath = new BlobPath().add("random-path");
        when((blobStoreRepository.basePath())).thenReturn(blobPath);
        BlobContainer uuidContainerContainer = mock(BlobContainer.class);
        BlobContainer manifest2Container = mock(BlobContainer.class);
        BlobContainer manifest3Container = mock(BlobContainer.class);
        when(blobStore.blobContainer(any())).then(invocation -> {
            BlobPath blobPath1 = invocation.getArgument(0);
            if (blobPath1.buildAsString().endsWith("cluster-state/")) {
                return uuidContainerContainer;
            } else if (blobPath1.buildAsString().contains("cluster-state/cluster-uuid2/")) {
                return manifest2Container;
            } else if (blobPath1.buildAsString().contains("cluster-state/cluster-uuid3/")) {
                return manifest3Container;
            } else {
                throw new IllegalArgumentException("Unexpected blob path " + blobPath1);
            }
        });
        Map<String, BlobContainer> blobMetadataMap = Map.of(
            "cluster-uuid1",
            mock(BlobContainer.class),
            "cluster-uuid2",
            mock(BlobContainer.class),
            "cluster-uuid3",
            mock(BlobContainer.class)
        );
        when(uuidContainerContainer.children()).thenReturn(blobMetadataMap);
        when(
            manifest2Container.listBlobsByPrefixInSortedOrder(
                MANIFEST_FILE_PREFIX + DELIMITER,
                Integer.MAX_VALUE,
                BlobContainer.BlobNameSortOrder.LEXICOGRAPHIC
            )
        ).thenReturn(List.of(new PlainBlobMetadata("mainfest2", 1L)));
        when(
            manifest3Container.listBlobsByPrefixInSortedOrder(
                MANIFEST_FILE_PREFIX + DELIMITER,
                Integer.MAX_VALUE,
                BlobContainer.BlobNameSortOrder.LEXICOGRAPHIC
            )
        ).thenReturn(List.of(new PlainBlobMetadata("mainfest3", 1L)));
        remoteClusterStateService.start();
        remoteClusterStateService.deleteStaleClusterUUIDs(clusterState, clusterMetadataManifest);
        try {
            assertBusy(() -> {
                verify(manifest2Container, times(1)).delete();
                verify(manifest3Container, times(1)).delete();
            });
        } catch (Exception e) {
            throw new RuntimeException(e);
        }
    }

    public void testFileNames() {
        final Index index = new Index("test-index", "index-uuid");
        final Settings idxSettings = Settings.builder()
            .put(IndexMetadata.SETTING_VERSION_CREATED, Version.CURRENT)
            .put(IndexMetadata.SETTING_INDEX_UUID, index.getUUID())
            .build();
        final IndexMetadata indexMetadata = new IndexMetadata.Builder(index.getName()).settings(idxSettings)
            .numberOfShards(1)
            .numberOfReplicas(0)
            .build();

        String indexMetadataFileName = RemoteClusterStateService.indexMetadataFileName(indexMetadata);
        String[] splittedIndexMetadataFileName = indexMetadataFileName.split(DELIMITER);
        assertThat(indexMetadataFileName.split(DELIMITER).length, is(4));
        assertThat(splittedIndexMetadataFileName[0], is(METADATA_FILE_PREFIX));
        assertThat(splittedIndexMetadataFileName[1], is(RemoteStoreUtils.invertLong(indexMetadata.getVersion())));
        assertThat(splittedIndexMetadataFileName[3], is(String.valueOf(INDEX_METADATA_CURRENT_CODEC_VERSION)));

        int term = randomIntBetween(5, 10);
        int version = randomIntBetween(5, 10);
        String manifestFileName = RemoteClusterStateService.getManifestFileName(term, version, true);
        assertThat(manifestFileName.split(DELIMITER).length, is(6));
        String[] splittedName = manifestFileName.split(DELIMITER);
        assertThat(splittedName[0], is(MANIFEST_FILE_PREFIX));
        assertThat(splittedName[1], is(RemoteStoreUtils.invertLong(term)));
        assertThat(splittedName[2], is(RemoteStoreUtils.invertLong(version)));
        assertThat(splittedName[3], is("C"));
        assertThat(splittedName[5], is(String.valueOf(MANIFEST_CURRENT_CODEC_VERSION)));

        manifestFileName = RemoteClusterStateService.getManifestFileName(term, version, false);
        splittedName = manifestFileName.split(DELIMITER);
        assertThat(splittedName[3], is("P"));
    }

    private void mockObjectsForGettingPreviousClusterUUID(Map<String, String> clusterUUIDsPointers) throws IOException {
        final BlobPath blobPath = mock(BlobPath.class);
        when((blobStoreRepository.basePath())).thenReturn(blobPath);
        when(blobPath.add(anyString())).thenReturn(blobPath);
        when(blobPath.buildAsString()).thenReturn("/blob/path/");
        BlobContainer blobContainer1 = mock(BlobContainer.class);
        BlobContainer blobContainer2 = mock(BlobContainer.class);
        BlobContainer blobContainer3 = mock(BlobContainer.class);
        BlobContainer uuidBlobContainer = mock(BlobContainer.class);
        when(blobContainer1.path()).thenReturn(blobPath);
        when(blobContainer2.path()).thenReturn(blobPath);
        when(blobContainer3.path()).thenReturn(blobPath);

        mockBlobContainerForClusterUUIDs(uuidBlobContainer, clusterUUIDsPointers.keySet());
        List<UploadedIndexMetadata> uploadedIndexMetadataList1 = List.of(
            new UploadedIndexMetadata("index1", "index-uuid1", "key1"),
            new UploadedIndexMetadata("index2", "index-uuid2", "key2")
        );
        final ClusterMetadataManifest clusterManifest1 = generateClusterMetadataManifest(
            "cluster-uuid1",
            clusterUUIDsPointers.get("cluster-uuid1"),
            randomAlphaOfLength(10),
            uploadedIndexMetadataList1
        );
        Settings indexSettings = Settings.builder().put(IndexMetadata.SETTING_VERSION_CREATED, Version.CURRENT).build();
        IndexMetadata indexMetadata1 = IndexMetadata.builder("index1")
            .settings(indexSettings)
            .numberOfShards(1)
            .numberOfReplicas(1)
            .build();
        IndexMetadata indexMetadata2 = IndexMetadata.builder("index2")
            .settings(indexSettings)
            .numberOfShards(1)
            .numberOfReplicas(1)
            .build();
        Map<String, IndexMetadata> indexMetadataMap1 = Map.of("index-uuid1", indexMetadata1, "index-uuid2", indexMetadata2);
        mockBlobContainer(blobContainer1, clusterManifest1, indexMetadataMap1);

        List<UploadedIndexMetadata> uploadedIndexMetadataList2 = List.of(
            new UploadedIndexMetadata("index1", "index-uuid1", "key1"),
            new UploadedIndexMetadata("index2", "index-uuid2", "key2")
        );
        final ClusterMetadataManifest clusterManifest2 = generateClusterMetadataManifest(
            "cluster-uuid2",
            clusterUUIDsPointers.get("cluster-uuid2"),
            randomAlphaOfLength(10),
            uploadedIndexMetadataList2
        );
        IndexMetadata indexMetadata3 = IndexMetadata.builder("index1")
            .settings(indexSettings)
            .numberOfShards(1)
            .numberOfReplicas(1)
            .build();
        IndexMetadata indexMetadata4 = IndexMetadata.builder("index2")
            .settings(indexSettings)
            .numberOfShards(1)
            .numberOfReplicas(1)
            .build();
        Map<String, IndexMetadata> indexMetadataMap2 = Map.of("index-uuid1", indexMetadata3, "index-uuid2", indexMetadata4);
        mockBlobContainer(blobContainer2, clusterManifest2, indexMetadataMap2);

        List<UploadedIndexMetadata> uploadedIndexMetadataList3 = List.of(new UploadedIndexMetadata("index1", "index-uuid1", "key1"));
        final ClusterMetadataManifest clusterManifest3 = generateClusterMetadataManifest(
            "cluster-uuid3",
            clusterUUIDsPointers.get("cluster-uuid3"),
            randomAlphaOfLength(10),
            uploadedIndexMetadataList3
        );
        IndexMetadata indexMetadata5 = IndexMetadata.builder("index1")
            .settings(indexSettings)
            .numberOfShards(1)
            .numberOfReplicas(1)
            .build();
        Map<String, IndexMetadata> indexMetadataMap3 = Map.of("index-uuid1", indexMetadata5);
        mockBlobContainer(blobContainer3, clusterManifest3, indexMetadataMap3);

        when(blobStore.blobContainer(ArgumentMatchers.any())).thenReturn(
            uuidBlobContainer,
            blobContainer1,
            blobContainer1,
            blobContainer3,
            blobContainer3,
            blobContainer2,
            blobContainer2,
            blobContainer1,
            blobContainer2,
            blobContainer1,
            blobContainer2
        );
        when(blobStoreRepository.getCompressor()).thenReturn(new DeflateCompressor());
    }

    private ClusterMetadataManifest generateClusterMetadataManifest(
        String clusterUUID,
        String previousClusterUUID,
        String stateUUID,
        List<UploadedIndexMetadata> uploadedIndexMetadata
    ) {
        return ClusterMetadataManifest.builder()
            .indices(uploadedIndexMetadata)
            .clusterTerm(1L)
            .stateVersion(1L)
            .stateUUID(stateUUID)
            .clusterUUID(clusterUUID)
            .nodeId("nodeA")
            .opensearchVersion(VersionUtils.randomOpenSearchVersion(random()))
            .previousClusterUUID(previousClusterUUID)
            .committed(true)
            .clusterUUIDCommitted(true)
            .globalMetadataFileName("test-global-metadata")
            .build();
    }

    private BlobContainer mockBlobStoreObjects() {
        return mockBlobStoreObjects(BlobContainer.class);
    }

    private BlobContainer mockBlobStoreObjects(Class<? extends BlobContainer> blobContainerClazz) {
        final BlobPath blobPath = mock(BlobPath.class);
        when((blobStoreRepository.basePath())).thenReturn(blobPath);
        when(blobPath.add(anyString())).thenReturn(blobPath);
        when(blobPath.buildAsString()).thenReturn("/blob/path/");
        final BlobContainer blobContainer = mock(blobContainerClazz);
        when(blobContainer.path()).thenReturn(blobPath);
        when(blobStore.blobContainer(any())).thenReturn(blobContainer);
        when(blobStoreRepository.getCompressor()).thenReturn(new DeflateCompressor());
        return blobContainer;
    }

    private void mockBlobContainerForClusterUUIDs(BlobContainer blobContainer, Set<String> clusterUUIDs) throws IOException {
        Map<String, BlobContainer> blobContainerMap = new HashMap<>();
        for (String clusterUUID : clusterUUIDs) {
            blobContainerMap.put(clusterUUID, mockBlobStoreObjects());
        }
        when(blobContainer.children()).thenReturn(blobContainerMap);
    }

    private void mockBlobContainer(
        BlobContainer blobContainer,
        ClusterMetadataManifest clusterMetadataManifest,
        Map<String, IndexMetadata> indexMetadataMap
    ) throws IOException {
        BlobMetadata blobMetadata = new PlainBlobMetadata("manifestFileName", 1);
        when(blobContainer.listBlobsByPrefixInSortedOrder("manifest" + DELIMITER, 1, BlobContainer.BlobNameSortOrder.LEXICOGRAPHIC))
            .thenReturn(Arrays.asList(blobMetadata));

        BytesReference bytes = RemoteClusterStateService.CLUSTER_METADATA_MANIFEST_FORMAT.serialize(
            clusterMetadataManifest,
            "manifestFileName",
            blobStoreRepository.getCompressor(),
            FORMAT_PARAMS
        );
        when(blobContainer.readBlob("manifestFileName")).thenReturn(new ByteArrayInputStream(bytes.streamInput().readAllBytes()));

        BytesReference bytesGlobalMetadata = RemoteClusterStateService.GLOBAL_METADATA_FORMAT.serialize(
            Metadata.EMPTY_METADATA,
            "global-metadata-file",
            blobStoreRepository.getCompressor()
        );
        String[] splitPath = clusterMetadataManifest.getGlobalMetadataFileName().split("/");
        when(blobContainer.readBlob(RemoteClusterStateService.GLOBAL_METADATA_FORMAT.blobName(splitPath[splitPath.length - 1]))).thenReturn(
            new ByteArrayInputStream(bytesGlobalMetadata.streamInput().readAllBytes())
        );

        clusterMetadataManifest.getIndices().forEach(uploadedIndexMetadata -> {
            try {
                IndexMetadata indexMetadata = indexMetadataMap.get(uploadedIndexMetadata.getIndexUUID());
                if (indexMetadata == null) {
                    return;
                }
                String fileName = uploadedIndexMetadata.getUploadedFilename();
                BytesReference bytesIndexMetadata = RemoteClusterStateService.INDEX_METADATA_FORMAT.serialize(
                    indexMetadata,
                    fileName,
                    blobStoreRepository.getCompressor(),
                    FORMAT_PARAMS
                );
                when(blobContainer.readBlob(fileName + ".dat")).thenReturn(
                    new ByteArrayInputStream(bytesIndexMetadata.streamInput().readAllBytes())
                );
            } catch (IOException e) {
                throw new RuntimeException(e);
            }
        });
    }

<<<<<<< HEAD
    private void mockBlobContainerForGlobalMetadata(
        BlobContainer blobContainer,
        ClusterMetadataManifest clusterMetadataManifest,
        Metadata metadata
    ) throws IOException {
        BlobMetadata blobMetadata = new PlainBlobMetadata("manifestFileName", 1);
        when(
            blobContainer.listBlobsByPrefixInSortedOrder(
                "manifest" + RemoteClusterStateService.DELIMITER,
                1,
                BlobContainer.BlobNameSortOrder.LEXICOGRAPHIC
            )
        ).thenReturn(Arrays.asList(blobMetadata));

        BytesReference bytes = RemoteClusterStateService.CLUSTER_METADATA_MANIFEST_FORMAT.serialize(
            clusterMetadataManifest,
            "manifestFileName",
            blobStoreRepository.getCompressor()
        );
        when(blobContainer.readBlob("manifestFileName")).thenReturn(new ByteArrayInputStream(bytes.streamInput().readAllBytes()));

        BytesReference bytesGlobalMetadata = RemoteClusterStateService.GLOBAL_METADATA_FORMAT.serialize(
            metadata,
            "global-metadata-file",
            blobStoreRepository.getCompressor()
        );
        String[] splitPath = clusterMetadataManifest.getGlobalMetadataFileName().split("/");
        when(blobContainer.readBlob(RemoteClusterStateService.GLOBAL_METADATA_FORMAT.blobName(splitPath[splitPath.length - 1]))).thenReturn(
            new ByteArrayInputStream(bytesGlobalMetadata.streamInput().readAllBytes())
        );
=======
    private static ClusterState.Builder generateClusterStateWithGlobalMetadata() {
        final Settings clusterSettings = Settings.builder().put("cluster.blocks.read_only", true).build();
        final CoordinationMetadata coordinationMetadata = CoordinationMetadata.builder().term(1L).build();

        return ClusterState.builder(ClusterName.DEFAULT)
            .version(1L)
            .stateUUID("state-uuid")
            .metadata(
                Metadata.builder()
                    .persistentSettings(clusterSettings)
                    .clusterUUID("cluster-uuid")
                    .coordinationMetadata(coordinationMetadata)
                    .build()
            );
>>>>>>> e942483e
    }

    private static ClusterState.Builder generateClusterStateWithOneIndex() {
        final Index index = new Index("test-index", "index-uuid");
        final Settings idxSettings = Settings.builder()
            .put(IndexMetadata.SETTING_VERSION_CREATED, Version.CURRENT)
            .put(IndexMetadata.SETTING_INDEX_UUID, index.getUUID())
            .build();
        final IndexMetadata indexMetadata = new IndexMetadata.Builder(index.getName()).settings(idxSettings)
            .numberOfShards(1)
            .numberOfReplicas(0)
            .build();
        final CoordinationMetadata coordinationMetadata = CoordinationMetadata.builder().term(1L).build();

        return ClusterState.builder(ClusterName.DEFAULT)
            .version(1L)
            .stateUUID("state-uuid")
            .metadata(
                Metadata.builder().put(indexMetadata, true).clusterUUID("cluster-uuid").coordinationMetadata(coordinationMetadata).build()
            );
    }

    private static DiscoveryNodes nodesWithLocalNodeClusterManager() {
        return DiscoveryNodes.builder().clusterManagerNodeId("cluster-manager-id").localNodeId("cluster-manager-id").build();
    }

}<|MERGE_RESOLUTION|>--- conflicted
+++ resolved
@@ -806,11 +806,8 @@
             .nodeId("nodeA")
             .opensearchVersion(VersionUtils.randomOpenSearchVersion(random()))
             .previousClusterUUID("prev-cluster-uuid")
-<<<<<<< HEAD
             .globalMetadataFileName("global-metadata-file")
-=======
             .codecVersion(ClusterMetadataManifest.CODEC_V0)
->>>>>>> e942483e
             .build();
 
         mockBlobContainer(mockBlobStoreObjects(), expectedManifest, Map.of(index.getUUID(), indexMetadata));
@@ -1204,7 +1201,6 @@
         });
     }
 
-<<<<<<< HEAD
     private void mockBlobContainerForGlobalMetadata(
         BlobContainer blobContainer,
         ClusterMetadataManifest clusterMetadataManifest,
@@ -1235,7 +1231,8 @@
         when(blobContainer.readBlob(RemoteClusterStateService.GLOBAL_METADATA_FORMAT.blobName(splitPath[splitPath.length - 1]))).thenReturn(
             new ByteArrayInputStream(bytesGlobalMetadata.streamInput().readAllBytes())
         );
-=======
+    }
+
     private static ClusterState.Builder generateClusterStateWithGlobalMetadata() {
         final Settings clusterSettings = Settings.builder().put("cluster.blocks.read_only", true).build();
         final CoordinationMetadata coordinationMetadata = CoordinationMetadata.builder().term(1L).build();
@@ -1250,7 +1247,6 @@
                     .coordinationMetadata(coordinationMetadata)
                     .build()
             );
->>>>>>> e942483e
     }
 
     private static ClusterState.Builder generateClusterStateWithOneIndex() {
