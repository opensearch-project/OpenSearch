--- conflicted
+++ resolved
@@ -33,12 +33,8 @@
 import java.io.IOException;
 import java.util.ArrayList;
 import java.util.Collections;
-<<<<<<< HEAD
-import java.util.List;
-=======
 import java.util.concurrent.CountDownLatch;
 import java.util.concurrent.TimeUnit;
->>>>>>> 3b49c0ee
 import java.util.concurrent.CountDownLatch;
 import java.util.concurrent.TimeUnit;
 
@@ -189,11 +185,7 @@
             1L,
             replica.routingEntry().allocationId().getId(),
             replicaDiscoveryNode,
-<<<<<<< HEAD
-            new ArrayList<>(copyState.getMetadataSnapshot().asMap().values()),
-=======
             new ArrayList<>(copyState.getMetadataMap().values()),
->>>>>>> 3b49c0ee
             testCheckpoint
         );
         replications.startSegmentCopy(getSegmentFilesRequest, new ActionListener<>() {
