--- conflicted
+++ resolved
@@ -237,20 +237,14 @@
             DiskThresholdDecider.class,
             ThrottlingAllocationDecider.class,
             ShardsLimitAllocationDecider.class,
-<<<<<<< HEAD
             AwarenessAllocationDecider.class,
-            NodeLoadAwareAllocationDecider.class);
-        Collection<AllocationDecider> deciders = ClusterModule.createAllocationDeciders(Settings.EMPTY,
-            new ClusterSettings(Settings.EMPTY, ClusterSettings.BUILT_IN_CLUSTER_SETTINGS), Collections.emptyList());
-=======
-            AwarenessAllocationDecider.class
+            NodeLoadAwareAllocationDecider.class
         );
         Collection<AllocationDecider> deciders = ClusterModule.createAllocationDeciders(
             Settings.EMPTY,
             new ClusterSettings(Settings.EMPTY, ClusterSettings.BUILT_IN_CLUSTER_SETTINGS),
             Collections.emptyList()
         );
->>>>>>> e33465fd
         Iterator<AllocationDecider> iter = deciders.iterator();
         int idx = 0;
         while (iter.hasNext()) {
