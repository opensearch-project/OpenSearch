/*
 * SPDX-License-Identifier: Apache-2.0
 *
 * The OpenSearch Contributors require contributions made to
 * this file be licensed under the Apache-2.0 license or a
 * compatible open source license.
 */

/*
 * Licensed to Elasticsearch under one or more contributor
 * license agreements. See the NOTICE file distributed with
 * this work for additional information regarding copyright
 * ownership. Elasticsearch licenses this file to you under
 * the Apache License, Version 2.0 (the "License"); you may
 * not use this file except in compliance with the License.
 * You may obtain a copy of the License at
 *
 *     http://www.apache.org/licenses/LICENSE-2.0
 *
 * Unless required by applicable law or agreed to in writing,
 * software distributed under the License is distributed on an
 * "AS IS" BASIS, WITHOUT WARRANTIES OR CONDITIONS OF ANY
 * KIND, either express or implied.  See the License for the
 * specific language governing permissions and limitations
 * under the License.
 */

/*
 * Modifications Copyright OpenSearch Contributors. See
 * GitHub history for details.
 */

package org.opensearch.cluster.metadata;

import org.hamcrest.Matchers;
import org.junit.Before;
import org.opensearch.ExceptionsHelper;
import org.opensearch.ResourceAlreadyExistsException;
import org.opensearch.Version;
import org.opensearch.action.admin.indices.alias.Alias;
import org.opensearch.action.admin.indices.create.CreateIndexClusterStateUpdateRequest;
import org.opensearch.action.admin.indices.shrink.ResizeType;
import org.opensearch.cluster.ClusterName;
import org.opensearch.cluster.ClusterState;
import org.opensearch.cluster.EmptyClusterInfoService;
import org.opensearch.cluster.OpenSearchAllocationTestCase;
import org.opensearch.cluster.block.ClusterBlocks;
import org.opensearch.cluster.node.DiscoveryNode;
import org.opensearch.cluster.node.DiscoveryNodeRole;
import org.opensearch.cluster.node.DiscoveryNodes;
import org.opensearch.cluster.routing.RoutingTable;
import org.opensearch.cluster.routing.allocation.AllocationService;
import org.opensearch.cluster.routing.allocation.AwarenessReplicaBalance;
import org.opensearch.cluster.routing.allocation.allocator.BalancedShardsAllocator;
import org.opensearch.cluster.routing.allocation.decider.AllocationDeciders;
import org.opensearch.cluster.routing.allocation.decider.AwarenessAllocationDecider;
import org.opensearch.cluster.routing.allocation.decider.MaxRetryAllocationDecider;
import org.opensearch.cluster.service.ClusterService;
import org.opensearch.common.Strings;
import org.opensearch.common.compress.CompressedXContent;
import org.opensearch.common.settings.ClusterSettings;
import org.opensearch.common.settings.IndexScopedSettings;
import org.opensearch.common.settings.Setting;
import org.opensearch.common.settings.Settings;
import org.opensearch.common.unit.TimeValue;
import org.opensearch.common.util.BigArrays;
import org.opensearch.common.util.FeatureFlags;
import org.opensearch.core.xcontent.NamedXContentRegistry;
import org.opensearch.common.xcontent.XContentFactory;
import org.opensearch.env.Environment;
import org.opensearch.index.Index;
import org.opensearch.index.IndexModule;
import org.opensearch.index.IndexNotFoundException;
import org.opensearch.index.IndexSettings;
import org.opensearch.index.mapper.MapperService;
import org.opensearch.index.query.QueryShardContext;
import org.opensearch.indices.InvalidAliasNameException;
import org.opensearch.indices.InvalidIndexNameException;
import org.opensearch.indices.ShardLimitValidator;
import org.opensearch.indices.SystemIndexDescriptor;
import org.opensearch.indices.SystemIndices;
import org.opensearch.indices.replication.common.ReplicationType;
import org.opensearch.snapshots.EmptySnapshotsInfoService;
import org.opensearch.test.ClusterServiceUtils;
import org.opensearch.test.FeatureFlagSetter;
import org.opensearch.test.OpenSearchTestCase;
import org.opensearch.test.VersionUtils;
import org.opensearch.test.gateway.TestGatewayAllocator;
import org.opensearch.threadpool.TestThreadPool;
import org.opensearch.threadpool.ThreadPool;

import java.io.IOException;
import java.util.ArrayList;
import java.util.Arrays;
import java.util.Collection;
import java.util.Collections;
import java.util.Comparator;
import java.util.HashMap;
import java.util.HashSet;
import java.util.List;
import java.util.Map;
import java.util.Optional;
import java.util.Set;
import java.util.UUID;
import java.util.concurrent.atomic.AtomicBoolean;
import java.util.function.BiConsumer;
import java.util.function.BiFunction;
import java.util.function.Consumer;
import java.util.stream.Collectors;
import java.util.stream.Stream;

import static java.util.Collections.emptyList;
import static java.util.Collections.emptyMap;
import static java.util.Collections.singleton;
import static java.util.Collections.singletonList;
import static org.hamcrest.Matchers.containsString;
import static org.hamcrest.Matchers.endsWith;
import static org.hamcrest.Matchers.equalTo;
import static org.hamcrest.Matchers.hasKey;
import static org.hamcrest.Matchers.hasValue;
import static org.hamcrest.Matchers.is;
import static org.hamcrest.Matchers.notNullValue;
import static org.hamcrest.Matchers.nullValue;
import static org.hamcrest.Matchers.startsWith;
import static org.mockito.Mockito.mock;
import static org.mockito.Mockito.when;
import static org.opensearch.cluster.metadata.IndexMetadata.INDEX_NUMBER_OF_ROUTING_SHARDS_SETTING;
import static org.opensearch.cluster.metadata.IndexMetadata.INDEX_NUMBER_OF_SHARDS_SETTING;
import static org.opensearch.cluster.metadata.IndexMetadata.INDEX_READ_ONLY_BLOCK;
import static org.opensearch.cluster.metadata.IndexMetadata.SETTING_NUMBER_OF_REPLICAS;
import static org.opensearch.cluster.metadata.IndexMetadata.SETTING_NUMBER_OF_SHARDS;
import static org.opensearch.cluster.metadata.IndexMetadata.SETTING_READ_ONLY;
import static org.opensearch.cluster.metadata.IndexMetadata.SETTING_REMOTE_STORE_ENABLED;
import static org.opensearch.cluster.metadata.IndexMetadata.SETTING_REMOTE_STORE_REPOSITORY;
import static org.opensearch.cluster.metadata.IndexMetadata.SETTING_REMOTE_TRANSLOG_STORE_ENABLED;
import static org.opensearch.cluster.metadata.IndexMetadata.SETTING_REMOTE_TRANSLOG_STORE_REPOSITORY;
import static org.opensearch.cluster.metadata.IndexMetadata.SETTING_REPLICATION_TYPE;
import static org.opensearch.cluster.metadata.IndexMetadata.SETTING_VERSION_CREATED;
import static org.opensearch.cluster.metadata.MetadataCreateIndexService.aggregateIndexSettings;
import static org.opensearch.cluster.metadata.MetadataCreateIndexService.buildIndexMetadata;
import static org.opensearch.cluster.metadata.MetadataCreateIndexService.clusterStateCreateIndex;
import static org.opensearch.cluster.metadata.MetadataCreateIndexService.getIndexNumberOfRoutingShards;
import static org.opensearch.cluster.metadata.MetadataCreateIndexService.parseV1Mappings;
import static org.opensearch.cluster.metadata.MetadataCreateIndexService.resolveAndValidateAliases;
import static org.opensearch.index.IndexSettings.INDEX_REMOTE_TRANSLOG_BUFFER_INTERVAL_SETTING;
import static org.opensearch.index.IndexSettings.INDEX_SOFT_DELETES_SETTING;
import static org.opensearch.indices.IndicesService.CLUSTER_REMOTE_STORE_REPOSITORY_SETTING;
import static org.opensearch.indices.IndicesService.CLUSTER_REMOTE_TRANSLOG_REPOSITORY_SETTING;
import static org.opensearch.indices.IndicesService.CLUSTER_REMOTE_STORE_ENABLED_SETTING;
import static org.opensearch.indices.IndicesService.CLUSTER_REMOTE_TRANSLOG_STORE_ENABLED_SETTING;
import static org.opensearch.indices.IndicesService.CLUSTER_REPLICATION_TYPE_SETTING;
import static org.opensearch.indices.ShardLimitValidatorTests.createTestShardLimitService;

public class MetadataCreateIndexServiceTests extends OpenSearchTestCase {

    private AliasValidator aliasValidator;
    private CreateIndexClusterStateUpdateRequest request;
    private QueryShardContext queryShardContext;

    @Before
    public void setupCreateIndexRequestAndAliasValidator() {
        aliasValidator = new AliasValidator();
        request = new CreateIndexClusterStateUpdateRequest("create index", "test", "test");
        Settings indexSettings = Settings.builder()
            .put(SETTING_VERSION_CREATED, Version.CURRENT)
            .put(IndexMetadata.SETTING_NUMBER_OF_SHARDS, 1)
            .put(IndexMetadata.SETTING_NUMBER_OF_REPLICAS, 1)
            .build();
        queryShardContext = new QueryShardContext(
            0,
            new IndexSettings(IndexMetadata.builder("test").settings(indexSettings).build(), indexSettings),
            BigArrays.NON_RECYCLING_INSTANCE,
            null,
            null,
            null,
            null,
            null,
            xContentRegistry(),
            writableRegistry(),
            null,
            null,
            () -> randomNonNegativeLong(),
            null,
            null,
            () -> true,
            null
        );
    }

    private ClusterState createClusterState(String name, int numShards, int numReplicas, Settings settings) {
        int numRoutingShards = settings.getAsInt(IndexMetadata.INDEX_NUMBER_OF_ROUTING_SHARDS_SETTING.getKey(), numShards);
        Metadata.Builder metaBuilder = Metadata.builder();
        IndexMetadata indexMetadata = IndexMetadata.builder(name)
            .settings(settings(Version.CURRENT).put(settings))
            .numberOfShards(numShards)
            .numberOfReplicas(numReplicas)
            .setRoutingNumShards(numRoutingShards)
            .build();
        metaBuilder.put(indexMetadata, false);
        Metadata metadata = metaBuilder.build();
        RoutingTable.Builder routingTableBuilder = RoutingTable.builder();
        routingTableBuilder.addAsNew(metadata.index(name));

        RoutingTable routingTable = routingTableBuilder.build();
        ClusterState clusterState = ClusterState.builder(org.opensearch.cluster.ClusterName.CLUSTER_NAME_SETTING.getDefault(Settings.EMPTY))
            .metadata(metadata)
            .routingTable(routingTable)
            .blocks(ClusterBlocks.builder().addBlocks(indexMetadata))
            .build();
        return clusterState;
    }

    public static boolean isShrinkable(int source, int target) {
        int x = source / target;
        assert source > target : source + " <= " + target;
        return target * x == source;
    }

    public static boolean isSplitable(int source, int target) {
        int x = target / source;
        assert source < target : source + " >= " + target;
        return source * x == target;
    }

    public void testValidateShrinkIndex() {
        int numShards = randomIntBetween(2, 42);
        ClusterState state = createClusterState(
            "source",
            numShards,
            randomIntBetween(0, 10),
            Settings.builder().put("index.blocks.write", true).build()
        );

        assertEquals(
            "index [source] already exists",
            expectThrows(
                ResourceAlreadyExistsException.class,
                () -> MetadataCreateIndexService.validateShrinkIndex(state, "target", "source", Settings.EMPTY)
            ).getMessage()
        );

        assertEquals(
            "no such index [no_such_index]",
            expectThrows(
                IndexNotFoundException.class,
                () -> MetadataCreateIndexService.validateShrinkIndex(state, "no_such_index", "target", Settings.EMPTY)
            ).getMessage()
        );

        Settings targetSettings = Settings.builder().put("index.number_of_shards", 1).build();
        assertEquals(
            "can't shrink an index with only one shard",
            expectThrows(
                IllegalArgumentException.class,
                () -> MetadataCreateIndexService.validateShrinkIndex(
                    createClusterState("source", 1, 0, Settings.builder().put("index.blocks.write", true).build()),
                    "source",
                    "target",
                    targetSettings
                )
            ).getMessage()
        );

        assertEquals(
            "the number of target shards [10] must be less that the number of source shards [5]",
            expectThrows(
                IllegalArgumentException.class,
                () -> MetadataCreateIndexService.validateShrinkIndex(
                    createClusterState("source", 5, 0, Settings.builder().put("index.blocks.write", true).build()),
                    "source",
                    "target",
                    Settings.builder().put("index.number_of_shards", 10).build()
                )
            ).getMessage()
        );

        assertEquals(
            "index source must block write operations to resize index. use \"index.blocks.write=true\"",
            expectThrows(
                IllegalStateException.class,
                () -> MetadataCreateIndexService.validateShrinkIndex(
                    createClusterState("source", randomIntBetween(2, 100), randomIntBetween(0, 10), Settings.EMPTY),
                    "source",
                    "target",
                    targetSettings
                )
            ).getMessage()
        );

        assertEquals(
            "index source must have all shards allocated on the same node to shrink index",
            expectThrows(
                IllegalStateException.class,
                () -> MetadataCreateIndexService.validateShrinkIndex(state, "source", "target", targetSettings)

            ).getMessage()
        );
        assertEquals(
            "the number of source shards [8] must be a multiple of [3]",
            expectThrows(
                IllegalArgumentException.class,
                () -> MetadataCreateIndexService.validateShrinkIndex(
                    createClusterState("source", 8, randomIntBetween(0, 10), Settings.builder().put("index.blocks.write", true).build()),
                    "source",
                    "target",
                    Settings.builder().put("index.number_of_shards", 3).build()
                )
            ).getMessage()
        );

        // create one that won't fail
        ClusterState clusterState = ClusterState.builder(
            createClusterState("source", numShards, 0, Settings.builder().put("index.blocks.write", true).build())
        ).nodes(DiscoveryNodes.builder().add(newNode("node1"))).build();
        AllocationService service = new AllocationService(
            new AllocationDeciders(singleton(new MaxRetryAllocationDecider())),
            new TestGatewayAllocator(),
            new BalancedShardsAllocator(Settings.EMPTY),
            EmptyClusterInfoService.INSTANCE,
            EmptySnapshotsInfoService.INSTANCE
        );

        RoutingTable routingTable = service.reroute(clusterState, "reroute").routingTable();
        clusterState = ClusterState.builder(clusterState).routingTable(routingTable).build();
        // now we start the shard
        routingTable = OpenSearchAllocationTestCase.startInitializingShardsAndReroute(service, clusterState, "source").routingTable();
        clusterState = ClusterState.builder(clusterState).routingTable(routingTable).build();
        int targetShards;
        do {
            targetShards = randomIntBetween(1, numShards / 2);
        } while (isShrinkable(numShards, targetShards) == false);
        MetadataCreateIndexService.validateShrinkIndex(
            clusterState,
            "source",
            "target",
            Settings.builder().put("index.number_of_shards", targetShards).build()
        );
    }

    public void testValidateSplitIndex() {
        int numShards = randomIntBetween(1, 42);
        Settings targetSettings = Settings.builder().put("index.number_of_shards", numShards * 2).build();
        ClusterState state = createClusterState(
            "source",
            numShards,
            randomIntBetween(0, 10),
            Settings.builder().put("index.blocks.write", true).build()
        );

        assertEquals(
            "index [source] already exists",
            expectThrows(
                ResourceAlreadyExistsException.class,
                () -> MetadataCreateIndexService.validateSplitIndex(state, "target", "source", targetSettings)
            ).getMessage()
        );

        assertEquals(
            "no such index [no_such_index]",
            expectThrows(
                IndexNotFoundException.class,
                () -> MetadataCreateIndexService.validateSplitIndex(state, "no_such_index", "target", targetSettings)
            ).getMessage()
        );

        assertEquals(
            "the number of source shards [10] must be less that the number of target shards [5]",
            expectThrows(
                IllegalArgumentException.class,
                () -> MetadataCreateIndexService.validateSplitIndex(
                    createClusterState("source", 10, 0, Settings.builder().put("index.blocks.write", true).build()),
                    "source",
                    "target",
                    Settings.builder().put("index.number_of_shards", 5).build()
                )
            ).getMessage()
        );

        assertEquals(
            "index source must block write operations to resize index. use \"index.blocks.write=true\"",
            expectThrows(
                IllegalStateException.class,
                () -> MetadataCreateIndexService.validateSplitIndex(
                    createClusterState("source", randomIntBetween(2, 100), randomIntBetween(0, 10), Settings.EMPTY),
                    "source",
                    "target",
                    targetSettings
                )
            ).getMessage()
        );

        assertEquals(
            "the number of source shards [3] must be a factor of [4]",
            expectThrows(
                IllegalArgumentException.class,
                () -> MetadataCreateIndexService.validateSplitIndex(
                    createClusterState("source", 3, randomIntBetween(0, 10), Settings.builder().put("index.blocks.write", true).build()),
                    "source",
                    "target",
                    Settings.builder().put("index.number_of_shards", 4).build()
                )
            ).getMessage()
        );

        int targetShards;
        do {
            targetShards = randomIntBetween(numShards + 1, 100);
        } while (isSplitable(numShards, targetShards) == false);
        ClusterState clusterState = ClusterState.builder(
            createClusterState(
                "source",
                numShards,
                0,
                Settings.builder().put("index.blocks.write", true).put("index.number_of_routing_shards", targetShards).build()
            )
        ).nodes(DiscoveryNodes.builder().add(newNode("node1"))).build();
        AllocationService service = new AllocationService(
            new AllocationDeciders(singleton(new MaxRetryAllocationDecider())),
            new TestGatewayAllocator(),
            new BalancedShardsAllocator(Settings.EMPTY),
            EmptyClusterInfoService.INSTANCE,
            EmptySnapshotsInfoService.INSTANCE
        );

        RoutingTable routingTable = service.reroute(clusterState, "reroute").routingTable();
        clusterState = ClusterState.builder(clusterState).routingTable(routingTable).build();
        // now we start the shard
        routingTable = OpenSearchAllocationTestCase.startInitializingShardsAndReroute(service, clusterState, "source").routingTable();
        clusterState = ClusterState.builder(clusterState).routingTable(routingTable).build();

        MetadataCreateIndexService.validateSplitIndex(
            clusterState,
            "source",
            "target",
            Settings.builder().put("index.number_of_shards", targetShards).build()
        );
    }

    public void testValidateCloneIndex() {
        int numShards = randomIntBetween(1, 42);
        Settings targetSettings = Settings.builder().put("index.number_of_shards", numShards).build();
        ClusterState state = createClusterState(
            "source",
            numShards,
            randomIntBetween(0, 10),
            Settings.builder().put("index.blocks.write", true).build()
        );

        assertEquals(
            "index [source] already exists",
            expectThrows(
                ResourceAlreadyExistsException.class,
                () -> MetadataCreateIndexService.validateCloneIndex(state, "target", "source", targetSettings)
            ).getMessage()
        );

        assertEquals(
            "no such index [no_such_index]",
            expectThrows(
                IndexNotFoundException.class,
                () -> MetadataCreateIndexService.validateCloneIndex(state, "no_such_index", "target", targetSettings)
            ).getMessage()
        );

        assertEquals(
            "index source must block write operations to resize index. use \"index.blocks.write=true\"",
            expectThrows(
                IllegalStateException.class,
                () -> MetadataCreateIndexService.validateCloneIndex(
                    createClusterState("source", randomIntBetween(2, 100), randomIntBetween(0, 10), Settings.EMPTY),
                    "source",
                    "target",
                    targetSettings
                )
            ).getMessage()
        );

        ClusterState clusterState = ClusterState.builder(
            createClusterState("source", numShards, 0, Settings.builder().put("index.blocks.write", true).build())
        ).nodes(DiscoveryNodes.builder().add(newNode("node1"))).build();
        AllocationService service = new AllocationService(
            new AllocationDeciders(singleton(new MaxRetryAllocationDecider())),
            new TestGatewayAllocator(),
            new BalancedShardsAllocator(Settings.EMPTY),
            EmptyClusterInfoService.INSTANCE,
            EmptySnapshotsInfoService.INSTANCE
        );

        RoutingTable routingTable = service.reroute(clusterState, "reroute").routingTable();
        clusterState = ClusterState.builder(clusterState).routingTable(routingTable).build();
        // now we start the shard
        routingTable = OpenSearchAllocationTestCase.startInitializingShardsAndReroute(service, clusterState, "source").routingTable();
        clusterState = ClusterState.builder(clusterState).routingTable(routingTable).build();

        MetadataCreateIndexService.validateCloneIndex(clusterState, "source", "target", targetSettings);
    }

    public void testPrepareResizeIndexSettings() {
        final List<Version> versions = Arrays.asList(VersionUtils.randomVersion(random()), VersionUtils.randomVersion(random()));
        versions.sort(Comparator.comparingLong(l -> l.id));
        final Version version = versions.get(0);
        final Version upgraded = versions.get(1);
        final Settings.Builder indexSettingsBuilder = Settings.builder()
            .put("index.version.created", version)
            .put("index.version.upgraded", upgraded)
            .put("index.similarity.default.type", "BM25")
            .put("index.analysis.analyzer.default.tokenizer", "keyword")
            .put("index.soft_deletes.enabled", "true");
        if (randomBoolean()) {
            indexSettingsBuilder.put("index.allocation.max_retries", randomIntBetween(1, 1000));
        }
        runPrepareResizeIndexSettingsTest(indexSettingsBuilder.build(), Settings.EMPTY, emptyList(), randomBoolean(), settings -> {
            assertThat("similarity settings must be copied", settings.get("index.similarity.default.type"), equalTo("BM25"));
            assertThat("analysis settings must be copied", settings.get("index.analysis.analyzer.default.tokenizer"), equalTo("keyword"));
            assertThat(settings.get("index.routing.allocation.initial_recovery._id"), equalTo("node1"));
            assertThat(settings.get("index.allocation.max_retries"), nullValue());
            assertThat(settings.getAsVersion("index.version.created", null), equalTo(version));
            assertThat(settings.getAsVersion("index.version.upgraded", null), equalTo(upgraded));
            assertThat(settings.get("index.soft_deletes.enabled"), equalTo("true"));
        });
    }

    public void testPrepareResizeIndexSettingsCopySettings() {
        final int maxMergeCount = randomIntBetween(1, 16);
        final int maxThreadCount = randomIntBetween(1, 16);
        final Setting<String> nonCopyableExistingIndexSetting = Setting.simpleString(
            "index.non_copyable.existing",
            Setting.Property.IndexScope,
            Setting.Property.NotCopyableOnResize
        );
        final Setting<String> nonCopyableRequestIndexSetting = Setting.simpleString(
            "index.non_copyable.request",
            Setting.Property.IndexScope,
            Setting.Property.NotCopyableOnResize
        );
        runPrepareResizeIndexSettingsTest(
            Settings.builder()
                .put("index.merge.scheduler.max_merge_count", maxMergeCount)
                .put("index.non_copyable.existing", "existing")
                .build(),
            Settings.builder()
                .put("index.blocks.write", (String) null)
                .put("index.merge.scheduler.max_thread_count", maxThreadCount)
                .put("index.non_copyable.request", "request")
                .build(),
            Arrays.asList(nonCopyableExistingIndexSetting, nonCopyableRequestIndexSetting),
            true,
            settings -> {
                assertNull(settings.getAsBoolean("index.blocks.write", null));
                assertThat(settings.get("index.routing.allocation.require._name"), equalTo("node1"));
                assertThat(settings.getAsInt("index.merge.scheduler.max_merge_count", null), equalTo(maxMergeCount));
                assertThat(settings.getAsInt("index.merge.scheduler.max_thread_count", null), equalTo(maxThreadCount));
                assertNull(settings.get("index.non_copyable.existing"));
                assertThat(settings.get("index.non_copyable.request"), equalTo("request"));
            }
        );
    }

    public void testPrepareResizeIndexSettingsAnalysisSettings() {
        // analysis settings from the request are not overwritten
        runPrepareResizeIndexSettingsTest(
            Settings.EMPTY,
            Settings.builder().put("index.analysis.analyzer.default.tokenizer", "whitespace").build(),
            emptyList(),
            randomBoolean(),
            settings -> assertThat(
                "analysis settings are not overwritten",
                settings.get("index.analysis.analyzer.default.tokenizer"),
                equalTo("whitespace")
            )
        );

    }

    public void testPrepareResizeIndexSettingsSimilaritySettings() {
        // similarity settings from the request are not overwritten
        runPrepareResizeIndexSettingsTest(
            Settings.EMPTY,
            Settings.builder().put("index.similarity.sim.type", "DFR").build(),
            emptyList(),
            randomBoolean(),
            settings -> assertThat("similarity settings are not overwritten", settings.get("index.similarity.sim.type"), equalTo("DFR"))
        );

    }

    public void testDoNotOverrideSoftDeletesSettingOnResize() {
        runPrepareResizeIndexSettingsTest(
            Settings.builder().put("index.soft_deletes.enabled", "false").build(),
            Settings.builder().put("index.soft_deletes.enabled", "true").build(),
            emptyList(),
            randomBoolean(),
            settings -> assertThat(settings.get("index.soft_deletes.enabled"), equalTo("true"))
        );
    }

    private void runPrepareResizeIndexSettingsTest(
        final Settings sourceSettings,
        final Settings requestSettings,
        final Collection<Setting<?>> additionalIndexScopedSettings,
        final boolean copySettings,
        final Consumer<Settings> consumer
    ) {
        final String indexName = randomAlphaOfLength(10);

        final Settings indexSettings = Settings.builder()
            .put("index.blocks.write", true)
            .put("index.routing.allocation.require._name", "node1")
            .put(sourceSettings)
            .build();

        final ClusterState initialClusterState = ClusterState.builder(
            createClusterState(indexName, randomIntBetween(2, 10), 0, indexSettings)
        ).nodes(DiscoveryNodes.builder().add(newNode("node1"))).build();

        final AllocationService service = new AllocationService(
            new AllocationDeciders(singleton(new MaxRetryAllocationDecider())),
            new TestGatewayAllocator(),
            new BalancedShardsAllocator(Settings.EMPTY),
            EmptyClusterInfoService.INSTANCE,
            EmptySnapshotsInfoService.INSTANCE
        );

        final RoutingTable initialRoutingTable = service.reroute(initialClusterState, "reroute").routingTable();
        final ClusterState routingTableClusterState = ClusterState.builder(initialClusterState).routingTable(initialRoutingTable).build();

        // now we start the shard
        final RoutingTable routingTable = OpenSearchAllocationTestCase.startInitializingShardsAndReroute(
            service,
            routingTableClusterState,
            indexName
        ).routingTable();
        final ClusterState clusterState = ClusterState.builder(routingTableClusterState).routingTable(routingTable).build();

        final Settings.Builder indexSettingsBuilder = Settings.builder().put("index.number_of_shards", 1).put(requestSettings);
        final Set<Setting<?>> settingsSet = Stream.concat(
            IndexScopedSettings.BUILT_IN_INDEX_SETTINGS.stream(),
            additionalIndexScopedSettings.stream()
        ).collect(Collectors.toSet());
        MetadataCreateIndexService.prepareResizeIndexSettings(
            clusterState,
            indexSettingsBuilder,
            clusterState.metadata().index(indexName).getIndex(),
            "target",
            ResizeType.SHRINK,
            copySettings,
            new IndexScopedSettings(Settings.EMPTY, settingsSet)
        );
        consumer.accept(indexSettingsBuilder.build());
    }

    private DiscoveryNode newNode(String nodeId) {
        final Set<DiscoveryNodeRole> roles = Collections.unmodifiableSet(
            new HashSet<>(Arrays.asList(DiscoveryNodeRole.CLUSTER_MANAGER_ROLE, DiscoveryNodeRole.DATA_ROLE))
        );
        return new DiscoveryNode(nodeId, buildNewFakeTransportAddress(), emptyMap(), roles, Version.CURRENT);
    }

    public void testValidateIndexName() throws Exception {
        withTemporaryClusterService(((clusterService, threadPool) -> {
            MetadataCreateIndexService checkerService = new MetadataCreateIndexService(
                Settings.EMPTY,
                clusterService,
                null,
                null,
                null,
                createTestShardLimitService(randomIntBetween(1, 1000), false, clusterService),
                null,
                null,
                threadPool,
                null,
                new SystemIndices(Collections.emptyMap()),
                false,
                new AwarenessReplicaBalance(Settings.EMPTY, clusterService.getClusterSettings())
            );
            validateIndexName(checkerService, "index?name", "must not contain the following characters " + Strings.INVALID_FILENAME_CHARS);

            validateIndexName(checkerService, "index#name", "must not contain '#'");

            validateIndexName(checkerService, "_indexname", "must not start with '_', '-', or '+'");
            validateIndexName(checkerService, "-indexname", "must not start with '_', '-', or '+'");
            validateIndexName(checkerService, "+indexname", "must not start with '_', '-', or '+'");

            validateIndexName(checkerService, "INDEXNAME", "must be lowercase");

            validateIndexName(checkerService, "..", "must not be '.' or '..'");

            validateIndexName(checkerService, "foo:bar", "must not contain ':'");

            validateIndexName(checkerService, "", "Invalid index name [], must not be empty");
        }));
    }

    private void validateIndexName(MetadataCreateIndexService metadataCreateIndexService, String indexName, String errorMessage) {
        InvalidIndexNameException e = expectThrows(
            InvalidIndexNameException.class,
            () -> metadataCreateIndexService.validateIndexName(
                indexName,
                ClusterState.builder(ClusterName.CLUSTER_NAME_SETTING.getDefault(Settings.EMPTY)).build()
            )
        );
        assertThat(e.getMessage(), endsWith(errorMessage));
    }

    public void testCalculateNumRoutingShards() {
        assertEquals(1024, MetadataCreateIndexService.calculateNumRoutingShards(1, Version.CURRENT));
        assertEquals(1024, MetadataCreateIndexService.calculateNumRoutingShards(2, Version.CURRENT));
        assertEquals(768, MetadataCreateIndexService.calculateNumRoutingShards(3, Version.CURRENT));
        assertEquals(576, MetadataCreateIndexService.calculateNumRoutingShards(9, Version.CURRENT));
        assertEquals(1024, MetadataCreateIndexService.calculateNumRoutingShards(512, Version.CURRENT));
        assertEquals(2048, MetadataCreateIndexService.calculateNumRoutingShards(1024, Version.CURRENT));
        assertEquals(4096, MetadataCreateIndexService.calculateNumRoutingShards(2048, Version.CURRENT));

        int numShards = randomIntBetween(1, 1000);

        for (int i = 0; i < 1000; i++) {
            int randomNumShards = randomIntBetween(1, 10000);
            int numRoutingShards = MetadataCreateIndexService.calculateNumRoutingShards(randomNumShards, Version.CURRENT);
            if (numRoutingShards <= 1024) {
                assertTrue("numShards: " + randomNumShards, randomNumShards < 513);
                assertTrue("numRoutingShards: " + numRoutingShards, numRoutingShards > 512);
            } else {
                assertEquals("numShards: " + randomNumShards, numRoutingShards / 2, randomNumShards);
            }

            double ratio = numRoutingShards / randomNumShards;
            int intRatio = (int) ratio;
            assertEquals(ratio, intRatio, 0.0d);
            assertTrue(1 < ratio);
            assertTrue(ratio <= 1024);
            assertEquals(0, intRatio % 2);
            assertEquals("ratio is not a power of two", intRatio, Integer.highestOneBit(intRatio));
        }
    }

    public void testValidateDotIndex() {
        List<SystemIndexDescriptor> systemIndexDescriptors = new ArrayList<>();
        systemIndexDescriptors.add(new SystemIndexDescriptor(".test", "test"));
        systemIndexDescriptors.add(new SystemIndexDescriptor(".test3", "test"));
        systemIndexDescriptors.add(new SystemIndexDescriptor(".pattern-test*", "test-1"));

        withTemporaryClusterService(((clusterService, threadPool) -> {
            MetadataCreateIndexService checkerService = new MetadataCreateIndexService(
                Settings.EMPTY,
                clusterService,
                null,
                null,
                null,
                createTestShardLimitService(randomIntBetween(1, 1000), false, clusterService),
                null,
                null,
                threadPool,
                null,
                new SystemIndices(Collections.singletonMap("foo", systemIndexDescriptors)),
                false,
                new AwarenessReplicaBalance(Settings.EMPTY, clusterService.getClusterSettings())
            );
            // Check deprecations
            assertFalse(checkerService.validateDotIndex(".test2", false));
            assertWarnings(
                "index name [.test2] starts with a dot '.', in the next major version, index "
                    + "names starting with a dot are reserved for hidden indices and system indices"
            );

            // Check non-system hidden indices don't trigger a warning
            assertFalse(checkerService.validateDotIndex(".test2", true));

            // Check NO deprecation warnings if we give the index name
            assertTrue(checkerService.validateDotIndex(".test", false));
            assertTrue(checkerService.validateDotIndex(".test3", false));

            // Check that patterns with wildcards work
            assertTrue(checkerService.validateDotIndex(".pattern-test", false));
            assertTrue(checkerService.validateDotIndex(".pattern-test-with-suffix", false));
            assertTrue(checkerService.validateDotIndex(".pattern-test-other-suffix", false));
        }));
    }

    public void testParseMappingsAppliesDataFromTemplateAndRequest() throws Exception {
        IndexTemplateMetadata templateMetadata = addMatchingTemplate(templateBuilder -> {
            templateBuilder.putAlias(AliasMetadata.builder("alias1"));
            templateBuilder.putMapping("type", createMapping("mapping_from_template", "text"));
        });
        request.mappings(createMapping("mapping_from_request", "text").string());

        Map<String, Object> parsedMappings = MetadataCreateIndexService.parseV1Mappings(
            request.mappings(),
            Collections.singletonList(templateMetadata.getMappings()),
            NamedXContentRegistry.EMPTY
        );

        assertThat(parsedMappings, hasKey(MapperService.SINGLE_MAPPING_NAME));
        Map<String, Object> doc = (Map<String, Object>) parsedMappings.get(MapperService.SINGLE_MAPPING_NAME);
        assertThat(doc, hasKey("properties"));
        Map<String, Object> mappingsProperties = (Map<String, Object>) doc.get("properties");
        assertThat(mappingsProperties, hasKey("mapping_from_request"));
        assertThat(mappingsProperties, hasKey("mapping_from_template"));
    }

    public void testAggregateSettingsAppliesSettingsFromTemplatesAndRequest() {
        IndexTemplateMetadata templateMetadata = addMatchingTemplate(builder -> {
            builder.settings(Settings.builder().put("template_setting", "value1"));
        });
        final Map<String, IndexTemplateMetadata> templatesBuilder = new HashMap<>();
        templatesBuilder.put("template_1", templateMetadata);
        Metadata metadata = new Metadata.Builder().templates(templatesBuilder).build();
        ClusterState clusterState = ClusterState.builder(org.opensearch.cluster.ClusterName.CLUSTER_NAME_SETTING.getDefault(Settings.EMPTY))
            .metadata(metadata)
            .build();
        request.settings(Settings.builder().put("request_setting", "value2").build());

        Settings aggregatedIndexSettings = aggregateIndexSettings(
            clusterState,
            request,
            templateMetadata.settings(),
            null,
            Settings.EMPTY,
            IndexScopedSettings.DEFAULT_SCOPED_SETTINGS,
            randomShardLimitService(),
            Collections.emptySet()
        );

        assertThat(aggregatedIndexSettings.get("template_setting"), equalTo("value1"));
        assertThat(aggregatedIndexSettings.get("request_setting"), equalTo("value2"));
    }

    public void testInvalidAliasName() {
        final String[] invalidAliasNames = new String[] { "-alias1", "+alias2", "_alias3", "a#lias", "al:ias", ".", ".." };
        String aliasName = randomFrom(invalidAliasNames);
        request.aliases(singleton(new Alias(aliasName)));

        expectThrows(
            InvalidAliasNameException.class,
            () -> resolveAndValidateAliases(
                request.index(),
                request.aliases(),
                emptyList(),
                Metadata.builder().build(),
                aliasValidator,
                xContentRegistry(),
                queryShardContext
            )
        );
    }

    public void testRequestDataHavePriorityOverTemplateData() throws Exception {
        CompressedXContent templateMapping = createMapping("test", "text");
        CompressedXContent reqMapping = createMapping("test", "keyword");

        IndexTemplateMetadata templateMetadata = addMatchingTemplate(
            builder -> builder.putAlias(AliasMetadata.builder("alias").searchRouting("fromTemplate").build())
                .putMapping("_doc", templateMapping)
                .settings(Settings.builder().put("key1", "templateValue"))
        );

        request.mappings(reqMapping.string());
        request.aliases(Collections.singleton(new Alias("alias").searchRouting("fromRequest")));
        request.settings(Settings.builder().put("key1", "requestValue").build());

        Map<String, Object> parsedMappings = MetadataCreateIndexService.parseV1Mappings(
            request.mappings(),
            Collections.singletonList(templateMetadata.mappings()),
            xContentRegistry()
        );
        List<AliasMetadata> resolvedAliases = resolveAndValidateAliases(
            request.index(),
            request.aliases(),
            MetadataIndexTemplateService.resolveAliases(Collections.singletonList(templateMetadata)),
            Metadata.builder().build(),
            aliasValidator,
            xContentRegistry(),
            queryShardContext
        );
        Settings aggregatedIndexSettings = aggregateIndexSettings(
            ClusterState.EMPTY_STATE,
            request,
            templateMetadata.settings(),
            null,
            Settings.EMPTY,
            IndexScopedSettings.DEFAULT_SCOPED_SETTINGS,
            randomShardLimitService(),
            Collections.emptySet()
        );

        assertThat(resolvedAliases.get(0).getSearchRouting(), equalTo("fromRequest"));
        assertThat(aggregatedIndexSettings.get("key1"), equalTo("requestValue"));
        assertThat(parsedMappings, hasKey("_doc"));
        Map<String, Object> doc = (Map<String, Object>) parsedMappings.get("_doc");
        assertThat(doc, hasKey("properties"));
        Map<String, Object> mappingsProperties = (Map<String, Object>) doc.get("properties");
        assertThat(mappingsProperties, hasKey("test"));
        assertThat((Map<String, Object>) mappingsProperties.get("test"), hasValue("keyword"));
    }

    public void testDefaultSettings() {
        Settings aggregatedIndexSettings = aggregateIndexSettings(
            ClusterState.EMPTY_STATE,
            request,
            Settings.EMPTY,
            null,
            Settings.EMPTY,
            IndexScopedSettings.DEFAULT_SCOPED_SETTINGS,
            randomShardLimitService(),
            Collections.emptySet()
        );

        assertThat(aggregatedIndexSettings.get(SETTING_NUMBER_OF_SHARDS), equalTo("1"));
    }

    public void testSettingsFromClusterState() {
        Settings aggregatedIndexSettings = aggregateIndexSettings(
            ClusterState.EMPTY_STATE,
            request,
            Settings.EMPTY,
            null,
            Settings.builder().put(SETTING_NUMBER_OF_SHARDS, 15).build(),
            IndexScopedSettings.DEFAULT_SCOPED_SETTINGS,
            randomShardLimitService(),
            Collections.emptySet()
        );

        assertThat(aggregatedIndexSettings.get(SETTING_NUMBER_OF_SHARDS), equalTo("15"));
    }

    public void testTemplateOrder() throws Exception {
        List<IndexTemplateMetadata> templates = new ArrayList<>(3);
        templates.add(
            addMatchingTemplate(
                builder -> builder.order(3)
                    .settings(Settings.builder().put(SETTING_NUMBER_OF_SHARDS, 12))
                    .putAlias(AliasMetadata.builder("alias1").writeIndex(true).searchRouting("3").build())
            )
        );
        templates.add(
            addMatchingTemplate(
                builder -> builder.order(2)
                    .settings(Settings.builder().put(SETTING_NUMBER_OF_SHARDS, 11))
                    .putAlias(AliasMetadata.builder("alias1").searchRouting("2").build())
            )
        );
        templates.add(
            addMatchingTemplate(
                builder -> builder.order(1)
                    .settings(Settings.builder().put(SETTING_NUMBER_OF_SHARDS, 10))
                    .putAlias(AliasMetadata.builder("alias1").searchRouting("1").build())
            )
        );
        Settings aggregatedIndexSettings = aggregateIndexSettings(
            ClusterState.EMPTY_STATE,
            request,
            MetadataIndexTemplateService.resolveSettings(templates),
            null,
            Settings.EMPTY,
            IndexScopedSettings.DEFAULT_SCOPED_SETTINGS,
            randomShardLimitService(),
            Collections.emptySet()
        );
        List<AliasMetadata> resolvedAliases = resolveAndValidateAliases(
            request.index(),
            request.aliases(),
            MetadataIndexTemplateService.resolveAliases(templates),
            Metadata.builder().build(),
            aliasValidator,
            xContentRegistry(),
            queryShardContext
        );
        assertThat(aggregatedIndexSettings.get(SETTING_NUMBER_OF_SHARDS), equalTo("12"));
        AliasMetadata alias = resolvedAliases.get(0);
        assertThat(alias.getSearchRouting(), equalTo("3"));
        assertThat(alias.writeIndex(), is(true));
    }

    public void testAggregateIndexSettingsIgnoresTemplatesOnCreateFromSourceIndex() throws Exception {
        CompressedXContent templateMapping = createMapping("test", "text");

        IndexTemplateMetadata templateMetadata = addMatchingTemplate(
            builder -> builder.putAlias(AliasMetadata.builder("alias").searchRouting("fromTemplate").build())
                .putMapping("_doc", templateMapping)
                .settings(Settings.builder().put("templateSetting", "templateValue"))
        );

        request.settings(Settings.builder().put("requestSetting", "requestValue").build());
        request.resizeType(ResizeType.SPLIT);
        request.recoverFrom(new Index("sourceIndex", UUID.randomUUID().toString()));
        ClusterState clusterState = createClusterState("sourceIndex", 1, 0, Settings.builder().put("index.blocks.write", true).build());

        Settings aggregatedIndexSettings = aggregateIndexSettings(
            clusterState,
            request,
            templateMetadata.settings(),
            clusterState.metadata().index("sourceIndex"),
            Settings.EMPTY,
            IndexScopedSettings.DEFAULT_SCOPED_SETTINGS,
            randomShardLimitService(),
            Collections.emptySet()
        );

        assertThat(aggregatedIndexSettings.get("templateSetting"), is(nullValue()));
        assertThat(aggregatedIndexSettings.get("requestSetting"), is("requestValue"));
    }

    public void testClusterStateCreateIndexThrowsWriteIndexValidationException() throws Exception {
        IndexMetadata existingWriteIndex = IndexMetadata.builder("test2")
            .settings(settings(Version.CURRENT))
            .putAlias(AliasMetadata.builder("alias1").writeIndex(true).build())
            .numberOfShards(1)
            .numberOfReplicas(0)
            .build();
        ClusterState currentClusterState = ClusterState.builder(ClusterState.EMPTY_STATE)
            .metadata(Metadata.builder().put(existingWriteIndex, false).build())
            .build();

        IndexMetadata newIndex = IndexMetadata.builder("test")
            .settings(settings(Version.CURRENT))
            .numberOfShards(1)
            .numberOfReplicas(0)
            .putAlias(AliasMetadata.builder("alias1").writeIndex(true).build())
            .build();

        assertThat(
            expectThrows(
                IllegalStateException.class,
                () -> clusterStateCreateIndex(currentClusterState, Set.of(), newIndex, (state, reason) -> state, null)
            ).getMessage(),
            startsWith("alias [alias1] has more than one write index [")
        );
    }

    public void testClusterStateCreateIndex() {
        ClusterState currentClusterState = ClusterState.builder(ClusterState.EMPTY_STATE).build();

        IndexMetadata newIndexMetadata = IndexMetadata.builder("test")
            .settings(settings(Version.CURRENT).put(SETTING_READ_ONLY, true))
            .numberOfShards(1)
            .numberOfReplicas(0)
            .putAlias(AliasMetadata.builder("alias1").writeIndex(true).build())
            .build();

        // used as a value container, not for the concurrency and visibility guarantees
        AtomicBoolean allocationRerouted = new AtomicBoolean(false);
        BiFunction<ClusterState, String, ClusterState> rerouteRoutingTable = (clusterState, reason) -> {
            allocationRerouted.compareAndSet(false, true);
            return clusterState;
        };

        ClusterState updatedClusterState = clusterStateCreateIndex(
            currentClusterState,
            Set.of(INDEX_READ_ONLY_BLOCK),
            newIndexMetadata,
            rerouteRoutingTable,
            null
        );
        assertThat(updatedClusterState.blocks().getIndexBlockWithId("test", INDEX_READ_ONLY_BLOCK.id()), is(INDEX_READ_ONLY_BLOCK));
        assertThat(updatedClusterState.routingTable().index("test"), is(notNullValue()));
        assertThat(allocationRerouted.get(), is(true));
    }

    public void testClusterStateCreateIndexWithMetadataTransaction() {
        ClusterState currentClusterState = ClusterState.builder(ClusterState.EMPTY_STATE)
            .metadata(
                Metadata.builder()
                    .put(
                        IndexMetadata.builder("my-index")
                            .settings(settings(Version.CURRENT).put(SETTING_READ_ONLY, true))
                            .numberOfShards(1)
                            .numberOfReplicas(0)
                    )
            )
            .build();

        IndexMetadata newIndexMetadata = IndexMetadata.builder("test")
            .settings(settings(Version.CURRENT).put(SETTING_READ_ONLY, true))
            .numberOfShards(1)
            .numberOfReplicas(0)
            .putAlias(AliasMetadata.builder("alias1").writeIndex(true).build())
            .build();

        // adds alias from new index to existing index
        BiConsumer<Metadata.Builder, IndexMetadata> metadataTransformer = (builder, indexMetadata) -> {
            AliasMetadata newAlias = indexMetadata.getAliases().values().iterator().next();
            IndexMetadata myIndex = builder.get("my-index");
            builder.put(IndexMetadata.builder(myIndex).putAlias(AliasMetadata.builder(newAlias.getAlias()).build()));
        };

        ClusterState updatedClusterState = clusterStateCreateIndex(
            currentClusterState,
            Set.of(INDEX_READ_ONLY_BLOCK),
            newIndexMetadata,
            (clusterState, y) -> clusterState,
            metadataTransformer
        );
        assertTrue(updatedClusterState.metadata().findAllAliases(new String[] { "my-index" }).containsKey("my-index"));
        assertNotNull(updatedClusterState.metadata().findAllAliases(new String[] { "my-index" }).get("my-index"));
        assertNotNull(
            updatedClusterState.metadata().findAllAliases(new String[] { "my-index" }).get("my-index").get(0).alias(),
            equalTo("alias1")
        );
    }

    public void testParseMappingsWithTypedTemplateAndTypelessIndexMapping() throws Exception {
        IndexTemplateMetadata templateMetadata = addMatchingTemplate(builder -> {
            try {
                builder.putMapping("type", "{\"type\": {}}");
            } catch (IOException e) {
                ExceptionsHelper.reThrowIfNotNull(e);
            }
        });

        Map<String, Object> mappings = parseV1Mappings(
            "{\"" + MapperService.SINGLE_MAPPING_NAME + "\":{}}",
            Collections.singletonList(templateMetadata.mappings()),
            xContentRegistry()
        );
        assertThat(mappings, Matchers.hasKey(MapperService.SINGLE_MAPPING_NAME));
    }

    public void testParseMappingsWithTypedTemplate() throws Exception {
        IndexTemplateMetadata templateMetadata = addMatchingTemplate(builder -> {
            try {
                builder.putMapping("type", "{\"type\":{\"properties\":{\"field\":{\"type\":\"keyword\"}}}}");
            } catch (IOException e) {
                ExceptionsHelper.reThrowIfNotNull(e);
            }
        });
        Map<String, Object> mappings = parseV1Mappings("", Collections.singletonList(templateMetadata.mappings()), xContentRegistry());
        assertThat(mappings, Matchers.hasKey(MapperService.SINGLE_MAPPING_NAME));
    }

    public void testParseMappingsWithTypelessTemplate() throws Exception {
        IndexTemplateMetadata templateMetadata = addMatchingTemplate(builder -> {
            try {
                builder.putMapping(MapperService.SINGLE_MAPPING_NAME, "{\"_doc\": {}}");
            } catch (IOException e) {
                ExceptionsHelper.reThrowIfNotNull(e);
            }
        });
        Map<String, Object> mappings = parseV1Mappings("", Collections.singletonList(templateMetadata.mappings()), xContentRegistry());
        assertThat(mappings, Matchers.hasKey(MapperService.SINGLE_MAPPING_NAME));
    }

    public void testvalidateIndexSettings() {
        ClusterService clusterService = mock(ClusterService.class);
        Metadata metadata = Metadata.builder()
            .transientSettings(Settings.builder().put(Metadata.DEFAULT_REPLICA_COUNT_SETTING.getKey(), 1).build())
            .build();
        ClusterState clusterState = ClusterState.builder(org.opensearch.cluster.ClusterName.CLUSTER_NAME_SETTING.getDefault(Settings.EMPTY))
            .metadata(metadata)
            .build();

        ThreadPool threadPool = new TestThreadPool(getTestName());
        Settings settings = Settings.builder()
            .put(AwarenessAllocationDecider.CLUSTER_ROUTING_ALLOCATION_AWARENESS_ATTRIBUTE_SETTING.getKey(), "zone, rack")
            .put(AwarenessAllocationDecider.CLUSTER_ROUTING_ALLOCATION_AWARENESS_FORCE_GROUP_SETTING.getKey() + "zone.values", "a, b")
            .put(AwarenessAllocationDecider.CLUSTER_ROUTING_ALLOCATION_AWARENESS_FORCE_GROUP_SETTING.getKey() + "rack.values", "c, d, e")
            .put(AwarenessReplicaBalance.CLUSTER_ROUTING_ALLOCATION_AWARENESS_BALANCE_SETTING.getKey(), true)
            .build();
        ClusterSettings clusterSettings = new ClusterSettings(settings, ClusterSettings.BUILT_IN_CLUSTER_SETTINGS);
        when(clusterService.getSettings()).thenReturn(settings);
        when(clusterService.getClusterSettings()).thenReturn(clusterSettings);
        when(clusterService.state()).thenReturn(clusterState);

        MetadataCreateIndexService checkerService = new MetadataCreateIndexService(
            settings,
            clusterService,
            null,
            null,
            null,
            createTestShardLimitService(randomIntBetween(1, 1000), false, clusterService),
            new Environment(Settings.builder().put("path.home", "dummy").build(), null),
            IndexScopedSettings.DEFAULT_SCOPED_SETTINGS,
            threadPool,
            null,
            new SystemIndices(Collections.emptyMap()),
            true,
            new AwarenessReplicaBalance(settings, clusterService.getClusterSettings())
        );

        List<String> validationErrors = checkerService.getIndexSettingsValidationErrors(settings, false, Optional.empty());
        assertThat(validationErrors.size(), is(1));
        assertThat(validationErrors.get(0), is("expected total copies needs to be a multiple of total awareness attributes [3]"));

        settings = Settings.builder()
            .put(AwarenessAllocationDecider.CLUSTER_ROUTING_ALLOCATION_AWARENESS_ATTRIBUTE_SETTING.getKey(), "zone, rack")
            .put(AwarenessAllocationDecider.CLUSTER_ROUTING_ALLOCATION_AWARENESS_FORCE_GROUP_SETTING.getKey() + "zone.values", "a, b")
            .put(AwarenessAllocationDecider.CLUSTER_ROUTING_ALLOCATION_AWARENESS_FORCE_GROUP_SETTING.getKey() + "rack.values", "c, d, e")
            .put(AwarenessReplicaBalance.CLUSTER_ROUTING_ALLOCATION_AWARENESS_BALANCE_SETTING.getKey(), true)
            .put(SETTING_NUMBER_OF_REPLICAS, 2)
            .build();

        validationErrors = checkerService.getIndexSettingsValidationErrors(settings, false, Optional.empty());
        assertThat(validationErrors.size(), is(0));

        threadPool.shutdown();
    }

    public void testRemoteStoreNoUserOverrideConflictingReplicationTypeIndexSettings() {
        Settings settings = Settings.builder()
            .put(CLUSTER_REPLICATION_TYPE_SETTING.getKey(), ReplicationType.DOCUMENT)
            .put(CLUSTER_REMOTE_STORE_ENABLED_SETTING.getKey(), true)
            .put(CLUSTER_REMOTE_STORE_REPOSITORY_SETTING.getKey(), "my-segment-repo-1")
            .put(CLUSTER_REMOTE_TRANSLOG_STORE_ENABLED_SETTING.getKey(), true)
            .put(CLUSTER_REMOTE_TRANSLOG_REPOSITORY_SETTING.getKey(), "my-translog-repo-1")
            .build();
        FeatureFlagSetter.set(FeatureFlags.REMOTE_STORE);

        request = new CreateIndexClusterStateUpdateRequest("create index", "test", "test");
        IllegalArgumentException exc = expectThrows(
            IllegalArgumentException.class,
            () -> aggregateIndexSettings(
                ClusterState.EMPTY_STATE,
                request,
                Settings.EMPTY,
                null,
                settings,
                IndexScopedSettings.DEFAULT_SCOPED_SETTINGS,
                randomShardLimitService(),
                Collections.emptySet()
            )
        );
        assertThat(
            exc.getMessage(),
            containsString("Cannot enable [index.remote_store.enabled] when [index.replication.type] is DOCUMENT")
        );
    }

    public void testRemoteStoreNoUserOverrideExceptReplicationTypeSegmentIndexSettings() {
        Settings settings = Settings.builder()
            .put(CLUSTER_REPLICATION_TYPE_SETTING.getKey(), ReplicationType.DOCUMENT)
            .put(CLUSTER_REMOTE_STORE_ENABLED_SETTING.getKey(), true)
            .put(CLUSTER_REMOTE_STORE_REPOSITORY_SETTING.getKey(), "my-segment-repo-1")
            .put(CLUSTER_REMOTE_TRANSLOG_STORE_ENABLED_SETTING.getKey(), true)
            .put(CLUSTER_REMOTE_TRANSLOG_REPOSITORY_SETTING.getKey(), "my-translog-repo-1")
            .build();
        FeatureFlagSetter.set(FeatureFlags.REMOTE_STORE);

        request = new CreateIndexClusterStateUpdateRequest("create index", "test", "test");
        final Settings.Builder requestSettings = Settings.builder();
        requestSettings.put(SETTING_REPLICATION_TYPE, ReplicationType.SEGMENT);
        request.settings(requestSettings.build());
        Settings indexSettings = aggregateIndexSettings(
            ClusterState.EMPTY_STATE,
            request,
            Settings.EMPTY,
            null,
            settings,
            IndexScopedSettings.DEFAULT_SCOPED_SETTINGS,
            randomShardLimitService(),
            Collections.emptySet()
        );
        verifyRemoteStoreIndexSettings(
            indexSettings,
            "true",
            "my-segment-repo-1",
            "true",
            "my-translog-repo-1",
            ReplicationType.SEGMENT.toString(),
            IndexSettings.DEFAULT_REMOTE_TRANSLOG_BUFFER_INTERVAL
        );
    }

    public void testRemoteStoreNoUserOverrideIndexSettings() {
        Settings settings = Settings.builder()
            .put(CLUSTER_REPLICATION_TYPE_SETTING.getKey(), ReplicationType.SEGMENT)
            .put(CLUSTER_REMOTE_STORE_ENABLED_SETTING.getKey(), true)
            .put(CLUSTER_REMOTE_STORE_REPOSITORY_SETTING.getKey(), "my-segment-repo-1")
            .put(CLUSTER_REMOTE_TRANSLOG_STORE_ENABLED_SETTING.getKey(), true)
            .put(CLUSTER_REMOTE_TRANSLOG_REPOSITORY_SETTING.getKey(), "my-translog-repo-1")
            .build();
        FeatureFlagSetter.set(FeatureFlags.REMOTE_STORE);

        request = new CreateIndexClusterStateUpdateRequest("create index", "test", "test");
        Settings indexSettings = aggregateIndexSettings(
            ClusterState.EMPTY_STATE,
            request,
            Settings.EMPTY,
            null,
            settings,
            IndexScopedSettings.DEFAULT_SCOPED_SETTINGS,
            randomShardLimitService(),
            Collections.emptySet()
        );
        verifyRemoteStoreIndexSettings(
            indexSettings,
            "true",
            "my-segment-repo-1",
            "true",
            "my-translog-repo-1",
            ReplicationType.SEGMENT.toString(),
            IndexSettings.DEFAULT_REMOTE_TRANSLOG_BUFFER_INTERVAL
        );
    }

    public void testRemoteStoreDisabledByUserIndexSettings() {
        Settings settings = Settings.builder()
            .put(CLUSTER_REPLICATION_TYPE_SETTING.getKey(), ReplicationType.SEGMENT)
            .put(CLUSTER_REMOTE_STORE_ENABLED_SETTING.getKey(), true)
            .put(CLUSTER_REMOTE_STORE_REPOSITORY_SETTING.getKey(), "my-segment-repo-1")
            .put(CLUSTER_REMOTE_TRANSLOG_REPOSITORY_SETTING.getKey(), "my-translog-repo-1")
            .build();
        FeatureFlagSetter.set(FeatureFlags.REMOTE_STORE);

        request = new CreateIndexClusterStateUpdateRequest("create index", "test", "test");
        final Settings.Builder requestSettings = Settings.builder();
        requestSettings.put(SETTING_REMOTE_STORE_ENABLED, false);
        request.settings(requestSettings.build());
        Settings indexSettings = aggregateIndexSettings(
            ClusterState.EMPTY_STATE,
            request,
            Settings.EMPTY,
            null,
            settings,
            IndexScopedSettings.DEFAULT_SCOPED_SETTINGS,
            randomShardLimitService(),
            Collections.emptySet()
        );
        verifyRemoteStoreIndexSettings(
            indexSettings,
            "false",
            null,
            null,
            null,
            ReplicationType.SEGMENT.toString(),
            IndexSettings.DEFAULT_REMOTE_TRANSLOG_BUFFER_INTERVAL
        );
    }

    public void testRemoteStoreTranslogDisabledByUserIndexSettings() {
        Settings settings = Settings.builder()
            .put(CLUSTER_REPLICATION_TYPE_SETTING.getKey(), ReplicationType.SEGMENT)
            .put(CLUSTER_REMOTE_STORE_ENABLED_SETTING.getKey(), true)
            .put(CLUSTER_REMOTE_STORE_REPOSITORY_SETTING.getKey(), "my-segment-repo-1")
            .put(CLUSTER_REMOTE_TRANSLOG_REPOSITORY_SETTING.getKey(), "my-translog-repo-1")
            .build();
        FeatureFlagSetter.set(FeatureFlags.REMOTE_STORE);

        request = new CreateIndexClusterStateUpdateRequest("create index", "test", "test");
        final Settings.Builder requestSettings = Settings.builder();
        requestSettings.put(SETTING_REMOTE_TRANSLOG_STORE_ENABLED, false);
        request.settings(requestSettings.build());
        Settings indexSettings = aggregateIndexSettings(
            ClusterState.EMPTY_STATE,
            request,
            Settings.EMPTY,
            null,
            settings,
            IndexScopedSettings.DEFAULT_SCOPED_SETTINGS,
            randomShardLimitService(),
            Collections.emptySet()
        );
        verifyRemoteStoreIndexSettings(
            indexSettings,
            "true",
            "my-segment-repo-1",
            "false",
            null,
            ReplicationType.SEGMENT.toString(),
            IndexSettings.DEFAULT_REMOTE_TRANSLOG_BUFFER_INTERVAL
        );
    }

    public void testRemoteStoreOverrideSegmentRepoIndexSettings() {
        Settings settings = Settings.builder()
            .put(CLUSTER_REPLICATION_TYPE_SETTING.getKey(), ReplicationType.SEGMENT)
            .put(CLUSTER_REMOTE_STORE_ENABLED_SETTING.getKey(), true)
            .put(CLUSTER_REMOTE_STORE_REPOSITORY_SETTING.getKey(), "my-segment-repo-1")
            .put(CLUSTER_REMOTE_TRANSLOG_STORE_ENABLED_SETTING.getKey(), true)
            .put(CLUSTER_REMOTE_TRANSLOG_REPOSITORY_SETTING.getKey(), "my-translog-repo-1")
            .build();
        FeatureFlagSetter.set(FeatureFlags.REMOTE_STORE);

        request = new CreateIndexClusterStateUpdateRequest("create index", "test", "test");
        final Settings.Builder requestSettings = Settings.builder();
        requestSettings.put(SETTING_REPLICATION_TYPE, ReplicationType.SEGMENT)
            .put(SETTING_REMOTE_STORE_ENABLED, true)
            .put(SETTING_REMOTE_STORE_REPOSITORY, "my-custom-repo");
        request.settings(requestSettings.build());
        Settings indexSettings = aggregateIndexSettings(
            ClusterState.EMPTY_STATE,
            request,
            Settings.EMPTY,
            null,
            settings,
            IndexScopedSettings.DEFAULT_SCOPED_SETTINGS,
            randomShardLimitService(),
            Collections.emptySet()
        );
        verifyRemoteStoreIndexSettings(
            indexSettings,
            "true",
            "my-custom-repo",
            "true",
            "my-translog-repo-1",
            ReplicationType.SEGMENT.toString(),
            IndexSettings.DEFAULT_REMOTE_TRANSLOG_BUFFER_INTERVAL
        );
    }

    public void testRemoteStoreOverrideTranslogRepoIndexSettings() {
        Settings settings = Settings.builder()
            .put(CLUSTER_REPLICATION_TYPE_SETTING.getKey(), ReplicationType.SEGMENT)
            .put(CLUSTER_REMOTE_STORE_ENABLED_SETTING.getKey(), true)
            .put(CLUSTER_REMOTE_STORE_REPOSITORY_SETTING.getKey(), "my-segment-repo-1")
            .put(CLUSTER_REMOTE_TRANSLOG_REPOSITORY_SETTING.getKey(), "my-translog-repo-1")
            .build();
        FeatureFlagSetter.set(FeatureFlags.REMOTE_STORE);

        request = new CreateIndexClusterStateUpdateRequest("create index", "test", "test");
        final Settings.Builder requestSettings = Settings.builder();
        requestSettings.put(SETTING_REMOTE_TRANSLOG_STORE_REPOSITORY, "my-custom-repo").put(SETTING_REMOTE_TRANSLOG_STORE_ENABLED, true);
        request.settings(requestSettings.build());
        Settings indexSettings = aggregateIndexSettings(
            ClusterState.EMPTY_STATE,
            request,
            Settings.EMPTY,
            null,
            settings,
            IndexScopedSettings.DEFAULT_SCOPED_SETTINGS,
            randomShardLimitService(),
            Collections.emptySet()
        );
        verifyRemoteStoreIndexSettings(
            indexSettings,
            "true",
            "my-segment-repo-1",
            "true",
            "my-custom-repo",
            ReplicationType.SEGMENT.toString(),
            IndexSettings.DEFAULT_REMOTE_TRANSLOG_BUFFER_INTERVAL
        );
    }

    public void testRemoteStoreOverrideReplicationTypeIndexSettings() {
        Settings settings = Settings.builder()
            .put(CLUSTER_REPLICATION_TYPE_SETTING.getKey(), ReplicationType.SEGMENT)
            .put(CLUSTER_REMOTE_STORE_ENABLED_SETTING.getKey(), true)
            .put(CLUSTER_REMOTE_STORE_REPOSITORY_SETTING.getKey(), "my-segment-repo-1")
            .put(CLUSTER_REMOTE_TRANSLOG_REPOSITORY_SETTING.getKey(), "my-translog-repo-1")
            .build();
        FeatureFlagSetter.set(FeatureFlags.REMOTE_STORE);

        request = new CreateIndexClusterStateUpdateRequest("create index", "test", "test");
        final Settings.Builder requestSettings = Settings.builder();
        requestSettings.put(SETTING_REPLICATION_TYPE, ReplicationType.DOCUMENT);
        request.settings(requestSettings.build());
        Settings indexSettings = aggregateIndexSettings(
            ClusterState.EMPTY_STATE,
            request,
            Settings.EMPTY,
            null,
            settings,
            IndexScopedSettings.DEFAULT_SCOPED_SETTINGS,
            randomShardLimitService(),
            Collections.emptySet()
        );
        verifyRemoteStoreIndexSettings(
            indexSettings,
            null,
            null,
            null,
            null,
            ReplicationType.DOCUMENT.toString(),
            IndexSettings.DEFAULT_REMOTE_TRANSLOG_BUFFER_INTERVAL
        );
    }

    public void testBuildIndexMetadata() {
        IndexMetadata sourceIndexMetadata = IndexMetadata.builder("parent")
            .settings(Settings.builder().put("index.version.created", Version.CURRENT).build())
            .numberOfShards(1)
            .numberOfReplicas(0)
            .primaryTerm(0, 3L)
            .build();

        Settings indexSettings = Settings.builder()
            .put("index.version.created", Version.CURRENT)
            .put(SETTING_NUMBER_OF_REPLICAS, 0)
            .put(SETTING_NUMBER_OF_SHARDS, 1)
            .build();
        List<AliasMetadata> aliases = singletonList(AliasMetadata.builder("alias1").build());
        IndexMetadata indexMetadata = buildIndexMetadata("test", aliases, () -> null, indexSettings, 4, sourceIndexMetadata, false);

        assertThat(indexMetadata.getAliases().size(), is(1));
        assertThat(indexMetadata.getAliases().keySet().iterator().next(), is("alias1"));
        assertThat("The source index primary term must be used", indexMetadata.primaryTerm(0), is(3L));
    }

    public void testGetIndexNumberOfRoutingShardsWithNullSourceIndex() {
        Settings indexSettings = Settings.builder()
            .put("index.version.created", Version.CURRENT)
            .put(INDEX_NUMBER_OF_SHARDS_SETTING.getKey(), 3)
            .build();
        int targetRoutingNumberOfShards = getIndexNumberOfRoutingShards(indexSettings, null);
        assertThat(
            "When the target routing number of shards is not specified the expected value is the configured number of shards "
                + "multiplied by 2 at most ten times (ie. 3 * 2^8)",
            targetRoutingNumberOfShards,
            is(768)
        );
    }

    public void testGetIndexNumberOfRoutingShardsWhenExplicitlyConfigured() {
        Settings indexSettings = Settings.builder()
            .put(INDEX_NUMBER_OF_ROUTING_SHARDS_SETTING.getKey(), 9)
            .put(INDEX_NUMBER_OF_SHARDS_SETTING.getKey(), 3)
            .build();
        int targetRoutingNumberOfShards = getIndexNumberOfRoutingShards(indexSettings, null);
        assertThat(targetRoutingNumberOfShards, is(9));
    }

    public void testGetIndexNumberOfRoutingShardsYieldsSourceNumberOfShards() {
        Settings indexSettings = Settings.builder().put(INDEX_NUMBER_OF_SHARDS_SETTING.getKey(), 3).build();

        IndexMetadata sourceIndexMetadata = IndexMetadata.builder("parent")
            .settings(Settings.builder().put("index.version.created", Version.CURRENT).build())
            .numberOfShards(6)
            .numberOfReplicas(0)
            .build();

        int targetRoutingNumberOfShards = getIndexNumberOfRoutingShards(indexSettings, sourceIndexMetadata);
        assertThat(targetRoutingNumberOfShards, is(6));
    }

    public void testSoftDeletesDisabledIsRejected() {
        final IllegalArgumentException error = expectThrows(IllegalArgumentException.class, () -> {
            request = new CreateIndexClusterStateUpdateRequest("create index", "test", "test");
            request.settings(Settings.builder().put(INDEX_SOFT_DELETES_SETTING.getKey(), false).build());
            aggregateIndexSettings(
                ClusterState.EMPTY_STATE,
                request,
                Settings.EMPTY,
                null,
                Settings.EMPTY,
                IndexScopedSettings.DEFAULT_SCOPED_SETTINGS,
                randomShardLimitService(),
                Collections.emptySet()
            );
        });
        assertThat(
            error.getMessage(),
            equalTo(
                "Creating indices with soft-deletes disabled is no longer supported. "
                    + "Please do not specify a value for setting [index.soft_deletes.enabled]."
            )
        );
    }

    public void testValidateTranslogRetentionSettings() {
        request = new CreateIndexClusterStateUpdateRequest("create index", "test", "test");
        final Settings.Builder settings = Settings.builder();
        if (randomBoolean()) {
            settings.put(IndexSettings.INDEX_TRANSLOG_RETENTION_AGE_SETTING.getKey(), TimeValue.timeValueMillis(between(1, 120)));
        } else {
            settings.put(IndexSettings.INDEX_TRANSLOG_RETENTION_SIZE_SETTING.getKey(), between(1, 128) + "mb");
        }
        request.settings(settings.build());
        aggregateIndexSettings(
            ClusterState.EMPTY_STATE,
            request,
            Settings.EMPTY,
            null,
            Settings.EMPTY,
            IndexScopedSettings.DEFAULT_SCOPED_SETTINGS,
            randomShardLimitService(),
            Collections.emptySet()
        );
        assertWarnings(
            "Translog retention settings [index.translog.retention.age] "
                + "and [index.translog.retention.size] are deprecated and effectively ignored. They will be removed in a future version."
        );
    }

    public void testIndexLifecycleNameSetting() {
        // see: https://github.com/opensearch-project/OpenSearch/issues/1019
        final Settings ilnSetting = Settings.builder().put("index.lifecycle.name", "dummy").build();
        withTemporaryClusterService(((clusterService, threadPool) -> {
            MetadataCreateIndexService checkerService = new MetadataCreateIndexService(
                Settings.EMPTY,
                clusterService,
                null,
                null,
                null,
                createTestShardLimitService(randomIntBetween(1, 1000), false, clusterService),
                new Environment(Settings.builder().put("path.home", "dummy").build(), null),
                new IndexScopedSettings(ilnSetting, Collections.emptySet()),
                threadPool,
                null,
                new SystemIndices(Collections.emptyMap()),
                true,
                new AwarenessReplicaBalance(Settings.EMPTY, clusterService.getClusterSettings())
            );

            final List<String> validationErrors = checkerService.getIndexSettingsValidationErrors(ilnSetting, true, Optional.empty());
            assertThat(validationErrors.size(), is(1));
            assertThat(validationErrors.get(0), is("expected [index.lifecycle.name] to be private but it was not"));
        }));
    }

    public void testDeprecatedSimpleFSStoreSettings() {
        request = new CreateIndexClusterStateUpdateRequest("create index", "test", "test");
        final Settings.Builder settings = Settings.builder();
        settings.put(IndexModule.INDEX_STORE_TYPE_SETTING.getKey(), IndexModule.Type.SIMPLEFS.getSettingsKey());
        request.settings(settings.build());
        aggregateIndexSettings(
            ClusterState.EMPTY_STATE,
            request,
            Settings.EMPTY,
            null,
            Settings.EMPTY,
            IndexScopedSettings.DEFAULT_SCOPED_SETTINGS,
            randomShardLimitService(),
            Collections.emptySet()
        );
        assertWarnings(
            "[simplefs] is deprecated and will be removed in 2.0. Use [niofs], which offers equal "
                + "or better performance, or other file systems instead."
        );
    }

    public void testClusterReplicationSetting() {
        Settings settings = Settings.builder().put(CLUSTER_REPLICATION_TYPE_SETTING.getKey(), ReplicationType.SEGMENT).build();
        request = new CreateIndexClusterStateUpdateRequest("create index", "test", "test");
        Settings indexSettings = aggregateIndexSettings(
            ClusterState.EMPTY_STATE,
            request,
            Settings.EMPTY,
            null,
            settings,
            IndexScopedSettings.DEFAULT_SCOPED_SETTINGS,
            randomShardLimitService(),
            Collections.emptySet()
        );
        assertEquals(ReplicationType.SEGMENT.toString(), indexSettings.get(SETTING_REPLICATION_TYPE));
    }

    public void testIndexSettingOverridesClusterReplicationSetting() {
        Settings settings = Settings.builder().put(CLUSTER_REPLICATION_TYPE_SETTING.getKey(), ReplicationType.SEGMENT).build();
        request = new CreateIndexClusterStateUpdateRequest("create index", "test", "test");
        final Settings.Builder requestSettings = Settings.builder();
        // Set index setting replication type as DOCUMENT
        requestSettings.put(SETTING_REPLICATION_TYPE, ReplicationType.DOCUMENT);
        request.settings(requestSettings.build());
        Settings indexSettings = aggregateIndexSettings(
            ClusterState.EMPTY_STATE,
            request,
            Settings.EMPTY,
            null,
            settings,
            IndexScopedSettings.DEFAULT_SCOPED_SETTINGS,
            randomShardLimitService(),
            Collections.emptySet()
        );
        // Verify if index setting overrides cluster replication setting
        assertEquals(ReplicationType.DOCUMENT.toString(), indexSettings.get(SETTING_REPLICATION_TYPE));
    }

<<<<<<< HEAD
=======
    public void testHiddenIndexUsesDocumentReplication() {
        Settings settings = Settings.builder().put(CLUSTER_REPLICATION_TYPE_SETTING.getKey(), ReplicationType.SEGMENT).build();
        request = new CreateIndexClusterStateUpdateRequest("create index", "test", "test");
        final Settings.Builder requestSettings = Settings.builder();
        // Set index setting replication type as DOCUMENT
        requestSettings.put("index.hidden", true);
        request.settings(requestSettings.build());
        Settings indexSettings = aggregateIndexSettings(
            ClusterState.EMPTY_STATE,
            request,
            Settings.EMPTY,
            null,
            settings,
            IndexScopedSettings.DEFAULT_SCOPED_SETTINGS,
            randomShardLimitService(),
            Collections.emptySet(),
            false
        );
        // Verify replication type is Document Replication
        assertEquals(ReplicationType.DOCUMENT.toString(), indexSettings.get(SETTING_REPLICATION_TYPE));
    }

    public void testSystemIndexUsesDocumentReplication() {
        Settings settings = Settings.builder().put(CLUSTER_REPLICATION_TYPE_SETTING.getKey(), ReplicationType.SEGMENT).build();
        request = new CreateIndexClusterStateUpdateRequest("create index", "test", "test");
        final Settings.Builder requestSettings = Settings.builder();
        request.settings(requestSettings.build());
        // set isSystemIndex parameter as true
        Settings indexSettings = aggregateIndexSettings(
            ClusterState.EMPTY_STATE,
            request,
            Settings.EMPTY,
            null,
            settings,
            IndexScopedSettings.DEFAULT_SCOPED_SETTINGS,
            randomShardLimitService(),
            Collections.emptySet(),
            true
        );
        // Verify replication type is Document Replication
        assertEquals(ReplicationType.DOCUMENT.toString(), indexSettings.get(SETTING_REPLICATION_TYPE));
    }

    public void testRemoteStoreDisabledForSystemIndices() {
        Settings settings = Settings.builder()
            .put(CLUSTER_REPLICATION_TYPE_SETTING.getKey(), ReplicationType.SEGMENT)
            .put(CLUSTER_REMOTE_STORE_ENABLED_SETTING.getKey(), true)
            .put(CLUSTER_REMOTE_STORE_REPOSITORY_SETTING.getKey(), "my-segment-repo-1")
            .put(CLUSTER_REMOTE_TRANSLOG_STORE_ENABLED_SETTING.getKey(), true)
            .put(CLUSTER_REMOTE_TRANSLOG_REPOSITORY_SETTING.getKey(), "my-translog-repo-1")
            .build();
        FeatureFlagSetter.set(FeatureFlags.REMOTE_STORE);

        request = new CreateIndexClusterStateUpdateRequest("create index", "test", "test");
        final Settings.Builder requestSettings = Settings.builder();
        request.settings(requestSettings.build());
        // set isSystemIndex parameter as true
        Settings indexSettings = aggregateIndexSettings(
            ClusterState.EMPTY_STATE,
            request,
            Settings.EMPTY,
            null,
            settings,
            IndexScopedSettings.DEFAULT_SCOPED_SETTINGS,
            randomShardLimitService(),
            Collections.emptySet(),
            true
        );
        // Verify that remote store is disabled.
        assertEquals(indexSettings.get(SETTING_REMOTE_STORE_ENABLED), "false");
        assertEquals(ReplicationType.DOCUMENT.toString(), indexSettings.get(SETTING_REPLICATION_TYPE));
    }

>>>>>>> 9e4e54d1
    private IndexTemplateMetadata addMatchingTemplate(Consumer<IndexTemplateMetadata.Builder> configurator) {
        IndexTemplateMetadata.Builder builder = templateMetadataBuilder("template1", "te*");
        configurator.accept(builder);
        return builder.build();
    }

    private IndexTemplateMetadata.Builder templateMetadataBuilder(String name, String pattern) {
        return IndexTemplateMetadata.builder(name).patterns(singletonList(pattern));
    }

    private CompressedXContent createMapping(String fieldName, String fieldType) {
        try {
            final String mapping = Strings.toString(
                XContentFactory.jsonBuilder()
                    .startObject()
                    .startObject(MapperService.SINGLE_MAPPING_NAME)
                    .startObject("properties")
                    .startObject(fieldName)
                    .field("type", fieldType)
                    .endObject()
                    .endObject()
                    .endObject()
                    .endObject()
            );

            return new CompressedXContent(mapping);
        } catch (IOException e) {
            throw ExceptionsHelper.convertToRuntime(e);
        }
    }

    private ShardLimitValidator randomShardLimitService() {
        return createTestShardLimitService(randomIntBetween(10, 10000), false);
    }

    private void withTemporaryClusterService(BiConsumer<ClusterService, ThreadPool> consumer) {
        ThreadPool threadPool = new TestThreadPool(getTestName());
        try {
            final ClusterService clusterService = ClusterServiceUtils.createClusterService(threadPool);
            consumer.accept(clusterService, threadPool);
        } finally {
            threadPool.shutdown();
        }
    }

    private void verifyRemoteStoreIndexSettings(
        Settings indexSettings,
        String isRemoteSegmentEnabled,
        String remoteSegmentRepo,
        String isRemoteTranslogEnabled,
        String remoteTranslogRepo,
        String replicationType,
        TimeValue translogBufferInterval
    ) {
        assertEquals(replicationType, indexSettings.get(SETTING_REPLICATION_TYPE));
        assertEquals(isRemoteSegmentEnabled, indexSettings.get(SETTING_REMOTE_STORE_ENABLED));
        assertEquals(remoteSegmentRepo, indexSettings.get(SETTING_REMOTE_STORE_REPOSITORY));
        assertEquals(isRemoteTranslogEnabled, indexSettings.get(SETTING_REMOTE_TRANSLOG_STORE_ENABLED));
        assertEquals(remoteTranslogRepo, indexSettings.get(SETTING_REMOTE_TRANSLOG_STORE_REPOSITORY));
        assertEquals(translogBufferInterval, INDEX_REMOTE_TRANSLOG_BUFFER_INTERVAL_SETTING.get(indexSettings));
    }

}<|MERGE_RESOLUTION|>--- conflicted
+++ resolved
@@ -1652,83 +1652,7 @@
         // Verify if index setting overrides cluster replication setting
         assertEquals(ReplicationType.DOCUMENT.toString(), indexSettings.get(SETTING_REPLICATION_TYPE));
     }
-
-<<<<<<< HEAD
-=======
-    public void testHiddenIndexUsesDocumentReplication() {
-        Settings settings = Settings.builder().put(CLUSTER_REPLICATION_TYPE_SETTING.getKey(), ReplicationType.SEGMENT).build();
-        request = new CreateIndexClusterStateUpdateRequest("create index", "test", "test");
-        final Settings.Builder requestSettings = Settings.builder();
-        // Set index setting replication type as DOCUMENT
-        requestSettings.put("index.hidden", true);
-        request.settings(requestSettings.build());
-        Settings indexSettings = aggregateIndexSettings(
-            ClusterState.EMPTY_STATE,
-            request,
-            Settings.EMPTY,
-            null,
-            settings,
-            IndexScopedSettings.DEFAULT_SCOPED_SETTINGS,
-            randomShardLimitService(),
-            Collections.emptySet(),
-            false
-        );
-        // Verify replication type is Document Replication
-        assertEquals(ReplicationType.DOCUMENT.toString(), indexSettings.get(SETTING_REPLICATION_TYPE));
-    }
-
-    public void testSystemIndexUsesDocumentReplication() {
-        Settings settings = Settings.builder().put(CLUSTER_REPLICATION_TYPE_SETTING.getKey(), ReplicationType.SEGMENT).build();
-        request = new CreateIndexClusterStateUpdateRequest("create index", "test", "test");
-        final Settings.Builder requestSettings = Settings.builder();
-        request.settings(requestSettings.build());
-        // set isSystemIndex parameter as true
-        Settings indexSettings = aggregateIndexSettings(
-            ClusterState.EMPTY_STATE,
-            request,
-            Settings.EMPTY,
-            null,
-            settings,
-            IndexScopedSettings.DEFAULT_SCOPED_SETTINGS,
-            randomShardLimitService(),
-            Collections.emptySet(),
-            true
-        );
-        // Verify replication type is Document Replication
-        assertEquals(ReplicationType.DOCUMENT.toString(), indexSettings.get(SETTING_REPLICATION_TYPE));
-    }
-
-    public void testRemoteStoreDisabledForSystemIndices() {
-        Settings settings = Settings.builder()
-            .put(CLUSTER_REPLICATION_TYPE_SETTING.getKey(), ReplicationType.SEGMENT)
-            .put(CLUSTER_REMOTE_STORE_ENABLED_SETTING.getKey(), true)
-            .put(CLUSTER_REMOTE_STORE_REPOSITORY_SETTING.getKey(), "my-segment-repo-1")
-            .put(CLUSTER_REMOTE_TRANSLOG_STORE_ENABLED_SETTING.getKey(), true)
-            .put(CLUSTER_REMOTE_TRANSLOG_REPOSITORY_SETTING.getKey(), "my-translog-repo-1")
-            .build();
-        FeatureFlagSetter.set(FeatureFlags.REMOTE_STORE);
-
-        request = new CreateIndexClusterStateUpdateRequest("create index", "test", "test");
-        final Settings.Builder requestSettings = Settings.builder();
-        request.settings(requestSettings.build());
-        // set isSystemIndex parameter as true
-        Settings indexSettings = aggregateIndexSettings(
-            ClusterState.EMPTY_STATE,
-            request,
-            Settings.EMPTY,
-            null,
-            settings,
-            IndexScopedSettings.DEFAULT_SCOPED_SETTINGS,
-            randomShardLimitService(),
-            Collections.emptySet(),
-            true
-        );
-        // Verify that remote store is disabled.
-        assertEquals(indexSettings.get(SETTING_REMOTE_STORE_ENABLED), "false");
-        assertEquals(ReplicationType.DOCUMENT.toString(), indexSettings.get(SETTING_REPLICATION_TYPE));
-    }
-
->>>>>>> 9e4e54d1
+  
     private IndexTemplateMetadata addMatchingTemplate(Consumer<IndexTemplateMetadata.Builder> configurator) {
         IndexTemplateMetadata.Builder builder = templateMetadataBuilder("template1", "te*");
         configurator.accept(builder);
