/*
 * SPDX-License-Identifier: Apache-2.0
 *
 * The OpenSearch Contributors require contributions made to
 * this file be licensed under the Apache-2.0 license or a
 * compatible open source license.
 */

/*
 * Licensed to Elasticsearch under one or more contributor
 * license agreements. See the NOTICE file distributed with
 * this work for additional information regarding copyright
 * ownership. Elasticsearch licenses this file to you under
 * the Apache License, Version 2.0 (the "License"); you may
 * not use this file except in compliance with the License.
 * You may obtain a copy of the License at
 *
 *     http://www.apache.org/licenses/LICENSE-2.0
 *
 * Unless required by applicable law or agreed to in writing,
 * software distributed under the License is distributed on an
 * "AS IS" BASIS, WITHOUT WARRANTIES OR CONDITIONS OF ANY
 * KIND, either express or implied.  See the License for the
 * specific language governing permissions and limitations
 * under the License.
 */

/*
 * Modifications Copyright OpenSearch Contributors. See
 * GitHub history for details.
 */

package org.opensearch.cluster.service;

import org.apache.logging.log4j.Level;
import org.apache.logging.log4j.LogManager;
import org.opensearch.Version;
import org.opensearch.cluster.ClusterName;
import org.opensearch.cluster.ClusterState;
import org.opensearch.cluster.ClusterStateObserver;
import org.opensearch.cluster.LocalNodeClusterManagerListener;
import org.opensearch.cluster.block.ClusterBlocks;
import org.opensearch.cluster.coordination.NoClusterManagerBlockService;
import org.opensearch.cluster.metadata.Metadata;
import org.opensearch.cluster.node.DiscoveryNode;
import org.opensearch.cluster.node.DiscoveryNodes;
import org.opensearch.cluster.routing.allocation.decider.EnableAllocationDecider;
import org.opensearch.cluster.service.ClusterApplier.ClusterApplyListener;
import org.opensearch.common.settings.ClusterSettings;
import org.opensearch.common.settings.Settings;
import org.opensearch.common.unit.TimeValue;
import org.opensearch.common.util.concurrent.ThreadContext;
import org.opensearch.test.OpenSearchTestCase;
import org.opensearch.test.MockLogAppender;
import org.opensearch.test.junit.annotations.TestLogging;
import org.opensearch.threadpool.TestThreadPool;
import org.opensearch.threadpool.ThreadPool;
import org.junit.After;
import org.junit.AfterClass;
import org.junit.Before;
import org.junit.BeforeClass;

import java.util.Collections;
import java.util.List;
import java.util.Map;
import java.util.concurrent.CountDownLatch;
import java.util.concurrent.atomic.AtomicBoolean;
import java.util.concurrent.atomic.AtomicReference;

import static java.util.Collections.emptyMap;
import static java.util.Collections.emptySet;
import static org.opensearch.test.ClusterServiceUtils.createNoOpNodeConnectionsService;
import static org.opensearch.test.ClusterServiceUtils.setState;
import static org.hamcrest.Matchers.containsString;
import static org.hamcrest.Matchers.is;

public class ClusterApplierServiceTests extends OpenSearchTestCase {

    private static ThreadPool threadPool;
    private TimedClusterApplierService clusterApplierService;

    @BeforeClass
    public static void createThreadPool() {
        threadPool = new TestThreadPool(ClusterApplierServiceTests.class.getName());
    }

    @AfterClass
    public static void stopThreadPool() {
        if (threadPool != null) {
            threadPool.shutdownNow();
            threadPool = null;
        }
    }

    @Before
    public void setUp() throws Exception {
        super.setUp();
        clusterApplierService = createTimedClusterService(true);
    }

    @After
    public void tearDown() throws Exception {
        clusterApplierService.close();
        super.tearDown();
    }

    private TimedClusterApplierService createTimedClusterService(boolean makeClusterManager) {
        DiscoveryNode localNode = new DiscoveryNode("node1", buildNewFakeTransportAddress(), emptyMap(), emptySet(), Version.CURRENT);
        TimedClusterApplierService timedClusterApplierService = new TimedClusterApplierService(
            Settings.builder().put("cluster.name", "ClusterApplierServiceTests").build(),
            new ClusterSettings(Settings.EMPTY, ClusterSettings.BUILT_IN_CLUSTER_SETTINGS),
            threadPool
        );
        timedClusterApplierService.setNodeConnectionsService(createNoOpNodeConnectionsService());
        timedClusterApplierService.setInitialState(
            ClusterState.builder(new ClusterName("ClusterApplierServiceTests"))
                .nodes(
                    DiscoveryNodes.builder()
                        .add(localNode)
                        .localNodeId(localNode.getId())
                        .clusterManagerNodeId(makeClusterManager ? localNode.getId() : null)
                )
                .blocks(ClusterBlocks.EMPTY_CLUSTER_BLOCK)
                .build()
        );
        timedClusterApplierService.start();
        return timedClusterApplierService;
    }

    @TestLogging(value = "org.opensearch.cluster.service:TRACE", reason = "to ensure that we log cluster state events on TRACE level")
    public void testClusterStateUpdateLogging() throws Exception {
        try (MockLogAppender mockAppender = MockLogAppender.createForLoggers(LogManager.getLogger(ClusterApplierService.class))) {
            mockAppender.addExpectation(
                new MockLogAppender.SeenEventExpectation(
                    "test1",
                    ClusterApplierService.class.getCanonicalName(),
                    Level.DEBUG,
                    "*processing [test1]: took [1s] no change in cluster state"
                )
            );
            mockAppender.addExpectation(
                new MockLogAppender.SeenEventExpectation(
                    "test2",
                    ClusterApplierService.class.getCanonicalName(),
                    Level.TRACE,
                    "*failed to execute cluster state applier in [2s]*"
                )
            );
            mockAppender.addExpectation(
                new MockLogAppender.SeenEventExpectation(
                    "test3",
                    ClusterApplierService.class.getCanonicalName(),
                    Level.DEBUG,
                    "*processing [test3]: took [0s] no change in cluster state*"
                )
            );

            clusterApplierService.currentTimeOverride = threadPool.relativeTimeInMillis();
            clusterApplierService.runOnApplierThread(
                "test1",
                currentState -> clusterApplierService.currentTimeOverride += TimeValue.timeValueSeconds(1).millis(),
                new ClusterApplyListener() {
                    @Override
                    public void onSuccess(String source) {}

                    @Override
                    public void onFailure(String source, Exception e) {
                        fail();
                    }
                }
            );
            clusterApplierService.runOnApplierThread("test2", currentState -> {
                clusterApplierService.currentTimeOverride += TimeValue.timeValueSeconds(2).millis();
                throw new IllegalArgumentException("Testing handling of exceptions in the cluster state task");
            }, new ClusterApplyListener() {
                @Override
                public void onSuccess(String source) {
                    fail();
                }

                @Override
                public void onFailure(String source, Exception e) {}
            });
            // Additional update task to make sure all previous logging made it to the loggerName
            clusterApplierService.runOnApplierThread("test3", currentState -> {}, new ClusterApplyListener() {
                @Override
                public void onSuccess(String source) {}

                @Override
                public void onFailure(String source, Exception e) {
                    fail();
                }
            });
            assertBusy(mockAppender::assertAllExpectationsMatched);
        }
    }

    @TestLogging(value = "org.opensearch.cluster.service:WARN", reason = "to ensure that we log cluster state events on WARN level")
    public void testLongClusterStateUpdateLogging() throws Exception {
        try (MockLogAppender mockAppender = MockLogAppender.createForLoggers(LogManager.getLogger(ClusterApplierService.class))) {
            mockAppender.addExpectation(
                new MockLogAppender.UnseenEventExpectation(
                    "test1 shouldn't see because setting is too low",
                    ClusterApplierService.class.getCanonicalName(),
                    Level.WARN,
                    "*cluster state applier task [test1] took [*] which is above the warn threshold of *"
                )
            );
            mockAppender.addExpectation(
                new MockLogAppender.SeenEventExpectation(
                    "test2",
                    ClusterApplierService.class.getCanonicalName(),
                    Level.WARN,
                    "*cluster state applier task [test2] took [32s] which is above the warn threshold of [*]: "
                        + "[running task [test2]] took [*"
                )
            );
            mockAppender.addExpectation(
                new MockLogAppender.SeenEventExpectation(
                    "test4",
                    ClusterApplierService.class.getCanonicalName(),
                    Level.WARN,
                    "*cluster state applier task [test3] took [34s] which is above the warn threshold of [*]: "
                        + "[running task [test3]] took [*"
                )
            );

            final CountDownLatch latch = new CountDownLatch(4);
            final CountDownLatch processedFirstTask = new CountDownLatch(1);
            clusterApplierService.currentTimeOverride = threadPool.relativeTimeInMillis();
            clusterApplierService.runOnApplierThread(
                "test1",
                currentState -> clusterApplierService.currentTimeOverride += TimeValue.timeValueSeconds(1).millis(),
                new ClusterApplyListener() {
                    @Override
                    public void onSuccess(String source) {
                        latch.countDown();
                        processedFirstTask.countDown();
                    }

                    @Override
                    public void onFailure(String source, Exception e) {
                        fail();
                    }
                }
            );
            processedFirstTask.await();
            clusterApplierService.runOnApplierThread("test2", currentState -> {
                clusterApplierService.currentTimeOverride += TimeValue.timeValueSeconds(32).millis();
                throw new IllegalArgumentException("Testing handling of exceptions in the cluster state task");
            }, new ClusterApplyListener() {
                @Override
                public void onSuccess(String source) {
                    fail();
                }

                @Override
                public void onFailure(String source, Exception e) {
                    latch.countDown();
                }
            });
            clusterApplierService.runOnApplierThread(
                "test3",
                currentState -> clusterApplierService.currentTimeOverride += TimeValue.timeValueSeconds(34).millis(),
                new ClusterApplyListener() {
                    @Override
                    public void onSuccess(String source) {
                        latch.countDown();
                    }

                    @Override
                    public void onFailure(String source, Exception e) {
                        fail();
                    }
                }
            );
            // Additional update task to make sure all previous logging made it to the loggerName
            // We don't check logging for this on since there is no guarantee that it will occur before our check
            clusterApplierService.runOnApplierThread("test4", currentState -> {}, new ClusterApplyListener() {
                @Override
                public void onSuccess(String source) {
                    latch.countDown();
                }

                @Override
                public void onFailure(String source, Exception e) {
                    fail();
                }
            });
            latch.await();
            mockAppender.assertAllExpectationsMatched();
        }
    }

    public void testLocalNodeClusterManagerListenerCallbacks() {
        TimedClusterApplierService timedClusterApplierService = createTimedClusterService(false);

        AtomicBoolean isClusterManager = new AtomicBoolean();
<<<<<<< HEAD
        timedClusterApplierService.addLocalNodeClusterManagerListener(new LocalNodeMasterListener() {
=======
        timedClusterApplierService.addLocalNodeMasterListener(new LocalNodeClusterManagerListener() {
>>>>>>> f1658453
            @Override
            public void onMaster() {
                isClusterManager.set(true);
            }

            @Override
            public void offMaster() {
                isClusterManager.set(false);
            }
        });

        ClusterState state = timedClusterApplierService.state();
        DiscoveryNodes nodes = state.nodes();
        DiscoveryNodes.Builder nodesBuilder = DiscoveryNodes.builder(nodes).clusterManagerNodeId(nodes.getLocalNodeId());
        state = ClusterState.builder(state).blocks(ClusterBlocks.EMPTY_CLUSTER_BLOCK).nodes(nodesBuilder).build();
        setState(timedClusterApplierService, state);
        assertThat(isClusterManager.get(), is(true));

        nodes = state.nodes();
        nodesBuilder = DiscoveryNodes.builder(nodes).clusterManagerNodeId(null);
        state = ClusterState.builder(state)
            .blocks(ClusterBlocks.builder().addGlobalBlock(NoClusterManagerBlockService.NO_MASTER_BLOCK_WRITES))
            .nodes(nodesBuilder)
            .build();
        setState(timedClusterApplierService, state);
        assertThat(isClusterManager.get(), is(false));
        nodesBuilder = DiscoveryNodes.builder(nodes).clusterManagerNodeId(nodes.getLocalNodeId());
        state = ClusterState.builder(state).blocks(ClusterBlocks.EMPTY_CLUSTER_BLOCK).nodes(nodesBuilder).build();
        setState(timedClusterApplierService, state);
        assertThat(isClusterManager.get(), is(true));

        timedClusterApplierService.close();
    }

    public void testClusterStateApplierCantSampleClusterState() throws InterruptedException {
        AtomicReference<Throwable> error = new AtomicReference<>();
        AtomicBoolean applierCalled = new AtomicBoolean();
        clusterApplierService.addStateApplier(event -> {
            try {
                applierCalled.set(true);
                clusterApplierService.state();
                error.set(new AssertionError("successfully sampled state"));
            } catch (AssertionError e) {
                if (e.getMessage().contains("should not be called by a cluster state applier") == false) {
                    error.set(e);
                }
            }
        });

        CountDownLatch latch = new CountDownLatch(1);
        clusterApplierService.onNewClusterState(
            "test",
            () -> ClusterState.builder(clusterApplierService.state()).build(),
            new ClusterApplyListener() {

                @Override
                public void onSuccess(String source) {
                    latch.countDown();
                }

                @Override
                public void onFailure(String source, Exception e) {
                    error.compareAndSet(null, e);
                }
            }
        );

        latch.await();
        assertNull(error.get());
        assertTrue(applierCalled.get());
    }

    public void testClusterStateApplierBubblesUpExceptionsInApplier() throws InterruptedException {
        AtomicReference<Throwable> error = new AtomicReference<>();
        clusterApplierService.addStateApplier(event -> { throw new RuntimeException("dummy exception"); });
        clusterApplierService.allowClusterStateApplicationFailure();

        CountDownLatch latch = new CountDownLatch(1);
        clusterApplierService.onNewClusterState(
            "test",
            () -> ClusterState.builder(clusterApplierService.state()).build(),
            new ClusterApplyListener() {

                @Override
                public void onSuccess(String source) {
                    latch.countDown();
                    fail("should not be called");
                }

                @Override
                public void onFailure(String source, Exception e) {
                    assertTrue(error.compareAndSet(null, e));
                    latch.countDown();
                }
            }
        );

        latch.await();
        assertNotNull(error.get());
        assertThat(error.get().getMessage(), containsString("dummy exception"));
    }

    public void testClusterStateApplierBubblesUpExceptionsInSettingsApplier() throws InterruptedException {
        AtomicReference<Throwable> error = new AtomicReference<>();
        clusterApplierService.clusterSettings.addSettingsUpdateConsumer(
            EnableAllocationDecider.CLUSTER_ROUTING_ALLOCATION_ENABLE_SETTING,
            v -> {}
        );
        clusterApplierService.allowClusterStateApplicationFailure();

        CountDownLatch latch = new CountDownLatch(1);
        clusterApplierService.onNewClusterState(
            "test",
            () -> ClusterState.builder(clusterApplierService.state())
                .metadata(
                    Metadata.builder(clusterApplierService.state().metadata())
                        .persistentSettings(
                            Settings.builder()
                                .put(EnableAllocationDecider.CLUSTER_ROUTING_ALLOCATION_ENABLE_SETTING.getKey(), false)
                                .build()
                        )
                        .build()
                )
                .build(),
            new ClusterApplyListener() {

                @Override
                public void onSuccess(String source) {
                    latch.countDown();
                    fail("should not be called");
                }

                @Override
                public void onFailure(String source, Exception e) {
                    assertTrue(error.compareAndSet(null, e));
                    latch.countDown();
                }
            }
        );

        latch.await();
        assertNotNull(error.get());
        assertThat(error.get().getMessage(), containsString("illegal value can't update"));
    }

    public void testClusterStateApplierSwallowsExceptionInListener() throws InterruptedException {
        AtomicReference<Throwable> error = new AtomicReference<>();
        AtomicBoolean applierCalled = new AtomicBoolean();
        clusterApplierService.addListener(event -> {
            assertTrue(applierCalled.compareAndSet(false, true));
            throw new RuntimeException("dummy exception");
        });

        CountDownLatch latch = new CountDownLatch(1);
        clusterApplierService.onNewClusterState(
            "test",
            () -> ClusterState.builder(clusterApplierService.state()).build(),
            new ClusterApplyListener() {

                @Override
                public void onSuccess(String source) {
                    latch.countDown();
                }

                @Override
                public void onFailure(String source, Exception e) {
                    error.compareAndSet(null, e);
                }
            }
        );

        latch.await();
        assertNull(error.get());
        assertTrue(applierCalled.get());
    }

    public void testClusterStateApplierCanCreateAnObserver() throws InterruptedException {
        AtomicReference<Throwable> error = new AtomicReference<>();
        AtomicBoolean applierCalled = new AtomicBoolean();
        clusterApplierService.addStateApplier(event -> {
            try {
                applierCalled.set(true);
                ClusterStateObserver observer = new ClusterStateObserver(
                    event.state(),
                    clusterApplierService,
                    null,
                    logger,
                    threadPool.getThreadContext()
                );
                observer.waitForNextChange(new ClusterStateObserver.Listener() {
                    @Override
                    public void onNewClusterState(ClusterState state) {

                    }

                    @Override
                    public void onClusterServiceClose() {

                    }

                    @Override
                    public void onTimeout(TimeValue timeout) {

                    }
                });
            } catch (AssertionError e) {
                error.set(e);
            }
        });

        CountDownLatch latch = new CountDownLatch(1);
        clusterApplierService.onNewClusterState(
            "test",
            () -> ClusterState.builder(clusterApplierService.state()).build(),
            new ClusterApplyListener() {
                @Override
                public void onSuccess(String source) {
                    latch.countDown();
                }

                @Override
                public void onFailure(String source, Exception e) {
                    error.compareAndSet(null, e);
                }
            }
        );

        latch.await();
        assertNull(error.get());
        assertTrue(applierCalled.get());
    }

    public void testThreadContext() throws InterruptedException {
        final CountDownLatch latch = new CountDownLatch(1);

        try (ThreadContext.StoredContext ignored = threadPool.getThreadContext().stashContext()) {
            final Map<String, String> expectedHeaders = Collections.singletonMap("test", "test");
            final Map<String, List<String>> expectedResponseHeaders = Collections.singletonMap(
                "testResponse",
                Collections.singletonList("testResponse")
            );
            threadPool.getThreadContext().putHeader(expectedHeaders);

            clusterApplierService.onNewClusterState("test", () -> {
                assertTrue(threadPool.getThreadContext().isSystemContext());
                assertEquals(Collections.emptyMap(), threadPool.getThreadContext().getHeaders());
                threadPool.getThreadContext().addResponseHeader("testResponse", "testResponse");
                assertEquals(expectedResponseHeaders, threadPool.getThreadContext().getResponseHeaders());
                if (randomBoolean()) {
                    return ClusterState.builder(clusterApplierService.state()).build();
                } else {
                    throw new IllegalArgumentException("mock failure");
                }
            }, new ClusterApplyListener() {

                @Override
                public void onSuccess(String source) {
                    assertFalse(threadPool.getThreadContext().isSystemContext());
                    assertEquals(expectedHeaders, threadPool.getThreadContext().getHeaders());
                    assertEquals(expectedResponseHeaders, threadPool.getThreadContext().getResponseHeaders());
                    latch.countDown();
                }

                @Override
                public void onFailure(String source, Exception e) {
                    assertFalse(threadPool.getThreadContext().isSystemContext());
                    assertEquals(expectedHeaders, threadPool.getThreadContext().getHeaders());
                    assertEquals(expectedResponseHeaders, threadPool.getThreadContext().getResponseHeaders());
                    latch.countDown();
                }
            });
        }

        latch.await();
    }

    static class TimedClusterApplierService extends ClusterApplierService {

        final ClusterSettings clusterSettings;
        volatile Long currentTimeOverride = null;
        boolean applicationMayFail;

        TimedClusterApplierService(Settings settings, ClusterSettings clusterSettings, ThreadPool threadPool) {
            super("test_node", settings, clusterSettings, threadPool);
            this.clusterSettings = clusterSettings;
        }

        @Override
        protected long currentTimeInMillis() {
            if (currentTimeOverride != null) {
                return currentTimeOverride;
            }
            return super.currentTimeInMillis();
        }

        @Override
        protected boolean applicationMayFail() {
            return this.applicationMayFail;
        }

        void allowClusterStateApplicationFailure() {
            this.applicationMayFail = true;
        }
    }

}<|MERGE_RESOLUTION|>--- conflicted
+++ resolved
@@ -296,11 +296,7 @@
         TimedClusterApplierService timedClusterApplierService = createTimedClusterService(false);
 
         AtomicBoolean isClusterManager = new AtomicBoolean();
-<<<<<<< HEAD
-        timedClusterApplierService.addLocalNodeClusterManagerListener(new LocalNodeMasterListener() {
-=======
-        timedClusterApplierService.addLocalNodeMasterListener(new LocalNodeClusterManagerListener() {
->>>>>>> f1658453
+        timedClusterApplierService.addLocalNodeClusterManagerListener(new LocalNodeClusterManagerListener() {
             @Override
             public void onMaster() {
                 isClusterManager.set(true);
