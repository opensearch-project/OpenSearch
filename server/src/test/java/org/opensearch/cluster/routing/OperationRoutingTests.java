--- conflicted
+++ resolved
@@ -33,15 +33,10 @@
 
 import org.opensearch.Version;
 import org.opensearch.action.support.replication.ClusterStateCreationUtils;
-import org.opensearch.cluster.ClusterChangedEvent;
 import org.opensearch.cluster.ClusterState;
 import org.opensearch.cluster.metadata.IndexMetadata;
 import org.opensearch.cluster.metadata.Metadata;
-<<<<<<< HEAD
-import org.opensearch.cluster.metadata.WeightedRoundRobinRoutingMetadata;
-=======
 import org.opensearch.cluster.metadata.WeightedRoutingMetadata;
->>>>>>> 454387d9
 import org.opensearch.cluster.node.DiscoveryNode;
 import org.opensearch.cluster.node.DiscoveryNodeRole;
 import org.opensearch.cluster.routing.allocation.decider.AwarenessAllocationDecider;
@@ -108,7 +103,6 @@
                 .settings(settings(Version.CURRENT))
                 .numberOfShards(shardSplits[2])
                 .numberOfReplicas(1)
-
                 .setRoutingNumShards(shardSplits[0])
                 .build();
             shrunkShard = OperationRouting.generateShardId(shrunk, term, null);
@@ -766,13 +760,8 @@
         terminate(threadPool);
     }
 
-<<<<<<< HEAD
-    private ClusterState clusterStateForWRR(String[] indexNames, int numShards, int numReplicas) {
-        DiscoveryNode[] allNodes = setUpNodesWRR();
-=======
     private ClusterState clusterStateForWeightedRouting(String[] indexNames, int numShards, int numReplicas) {
         DiscoveryNode[] allNodes = setUpNodesForWeightedRouting();
->>>>>>> 454387d9
         ClusterState state = ClusterStateCreationUtils.state(allNodes[0], allNodes[6], allNodes);
 
         Map<String, List<DiscoveryNode>> discoveryNodeMap = new HashMap<>();
@@ -792,19 +781,12 @@
         discoveryNodeMap.put("c", nodesZoneC);
 
         // Updating cluster state with node, index and shard details
-<<<<<<< HEAD
-        state = updateStatetoTestWRR(indexNames, numShards, numReplicas, state, discoveryNodeMap);
-=======
         state = updateStatetoTestWeightedRouting(indexNames, numShards, numReplicas, state, discoveryNodeMap);
->>>>>>> 454387d9
 
         return state;
 
     }
 
-<<<<<<< HEAD
-    public void testWRR() throws Exception {
-=======
     private ClusterState setWeightedRoutingWeights(ClusterState clusterState, Map<String, Double> weights) {
         WeightedRouting weightedRouting = new WeightedRouting("zone", weights);
         WeightedRoutingMetadata weightedRoutingMetadata = new WeightedRoutingMetadata(weightedRouting);
@@ -815,7 +797,6 @@
     }
 
     public void testWeightedOperationRouting() throws Exception {
->>>>>>> 454387d9
         final int numIndices = 2;
         final int numShards = 3;
         final int numReplicas = 2;
@@ -824,181 +805,6 @@
         for (int i = 0; i < numIndices; i++) {
             indexNames[i] = "test" + i;
         }
-<<<<<<< HEAD
-
-        ClusterState state = clusterStateForWRR(indexNames, numShards, numReplicas);
-
-        Settings setting = Settings.builder().put("cluster.routing.allocation.awareness.attributes", "zone").build();
-
-        TestThreadPool threadPool = new TestThreadPool("testThatOnlyNodesSupport");
-        ClusterService clusterService = ClusterServiceUtils.createClusterService(threadPool);
-
-        OperationRouting opRouting = new OperationRouting(
-            setting,
-            new ClusterSettings(Settings.EMPTY, ClusterSettings.BUILT_IN_CLUSTER_SETTINGS)
-        );
-        opRouting.setClusterService(clusterService);
-        assertTrue(opRouting.ignoreAwarenessAttributes());
-        Set<String> selectedNodes = new HashSet<>();
-        ResponseCollectorService collector = new ResponseCollectorService(clusterService);
-        Map<String, Long> outstandingRequests = new HashMap<>();
-
-        // Setting up weights for weighted round-robin in cluster state
-        Map<String, Object> weights = Map.of("a", "1", "b", "1", "c", "0");
-        WRRWeights wrrWeight = new WRRWeights("zone", weights);
-        WeightedRoundRobinRoutingMetadata wrrMetadata = new WeightedRoundRobinRoutingMetadata(wrrWeight);
-        Metadata.Builder metadataBuilder = Metadata.builder(state.metadata());
-        metadataBuilder.putCustom(WeightedRoundRobinRoutingMetadata.TYPE, wrrMetadata);
-        state = ClusterState.builder(state).metadata(metadataBuilder).build();
-
-        // search shards call
-        GroupShardsIterator<ShardIterator> groupIterator = opRouting.searchShards(
-            state,
-            indexNames,
-            null,
-            null,
-            collector,
-            outstandingRequests
-
-        );
-
-        for (ShardIterator it : groupIterator) {
-            List<ShardRouting> shardRoutings = Collections.singletonList(it.nextOrNull());
-            for (ShardRouting shardRouting : shardRoutings) {
-                selectedNodes.add(shardRouting.currentNodeId());
-            }
-        }
-        // tests no nodes are assigned to nodes in zone c
-        for (String nodeID : selectedNodes) {
-            // No shards are assigned to nodes in zone c since its weight is 0
-            assertFalse(nodeID.contains("c"));
-        }
-
-        selectedNodes = new HashSet<>();
-        setting = Settings.builder().put("cluster.routing.allocation.awareness.attributes", "zone").build();
-
-        // Updating weighted round robin weights in cluster state
-        weights = Map.of("a", "1", "b", "0", "c", "1");
-        wrrWeight = new WRRWeights("zone", weights);
-        wrrMetadata = new WeightedRoundRobinRoutingMetadata(wrrWeight);
-        metadataBuilder = Metadata.builder(state.metadata());
-        metadataBuilder.putCustom(WeightedRoundRobinRoutingMetadata.TYPE, wrrMetadata);
-
-        // building cluster state with new weights
-        state = ClusterState.builder(state).metadata(metadataBuilder).build();
-
-        opRouting = new OperationRouting(setting, new ClusterSettings(Settings.EMPTY, ClusterSettings.BUILT_IN_CLUSTER_SETTINGS));
-        opRouting.setClusterService(clusterService);
-
-        // search shards call
-        groupIterator = opRouting.searchShards(state, indexNames, null, null, collector, outstandingRequests);
-
-        for (ShardIterator it : groupIterator) {
-            List<ShardRouting> shardRoutings = Collections.singletonList(it.nextOrNull());
-            for (ShardRouting shardRouting : shardRoutings) {
-                selectedNodes.add(shardRouting.currentNodeId());
-            }
-        }
-        // tests that no shards are assigned to zone with weight zero
-        for (String nodeID : selectedNodes) {
-            // No shards are assigned to nodes in zone b since its weight is 0
-            assertFalse(nodeID.contains("b"));
-        }
-        IOUtils.close(clusterService);
-        terminate(threadPool);
-    }
-
-    public void testWRRShardsCaching() throws Exception {
-        final int numIndices = 2;
-        final int numShards = 3;
-        final int numReplicas = 2;
-        // setting up indices
-        final String[] indexNames = new String[numIndices];
-        for (int i = 0; i < numIndices; i++) {
-            indexNames[i] = "test" + i;
-        }
-
-        ClusterState state = clusterStateForWRR(indexNames, numShards, numReplicas);
-
-        Settings setting = Settings.builder().put("cluster.routing.allocation.awareness.attributes", "zone").build();
-
-        TestThreadPool threadPool = new TestThreadPool("testThatOnlyNodesSupport");
-        ClusterService clusterService = ClusterServiceUtils.createClusterService(threadPool);
-
-        OperationRouting opRouting = new OperationRouting(
-            setting,
-            new ClusterSettings(Settings.EMPTY, ClusterSettings.BUILT_IN_CLUSTER_SETTINGS)
-        );
-        opRouting.setClusterService(clusterService);
-
-        assertTrue(opRouting.ignoreAwarenessAttributes());
-        ResponseCollectorService collector = new ResponseCollectorService(clusterService);
-        Map<String, Long> outstandingRequests = new HashMap<>();
-
-        // Setting up weights for weighted round-robin in cluster state
-        Map<String, Object> weights = Map.of("a", "1", "b", "1", "c", "0");
-        WRRWeights wrrWeight = new WRRWeights("zone", weights);
-        WeightedRoundRobinRoutingMetadata wrrMetadata = new WeightedRoundRobinRoutingMetadata(wrrWeight);
-        Metadata.Builder metadataBuilder = Metadata.builder(state.metadata());
-        metadataBuilder.putCustom(WeightedRoundRobinRoutingMetadata.TYPE, wrrMetadata);
-        state = ClusterState.builder(state).metadata(metadataBuilder).build();
-
-        // search shards call
-        GroupShardsIterator<ShardIterator> groupIterator = opRouting.searchShards(
-            state,
-            indexNames,
-            null,
-            null,
-            collector,
-            outstandingRequests
-        );
-
-        // shard wrr ordering details are not present in cache, the details are calculated and put in cache
-        assertEquals(6, opRouting.getWrrShardsCache().getCache().stats().getMisses());
-        assertEquals(6, opRouting.getWrrShardsCache().getCache().count());
-
-        // Calling operation routing again without any cluster state change to test that wrr shard routing details are
-        // fetched from cache
-        groupIterator = opRouting.searchShards(state, indexNames, null, null, collector, outstandingRequests);
-
-        // details are fetched from cache
-        assertEquals(12, opRouting.getWrrShardsCache().getCache().stats().getHits());
-        // cache count stays same
-        assertEquals(6, opRouting.getWrrShardsCache().getCache().count());
-        // cache misses stay same
-        assertEquals(6, opRouting.getWrrShardsCache().getCache().stats().getMisses());
-
-        // Updating cluster state to test wrr shard routing details are calculated again
-        weights = Map.of("a", "1", "b", "0", "c", "1");
-        wrrWeight = new WRRWeights("zone", weights);
-        wrrMetadata = new WeightedRoundRobinRoutingMetadata(wrrWeight);
-        metadataBuilder = Metadata.builder(state.metadata());
-        metadataBuilder.putCustom(WeightedRoundRobinRoutingMetadata.TYPE, wrrMetadata);
-        // building new cluster state
-        ClusterState state2 = ClusterState.builder(state).metadata(metadataBuilder).build();
-
-        ClusterChangedEvent event = new ClusterChangedEvent("test", state2, state);
-        opRouting.getWrrShardsCache().clusterChanged(event);
-
-        // cache is invalidated after cluster state change, cache count is zero
-        assertEquals(0, opRouting.getWrrShardsCache().getCache().count());
-
-        // search shards call
-        groupIterator = opRouting.searchShards(state2, indexNames, null, null, collector, outstandingRequests);
-
-        // cache hit remain same
-        assertEquals(12, opRouting.getWrrShardsCache().getCache().stats().getHits());
-        // cache miss increases by 6
-        assertEquals(12, opRouting.getWrrShardsCache().getCache().stats().getMisses());
-
-        assertEquals(6, opRouting.getWrrShardsCache().getCache().count());
-
-        IOUtils.close(clusterService);
-        terminate(threadPool);
-    }
-
-    public void testWRRWithWeightUndefinedForOneZone() throws Exception {
-=======
         ClusterService clusterService = null;
         TestThreadPool threadPool = null;
         try {
@@ -1081,7 +887,6 @@
     }
 
     public void testWeightedOperationRoutingWeightUndefinedForOneZone() throws Exception {
->>>>>>> 454387d9
         final int numIndices = 2;
         final int numShards = 3;
         final int numReplicas = 2;
@@ -1091,92 +896,6 @@
             indexNames[i] = "test" + i;
         }
 
-<<<<<<< HEAD
-        ClusterState state = clusterStateForWRR(indexNames, numShards, numReplicas);
-
-        Settings setting = Settings.builder().put("cluster.routing.allocation.awareness.attributes", "zone").build();
-
-        TestThreadPool threadPool = new TestThreadPool("testThatOnlyNodesSupport");
-        ClusterService clusterService = ClusterServiceUtils.createClusterService(threadPool);
-
-        OperationRouting opRouting = new OperationRouting(
-            setting,
-            new ClusterSettings(Settings.EMPTY, ClusterSettings.BUILT_IN_CLUSTER_SETTINGS)
-        );
-        opRouting.setClusterService(clusterService);
-        assertTrue(opRouting.ignoreAwarenessAttributes());
-        Set<String> selectedNodes = new HashSet<>();
-        ResponseCollectorService collector = new ResponseCollectorService(clusterService);
-        Map<String, Long> outstandingRequests = new HashMap<>();
-
-        // Setting up weights for weighted round-robin in cluster state, weight for nodes in zone b is not set
-        Map<String, Object> weights = Map.of("a", "1", "c", "0");
-        WRRWeights wrrWeight = new WRRWeights("zone", weights);
-        WeightedRoundRobinRoutingMetadata wrrMetadata = new WeightedRoundRobinRoutingMetadata(wrrWeight);
-        Metadata.Builder metadataBuilder = Metadata.builder(state.metadata());
-        metadataBuilder.putCustom(WeightedRoundRobinRoutingMetadata.TYPE, wrrMetadata);
-        state = ClusterState.builder(state).metadata(metadataBuilder).build();
-
-        // search shards call
-        GroupShardsIterator<ShardIterator> groupIterator = opRouting.searchShards(
-            state,
-            indexNames,
-            null,
-            null,
-            collector,
-            outstandingRequests
-
-        );
-
-        for (ShardIterator it : groupIterator) {
-            List<ShardRouting> shardRoutings = Collections.singletonList(it.nextOrNull());
-            for (ShardRouting shardRouting : shardRoutings) {
-                selectedNodes.add(shardRouting.currentNodeId());
-            }
-        }
-        // tests no nodes are assigned to nodes in zone c
-        for (String nodeID : selectedNodes) {
-            // shard from nodes in zone c is not selected since its weight is 0
-            assertFalse(nodeID.contains("c"));
-            // shard from nodes in zone b is not selected since its weight is not set
-            assertFalse(nodeID.contains("b"));
-        }
-
-        selectedNodes = new HashSet<>();
-        setting = Settings.builder().put("cluster.routing.allocation.awareness.attributes", "zone").build();
-
-        // Updating weighted round robin weights in cluster state
-        weights = Map.of("a", "0", "b", "1");
-        wrrWeight = new WRRWeights("zone", weights);
-        wrrMetadata = new WeightedRoundRobinRoutingMetadata(wrrWeight);
-        metadataBuilder = Metadata.builder(state.metadata());
-        metadataBuilder.putCustom(WeightedRoundRobinRoutingMetadata.TYPE, wrrMetadata);
-
-        // building cluster state with new weights
-        state = ClusterState.builder(state).metadata(metadataBuilder).build();
-
-        opRouting = new OperationRouting(setting, new ClusterSettings(Settings.EMPTY, ClusterSettings.BUILT_IN_CLUSTER_SETTINGS));
-        opRouting.setClusterService(clusterService);
-
-        // search shards call
-        groupIterator = opRouting.searchShards(state, indexNames, null, null, collector, outstandingRequests);
-
-        for (ShardIterator it : groupIterator) {
-            List<ShardRouting> shardRoutings = Collections.singletonList(it.nextOrNull());
-            for (ShardRouting shardRouting : shardRoutings) {
-                selectedNodes.add(shardRouting.currentNodeId());
-            }
-        }
-        // tests that no shards are assigned to zone with weight zero
-        for (String nodeID : selectedNodes) {
-            // shard from nodes in zone a is not selected since its weight is 0
-            assertFalse(nodeID.contains("a"));
-            // shard from nodes in zone c is not selected since its weight is not set
-            assertFalse(nodeID.contains("c"));
-        }
-        IOUtils.close(clusterService);
-        terminate(threadPool);
-=======
         ClusterService clusterService = null;
         TestThreadPool threadPool = null;
         try {
@@ -1265,7 +984,6 @@
             IOUtils.close(clusterService);
             terminate(threadPool);
         }
->>>>>>> 454387d9
     }
 
     private DiscoveryNode[] setupNodes() {
@@ -1294,11 +1012,7 @@
         return allNodes;
     }
 
-<<<<<<< HEAD
-    private DiscoveryNode[] setUpNodesWRR() {
-=======
     private DiscoveryNode[] setUpNodesForWeightedRouting() {
->>>>>>> 454387d9
         List<String> zones = Arrays.asList("a", "a", "b", "b", "c", "c");
         DiscoveryNode[] allNodes = new DiscoveryNode[7];
         int i = 0;
@@ -1381,11 +1095,7 @@
         return clusterState.build();
     }
 
-<<<<<<< HEAD
-    private ClusterState updateStatetoTestWRR(
-=======
     private ClusterState updateStatetoTestWeightedRouting(
->>>>>>> 454387d9
         String[] indices,
         int numberOfShards,
         int numberOfReplicas,
@@ -1440,19 +1150,11 @@
             }
             routingTableBuilder.add(indexRoutingTableBuilder.build());
         }
-<<<<<<< HEAD
-        // add wrr weights in metadata
-        Map<String, Object> weights = Map.of("a", "1", "b", "1", "c", "0");
-        WRRWeights wrrWeights = new WRRWeights("zone", weights);
-        WeightedRoundRobinRoutingMetadata wrrMetadata = new WeightedRoundRobinRoutingMetadata(wrrWeights);
-        metadataBuilder.putCustom(WeightedRoundRobinRoutingMetadata.TYPE, wrrMetadata);
-=======
         // add weighted routing weights in metadata
         Map<String, Double> weights = Map.of("a", 1.0, "b", 1.0, "c", 0.0);
         WeightedRouting weightedRouting = new WeightedRouting("zone", weights);
         WeightedRoutingMetadata weightedRoutingMetadata = new WeightedRoutingMetadata(weightedRouting);
         metadataBuilder.putCustom(WeightedRoutingMetadata.TYPE, weightedRoutingMetadata);
->>>>>>> 454387d9
         clusterState.metadata(metadataBuilder);
         clusterState.routingTable(routingTableBuilder.build());
         return clusterState.build();
