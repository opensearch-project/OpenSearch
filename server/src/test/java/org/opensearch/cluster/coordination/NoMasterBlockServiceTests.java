--- conflicted
+++ resolved
@@ -65,33 +65,18 @@
     }
 
     public void testBlocksWritesIfConfiguredBySetting() {
-<<<<<<< HEAD
-        createService(Settings.builder().put(NO_MASTER_BLOCK_SETTING.getKey(), "write").build());
+        createService(Settings.builder().put(NO_CLUSTER_MANAGER_BLOCK_SETTING.getKey(), "write").build());
         assertThat(noClusterManagerBlockService.getNoMasterBlock(), sameInstance(NO_MASTER_BLOCK_WRITES));
     }
 
     public void testBlocksAllIfConfiguredBySetting() {
-        createService(Settings.builder().put(NO_MASTER_BLOCK_SETTING.getKey(), "all").build());
+        createService(Settings.builder().put(NO_CLUSTER_MANAGER_BLOCK_SETTING.getKey(), "all").build());
         assertThat(noClusterManagerBlockService.getNoMasterBlock(), sameInstance(NO_MASTER_BLOCK_ALL));
     }
 
     public void testBlocksMetadataWritesIfConfiguredBySetting() {
-        createService(Settings.builder().put(NO_MASTER_BLOCK_SETTING.getKey(), "metadata_write").build());
+        createService(Settings.builder().put(NO_CLUSTER_MANAGER_BLOCK_SETTING.getKey(), "metadata_write").build());
         assertThat(noClusterManagerBlockService.getNoMasterBlock(), sameInstance(NO_MASTER_BLOCK_METADATA_WRITES));
-=======
-        createService(Settings.builder().put(NO_CLUSTER_MANAGER_BLOCK_SETTING.getKey(), "write").build());
-        assertThat(noMasterBlockService.getNoMasterBlock(), sameInstance(NO_MASTER_BLOCK_WRITES));
-    }
-
-    public void testBlocksAllIfConfiguredBySetting() {
-        createService(Settings.builder().put(NO_CLUSTER_MANAGER_BLOCK_SETTING.getKey(), "all").build());
-        assertThat(noMasterBlockService.getNoMasterBlock(), sameInstance(NO_MASTER_BLOCK_ALL));
-    }
-
-    public void testBlocksMetadataWritesIfConfiguredBySetting() {
-        createService(Settings.builder().put(NO_CLUSTER_MANAGER_BLOCK_SETTING.getKey(), "metadata_write").build());
-        assertThat(noMasterBlockService.getNoMasterBlock(), sameInstance(NO_MASTER_BLOCK_METADATA_WRITES));
->>>>>>> e0f77064
     }
 
     public void testRejectsInvalidSetting() {
@@ -102,24 +87,13 @@
     }
 
     public void testSettingCanBeUpdated() {
-<<<<<<< HEAD
-        createService(Settings.builder().put(NO_MASTER_BLOCK_SETTING.getKey(), "all").build());
+        createService(Settings.builder().put(NO_CLUSTER_MANAGER_BLOCK_SETTING.getKey(), "all").build());
         assertThat(noClusterManagerBlockService.getNoMasterBlock(), sameInstance(NO_MASTER_BLOCK_ALL));
 
-        clusterSettings.applySettings(Settings.builder().put(NO_MASTER_BLOCK_SETTING.getKey(), "write").build());
+        clusterSettings.applySettings(Settings.builder().put(NO_CLUSTER_MANAGER_BLOCK_SETTING.getKey(), "write").build());
         assertThat(noClusterManagerBlockService.getNoMasterBlock(), sameInstance(NO_MASTER_BLOCK_WRITES));
 
-        clusterSettings.applySettings(Settings.builder().put(NO_MASTER_BLOCK_SETTING.getKey(), "metadata_write").build());
+        clusterSettings.applySettings(Settings.builder().put(NO_CLUSTER_MANAGER_BLOCK_SETTING.getKey(), "metadata_write").build());
         assertThat(noClusterManagerBlockService.getNoMasterBlock(), sameInstance(NO_MASTER_BLOCK_METADATA_WRITES));
-=======
-        createService(Settings.builder().put(NO_CLUSTER_MANAGER_BLOCK_SETTING.getKey(), "all").build());
-        assertThat(noMasterBlockService.getNoMasterBlock(), sameInstance(NO_MASTER_BLOCK_ALL));
-
-        clusterSettings.applySettings(Settings.builder().put(NO_CLUSTER_MANAGER_BLOCK_SETTING.getKey(), "write").build());
-        assertThat(noMasterBlockService.getNoMasterBlock(), sameInstance(NO_MASTER_BLOCK_WRITES));
-
-        clusterSettings.applySettings(Settings.builder().put(NO_CLUSTER_MANAGER_BLOCK_SETTING.getKey(), "metadata_write").build());
-        assertThat(noMasterBlockService.getNoMasterBlock(), sameInstance(NO_MASTER_BLOCK_METADATA_WRITES));
->>>>>>> e0f77064
     }
 }