/*
 * SPDX-License-Identifier: Apache-2.0
 *
 * The OpenSearch Contributors require contributions made to
 * this file be licensed under the Apache-2.0 license or a
 * compatible open source license.
 */

/*
 * Licensed to Elasticsearch under one or more contributor
 * license agreements. See the NOTICE file distributed with
 * this work for additional information regarding copyright
 * ownership. Elasticsearch licenses this file to you under
 * the Apache License, Version 2.0 (the "License"); you may
 * not use this file except in compliance with the License.
 * You may obtain a copy of the License at
 *
 *     http://www.apache.org/licenses/LICENSE-2.0
 *
 * Unless required by applicable law or agreed to in writing,
 * software distributed under the License is distributed on an
 * "AS IS" BASIS, WITHOUT WARRANTIES OR CONDITIONS OF ANY
 * KIND, either express or implied.  See the License for the
 * specific language governing permissions and limitations
 * under the License.
 */
/*
 * Modifications Copyright OpenSearch Contributors. See
 * GitHub history for details.
 */

package org.opensearch.cluster.coordination;

import org.opensearch.LegacyESVersion;
import org.opensearch.Version;
import org.opensearch.cluster.ClusterName;
import org.opensearch.cluster.ClusterState;
import org.opensearch.cluster.ClusterStateTaskExecutor;
import org.opensearch.cluster.decommission.DecommissionAttribute;
import org.opensearch.cluster.decommission.DecommissionAttributeMetadata;
import org.opensearch.cluster.decommission.DecommissionStatus;
import org.opensearch.cluster.decommission.NodeDecommissionedException;
import org.opensearch.cluster.metadata.IndexMetadata;
import org.opensearch.cluster.metadata.Metadata;
import org.opensearch.cluster.node.DiscoveryNode;
import org.opensearch.cluster.node.DiscoveryNodeRole;
import org.opensearch.cluster.node.DiscoveryNodes;
import org.opensearch.cluster.routing.RerouteService;
import org.opensearch.cluster.routing.allocation.AllocationService;
import org.opensearch.common.UUIDs;
import org.opensearch.common.collect.List;
import org.opensearch.common.settings.Settings;
import org.opensearch.test.OpenSearchTestCase;
import org.opensearch.test.VersionUtils;

import java.util.Collections;
import java.util.HashSet;
import java.util.Map;

import static org.hamcrest.Matchers.is;
import static org.opensearch.test.VersionUtils.allVersions;
import static org.opensearch.test.VersionUtils.maxCompatibleVersion;
import static org.opensearch.test.VersionUtils.randomCompatibleVersion;
import static org.opensearch.test.VersionUtils.randomOpenSearchVersion;
import static org.opensearch.test.VersionUtils.randomVersionBetween;
import static org.hamcrest.Matchers.equalTo;
import static org.hamcrest.Matchers.hasSize;
import static org.mockito.Mockito.any;
import static org.mockito.Mockito.mock;
import static org.mockito.Mockito.when;

public class JoinTaskExecutorTests extends OpenSearchTestCase {

    public void testPreventJoinClusterWithNewerIndices() {
        Settings.builder().build();
        Metadata.Builder metaBuilder = Metadata.builder();
        IndexMetadata indexMetadata = IndexMetadata.builder("test")
            .settings(settings(Version.CURRENT))
            .numberOfShards(1)
            .numberOfReplicas(1)
            .build();
        metaBuilder.put(indexMetadata, false);
        Metadata metadata = metaBuilder.build();
        JoinTaskExecutor.ensureIndexCompatibility(Version.CURRENT, metadata);

        expectThrows(
            IllegalStateException.class,
            () -> JoinTaskExecutor.ensureIndexCompatibility(VersionUtils.getPreviousVersion(Version.CURRENT), metadata)
        );
    }

    public void testPreventJoinClusterWithUnsupportedIndices() {
        Settings.builder().build();
        Metadata.Builder metaBuilder = Metadata.builder();
        IndexMetadata indexMetadata = IndexMetadata.builder("test")
            .settings(settings(Version.fromString("5.8.0")))
            .numberOfShards(1)
            .numberOfReplicas(1)
            .build();
        metaBuilder.put(indexMetadata, false);
        Metadata metadata = metaBuilder.build();
        expectThrows(IllegalStateException.class, () -> JoinTaskExecutor.ensureIndexCompatibility(Version.CURRENT, metadata));
    }

    public void testPreventJoinClusterWithUnsupportedNodeVersions() {
        DiscoveryNodes.Builder builder = DiscoveryNodes.builder();
        final Version version = randomOpenSearchVersion(random());
        builder.add(new DiscoveryNode(UUIDs.base64UUID(), buildNewFakeTransportAddress(), version));
        builder.add(new DiscoveryNode(UUIDs.base64UUID(), buildNewFakeTransportAddress(), randomCompatibleVersion(random(), version)));
        DiscoveryNodes nodes = builder.build();

        final Version maxNodeVersion = nodes.getMaxNodeVersion();
        final Version minNodeVersion = nodes.getMinNodeVersion();
        final Version tooLow = LegacyESVersion.fromString("6.7.0");
        expectThrows(IllegalStateException.class, () -> {
            if (randomBoolean()) {
                JoinTaskExecutor.ensureNodesCompatibility(tooLow, nodes);
            } else {
                JoinTaskExecutor.ensureNodesCompatibility(tooLow, minNodeVersion, maxNodeVersion);
            }
        });

        if (minNodeVersion.before(Version.V_3_0_0)) {
            Version oldMajor = minNodeVersion.minimumCompatibilityVersion();
            expectThrows(IllegalStateException.class, () -> JoinTaskExecutor.ensureMajorVersionBarrier(oldMajor, minNodeVersion));
        }

        final Version minGoodVersion;
        if (maxNodeVersion.compareMajor(minNodeVersion) == 0) {
            // we have to stick with the same major
            minGoodVersion = minNodeVersion;
        } else {
            Version minCompatVersion = maxNodeVersion.minimumCompatibilityVersion();
            minGoodVersion = minCompatVersion.before(allVersions().get(0)) ? allVersions().get(0) : minCompatVersion;
        }
        final Version justGood = randomVersionBetween(random(), minGoodVersion, maxCompatibleVersion(minNodeVersion));

        if (randomBoolean()) {
            JoinTaskExecutor.ensureNodesCompatibility(justGood, nodes);
        } else {
            JoinTaskExecutor.ensureNodesCompatibility(justGood, minNodeVersion, maxNodeVersion);
        }
    }

    public void testSuccess() {
        Settings.builder().build();
        Metadata.Builder metaBuilder = Metadata.builder();
        IndexMetadata indexMetadata = IndexMetadata.builder("test")
            .settings(
                settings(VersionUtils.randomVersionBetween(random(), Version.CURRENT.minimumIndexCompatibilityVersion(), Version.CURRENT))
            )
            .numberOfShards(1)
            .numberOfReplicas(1)
            .build();
        metaBuilder.put(indexMetadata, false);
        indexMetadata = IndexMetadata.builder("test1")
            .settings(
                settings(VersionUtils.randomVersionBetween(random(), Version.CURRENT.minimumIndexCompatibilityVersion(), Version.CURRENT))
            )
            .numberOfShards(1)
            .numberOfReplicas(1)
            .build();
        metaBuilder.put(indexMetadata, false);
        Metadata metadata = metaBuilder.build();
        JoinTaskExecutor.ensureIndexCompatibility(Version.CURRENT, metadata);
    }

    public void testUpdatesNodeWithNewRoles() throws Exception {
        // Node roles vary by version, and new roles are suppressed for BWC.
        // This means we can receive a join from a node that's already in the cluster but with a different set of roles:
        // the node didn't change roles, but the cluster state came via an older cluster-manager.
        // In this case we must properly process its join to ensure that the roles are correct.

        final AllocationService allocationService = mock(AllocationService.class);
        when(allocationService.adaptAutoExpandReplicas(any())).then(invocationOnMock -> invocationOnMock.getArguments()[0]);
        final RerouteService rerouteService = (reason, priority, listener) -> listener.onResponse(null);

        final JoinTaskExecutor joinTaskExecutor = new JoinTaskExecutor(Settings.EMPTY, allocationService, logger, rerouteService, null);

        final DiscoveryNode clusterManagerNode = new DiscoveryNode(UUIDs.base64UUID(), buildNewFakeTransportAddress(), Version.CURRENT);

        final DiscoveryNode actualNode = new DiscoveryNode(UUIDs.base64UUID(), buildNewFakeTransportAddress(), Version.CURRENT);
        final DiscoveryNode bwcNode = new DiscoveryNode(
            actualNode.getName(),
            actualNode.getId(),
            actualNode.getEphemeralId(),
            actualNode.getHostName(),
            actualNode.getHostAddress(),
            actualNode.getAddress(),
            actualNode.getAttributes(),
            new HashSet<>(randomSubsetOf(actualNode.getRoles())),
            actualNode.getVersion()
        );
        final ClusterState clusterState = ClusterState.builder(ClusterName.DEFAULT)
            .nodes(
                DiscoveryNodes.builder()
                    .add(clusterManagerNode)
                    .localNodeId(clusterManagerNode.getId())
                    .clusterManagerNodeId(clusterManagerNode.getId())
                    .add(bwcNode)
            )
            .build();

        final ClusterStateTaskExecutor.ClusterTasksResult<JoinTaskExecutor.Task> result = joinTaskExecutor.execute(
            clusterState,
            List.of(new JoinTaskExecutor.Task(actualNode, "test"))
        );
        assertThat(result.executionResults.entrySet(), hasSize(1));
        final ClusterStateTaskExecutor.TaskResult taskResult = result.executionResults.values().iterator().next();
        assertTrue(taskResult.isSuccess());

        assertThat(result.resultingState.getNodes().get(actualNode.getId()).getRoles(), equalTo(actualNode.getRoles()));
    }

    /**
     * Validate isBecomeClusterManagerTask() can identify "become cluster manager task" properly
     */
    public void testIsBecomeClusterManagerTask() {
        JoinTaskExecutor.Task joinTaskOfMaster = JoinTaskExecutor.newBecomeMasterTask();
        assertThat(joinTaskOfMaster.isBecomeClusterManagerTask(), is(true));
        JoinTaskExecutor.Task joinTaskOfClusterManager = JoinTaskExecutor.newBecomeClusterManagerTask();
        assertThat(joinTaskOfClusterManager.isBecomeClusterManagerTask(), is(true));
    }

    public void testJoinClusterWithNoDecommission() {
        Settings.builder().build();
        Metadata.Builder metaBuilder = Metadata.builder();
        Metadata metadata = metaBuilder.build();
        DiscoveryNode discoveryNode = newDiscoveryNode(Collections.singletonMap("zone", "zone-2"));
        JoinTaskExecutor.ensureNodeCommissioned(discoveryNode, metadata);
    }

    public void testPreventJoinClusterWithDecommission() {
        Settings.builder().build();
        DecommissionAttribute decommissionAttribute = new DecommissionAttribute("zone", "zone-1");
<<<<<<< HEAD
        DecommissionStatus decommissionStatus = randomFrom(DecommissionStatus.IN_PROGRESS, DecommissionStatus.SUCCESSFUL);
=======
        DecommissionStatus decommissionStatus = randomFrom(
            DecommissionStatus.IN_PROGRESS,
            DecommissionStatus.SUCCESSFUL,
            DecommissionStatus.DRAINING
        );
>>>>>>> 2268af29
        DecommissionAttributeMetadata decommissionAttributeMetadata = new DecommissionAttributeMetadata(
            decommissionAttribute,
            decommissionStatus
        );
        Metadata metadata = Metadata.builder().decommissionAttributeMetadata(decommissionAttributeMetadata).build();
        DiscoveryNode discoveryNode = newDiscoveryNode(Collections.singletonMap("zone", "zone-1"));
        expectThrows(NodeDecommissionedException.class, () -> JoinTaskExecutor.ensureNodeCommissioned(discoveryNode, metadata));
    }

    public void testJoinClusterWithDifferentDecommission() {
        Settings.builder().build();
        DecommissionAttribute decommissionAttribute = new DecommissionAttribute("zone", "zone-1");
        DecommissionStatus decommissionStatus = randomFrom(
            DecommissionStatus.INIT,
            DecommissionStatus.IN_PROGRESS,
            DecommissionStatus.SUCCESSFUL
        );
        DecommissionAttributeMetadata decommissionAttributeMetadata = new DecommissionAttributeMetadata(
            decommissionAttribute,
            decommissionStatus
        );
        Metadata metadata = Metadata.builder().decommissionAttributeMetadata(decommissionAttributeMetadata).build();

        DiscoveryNode discoveryNode = newDiscoveryNode(Collections.singletonMap("zone", "zone-2"));
        JoinTaskExecutor.ensureNodeCommissioned(discoveryNode, metadata);
    }

    public void testJoinFailedForDecommissionedNode() throws Exception {
        final AllocationService allocationService = mock(AllocationService.class);
        when(allocationService.adaptAutoExpandReplicas(any())).then(invocationOnMock -> invocationOnMock.getArguments()[0]);
        final RerouteService rerouteService = (reason, priority, listener) -> listener.onResponse(null);

        final JoinTaskExecutor joinTaskExecutor = new JoinTaskExecutor(Settings.EMPTY, allocationService, logger, rerouteService, null);

        final DiscoveryNode clusterManagerNode = new DiscoveryNode(UUIDs.base64UUID(), buildNewFakeTransportAddress(), Version.CURRENT);

        DecommissionAttribute decommissionAttribute = new DecommissionAttribute("zone", "zone1");
        DecommissionAttributeMetadata decommissionAttributeMetadata = new DecommissionAttributeMetadata(
            decommissionAttribute,
            DecommissionStatus.SUCCESSFUL
        );
        final ClusterState clusterManagerClusterState = ClusterState.builder(ClusterName.DEFAULT)
            .nodes(
                DiscoveryNodes.builder()
                    .add(clusterManagerNode)
                    .localNodeId(clusterManagerNode.getId())
                    .clusterManagerNodeId(clusterManagerNode.getId())
            )
            .metadata(Metadata.builder().decommissionAttributeMetadata(decommissionAttributeMetadata))
            .build();

        final DiscoveryNode decommissionedNode = new DiscoveryNode(
            UUIDs.base64UUID(),
            buildNewFakeTransportAddress(),
            Collections.singletonMap("zone", "zone1"),
            DiscoveryNodeRole.BUILT_IN_ROLES,
            Version.CURRENT
        );

        String decommissionedNodeID = decommissionedNode.getId();

        final ClusterStateTaskExecutor.ClusterTasksResult<JoinTaskExecutor.Task> result = joinTaskExecutor.execute(
            clusterManagerClusterState,
            List.of(new JoinTaskExecutor.Task(decommissionedNode, "test"))
        );
        assertThat(result.executionResults.entrySet(), hasSize(1));
        final ClusterStateTaskExecutor.TaskResult taskResult = result.executionResults.values().iterator().next();
        assertFalse(taskResult.isSuccess());
        assertTrue(taskResult.getFailure() instanceof NodeDecommissionedException);
        assertFalse(result.resultingState.getNodes().nodeExists(decommissionedNodeID));
    }

    public void testJoinClusterWithDecommissionFailed() {
        Settings.builder().build();
        DecommissionAttribute decommissionAttribute = new DecommissionAttribute("zone", "zone-1");
        DecommissionAttributeMetadata decommissionAttributeMetadata = new DecommissionAttributeMetadata(
            decommissionAttribute,
            DecommissionStatus.FAILED
        );
        Metadata metadata = Metadata.builder().decommissionAttributeMetadata(decommissionAttributeMetadata).build();

        DiscoveryNode discoveryNode = newDiscoveryNode(Collections.singletonMap("zone", "zone-1"));
        JoinTaskExecutor.ensureNodeCommissioned(discoveryNode, metadata);
    }

    private DiscoveryNode newDiscoveryNode(Map<String, String> attributes) {
        return new DiscoveryNode(
            randomAlphaOfLength(10),
            randomAlphaOfLength(10),
            buildNewFakeTransportAddress(),
            attributes,
            Collections.singleton(DiscoveryNodeRole.CLUSTER_MANAGER_ROLE),
            Version.CURRENT
        );
    }
}<|MERGE_RESOLUTION|>--- conflicted
+++ resolved
@@ -233,15 +233,11 @@
     public void testPreventJoinClusterWithDecommission() {
         Settings.builder().build();
         DecommissionAttribute decommissionAttribute = new DecommissionAttribute("zone", "zone-1");
-<<<<<<< HEAD
-        DecommissionStatus decommissionStatus = randomFrom(DecommissionStatus.IN_PROGRESS, DecommissionStatus.SUCCESSFUL);
-=======
         DecommissionStatus decommissionStatus = randomFrom(
             DecommissionStatus.IN_PROGRESS,
             DecommissionStatus.SUCCESSFUL,
             DecommissionStatus.DRAINING
         );
->>>>>>> 2268af29
         DecommissionAttributeMetadata decommissionAttributeMetadata = new DecommissionAttributeMetadata(
             decommissionAttribute,
             decommissionStatus
