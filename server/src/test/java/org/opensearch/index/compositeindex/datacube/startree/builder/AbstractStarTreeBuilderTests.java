--- conflicted
+++ resolved
@@ -4112,25 +4112,11 @@
         );
 
         Map<String, Supplier<DocIdSetIterator>> metricDocIdSetIterators = Map.of(
-<<<<<<< HEAD
-            fullyQualifiedFieldNameForStarTreeMetricsDocValues(
-                compositeField.getName(),
-                "field2",
-                compositeField.getMetrics().get(0).getMetrics().get(0).getTypeName()
-            ),
-            () -> m1sndv,
-            fullyQualifiedFieldNameForStarTreeMetricsDocValues(
-                compositeField.getName(),
-                "_doc_count",
-                compositeField.getMetrics().get(1).getMetrics().get(0).getTypeName()
-            ),
-=======
             "sf_field2_sum_metric",
             () -> m1sndv,
             "sf_field2_value_count_metric",
             () -> valucountsndv,
             "sf__doc_count_doc_count_metric",
->>>>>>> 5642ce7b
             () -> m2sndv
         );
 
@@ -4162,25 +4148,11 @@
         );
 
         Map<String, Supplier<DocIdSetIterator>> f2metricDocIdSetIterators = Map.of(
-<<<<<<< HEAD
-            fullyQualifiedFieldNameForStarTreeMetricsDocValues(
-                compositeField.getName(),
-                "field2",
-                compositeField.getMetrics().get(0).getMetrics().get(0).getTypeName()
-            ),
-            () -> f2m1sndv,
-            fullyQualifiedFieldNameForStarTreeMetricsDocValues(
-                compositeField.getName(),
-                "_doc_count",
-                compositeField.getMetrics().get(1).getMetrics().get(0).getTypeName()
-            ),
-=======
             "sf_field2_sum_metric",
             () -> f2m1sndv,
             "sf_field2_value_count_metric",
             () -> f2valucountsndv,
             "sf__doc_count_doc_count_metric",
->>>>>>> 5642ce7b
             () -> f2m2sndv
         );
         StarTreeValues starTreeValues2 = new StarTreeValues(
