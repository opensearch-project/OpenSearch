--- conflicted
+++ resolved
@@ -40,14 +40,9 @@
 import java.util.List;
 import java.util.Map;
 
-<<<<<<< HEAD
-import static org.opensearch.common.xcontent.JsonToStringXContentParser.VALUE_AND_PATH_SUFFIX;
-import static org.opensearch.common.xcontent.JsonToStringXContentParser.VALUE_SUFFIX;
-import static org.apache.lucene.search.MultiTermQuery.CONSTANT_SCORE_BLENDED_REWRITE;
-=======
 import static org.opensearch.index.mapper.FlatObjectFieldMapper.VALUE_AND_PATH_SUFFIX;
 import static org.opensearch.index.mapper.FlatObjectFieldMapper.VALUE_SUFFIX;
->>>>>>> 8a5c3b53
+import static org.apache.lucene.search.MultiTermQuery.CONSTANT_SCORE_BLENDED_REWRITE;
 import static org.apache.lucene.search.MultiTermQuery.CONSTANT_SCORE_REWRITE;
 import static org.apache.lucene.search.MultiTermQuery.DOC_VALUES_REWRITE;
 
@@ -611,13 +606,8 @@
                 true
             );
             Query expected = new IndexOrDocValuesQuery(
-<<<<<<< HEAD
-                new PrefixQuery(new Term("field" + VALUE_AND_PATH_SUFFIX, "foo"), CONSTANT_SCORE_BLENDED_REWRITE),
-                new PrefixQuery(new Term("field" + VALUE_AND_PATH_SUFFIX, "field.foo"), DOC_VALUES_REWRITE)
-=======
                 new PrefixQuery(new Term("field" + VALUE_AND_PATH_SUFFIX, "field.field1=foo"), CONSTANT_SCORE_REWRITE),
                 new PrefixQuery(new Term("field" + VALUE_AND_PATH_SUFFIX, "field.field.field1=foo"), DOC_VALUES_REWRITE)
->>>>>>> 8a5c3b53
             );
             assertEquals(expected, ft.prefixQuery("foo", CONSTANT_SCORE_BLENDED_REWRITE, false, MOCK_QSC_ENABLE_INDEX_DOC_VALUES));
         }
@@ -642,13 +632,8 @@
                 true,
                 false
             );
-<<<<<<< HEAD
-            Query expected = new PrefixQuery(new Term("field" + VALUE_AND_PATH_SUFFIX, "foo"), CONSTANT_SCORE_BLENDED_REWRITE);
-            assertEquals(expected, ft.prefixQuery("foo", CONSTANT_SCORE_BLENDED_REWRITE, false, MOCK_QSC_ENABLE_INDEX_DOC_VALUES));
-=======
             Query expected = new PrefixQuery(new Term("field" + VALUE_AND_PATH_SUFFIX, "field.field1=foo"), CONSTANT_SCORE_REWRITE);
             assertEquals(expected, ft.prefixQuery("foo", CONSTANT_SCORE_REWRITE, false, MOCK_QSC_ENABLE_INDEX_DOC_VALUES));
->>>>>>> 8a5c3b53
         }
 
         // 3.test isSearchable=false, hasDocValues=true, mappedFieldTypeName=null
@@ -671,13 +656,8 @@
                 false,
                 true
             );
-<<<<<<< HEAD
-            Query expected = new PrefixQuery(new Term("field" + VALUE_AND_PATH_SUFFIX, "field.foo"), DOC_VALUES_REWRITE);
-            assertEquals(expected, ft.prefixQuery("foo", CONSTANT_SCORE_BLENDED_REWRITE, false, MOCK_QSC_ENABLE_INDEX_DOC_VALUES));
-=======
             Query expected = new PrefixQuery(new Term("field" + VALUE_AND_PATH_SUFFIX, "field.field.field1=foo"), DOC_VALUES_REWRITE);
             assertEquals(expected, ft.prefixQuery("foo", CONSTANT_SCORE_REWRITE, false, MOCK_QSC_ENABLE_INDEX_DOC_VALUES));
->>>>>>> 8a5c3b53
         }
 
         // 4.test isSearchable=false, hasDocValues=false, mappedFieldTypeName=null
@@ -1157,13 +1137,7 @@
                         true,
                         true
                     );
-                    Query dvQuery = new AutomatonQuery(
-                        new Term("field" + VALUE_SUFFIX),
-                        dvAutomaton,
-                        Operations.DEFAULT_DETERMINIZE_WORK_LIMIT,
-                        true,
-                        DOC_VALUES_REWRITE
-                    );
+                    Query dvQuery = new AutomatonQuery(new Term("field" + VALUE_SUFFIX), dvAutomaton, true, DOC_VALUES_REWRITE);
                     Query expected = searchable == false
                         ? dvQuery
                         : (hasDocValue ? new IndexOrDocValuesQuery(indexQuery, dvQuery) : indexQuery);
@@ -1222,19 +1196,8 @@
                         true
                     );
                     Automaton dvAutomaton = Operations.intersection(dvA1, dvA2);
-                    Query indexQuery = new AutomatonQuery(
-                        new Term("field" + VALUE_AND_PATH_SUFFIX),
-                        termAutomaton,
-                        Operations.DEFAULT_DETERMINIZE_WORK_LIMIT,
-                        true
-                    );
-                    Query dvQuery = new AutomatonQuery(
-                        new Term("field" + VALUE_AND_PATH_SUFFIX),
-                        dvAutomaton,
-                        Operations.DEFAULT_DETERMINIZE_WORK_LIMIT,
-                        true,
-                        DOC_VALUES_REWRITE
-                    );
+                    Query indexQuery = new AutomatonQuery(new Term("field" + VALUE_AND_PATH_SUFFIX), termAutomaton, true);
+                    Query dvQuery = new AutomatonQuery(new Term("field" + VALUE_AND_PATH_SUFFIX), dvAutomaton, true, DOC_VALUES_REWRITE);
                     Query expected = searchable == false
                         ? dvQuery
                         : (hasDocValue ? new IndexOrDocValuesQuery(indexQuery, dvQuery) : indexQuery);
