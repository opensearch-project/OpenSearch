--- conflicted
+++ resolved
@@ -78,7 +78,6 @@
         for (CompositeMappedFieldType type : compositeFieldTypes) {
             StarTreeMapper.StarTreeFieldType starTreeFieldType = (StarTreeMapper.StarTreeFieldType) type;
             assertEquals(2, starTreeFieldType.getDimensions().size());
-<<<<<<< HEAD
             assertEquals("@timestamp", starTreeFieldType.getDimensions().get(0).getField());
             assertTrue(starTreeFieldType.getDimensions().get(0) instanceof DateDimension);
             DateDimension dateDim = (DateDimension) starTreeFieldType.getDimensions().get(0);
@@ -89,9 +88,6 @@
             for (int i = 0; i < expectedTimeUnits.size(); i++) {
                 assertEquals(expectedTimeUnits.get(i).shortName(), dateDim.getIntervals().get(i).shortName());
             }
-=======
-            assertEquals("node", starTreeFieldType.getDimensions().get(0).getField());
->>>>>>> 5642ce7b
             assertEquals("status", starTreeFieldType.getDimensions().get(1).getField());
             assertEquals(2, starTreeFieldType.getMetrics().size());
             assertEquals("size", starTreeFieldType.getMetrics().get(0).getField());
@@ -147,7 +143,6 @@
         Set<CompositeMappedFieldType> compositeFieldTypes = mapperService.getCompositeFieldTypes();
         for (CompositeMappedFieldType type : compositeFieldTypes) {
             StarTreeMapper.StarTreeFieldType starTreeFieldType = (StarTreeMapper.StarTreeFieldType) type;
-<<<<<<< HEAD
             assertEquals("@timestamp", starTreeFieldType.getDimensions().get(0).getField());
             assertTrue(starTreeFieldType.getDimensions().get(0) instanceof DateDimension);
             DateDimension dateDim = (DateDimension) starTreeFieldType.getDimensions().get(0);
@@ -158,9 +153,6 @@
             for (int i = 0; i < expectedTimeUnits.size(); i++) {
                 assertEquals(new DateTimeUnitAdapter(expectedTimeUnits.get(i)), dateDim.getIntervals().get(i));
             }
-=======
-            assertEquals("node", starTreeFieldType.getDimensions().get(0).getField());
->>>>>>> 5642ce7b
             assertEquals("status", starTreeFieldType.getDimensions().get(1).getField());
             assertEquals("size", starTreeFieldType.getMetrics().get(0).getField());
 
@@ -181,7 +173,6 @@
         Set<CompositeMappedFieldType> compositeFieldTypes = mapperService.getCompositeFieldTypes();
         for (CompositeMappedFieldType type : compositeFieldTypes) {
             StarTreeMapper.StarTreeFieldType starTreeFieldType = (StarTreeMapper.StarTreeFieldType) type;
-<<<<<<< HEAD
             assertEquals("@timestamp", starTreeFieldType.getDimensions().get(0).getField());
             assertTrue(starTreeFieldType.getDimensions().get(0) instanceof DateDimension);
             DateDimension dateDim = (DateDimension) starTreeFieldType.getDimensions().get(0);
@@ -192,9 +183,6 @@
             for (int i = 0; i < expectedTimeUnits.size(); i++) {
                 assertEquals(new DateTimeUnitAdapter(expectedTimeUnits.get(i)), dateDim.getIntervals().get(i));
             }
-=======
-            assertEquals("node", starTreeFieldType.getDimensions().get(0).getField());
->>>>>>> 5642ce7b
             assertEquals("status", starTreeFieldType.getDimensions().get(1).getField());
             assertEquals("size", starTreeFieldType.getMetrics().get(0).getField());
 
@@ -238,7 +226,6 @@
         Set<CompositeMappedFieldType> compositeFieldTypes = mapperService.getCompositeFieldTypes();
         for (CompositeMappedFieldType type : compositeFieldTypes) {
             StarTreeMapper.StarTreeFieldType starTreeFieldType = (StarTreeMapper.StarTreeFieldType) type;
-<<<<<<< HEAD
             assertEquals("@timestamp", starTreeFieldType.getDimensions().get(0).getField());
             assertTrue(starTreeFieldType.getDimensions().get(0) instanceof DateDimension);
             DateDimension dateDim = (DateDimension) starTreeFieldType.getDimensions().get(0);
@@ -251,9 +238,6 @@
             for (int i = 0; i < expectedTimeUnits.size(); i++) {
                 assertEquals(expectedTimeUnits.get(i).shortName(), dateDim.getIntervals().get(i).shortName());
             }
-=======
-            assertEquals("node", starTreeFieldType.getDimensions().get(0).getField());
->>>>>>> 5642ce7b
             assertEquals("status", starTreeFieldType.getDimensions().get(1).getField());
             assertEquals(3, starTreeFieldType.getMetrics().size());
             assertEquals("status", starTreeFieldType.getMetrics().get(0).getField());
@@ -384,11 +368,7 @@
             MapperParsingException.class,
             () -> createMapperService(getMinMapping(false, false, true, false, false))
         );
-<<<<<<< HEAD
         assertThat(ex.getMessage(), containsString("Failed to parse mapping [_doc]: unknown dimension field [status]"));
-=======
-        assertThat(ex.getMessage(), containsString("Failed to parse mapping [_doc]: unknown dimension field [node]"));
->>>>>>> 5642ce7b
     }
 
     public void testMissingMetrics() {
@@ -424,7 +404,6 @@
             () -> createMapperService(getInvalidMapping(false, false, true, false))
         );
         assertEquals(
-<<<<<<< HEAD
             "Failed to parse mapping [_doc]: unsupported field type associated with dimension [status] as part of star tree field [startree]",
             ex.getMessage()
         );
@@ -437,9 +416,6 @@
         );
         assertEquals(
             "Failed to parse mapping [_doc]: date_dimension [@timestamp] should be of type date for star tree field [startree]",
-=======
-            "Failed to parse mapping [_doc]: unsupported field type associated with dimension [node] as part of star tree field [startree]",
->>>>>>> 5642ce7b
             ex.getMessage()
         );
     }
@@ -663,18 +639,8 @@
                 b.value("status");
             }
             b.endArray();
-<<<<<<< HEAD
             b.startObject("date_dimension");
-            b.field("name", "@timestamp");
-            b.startArray("calendar_intervals");
-            b.value("day");
-            b.value("month");
-            b.endArray();
-=======
-            b.startArray("ordered_dimensions");
-            b.startObject();
             b.field("name", "node");
->>>>>>> 5642ce7b
             b.endObject();
             b.startArray("ordered_dimensions");
             b.startObject();
@@ -714,14 +680,8 @@
                 .startObject("startree-1")
                 .field("type", "star_tree")
                 .startObject("config")
-<<<<<<< HEAD
                 .startObject("date_dimension")
-                .field("name", "timestamp")
-=======
-                .startArray("ordered_dimensions")
-                .startObject()
                 .field("name", "node")
->>>>>>> 5642ce7b
                 .endObject()
                 .startArray("ordered_dimensions")
                 .startObject()
@@ -775,18 +735,8 @@
                 b.value("status");
             }
             b.endArray();
-<<<<<<< HEAD
             b.startObject("date_dimension");
-            b.field("name", "@timestamp");
-            b.startArray("calendar_intervals");
-            b.value("day");
-            b.value("month");
-            b.endArray();
-=======
-            b.startArray("ordered_dimensions");
-            b.startObject();
             b.field("name", "node");
->>>>>>> 5642ce7b
             b.endObject();
             b.startArray("ordered_dimensions");
             b.startObject();
@@ -831,18 +781,8 @@
                 b.value("status");
             }
             b.endArray();
-<<<<<<< HEAD
             b.startObject("date_dimension");
-            b.field("name", "@timestamp");
-            b.startArray("calendar_intervals");
-            b.value("day");
-            b.value("month");
-            b.endArray();
-=======
-            b.startArray("ordered_dimensions");
-            b.startObject();
             b.field("name", "node");
->>>>>>> 5642ce7b
             b.endObject();
             b.startArray("ordered_dimensions");
             b.startObject();
@@ -912,7 +852,6 @@
             b.endObject();
             if (additionalDim) {
                 b.startObject();
-<<<<<<< HEAD
                 b.field("name", "metric_field");
                 b.endObject();
             }
@@ -963,10 +902,7 @@
             b.startObject("config");
             if (!isEmptyDims) {
                 b.startObject("date_dimension");
-                b.field("name", "@timestamp");
-=======
                 b.field("name", "node");
->>>>>>> 5642ce7b
                 b.endObject();
                 b.startArray("ordered_dimensions");
                 b.startObject();
@@ -988,15 +924,9 @@
             b.endObject();
             b.endObject();
             b.startObject("properties");
-<<<<<<< HEAD
             if (!missingDateDim) {
-                b.startObject("@timestamp");
-                b.field("type", "date");
-=======
-            if (!missingDim) {
                 b.startObject("node");
                 b.field("type", "integer");
->>>>>>> 5642ce7b
                 b.endObject();
             }
             if (!missingDim) {
@@ -1114,11 +1044,7 @@
             b.startArray("ordered_dimensions");
             if (!singleDim) {
                 b.startObject();
-<<<<<<< HEAD
                 b.field("name", "status");
-=======
-                b.field("name", "node");
->>>>>>> 5642ce7b
                 b.endObject();
             }
             b.endArray();
@@ -1140,15 +1066,9 @@
             b.endObject();
             b.endObject();
             b.startObject("properties");
-<<<<<<< HEAD
-            b.startObject("@timestamp");
+            b.startObject("node");
             if (!invalidDate) {
-                b.field("type", "date");
-=======
-            b.startObject("node");
-            if (!invalidDimType) {
                 b.field("type", "integer");
->>>>>>> 5642ce7b
             } else {
                 b.field("type", "keyword");
             }
@@ -1193,16 +1113,12 @@
             }
             b.endArray();
             b.startObject("date_dimension");
-            b.field("name", "@timestamp");
+            b.field("name", "node");
             b.endObject();
             b.startArray("ordered_dimensions");
             if (!singleDim) {
                 b.startObject();
-<<<<<<< HEAD
                 b.field("name", "status");
-=======
-                b.field("name", "node");
->>>>>>> 5642ce7b
                 b.endObject();
             }
             b.endArray();
