/*
 * SPDX-License-Identifier: Apache-2.0
 *
 * The OpenSearch Contributors require contributions made to
 * this file be licensed under the Apache-2.0 license or a
 * compatible open source license.
 */

package org.opensearch.index.store.remote.filecache;

import com.carrotsearch.randomizedtesting.annotations.ThreadLeakFilters;

import org.apache.lucene.store.FSDirectory;
import org.apache.lucene.store.IOContext;
import org.apache.lucene.store.IndexInput;
import org.opensearch.common.SetOnce;
import org.opensearch.common.SuppressForbidden;
<<<<<<< HEAD
import org.opensearch.common.breaker.TestCircuitBreaker;
import org.opensearch.core.common.breaker.CircuitBreaker;
import org.opensearch.core.common.breaker.CircuitBreakingException;
import org.opensearch.core.common.breaker.NoopCircuitBreaker;
import org.opensearch.core.common.unit.ByteSizeValue;
=======
>>>>>>> fdf9f4ea
import org.opensearch.env.NodeEnvironment;
import org.opensearch.index.store.remote.directory.RemoteSnapshotDirectoryFactory;
import org.opensearch.index.store.remote.file.CleanerDaemonThreadLeakFilter;
import org.opensearch.index.store.remote.utils.FileTypeUtils;
import org.opensearch.node.Node;
import org.opensearch.test.OpenSearchTestCase;
import org.junit.Before;

import java.io.IOException;
import java.io.UncheckedIOException;
import java.nio.file.Files;
import java.nio.file.Path;
import java.nio.file.attribute.PosixFilePermissions;
import java.util.List;
import java.util.concurrent.ForkJoinPool;
import java.util.concurrent.ForkJoinTask;

@ThreadLeakFilters(filters = CleanerDaemonThreadLeakFilter.class)
public class FileCacheTests extends OpenSearchTestCase {
    // need concurrency level to be static to make these tests more deterministic because capacity per segment is dependent on
    // (total capacity) / (concurrency level) so having high concurrency level might trigger early evictions which is tolerable in real life
    // but fatal to these tests
    private final static int CONCURRENCY_LEVEL = 16;
    private final static int MEGA_BYTES = 1024 * 1024;
    private final static int BLOCK_SIZE = 8 * MEGA_BYTES;
    private final static String FAKE_PATH_SUFFIX = "Suffix";
    private Path path;

    @Before
    public void init() throws Exception {
        path = createTempDir("FileCacheTests");
    }

    private FileCache createFileCache(long capacity) {
        return FileCacheFactory.createConcurrentLRUFileCache(capacity, CONCURRENCY_LEVEL);
    }

    private Path createPath(String middle) {
        return path.resolve(middle).resolve(FAKE_PATH_SUFFIX);
    }

    @SuppressForbidden(reason = "creating a test file for cache")
    private void createFile(String indexName, String shardId, String fileName) throws IOException {
        Path folderPath = path.resolve(NodeEnvironment.CACHE_FOLDER)
            .resolve(indexName)
            .resolve(shardId)
            .resolve(RemoteSnapshotDirectoryFactory.LOCAL_STORE_LOCATION);
        Path filePath = folderPath.resolve(fileName);
        Files.createDirectories(folderPath);
        Files.createFile(filePath);
        Files.write(filePath, "test-data".getBytes());
    }

    @SuppressForbidden(reason = "creating a test file for cache")
    private void createWarmIndexFile(String indexName, String shardId, String fileName) throws IOException {
        Path folderPath = path.resolve(NodeEnvironment.INDICES_FOLDER)
            .resolve(indexName)
            .resolve(shardId)
            .resolve(FileTypeUtils.INDICES_FOLDER_IDENTIFIER);
        Path filePath = folderPath.resolve(fileName);
        Files.createDirectories(folderPath);
        Files.createFile(filePath);
        Files.write(filePath, "test-data".getBytes());
    }

    // test get method
    public void testGet() {
        FileCache fileCache = createFileCache(BLOCK_SIZE);
        for (int i = 0; i < 4; i++) {
            fileCache.put(createPath(Integer.toString(i)), new StubCachedIndexInput(BLOCK_SIZE));
        }
        // verify all blocks are put into file cache
        for (int i = 0; i < 4; i++) {
            assertNotNull(fileCache.get(createPath(Integer.toString(i))));
        }
    }

    public void testGetWithCachedFullFileIndexInput() throws IOException {
        FileCache fileCache = createFileCache(1 * 1000);
        for (int i = 0; i < 4; i++) {
            Path filePath = path.resolve(NodeEnvironment.CACHE_FOLDER)
                .resolve("indexName")
                .resolve("shardId")
                .resolve(Integer.toString(i))
                .resolve(RemoteSnapshotDirectoryFactory.LOCAL_STORE_LOCATION);
            createFile("indexName", "shardId/".concat(Integer.toString(i)), "test_file");
            FSDirectory fsDirectory = FSDirectory.open(filePath);
            FileCachedIndexInput fileCachedIndexInput = new FileCachedIndexInput(
                fileCache,
                filePath,
                fsDirectory.openInput("test_file", IOContext.DEFAULT)
            );
            fileCache.put(filePath.resolve("test_file"), new CachedFullFileIndexInput(fileCache, filePath, fileCachedIndexInput));
        }
        // verify all files are put into file cache
        for (int i = 0; i < 4; i++) {
            Path filePath = path.resolve(NodeEnvironment.CACHE_FOLDER)
                .resolve("indexName")
                .resolve("shardId")
                .resolve(Integer.toString(i))
                .resolve(RemoteSnapshotDirectoryFactory.LOCAL_STORE_LOCATION);
            assertNotNull(fileCache.get(filePath.resolve("test_file")));

            fileCache.decRef(filePath);
            fileCache.decRef(filePath);
        }

        // Test eviction by adding more files to exceed cache capacity
        for (int i = 4; i < 8000; i++) {
            Path filePath = path.resolve(NodeEnvironment.CACHE_FOLDER)
                .resolve("indexName")
                .resolve("shardId")
                .resolve(Integer.toString(i))
                .resolve(RemoteSnapshotDirectoryFactory.LOCAL_STORE_LOCATION);
            createFile("indexName", "shardId/".concat(Integer.toString(i)), "test_file");
            FSDirectory fsDirectory = FSDirectory.open(filePath);
            FileCachedIndexInput fileCachedIndexInput = new FileCachedIndexInput(
                fileCache,
                filePath,
                fsDirectory.openInput("test_file", IOContext.DEFAULT)
            );
            fileCache.put(filePath.resolve("test_file"), new CachedFullFileIndexInput(fileCache, filePath, fileCachedIndexInput));
        }

        // Verify some of the original files were evicted
        boolean someEvicted = false;
        for (int i = 0; i < 8000; i++) {
            Path filePath = path.resolve(NodeEnvironment.CACHE_FOLDER)
                .resolve("indexName")
                .resolve("shardId")
                .resolve(Integer.toString(i))
                .resolve(RemoteSnapshotDirectoryFactory.LOCAL_STORE_LOCATION);
            if (fileCache.get(filePath) == null) {
                someEvicted = true;
                break;
            }
        }
        assertTrue("Expected some files to be evicted", someEvicted);
    }

    public void testGetThrowException() {
        assertThrows(NullPointerException.class, () -> {
            FileCache fileCache = createFileCache(MEGA_BYTES);
            fileCache.get(null);
        });
    }

    public void testPutThrowException() {
        assertThrows(NullPointerException.class, () -> {
            FileCache fileCache = createFileCache(MEGA_BYTES);
            fileCache.put(null, null);
        });
    }

<<<<<<< HEAD
    public void testPutThrowCircuitBreakingException() {
        FileCache fileCache = createCircuitBreakingFileCache(MEGA_BYTES);
        Path path = createPath("0");
        assertThrows(CircuitBreakingException.class, () -> fileCache.put(path, new StubCachedIndexInput(BLOCK_SIZE)));
        assertNull(fileCache.get(path));
    }

=======
>>>>>>> fdf9f4ea
    public void testCompute() {
        FileCache fileCache = createFileCache(MEGA_BYTES);
        Path path = createPath("0");
        fileCache.put(path, new StubCachedIndexInput(BLOCK_SIZE));
        fileCache.incRef(path);
        fileCache.compute(path, (p, i) -> null);
        // item will be removed
        assertEquals(fileCache.size(), 0);
    }

    public void testComputeThrowException() {
        assertThrows(NullPointerException.class, () -> {
            FileCache fileCache = createFileCache(MEGA_BYTES);
            fileCache.compute(null, null);
        });
    }

<<<<<<< HEAD
    public void testComputeThrowCircuitBreakingException() {
        FileCache fileCache = createCircuitBreakingFileCache(MEGA_BYTES);
        Path path = createPath("0");
        assertThrows(CircuitBreakingException.class, () -> fileCache.compute(path, (p, i) -> new StubCachedIndexInput(BLOCK_SIZE)));
        assertNull(fileCache.get(path));
    }

    public void testEntryNotRemovedCircuitBreaker() {
        TestCircuitBreaker circuitBreaker = new TestCircuitBreaker();
        FileCache fileCache = createFileCache(MEGA_BYTES, circuitBreaker);
        Path path = createPath("0");
        fileCache.put(path, new StubCachedIndexInput(BLOCK_SIZE));
        // put should succeed since circuit breaker hasn't tripped yet
        assertEquals(fileCache.get(path).length(), BLOCK_SIZE);
        circuitBreaker.startBreaking();
        // compute should throw CircuitBreakingException but shouldn't remove entry already present
        assertThrows(CircuitBreakingException.class, () -> fileCache.compute(path, (p, i) -> new StubCachedIndexInput(2 * MEGA_BYTES)));
        assertNotNull(fileCache.get(path));
        assertEquals(fileCache.get(path).length(), BLOCK_SIZE);
    }

=======
>>>>>>> fdf9f4ea
    public void testRemove() {
        FileCache fileCache = createFileCache(MEGA_BYTES);
        for (int i = 0; i < 4; i++) {
            fileCache.put(createPath(Integer.toString(i)), new StubCachedIndexInput(BLOCK_SIZE));
        }

        fileCache.remove(createPath("0"));
        fileCache.remove(createPath("0"));
        fileCache.remove(createPath("1"));
        assertEquals(fileCache.size(), 2);
        assertNotNull(fileCache.get(createPath("2")));
        assertNotNull(fileCache.get(createPath("3")));
    }

    public void testRemoveThrowException() {
        assertThrows(NullPointerException.class, () -> {
            FileCache fileCache = createFileCache(MEGA_BYTES);
            fileCache.remove(null);
        });
    }

    public void testIncDecRef() {
        FileCache fileCache = createFileCache(1024 * MEGA_BYTES);
        for (int i = 0; i < 4; i++) {
            fileCache.put(createPath(Integer.toString(i)), new StubCachedIndexInput(BLOCK_SIZE));
        }

        // try to evict previous IndexInput
        for (int i = 1000; i < 3000; i++) {
            putAndDecRef(fileCache, i, BLOCK_SIZE);
        }

        // IndexInput with refcount greater than 0 will not be evicted
        for (int i = 0; i < 4; i++) {
            assertNotNull(fileCache.get(createPath(Integer.toString(i))));
            assertNotNull(fileCache.getRef(createPath(Integer.toString(i))));
            assertEquals(2, (int) fileCache.getRef(createPath(Integer.toString(i))));
            fileCache.decRef(createPath(Integer.toString(i)));
        }

        // decrease ref
        for (int i = 0; i < 4; i++) {
            fileCache.decRef(createPath(Integer.toString(i)));
            assertNotNull(fileCache.getRef(createPath(Integer.toString(i))));
            assertEquals(0, (int) fileCache.getRef(createPath(Integer.toString(i))));
        }

        // try to evict previous IndexInput again
        for (int i = 3000; i < 5000; i++) {
            putAndDecRef(fileCache, i, BLOCK_SIZE);
        }

        for (int i = 0; i < 4; i++) {
            assertNull(fileCache.get(createPath(Integer.toString(i))));
            assertNull(fileCache.getRef(createPath(Integer.toString(i))));
        }
    }

    public void testIncRefThrowException() {
        assertThrows(NullPointerException.class, () -> {
            FileCache fileCache = createFileCache(MEGA_BYTES);
            fileCache.incRef(null);
        });

    }

    public void testDecRefThrowException() {
        assertThrows(NullPointerException.class, () -> {
            FileCache fileCache = createFileCache(MEGA_BYTES);
            fileCache.decRef(null);
        });

    }

    public void testCapacity() {
        FileCache fileCache = createFileCache(MEGA_BYTES);
        assertEquals(fileCache.capacity(), MEGA_BYTES);
    }

    public void testSize() {
        FileCache fileCache = createFileCache(MEGA_BYTES);
        for (int i = 0; i < 4; i++) {
            fileCache.put(createPath(Integer.toString(i)), new StubCachedIndexInput(BLOCK_SIZE));
        }
        // test file cache size
        assertEquals(fileCache.size(), 4);
    }

    public void testPrune() {
        FileCache fileCache = createFileCache(1024 * MEGA_BYTES);
        for (int i = 0; i < 4; i++) {
            putAndDecRef(fileCache, i, BLOCK_SIZE);
        }
        // before prune
        assertTrue(fileCache.size() >= 1);

        fileCache.prune();
        // after prune
        assertEquals(0, fileCache.size());
    }

    public void testPruneWithPredicate() {
        FileCache fileCache = createFileCache(1024 * MEGA_BYTES);
        for (int i = 0; i < 4; i++) {
            putAndDecRef(fileCache, i, BLOCK_SIZE);
        }

        // before prune
        assertTrue(fileCache.size() >= 1);

        // after prune with false predicate
        fileCache.prune(path -> false);
        assertTrue(fileCache.size() >= 1);

        // after prune with true predicate
        fileCache.prune(path -> true);
        assertEquals(0, fileCache.size());
    }

    public void testUsage() {
<<<<<<< HEAD
        FileCache fileCache = FileCacheFactory.createConcurrentLRUFileCache(
            32 * MEGA_BYTES,
            1,
            new NoopCircuitBreaker(CircuitBreaker.REQUEST)
        );
=======
        FileCache fileCache = FileCacheFactory.createConcurrentLRUFileCache(16 * MEGA_BYTES, 1);
>>>>>>> fdf9f4ea
        putAndDecRef(fileCache, 0, 16 * MEGA_BYTES);

        long expectedCacheUsage = 16 * MEGA_BYTES;
        long expectedActiveCacheUsage = 0;
        long realCacheUsage = fileCache.usage();
        long realActiveCacheUsage = fileCache.activeUsage();

        assertEquals(expectedCacheUsage, realCacheUsage);
        assertEquals(expectedActiveCacheUsage, realActiveCacheUsage);
    }

    public void testUsageAtFullActiveCapacity() throws IOException {
        FileCache fileCache = FileCacheFactory.createConcurrentLRUFileCache(
            16 * MEGA_BYTES,
            1,
            new NoopCircuitBreaker(CircuitBreaker.REQUEST)
        );
        // Add some entries to cache
        int numEntries = 2;
        Path tempDir = createTempDir();
        Path path1 = tempDir.resolve("test1.tmp");
        Path path2 = tempDir.resolve("test2.tmp");
        Path path3 = tempDir.resolve("test3.tmp");

        // Create the files
        Files.createFile(path1);
        Files.createFile(path2);
        Files.createFile(path3);

        try {
            fileCache.put(path1, new StubCachedIndexInput(BLOCK_SIZE));
            fileCache.put(path2, new StubCachedIndexInput(BLOCK_SIZE));
            fileCache.put(path3, new StubCachedIndexInput(BLOCK_SIZE));
            fileCache.decRef(path1); // Decrease reference count
        } finally {
            Files.deleteIfExists(path1);
            Files.deleteIfExists(path2);
            Files.deleteIfExists(path3);
        }

        long expectedCacheUsage = 16 * MEGA_BYTES;
        long expectedActiveCacheUsage = 16 * MEGA_BYTES;
        long realCacheUsage = fileCache.usage();
        long realActiveCacheUsage = fileCache.activeUsage();

        assertEquals(expectedCacheUsage, realCacheUsage);
        assertEquals(expectedActiveCacheUsage, realActiveCacheUsage);
    }

    public void testStats() {
        FileCache fileCache = createFileCache(MEGA_BYTES);
        for (int i = 0; i < 4; i++) {
            fileCache.put(createPath(Integer.toString(i)), new StubCachedIndexInput(BLOCK_SIZE));
        }
        // cache hits
        fileCache.get(createPath("0"));
        fileCache.get(createPath("1"));
        // cache misses
        fileCache.get(createPath("-1"));
        fileCache.get(createPath("-2"));

        assertEquals(fileCache.stats().hitCount(), 2);

        // do some eviction here
        for (int i = 0; i < 2000; i++) {
            putAndDecRef(fileCache, i, BLOCK_SIZE);
        }
        assertTrue(fileCache.stats().evictionCount() > 0);
        assertTrue(fileCache.stats().evictionWeight() > 0);

    }

    public void testOverallActivePercentStats() {
        FileCache fileCache = createFileCache(10 * BLOCK_SIZE);
        for (int i = 0; i < 5; i++) {
            fileCache.put(createPath(Integer.toString(i)), new StubCachedIndexInput(BLOCK_SIZE));
        }
        assertEquals(new ByteSizeValue(5 * BLOCK_SIZE), fileCache.fileCacheStats().getActive());
        assertEquals(new ByteSizeValue(5 * BLOCK_SIZE), fileCache.fileCacheStats().getUsed());
        assertEquals(new ByteSizeValue(10 * BLOCK_SIZE), fileCache.fileCacheStats().getTotal());
        assertEquals(100, fileCache.fileCacheStats().getActivePercent());
        assertEquals(50.0, fileCache.fileCacheStats().getOverallActivePercent(), 0.0);
        fileCache.put(createPath(Integer.toString(10)), new StubCachedIndexInput(3 * MEGA_BYTES));
        assertEquals(53.75, fileCache.fileCacheStats().getOverallActivePercent(), 0.0);
    }

    public void testCacheRestore() throws IOException {
        String indexName = "test-index";
        String shardId = "0";
        createFile(indexName, shardId, "test.0");
        FileCache fileCache = createFileCache(MEGA_BYTES);
        assertEquals(0, fileCache.usage());
        Path fileCachePath = path.resolve(NodeEnvironment.CACHE_FOLDER).resolve(indexName).resolve(shardId);
        fileCache.restoreFromDirectory(List.of(fileCachePath));
        assertTrue(fileCache.usage() > 0);
        assertEquals(0, fileCache.activeUsage());
    }

    public void testCloseIndexInputReferences() throws IOException {
        FileCache fileCache = createFileCache(MEGA_BYTES);
        // Add some entries to cache
        int numEntries = 2;
        Path tempDir = createTempDir();
        Path path1 = tempDir.resolve("test1.tmp");
        Path path2 = tempDir.resolve("test2.tmp");

        // Create the files
        Files.createFile(path1);
        Files.createFile(path2);

        try {
            fileCache.put(path1, new StubCachedIndexInput(BLOCK_SIZE));
            fileCache.incRef(path1); // Increase reference count
            fileCache.put(path2, new StubCachedIndexInput(BLOCK_SIZE));
            fileCache.incRef(path2); // Increase reference count
            // Verify initial state
            assertEquals(numEntries, fileCache.size());
            // Close all references
            fileCache.closeIndexInputReferences();
            // Verify cache is empty
            assertEquals(0, fileCache.size());
            // Verify all entries are removed
            assertNull(fileCache.get(path1));
            assertNull(fileCache.get(path2));
            // Verify path still exists
            assertTrue(Files.exists(path1));
            assertTrue(Files.exists(path2));
        } finally {
            Files.deleteIfExists(path1);
            Files.deleteIfExists(path2);
        }
    }

    public void testRestoreFromEmptyDirectory() throws IOException {
        FileCache fileCache = createFileCache(MEGA_BYTES);
        Path emptyDir = createTempDir();
        fileCache.restoreFromDirectory(List.of(emptyDir));
        assertEquals(0, fileCache.usage());
        assertEquals(0, fileCache.activeUsage());
    }

    public void testRestoreWithNonExistentDirectory() {
        FileCache fileCache = createFileCache(MEGA_BYTES);
        Path nonExistentPath = path.resolve("non-existent");

        fileCache.restoreFromDirectory(List.of(nonExistentPath));
        assertEquals(0, fileCache.usage());
    }

    public void testWarmIndexCacheRestore() throws IOException {
        String indexName = "test-warm-index";
        String shardId = "0";
        createWarmIndexFile(indexName, shardId, "test.0");
        FileCache fileCache = createFileCache(MEGA_BYTES);
        assertEquals(0, fileCache.usage());
        Path indicesCachePath = path.resolve(NodeEnvironment.INDICES_FOLDER).resolve(indexName).resolve(shardId);
        fileCache.restoreFromDirectory(List.of(indicesCachePath));
        assertTrue(fileCache.usage() > 0);
        assertEquals(0, fileCache.activeUsage());
    }

    public void testRestoreFromMultipleDirectories() throws IOException {
        String index1 = "test-index-1";
        String index2 = "test-warm-index-2";
        String shardId = "0";

        // Create files in both cache and indices directories
        createFile(index1, shardId, "test1.0");
        createWarmIndexFile(index2, shardId, "test2.0");

        FileCache fileCache = createFileCache(MEGA_BYTES);
        Path cachePath = path.resolve(NodeEnvironment.CACHE_FOLDER).resolve(index1).resolve(shardId);
        Path indicesPath = path.resolve(NodeEnvironment.INDICES_FOLDER).resolve(index2).resolve(shardId);

        fileCache.restoreFromDirectory(List.of(cachePath, indicesPath));
        assertTrue(fileCache.usage() > 0);
        assertEquals(0, fileCache.activeUsage());
    }

    public void testRestoreWithInvalidWarmIndexFiles() throws IOException {
        String indexName = "test-warm-index";
        String shardId = "0";

        // Create a valid warm index file
        createWarmIndexFile(indexName, shardId, "valid.0");

        // Create an invalid/corrupt warm index file
        Path invalidFilePath = path.resolve(NodeEnvironment.INDICES_FOLDER)
            .resolve(indexName)
            .resolve(shardId)
            .resolve(FileTypeUtils.INDICES_FOLDER_IDENTIFIER)
            .resolve("invalid.0");
        Files.createDirectories(invalidFilePath.getParent());
        Files.createFile(invalidFilePath);
        // Make file unreadable
        Files.setPosixFilePermissions(invalidFilePath, PosixFilePermissions.fromString("---------"));

        FileCache fileCache = createFileCache(MEGA_BYTES);
        Path indicesPath = path.resolve(NodeEnvironment.INDICES_FOLDER).resolve(indexName).resolve(shardId);

        // Should handle the invalid file gracefully
        fileCache.restoreFromDirectory(List.of(indicesPath));
        assertTrue("File cache should contain at least the valid file", fileCache.usage() > 0);
        assertEquals("No files should be actively used", 0, fileCache.activeUsage());
    }

    private void putAndDecRef(FileCache cache, int path, long indexInputSize) {
        final Path key = createPath(Integer.toString(path));
        cache.put(key, new StubCachedIndexInput(indexInputSize));
        cache.decRef(key);
    }

    public void testConcurrentRestore() throws IOException {
        String index = "test-index-";
        String warmIndex = "test-warm-index-";

        for (int i = 1; i <= 100; i++) {
            for (int j = 0; j < 10; j++) {
                createFile(index + i, String.valueOf(j), "_" + j + "_block_" + j);
                createWarmIndexFile(warmIndex + i, String.valueOf(j), "_" + j + "_block_" + j);
                // Remove known extra files - "extra0" file is added by the ExtrasFS, which is part of Lucene's test framework
                Files.deleteIfExists(
                    path.resolve(NodeEnvironment.CACHE_FOLDER)
                        .resolve(index + i)
                        .resolve(String.valueOf(j))
                        .resolve(RemoteSnapshotDirectoryFactory.LOCAL_STORE_LOCATION)
                        .resolve("extra0")
                );
                Files.deleteIfExists(
                    path.resolve(NodeEnvironment.INDICES_FOLDER)
                        .resolve(warmIndex + i)
                        .resolve(String.valueOf(j))
                        .resolve(FileTypeUtils.INDICES_FOLDER_IDENTIFIER)
                        .resolve("extra0")
                );
            }
        }
        FileCache fileCache = createFileCache(MEGA_BYTES);
        assertEquals(0, fileCache.size());
        Path cachePath = path.resolve(NodeEnvironment.CACHE_FOLDER);
        Path indicesPath = path.resolve(NodeEnvironment.INDICES_FOLDER);
        ForkJoinPool pool = new ForkJoinPool(Runtime.getRuntime().availableProcessors(), Node.CustomForkJoinWorkerThread::new, null, false);
        SetOnce<UncheckedIOException> exception = new SetOnce<>();
        ForkJoinTask<Void> task1 = pool.submit(new FileCache.LoadTask(indicesPath, fileCache, exception));
        ForkJoinTask<Void> task2 = pool.submit(new FileCache.LoadTask(cachePath, fileCache, exception));
        task2.join();
        task1.join();
        pool.shutdown();
        logger.info(fileCache);
        assertEquals(2000, fileCache.size());
    }

    public static class StubCachedIndexInput implements CachedIndexInput {

        private final long length;

        public StubCachedIndexInput(long length) {
            this.length = length;
        }

        @Override
        public IndexInput getIndexInput() {
            return null;
        }

        @Override
        public long length() {
            return length;
        }

        @Override
        public boolean isClosed() {
            return false;
        }

        @Override
        public void close() throws Exception {

        }
    }
}<|MERGE_RESOLUTION|>--- conflicted
+++ resolved
@@ -15,14 +15,6 @@
 import org.apache.lucene.store.IndexInput;
 import org.opensearch.common.SetOnce;
 import org.opensearch.common.SuppressForbidden;
-<<<<<<< HEAD
-import org.opensearch.common.breaker.TestCircuitBreaker;
-import org.opensearch.core.common.breaker.CircuitBreaker;
-import org.opensearch.core.common.breaker.CircuitBreakingException;
-import org.opensearch.core.common.breaker.NoopCircuitBreaker;
-import org.opensearch.core.common.unit.ByteSizeValue;
-=======
->>>>>>> fdf9f4ea
 import org.opensearch.env.NodeEnvironment;
 import org.opensearch.index.store.remote.directory.RemoteSnapshotDirectoryFactory;
 import org.opensearch.index.store.remote.file.CleanerDaemonThreadLeakFilter;
@@ -177,16 +169,6 @@
         });
     }
 
-<<<<<<< HEAD
-    public void testPutThrowCircuitBreakingException() {
-        FileCache fileCache = createCircuitBreakingFileCache(MEGA_BYTES);
-        Path path = createPath("0");
-        assertThrows(CircuitBreakingException.class, () -> fileCache.put(path, new StubCachedIndexInput(BLOCK_SIZE)));
-        assertNull(fileCache.get(path));
-    }
-
-=======
->>>>>>> fdf9f4ea
     public void testCompute() {
         FileCache fileCache = createFileCache(MEGA_BYTES);
         Path path = createPath("0");
@@ -204,30 +186,6 @@
         });
     }
 
-<<<<<<< HEAD
-    public void testComputeThrowCircuitBreakingException() {
-        FileCache fileCache = createCircuitBreakingFileCache(MEGA_BYTES);
-        Path path = createPath("0");
-        assertThrows(CircuitBreakingException.class, () -> fileCache.compute(path, (p, i) -> new StubCachedIndexInput(BLOCK_SIZE)));
-        assertNull(fileCache.get(path));
-    }
-
-    public void testEntryNotRemovedCircuitBreaker() {
-        TestCircuitBreaker circuitBreaker = new TestCircuitBreaker();
-        FileCache fileCache = createFileCache(MEGA_BYTES, circuitBreaker);
-        Path path = createPath("0");
-        fileCache.put(path, new StubCachedIndexInput(BLOCK_SIZE));
-        // put should succeed since circuit breaker hasn't tripped yet
-        assertEquals(fileCache.get(path).length(), BLOCK_SIZE);
-        circuitBreaker.startBreaking();
-        // compute should throw CircuitBreakingException but shouldn't remove entry already present
-        assertThrows(CircuitBreakingException.class, () -> fileCache.compute(path, (p, i) -> new StubCachedIndexInput(2 * MEGA_BYTES)));
-        assertNotNull(fileCache.get(path));
-        assertEquals(fileCache.get(path).length(), BLOCK_SIZE);
-    }
-
-=======
->>>>>>> fdf9f4ea
     public void testRemove() {
         FileCache fileCache = createFileCache(MEGA_BYTES);
         for (int i = 0; i < 4; i++) {
@@ -348,15 +306,7 @@
     }
 
     public void testUsage() {
-<<<<<<< HEAD
-        FileCache fileCache = FileCacheFactory.createConcurrentLRUFileCache(
-            32 * MEGA_BYTES,
-            1,
-            new NoopCircuitBreaker(CircuitBreaker.REQUEST)
-        );
-=======
         FileCache fileCache = FileCacheFactory.createConcurrentLRUFileCache(16 * MEGA_BYTES, 1);
->>>>>>> fdf9f4ea
         putAndDecRef(fileCache, 0, 16 * MEGA_BYTES);
 
         long expectedCacheUsage = 16 * MEGA_BYTES;
