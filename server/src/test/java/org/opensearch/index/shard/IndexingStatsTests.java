/*
 * SPDX-License-Identifier: Apache-2.0
 *
 * The OpenSearch Contributors require contributions made to
 * this file be licensed under the Apache-2.0 license or a
 * compatible open source license.
 */

package org.opensearch.index.shard;

import org.opensearch.common.io.stream.BytesStreamOutput;
import org.opensearch.core.common.io.stream.StreamInput;
import org.opensearch.test.OpenSearchTestCase;

import java.io.IOException;

public class IndexingStatsTests extends OpenSearchTestCase {

    public void testSerialization() throws IOException {
        IndexingStats stats = createTestInstance();

        try (BytesStreamOutput out = new BytesStreamOutput()) {
            stats.writeTo(out);

            try (StreamInput in = out.bytes().streamInput()) {
                IndexingStats deserializedStats = new IndexingStats(in);

                if (stats.getTotal() == null) {
                    assertNull(deserializedStats.getTotal());
                    return;
                }

                IndexingStats.Stats totalStats = stats.getTotal();
                IndexingStats.Stats deserializedTotalStats = deserializedStats.getTotal();

                assertEquals(totalStats.getIndexCount(), deserializedTotalStats.getIndexCount());
                assertEquals(totalStats.getIndexTime(), deserializedTotalStats.getIndexTime());
                assertEquals(totalStats.getIndexCurrent(), deserializedTotalStats.getIndexCurrent());
                assertEquals(totalStats.getIndexFailedCount(), deserializedTotalStats.getIndexFailedCount());
                assertEquals(totalStats.getDeleteCount(), deserializedTotalStats.getDeleteCount());
                assertEquals(totalStats.getDeleteTime(), deserializedTotalStats.getDeleteTime());
                assertEquals(totalStats.getDeleteCurrent(), deserializedTotalStats.getDeleteCurrent());
                assertEquals(totalStats.getNoopUpdateCount(), deserializedTotalStats.getNoopUpdateCount());
                assertEquals(totalStats.isThrottled(), deserializedTotalStats.isThrottled());
                assertEquals(totalStats.getThrottleTime(), deserializedTotalStats.getThrottleTime());

                // TODO: Make sure to test this logic in the NodeStatsTests.java
                /*if (totalStats.getDocStatusStats() == null) {
                    assertNull(deserializedTotalStats.getDocStatusStats());
                    return;
                }

                IndexingStats.Stats.DocStatusStats docStatusStats = totalStats.getDocStatusStats();
                IndexingStats.Stats.DocStatusStats deserializedDocStatusStats = deserializedTotalStats.getDocStatusStats();

                assertTrue(
                    Arrays.equals(
                        docStatusStats.getDocStatusCounter(),
                        deserializedDocStatusStats.getDocStatusCounter(),
                        Comparator.comparingLong(AtomicLong::longValue)
                    )
                );*/
            }
        }
    }

    /*
    public void testToXContentForIndexingStats() throws IOException {
        IndexingStats stats = createTestInstance();
        IndexingStats.Stats totalStats = stats.getTotal();
        AtomicLong[] counter = totalStats.getDocStatusStats().getDocStatusCounter();

        String expected = "{\"indexing\":{\"index_total\":"
            + totalStats.getIndexCount()
            + ",\"index_time_in_millis\":"
            + totalStats.getIndexTime().getMillis()
            + ",\"index_current\":"
            + totalStats.getIndexCurrent()
            + ",\"index_failed\":"
            + totalStats.getIndexFailedCount()
            + ",\"delete_total\":"
            + totalStats.getDeleteCount()
            + ",\"delete_time_in_millis\":"
            + totalStats.getDeleteTime().getMillis()
            + ",\"delete_current\":"
            + totalStats.getDeleteCurrent()
            + ",\"noop_update_total\":"
            + totalStats.getNoopUpdateCount()
            + ",\"is_throttled\":"
            + totalStats.isThrottled()
            + ",\"throttle_time_in_millis\":"
            + totalStats.getThrottleTime().getMillis()
            + ",\"doc_status\":{\"1xx\":"
            + counter[0]
            + ",\"2xx\":"
            + counter[1]
            + ",\"3xx\":"
            + counter[2]
            + ",\"4xx\":"
            + counter[3]
            + ",\"5xx\":"
            + counter[4]
            + "},\"max_last_index_request_timestamp\":"
            + totalStats.getMaxLastIndexRequestTimestamp()
            + "}}";

        XContentBuilder xContentBuilder = MediaTypeRegistry.contentBuilder(MediaTypeRegistry.JSON);
        xContentBuilder.startObject();
        xContentBuilder = stats.toXContent(xContentBuilder, ToXContent.EMPTY_PARAMS);
        xContentBuilder.endObject();

        assertEquals(expected, xContentBuilder.toString());
    }*/

    /**
     * Tests aggregation logic for maxLastIndexRequestTimestamp in IndexingStats.Stats.
     * Uses reflection because the field is private and not settable via public API.
     * This ensures that aggregation (add) always surfaces the maximum value, even across multiple adds and random values.
     */
    public void testMaxLastIndexRequestTimestampAggregation() throws Exception {
        // Use explicit values for all fields except the timestamp
        IndexingStats.Stats.DocStatusStats docStatusStats = new IndexingStats.Stats.DocStatusStats();
        long ts1 = randomLongBetween(0, 1000000);
        long ts2 = randomLongBetween(0, 1000000);
        long ts3 = randomLongBetween(0, 1000000);
        IndexingStats.Stats stats1 = new IndexingStats.Stats(1, 2, 3, 4, 5, 6, 7, 8, false, 9, docStatusStats, ts1);
        IndexingStats.Stats stats2 = new IndexingStats.Stats(1, 2, 3, 4, 5, 6, 7, 8, false, 9, docStatusStats, ts2);
        IndexingStats.Stats stats3 = new IndexingStats.Stats(1, 2, 3, 4, 5, 6, 7, 8, false, 9, docStatusStats, ts3);

        // Aggregate stats1 + stats2
        stats1.add(stats2);
        assertEquals(Math.max(ts1, ts2), stats1.getMaxLastIndexRequestTimestamp());

        // Aggregate stats1 + stats3
        stats1.add(stats3);
        assertEquals(Math.max(Math.max(ts1, ts2), ts3), stats1.getMaxLastIndexRequestTimestamp());

        // Test with zero and negative values
        IndexingStats.Stats statsZero = new IndexingStats.Stats(1, 2, 3, 4, 5, 6, 7, 8, false, 9, docStatusStats, 0L);
        IndexingStats.Stats statsNeg = new IndexingStats.Stats(1, 2, 3, 4, 5, 6, 7, 8, false, 9, docStatusStats, -100L);
        statsZero.add(statsNeg);
        assertEquals(0L, statsZero.getMaxLastIndexRequestTimestamp());

        IndexingStats.Stats statsNeg2 = new IndexingStats.Stats(1, 2, 3, 4, 5, 6, 7, 8, false, 9, docStatusStats, -50L);
        statsNeg.add(statsNeg2);
        assertEquals(-50L, statsNeg.getMaxLastIndexRequestTimestamp());
    }

    public void testMaxLastIndexRequestTimestampBackwardCompatibility() throws IOException {
        IndexingStats.Stats.DocStatusStats docStatusStats = new IndexingStats.Stats.DocStatusStats();
        long ts = randomLongBetween(0, 1000000);
        IndexingStats.Stats stats = new IndexingStats.Stats(1, 2, 3, 4, 5, 6, 7, 8, false, 9, docStatusStats, ts);

        // Serialize with V_3_1_0 (should include the field)
        BytesStreamOutput outNew = new BytesStreamOutput();
        outNew.setVersion(org.opensearch.Version.V_3_2_0);
        stats.writeTo(outNew);
        StreamInput inNew = outNew.bytes().streamInput();
        inNew.setVersion(org.opensearch.Version.V_3_2_0);
        IndexingStats.Stats deserializedNew = new IndexingStats.Stats(inNew);
        assertEquals(ts, deserializedNew.getMaxLastIndexRequestTimestamp());

        // Serialize with V_2_11_0 (should NOT include the field, should default to 0)
        BytesStreamOutput outOld = new BytesStreamOutput();
        outOld.setVersion(org.opensearch.Version.V_2_11_0);
        stats.writeTo(outOld);
        StreamInput inOld = outOld.bytes().streamInput();
        inOld.setVersion(org.opensearch.Version.V_2_11_0);
        IndexingStats.Stats deserializedOld = new IndexingStats.Stats(inOld);
        assertEquals(0L, deserializedOld.getMaxLastIndexRequestTimestamp());
    }

    private IndexingStats createTestInstance() {
        IndexingStats.Stats stats = new IndexingStats.Stats(
            randomNonNegativeLong(),
            randomNonNegativeLong(),
            randomNonNegativeLong(),
            randomNonNegativeLong(),
            randomNonNegativeLong(),
            randomNonNegativeLong(),
            randomNonNegativeLong(),
            randomNonNegativeLong(),
            randomBoolean(),
<<<<<<< HEAD
            randomNonNegativeLong()
=======
            randomNonNegativeLong(),
            docStatusStats,
            randomLong()
>>>>>>> 54b8f05f
        );

        return new IndexingStats(stats);
    }

}<|MERGE_RESOLUTION|>--- conflicted
+++ resolved
@@ -181,13 +181,8 @@
             randomNonNegativeLong(),
             randomNonNegativeLong(),
             randomBoolean(),
-<<<<<<< HEAD
-            randomNonNegativeLong()
-=======
             randomNonNegativeLong(),
-            docStatusStats,
             randomLong()
->>>>>>> 54b8f05f
         );
 
         return new IndexingStats(stats);
