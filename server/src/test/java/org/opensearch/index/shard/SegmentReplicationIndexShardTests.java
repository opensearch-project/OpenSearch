/*
 * SPDX-License-Identifier: Apache-2.0
 *
 * The OpenSearch Contributors require contributions made to
 * this file be licensed under the Apache-2.0 license or a
 * compatible open source license.
 */

package org.opensearch.index.shard;

import org.apache.lucene.codecs.Codec;
import org.apache.lucene.index.SegmentInfos;
import org.apache.lucene.store.AlreadyClosedException;
import org.opensearch.ExceptionsHelper;
import org.opensearch.action.admin.indices.flush.FlushRequest;
import org.opensearch.action.admin.indices.forcemerge.ForceMergeRequest;
import org.opensearch.action.index.IndexRequest;
import org.opensearch.action.support.PlainActionFuture;
import org.opensearch.cluster.ClusterChangedEvent;
import org.opensearch.cluster.ClusterState;
import org.opensearch.cluster.SnapshotsInProgress;
import org.opensearch.cluster.metadata.IndexMetadata;
import org.opensearch.cluster.routing.IndexShardRoutingTable;
import org.opensearch.cluster.routing.ShardRouting;
import org.opensearch.cluster.routing.ShardRoutingHelper;
import org.opensearch.common.collect.Tuple;
import org.opensearch.common.concurrent.GatedCloseable;
import org.opensearch.common.lease.Releasable;
import org.opensearch.common.settings.ClusterSettings;
import org.opensearch.common.settings.Settings;
import org.opensearch.common.unit.TimeValue;
import org.opensearch.common.util.CancellableThreads;
import org.opensearch.core.action.ActionListener;
import org.opensearch.core.index.shard.ShardId;
import org.opensearch.core.xcontent.MediaTypeRegistry;
import org.opensearch.index.IndexService;
import org.opensearch.index.IndexSettings;
import org.opensearch.index.SegmentReplicationShardStats;
import org.opensearch.index.engine.DocIdSeqNoAndSource;
import org.opensearch.index.engine.Engine;
import org.opensearch.index.engine.InternalEngineFactory;
import org.opensearch.index.engine.NRTReplicationEngine;
import org.opensearch.index.engine.NRTReplicationEngineFactory;
import org.opensearch.index.engine.ReadOnlyEngine;
import org.opensearch.index.mapper.MapperService;
import org.opensearch.index.replication.OpenSearchIndexLevelReplicationTestCase;
import org.opensearch.index.replication.TestReplicationSource;
import org.opensearch.index.snapshots.IndexShardSnapshotStatus;
import org.opensearch.index.store.Store;
import org.opensearch.index.store.StoreFileMetadata;
import org.opensearch.index.translog.SnapshotMatchers;
import org.opensearch.index.translog.Translog;
import org.opensearch.indices.IndicesService;
import org.opensearch.indices.recovery.RecoverySettings;
import org.opensearch.indices.recovery.RecoveryTarget;
import org.opensearch.indices.replication.CheckpointInfoResponse;
import org.opensearch.indices.replication.GetSegmentFilesResponse;
import org.opensearch.indices.replication.SegmentReplicationSource;
import org.opensearch.indices.replication.SegmentReplicationSourceFactory;
import org.opensearch.indices.replication.SegmentReplicationState;
import org.opensearch.indices.replication.SegmentReplicationTarget;
import org.opensearch.indices.replication.SegmentReplicationTargetService;
import org.opensearch.indices.replication.checkpoint.MergedSegmentPublisher;
import org.opensearch.indices.replication.checkpoint.ReferencedSegmentsCheckpoint;
import org.opensearch.indices.replication.checkpoint.ReplicationCheckpoint;
import org.opensearch.indices.replication.checkpoint.SegmentReplicationCheckpointPublisher;
import org.opensearch.indices.replication.common.CopyState;
import org.opensearch.indices.replication.common.ReplicationFailedException;
import org.opensearch.indices.replication.common.ReplicationListener;
import org.opensearch.indices.replication.common.ReplicationState;
import org.opensearch.indices.replication.common.ReplicationType;
import org.opensearch.repositories.IndexId;
import org.opensearch.repositories.RepositoriesService;
import org.opensearch.snapshots.Snapshot;
import org.opensearch.snapshots.SnapshotId;
import org.opensearch.snapshots.SnapshotInfoTests;
import org.opensearch.snapshots.SnapshotShardsService;
import org.opensearch.test.VersionUtils;
import org.opensearch.test.junit.annotations.TestLogging;
import org.opensearch.threadpool.ThreadPool;
import org.opensearch.transport.TransportService;
import org.junit.Assert;

import java.io.IOException;
import java.io.UncheckedIOException;
import java.util.ArrayList;
import java.util.Arrays;
import java.util.Collections;
import java.util.HashMap;
import java.util.List;
import java.util.Map;
import java.util.Set;
import java.util.concurrent.CountDownLatch;
import java.util.concurrent.ExecutionException;
import java.util.concurrent.TimeUnit;
import java.util.concurrent.atomic.AtomicBoolean;
import java.util.concurrent.atomic.AtomicReference;
import java.util.function.BiConsumer;
import java.util.function.Function;

import static org.opensearch.index.engine.EngineTestCase.assertAtMostOneLuceneDocumentPerSequenceNumber;
import static org.hamcrest.Matchers.containsString;
import static org.hamcrest.Matchers.hasToString;
import static org.hamcrest.Matchers.instanceOf;
import static org.mockito.ArgumentMatchers.anyInt;
import static org.mockito.Mockito.any;
import static org.mockito.Mockito.doAnswer;
import static org.mockito.Mockito.doThrow;
import static org.mockito.Mockito.mock;
import static org.mockito.Mockito.spy;
import static org.mockito.Mockito.times;
import static org.mockito.Mockito.verify;
import static org.mockito.Mockito.when;

public class SegmentReplicationIndexShardTests extends OpenSearchIndexLevelReplicationTestCase {

    private static final Settings settings = Settings.builder()
        .put(IndexMetadata.SETTING_REPLICATION_TYPE, ReplicationType.SEGMENT)
        .build();

    protected ReplicationGroup getReplicationGroup(int numberOfReplicas) throws IOException {
        return createGroup(numberOfReplicas, getIndexSettings(), indexMapping, new NRTReplicationEngineFactory());
    }

    protected ReplicationGroup getReplicationGroup(int numberOfReplicas, String indexMapping) throws IOException {
        return createGroup(numberOfReplicas, getIndexSettings(), indexMapping, new NRTReplicationEngineFactory());
    }

    protected Settings getIndexSettings() {
        return settings;
    }

    /**
     * Validates happy path of segment replication where primary index docs which are replicated to replica shards. Assertions
     * made on doc count on both primary and replica.
     */
    public void testReplication() throws Exception {
        try (ReplicationGroup shards = createGroup(1, getIndexSettings(), indexMapping, new NRTReplicationEngineFactory());) {
            shards.startAll();
            final IndexShard primaryShard = shards.getPrimary();
            final IndexShard replicaShard = shards.getReplicas().get(0);

            // index and replicate segments to replica.
            int numDocs = randomIntBetween(10, 20);
            shards.indexDocs(numDocs);
            primaryShard.refresh("test");
            flushShard(primaryShard);
            replicateSegments(primaryShard, List.of(replicaShard));

            // Assertions
            shards.assertAllEqual(numDocs);
            assertTrue(primaryShard.getReplicationEngine().isEmpty());
            assertFalse(replicaShard.getReplicationEngine().isEmpty());
            replicaShard.close("test", false, false);
            assertTrue(replicaShard.getReplicationEngine().isEmpty());
        }
    }

    @TestLogging(reason = "Getting trace logs from MergedSegmentWarmer", value = "org.opensearch.index.engine.MergedSegmentWarmer:TRACE")
    public void testMergedSegmentReplication() throws Exception {
        // Test that the pre-copy merged segment logic does not block the merge process of the primary shard when there are 1 replica shard.
        final RecoverySettings recoverySettings = new RecoverySettings(
            Settings.builder().put(RecoverySettings.INDICES_MERGED_SEGMENT_REPLICATION_WARMER_ENABLED_SETTING.getKey(), true).build(),
            new ClusterSettings(Settings.EMPTY, ClusterSettings.BUILT_IN_CLUSTER_SETTINGS)
        );
        try (
            ReplicationGroup shards = createGroup(
                1,
                getIndexSettings(),
                indexMapping,
                new NRTReplicationEngineFactory(),
                recoverySettings,
                MergedSegmentPublisher.EMPTY
            )
        ) {
            shards.startAll();
            final IndexShard primaryShard = shards.getPrimary();
            final IndexShard replicaShard = shards.getReplicas().get(0);

            // index and replicate segments to replica.
            int numDocs = randomIntBetween(10, 20);
            shards.indexDocs(numDocs);
            primaryShard.refresh("test");
            flushShard(primaryShard);

            shards.indexDocs(numDocs);
            primaryShard.refresh("test");
            flushShard(primaryShard);
            replicateSegments(primaryShard, List.of(replicaShard));
            shards.assertAllEqual(2 * numDocs);

            primaryShard.forceMerge(new ForceMergeRequest("test").maxNumSegments(1));
            replicateMergedSegments(primaryShard, List.of(replicaShard));
            primaryShard.refresh("test");
            assertEquals(1, primaryShard.segments(false).size());
            // After the pre-copy merged segment is completed, the merged segment is not visible in the replica, and the number of segments
            // in the replica shard is still 2.
            assertEquals(2, replicaShard.segments(false).size());
        }
    }

    public void testMergedSegmentReplicationWithException() throws Exception {
        // Test that the pre-copy merged segment exception will not cause primary shard to fail
        MergedSegmentPublisher mergedSegmentPublisherWithException = new MergedSegmentPublisher((indexShard, checkpoint) -> {
            throw new RuntimeException("mock exception");
        });
        final RecoverySettings recoverySettings = new RecoverySettings(
            Settings.builder().put(RecoverySettings.INDICES_MERGED_SEGMENT_REPLICATION_WARMER_ENABLED_SETTING.getKey(), true).build(),
            new ClusterSettings(Settings.EMPTY, ClusterSettings.BUILT_IN_CLUSTER_SETTINGS)
        );
        try (
            ReplicationGroup shards = createGroup(
                1,
                getIndexSettings(),
                indexMapping,
                new NRTReplicationEngineFactory(),
                recoverySettings,
                mergedSegmentPublisherWithException
            )
        ) {
            shards.startAll();
            final IndexShard primaryShard = shards.getPrimary();
            final IndexShard replicaShard = shards.getReplicas().get(0);

            // index and replicate segments to replica.
            int numDocs = randomIntBetween(10, 20);
            shards.indexDocs(numDocs);
            primaryShard.refresh("test");
            flushShard(primaryShard);

            shards.indexDocs(numDocs);
            primaryShard.refresh("test");
            flushShard(primaryShard);
            replicateSegments(primaryShard, List.of(replicaShard));
            shards.assertAllEqual(2 * numDocs);

            primaryShard.forceMerge(new ForceMergeRequest("test").maxNumSegments(1));
            replicateMergedSegments(primaryShard, List.of(replicaShard));
            primaryShard.refresh("test");
            assertEquals(1, primaryShard.segments(false).size());
            // After the pre-copy merged segment is completed, the merged segment is not visible in the replica, and the number of segments
            // in the replica shard is still 2.
            assertEquals(2, replicaShard.segments(false).size());
        }
    }

    public void testMergedSegmentReplicationWithZeroReplica() throws Exception {
        // Test that the pre-copy merged segment logic does not block the merge process of the primary shard when there are 0 replica shard.
        final RecoverySettings recoverySettings = new RecoverySettings(
            Settings.builder().put(RecoverySettings.INDICES_MERGED_SEGMENT_REPLICATION_WARMER_ENABLED_SETTING.getKey(), true).build(),
            new ClusterSettings(Settings.EMPTY, ClusterSettings.BUILT_IN_CLUSTER_SETTINGS)
        );
        try (
            ReplicationGroup shards = createGroup(
                0,
                getIndexSettings(),
                indexMapping,
                new NRTReplicationEngineFactory(),
                recoverySettings,
                MergedSegmentPublisher.EMPTY
            )
        ) {
            shards.startAll();
            final IndexShard primaryShard = shards.getPrimary();

            int numDocs = randomIntBetween(10, 20);
            shards.indexDocs(numDocs);
            primaryShard.refresh("test");
            flushShard(primaryShard);

            shards.indexDocs(numDocs);
            primaryShard.refresh("test");
            flushShard(primaryShard);
            shards.assertAllEqual(2 * numDocs);

            primaryShard.forceMerge(new ForceMergeRequest("test").maxNumSegments(1));
            primaryShard.refresh("test");
            assertEquals(1, primaryShard.segments(false).size());
        }
    }

<<<<<<< HEAD
    @LockFeatureFlag(MERGED_SEGMENT_WARMER_EXPERIMENTAL_FLAG)
    public void testCleanupReplicaRedundantMergedSegment() throws Exception {
        try (ReplicationGroup shards = createGroup(1, getIndexSettings(), indexMapping, new NRTReplicationEngineFactory());) {
=======
    public void testCleanupRedundantPendingMergeSegment() throws Exception {
        final RecoverySettings recoverySettings = new RecoverySettings(
            Settings.builder().put(RecoverySettings.INDICES_MERGED_SEGMENT_REPLICATION_WARMER_ENABLED_SETTING.getKey(), true).build(),
            new ClusterSettings(Settings.EMPTY, ClusterSettings.BUILT_IN_CLUSTER_SETTINGS)
        );
        try (
            ReplicationGroup shards = createGroup(
                1,
                getIndexSettings(),
                indexMapping,
                new NRTReplicationEngineFactory(),
                recoverySettings,
                MergedSegmentPublisher.EMPTY
            )
        ) {
>>>>>>> 0449ce85
            shards.startAll();
            final IndexShard primaryShard = shards.getPrimary();
            final IndexShard replicaShard = shards.getReplicas().get(0);

            // generate segment _0.si and _1.si
            int numDocs = 1;
            shards.indexDocs(numDocs);
            primaryShard.refresh("test");
            flushShard(primaryShard);

            shards.indexDocs(numDocs);
            primaryShard.refresh("test");
            flushShard(primaryShard);

            // generate pending merge segment _2.si
            primaryShard.forceMerge(new ForceMergeRequest("test").maxNumSegments(1));
            replicateMergedSegments(primaryShard, List.of(replicaShard));

            // generate segment _3.si
            shards.indexDocs(numDocs);
            primaryShard.refresh("test");
            flushShard(primaryShard);

            // generate pending merge segment _4.si
            primaryShard.forceMerge(new ForceMergeRequest("test").maxNumSegments(1));
            primaryShard.refresh("test");
            replicateMergedSegments(primaryShard, List.of(replicaShard));

            // verify primary segment count and replica pending merge segment count
            assertEquals(1, primaryShard.segments(false).size());
            assertEquals(2, replicaShard.getReplicaMergedSegmentCheckpoints().size());

            // after segment replication, _4.si is removed from pending merge segments
            replicateSegments(primaryShard, List.of(replicaShard));
            assertEquals(1, replicaShard.getReplicaMergedSegmentCheckpoints().size());

            // after cleanup redundant pending merge segment, _2.si is removed from pending merge segments
            ReferencedSegmentsCheckpoint referencedSegmentsCheckpoint = primaryShard.computeReferencedSegmentsCheckpoint();
            replicaShard.cleanupRedundantPendingMergeSegment(referencedSegmentsCheckpoint);
            assertEquals(0, replicaShard.getReplicaMergedSegmentCheckpoints().size());
        }
    }

    @LockFeatureFlag(MERGED_SEGMENT_WARMER_EXPERIMENTAL_FLAG)
    public void testPrimaryMergedSegmentCheckpointRetentionTimeout() throws Exception {
        // close auto refresh
        Settings indexSettings = Settings.builder()
            .put(IndexMetadata.SETTING_REPLICATION_TYPE, ReplicationType.SEGMENT)
            .put(IndexSettings.INDEX_MERGED_SEGMENT_CHECKPOINT_RETENTION_TIME.getKey(), TimeValue.timeValueSeconds(0))
            .put("index.refresh_interval", -1)
            .build();
        try (ReplicationGroup shards = createGroup(1, indexSettings, indexMapping, new NRTReplicationEngineFactory());) {
            shards.startAll();
            final IndexShard primaryShard = shards.getPrimary();
            final IndexShard replicaShard = shards.getReplicas().get(0);

            // generate segment _0.si and _1.si
            int numDocs = 1;
            shards.indexDocs(numDocs);
            primaryShard.refresh("test");
            flushShard(primaryShard);

            shards.indexDocs(numDocs);
            primaryShard.refresh("test");
            flushShard(primaryShard);

            // generate pending merge segment _2.si
            // specify parameter flush as false to prevent triggering the refresh operation
            primaryShard.forceMerge(new ForceMergeRequest("test").flush(false).maxNumSegments(1));
            assertEquals(1, primaryShard.getPrimaryMergedSegmentCheckpoints().size());
            primaryShard.removeExpiredPrimaryMergedSegmentCheckpoints();
            assertEquals(0, primaryShard.getPrimaryMergedSegmentCheckpoints().size());

            primaryShard.refresh("test");
            replicateSegments(primaryShard, List.of(replicaShard));
        }
    }

    /**
     * Test that latestReplicationCheckpoint returns null only for docrep enabled indices
     */
    public void testReplicationCheckpointNullForDocRep() throws IOException {
        Settings indexSettings = Settings.builder().put(IndexMetadata.SETTING_REPLICATION_TYPE, "DOCUMENT").put(Settings.EMPTY).build();
        final IndexShard indexShard = newStartedShard(false, indexSettings);
        assertNull(indexShard.getLatestReplicationCheckpoint());
        closeShards(indexShard);
    }

    /**
     * Test that latestReplicationCheckpoint returns ReplicationCheckpoint for segrep enabled indices
     */
    public void testReplicationCheckpointNotNullForSegRep() throws IOException {
        final IndexShard indexShard = newStartedShard(randomBoolean(), getIndexSettings(), new NRTReplicationEngineFactory());
        final ReplicationCheckpoint replicationCheckpoint = indexShard.getLatestReplicationCheckpoint();
        assertNotNull(replicationCheckpoint);
        closeShards(indexShard);
    }

    public void testNRTReplicasDoNotAcceptRefreshListeners() throws IOException {
        final IndexShard indexShard = newStartedShard(false, settings, new NRTReplicationEngineFactory());
        indexShard.addRefreshListener(mock(Translog.Location.class), Assert::assertFalse);
        closeShards(indexShard);
    }

    public void testSegmentInfosAndReplicationCheckpointTuple() throws Exception {
        try (ReplicationGroup shards = createGroup(1, getIndexSettings(), indexMapping, new NRTReplicationEngineFactory())) {
            shards.startAll();
            final IndexShard primary = shards.getPrimary();
            final IndexShard replica = shards.getReplicas().get(0);

            // assert before any indexing:
            // replica:
            Tuple<GatedCloseable<SegmentInfos>, ReplicationCheckpoint> replicaTuple = replica.getLatestSegmentInfosAndCheckpoint();
            try (final GatedCloseable<SegmentInfos> gatedCloseable = replicaTuple.v1()) {
                assertReplicationCheckpoint(replica, gatedCloseable.get(), replicaTuple.v2());
            }

            // primary:
            Tuple<GatedCloseable<SegmentInfos>, ReplicationCheckpoint> primaryTuple = primary.getLatestSegmentInfosAndCheckpoint();
            try (final GatedCloseable<SegmentInfos> gatedCloseable = primaryTuple.v1()) {
                assertReplicationCheckpoint(primary, gatedCloseable.get(), primaryTuple.v2());
            }
            // We use compareTo here instead of equals because we ignore segments gen with replicas performing their own commits.
            // However infos version we expect to be equal.
            assertEquals(1, primary.getLatestReplicationCheckpoint().compareTo(replica.getLatestReplicationCheckpoint()));

            // index and copy segments to replica.
            int numDocs = randomIntBetween(10, 20);
            shards.indexDocs(numDocs);
            primary.refresh("test");
            replicateSegments(primary, List.of(replica));

            replicaTuple = replica.getLatestSegmentInfosAndCheckpoint();
            try (final GatedCloseable<SegmentInfos> gatedCloseable = replicaTuple.v1()) {
                assertReplicationCheckpoint(replica, gatedCloseable.get(), replicaTuple.v2());
            }

            primaryTuple = primary.getLatestSegmentInfosAndCheckpoint();
            try (final GatedCloseable<SegmentInfos> gatedCloseable = primaryTuple.v1()) {
                assertReplicationCheckpoint(primary, gatedCloseable.get(), primaryTuple.v2());
            }

            replicaTuple = replica.getLatestSegmentInfosAndCheckpoint();
            try (final GatedCloseable<SegmentInfos> gatedCloseable = replicaTuple.v1()) {
                assertReplicationCheckpoint(replica, gatedCloseable.get(), replicaTuple.v2());
            }
            assertEquals(1, primary.getLatestReplicationCheckpoint().compareTo(replica.getLatestReplicationCheckpoint()));
        }
    }

    public void testPrimaryRelocationWithSegRepFailure() throws Exception {
        final IndexShard primarySource = newStartedShard(true, getIndexSettings());
        int totalOps = randomInt(10);
        for (int i = 0; i < totalOps; i++) {
            indexDoc(primarySource, "_doc", Integer.toString(i));
        }
        IndexShardTestCase.updateRoutingEntry(primarySource, primarySource.routingEntry().relocate(randomAlphaOfLength(10), -1));
        final IndexShard primaryTarget = newShard(
            primarySource.routingEntry().getTargetRelocatingShard(),
            getIndexSettings(),
            new NRTReplicationEngineFactory()
        );
        updateMappings(primaryTarget, primarySource.indexSettings().getIndexMetadata());

        Function<List<IndexShard>, List<SegmentReplicationTarget>> replicatePrimaryFunction = (shardList) -> {
            try {
                throw new IOException("Expected failure");
            } catch (IOException e) {
                throw new RuntimeException(e);
            }
        };
        Exception e = expectThrows(
            Exception.class,
            () -> recoverReplica(
                primaryTarget,
                primarySource,
                (primary, sourceNode) -> new RecoveryTarget(primary, sourceNode, new ReplicationListener() {
                    @Override
                    public void onDone(ReplicationState state) {
                        throw new AssertionError("recovery must fail");
                    }

                    @Override
                    public void onFailure(ReplicationState state, ReplicationFailedException e, boolean sendShardFailure) {
                        assertEquals(ExceptionsHelper.unwrap(e, IOException.class).getMessage(), "Expected failure");
                    }
                }, threadPool),
                true,
                true,
                replicatePrimaryFunction
            )
        );
        closeShards(primarySource, primaryTarget);
    }

    private void assertReplicationCheckpoint(IndexShard shard, SegmentInfos segmentInfos, ReplicationCheckpoint checkpoint)
        throws IOException {
        assertNotNull(segmentInfos);
        assertEquals(checkpoint.getSegmentInfosVersion(), segmentInfos.getVersion());
        assertEquals(checkpoint.getSegmentsGen(), segmentInfos.getGeneration());
    }

    public void testIsSegmentReplicationAllowed_WrongEngineType() throws IOException {
        final IndexShard indexShard = newShard(false, getIndexSettings(), new InternalEngineFactory());
        assertFalse(indexShard.isSegmentReplicationAllowed());
        closeShards(indexShard);
    }

    /**
     * This test mimics the segment replication failure due to CorruptIndexException exception which happens when
     * reader close operation on replica shard deletes the segment files copied in current round of segment replication.
     * It does this by blocking the finalizeReplication on replica shard and performing close operation on acquired
     * searcher that triggers the reader close operation.
     */
    public void testSegmentReplication_With_ReaderClosedConcurrently() throws Exception {
        String mappings = "{ \"" + MapperService.SINGLE_MAPPING_NAME + "\": { \"properties\": { \"foo\": { \"type\": \"keyword\"} }}}";
        try (ReplicationGroup shards = createGroup(1, getIndexSettings(), mappings, new NRTReplicationEngineFactory())) {
            shards.startAll();
            IndexShard primaryShard = shards.getPrimary();
            final IndexShard replicaShard = shards.getReplicas().get(0);

            // Step 1. Ingest numDocs documents & replicate to replica shard
            final int numDocs = randomIntBetween(10, 20);
            logger.info("--> Inserting documents {}", numDocs);
            for (int i = 0; i < numDocs; i++) {
                shards.index(new IndexRequest(index.getName()).id(String.valueOf(i)).source("{\"foo\": \"bar\"}", MediaTypeRegistry.JSON));
            }
            assertEqualTranslogOperations(shards, primaryShard);
            primaryShard.refresh("Test");
            primaryShard.flush(new FlushRequest().waitIfOngoing(true).force(true));
            replicateSegments(primaryShard, shards.getReplicas());

            IndexShard spyShard = spy(replicaShard);
            Engine.Searcher test = replicaShard.getEngine().acquireSearcher("testSegmentReplication_With_ReaderClosedConcurrently");
            shards.assertAllEqual(numDocs);

            // Step 2. Ingest numDocs documents again & replicate to replica shard
            logger.info("--> Ingest {} docs again", numDocs);
            for (int i = 0; i < numDocs; i++) {
                shards.index(new IndexRequest(index.getName()).id(String.valueOf(i)).source("{\"foo\": \"bar\"}", MediaTypeRegistry.JSON));
            }
            assertEqualTranslogOperations(shards, primaryShard);
            primaryShard.flush(new FlushRequest().waitIfOngoing(true).force(true));
            replicateSegments(primaryShard, shards.getReplicas());

            // Step 3. Perform force merge down to 1 segment on primary
            primaryShard.forceMerge(new ForceMergeRequest().maxNumSegments(1).flush(true));
            logger.info("--> primary store after force merge {}", Arrays.toString(primaryShard.store().directory().listAll()));
            // Perform close on searcher before IndexShard::finalizeReplication
            doAnswer(n -> {
                test.close();
                n.callRealMethod();
                return null;
            }).when(spyShard).finalizeReplication(any());
            replicateSegments(primaryShard, List.of(spyShard));
            shards.assertAllEqual(numDocs);
        }
    }

    /**
     * Similar to test above, this test shows the issue where an engine close operation during active segment replication
     * can result in Lucene CorruptIndexException.
     */
    public void testSegmentReplication_With_EngineClosedConcurrently() throws Exception {
        String mappings = "{ \"" + MapperService.SINGLE_MAPPING_NAME + "\": { \"properties\": { \"foo\": { \"type\": \"keyword\"} }}}";
        try (ReplicationGroup shards = createGroup(1, getIndexSettings(), mappings, new NRTReplicationEngineFactory())) {
            shards.startAll();
            IndexShard primaryShard = shards.getPrimary();
            final IndexShard replicaShard = shards.getReplicas().get(0);

            // Step 1. Ingest numDocs documents
            final int numDocs = randomIntBetween(10, 20);
            logger.info("--> Inserting documents {}", numDocs);
            for (int i = 0; i < numDocs; i++) {
                shards.index(new IndexRequest(index.getName()).id(String.valueOf(i)).source("{\"foo\": \"bar\"}", MediaTypeRegistry.JSON));
            }
            assertEqualTranslogOperations(shards, primaryShard);
            primaryShard.refresh("Test");
            primaryShard.flush(new FlushRequest().waitIfOngoing(true).force(true));
            replicateSegments(primaryShard, shards.getReplicas());
            shards.assertAllEqual(numDocs);

            // Step 2. Ingest numDocs documents again to create a new commit
            logger.info("--> Ingest {} docs again", numDocs);
            for (int i = 0; i < numDocs; i++) {
                shards.index(new IndexRequest(index.getName()).id(String.valueOf(i)).source("{\"foo\": \"bar\"}", MediaTypeRegistry.JSON));
            }
            assertEqualTranslogOperations(shards, primaryShard);
            primaryShard.flush(new FlushRequest().waitIfOngoing(true).force(true));
            logger.info("--> primary store after final flush {}", Arrays.toString(primaryShard.store().directory().listAll()));

            // Step 3. Before replicating segments, block finalizeReplication and perform engine commit directly that
            // cleans up recently copied over files
            IndexShard spyShard = spy(replicaShard);
            doAnswer(n -> {
                NRTReplicationEngine engine = (NRTReplicationEngine) replicaShard.getEngine();
                // Using engine.close() prevents indexShard.finalizeReplication execution due to engine AlreadyClosedException,
                // thus as workaround, use updateSegments which eventually calls commitSegmentInfos on latest segment infos.
                engine.updateSegments(engine.getSegmentInfosSnapshot().get());
                n.callRealMethod();
                return null;
            }).when(spyShard).finalizeReplication(any());
            replicateSegments(primaryShard, List.of(spyShard));
            shards.assertAllEqual(numDocs);
        }
    }

    public void testIgnoreShardIdle() throws Exception {
        Settings updatedSettings = Settings.builder()
            .put(getIndexSettings())
            .put(IndexSettings.INDEX_SEARCH_IDLE_AFTER.getKey(), TimeValue.ZERO)
            .build();
        try (ReplicationGroup shards = createGroup(1, updatedSettings, new NRTReplicationEngineFactory())) {
            shards.startAll();
            final IndexShard primary = shards.getPrimary();
            final IndexShard replica = shards.getReplicas().get(0);
            final int numDocs = shards.indexDocs(randomIntBetween(1, 10));
            // ensure search idle conditions are met.
            assertTrue(primary.isSearchIdle());
            assertTrue(replica.isSearchIdle());

            // invoke scheduledRefresh, returns true if refresh is immediately invoked.
            assertTrue(primary.scheduledRefresh());
            // replica would always return false here as there is no indexed doc to refresh on.
            assertFalse(replica.scheduledRefresh());

            // assert there is no pending refresh
            assertFalse(primary.hasRefreshPending());
            assertFalse(replica.hasRefreshPending());
            shards.refresh("test");
            replicateSegments(primary, shards.getReplicas());
            shards.assertAllEqual(numDocs);
        }
    }

    public void testShardIdle_Docrep() throws Exception {
        Settings settings = Settings.builder()
            .put(IndexSettings.INDEX_SEARCH_IDLE_AFTER.getKey(), TimeValue.ZERO)
            .put(IndexMetadata.SETTING_REPLICATION_TYPE, ReplicationType.DOCUMENT)
            .build();
        try (ReplicationGroup shards = createGroup(1, settings, new NRTReplicationEngineFactory())) {
            shards.startAll();
            final IndexShard primary = shards.getPrimary();
            final IndexShard replica = shards.getReplicas().get(0);
            final int numDocs = shards.indexDocs(randomIntBetween(1, 10));
            // ensure search idle conditions are met.
            assertTrue(primary.isSearchIdle());
            assertTrue(replica.isSearchIdle());
            assertFalse(primary.scheduledRefresh());
            assertFalse(replica.scheduledRefresh());
            assertTrue(primary.hasRefreshPending());
            assertTrue(replica.hasRefreshPending());
            shards.refresh("test");
            shards.assertAllEqual(numDocs);
        }
    }

    public void testShardIdleWithNoReplicas() throws Exception {
        Settings updatedSettings = Settings.builder()
            .put(getIndexSettings())
            .put(IndexSettings.INDEX_SEARCH_IDLE_AFTER.getKey(), TimeValue.ZERO)
            .build();
        try (ReplicationGroup shards = createGroup(0, updatedSettings, new NRTReplicationEngineFactory())) {
            shards.startAll();
            final IndexShard primary = shards.getPrimary();
            shards.indexDocs(randomIntBetween(1, 10));
            validateShardIdleWithNoReplicas(primary);
        }
    }

    protected void validateShardIdleWithNoReplicas(IndexShard primary) {
        // ensure search idle conditions are met.
        assertTrue(primary.isSearchIdle());
        assertFalse(primary.scheduledRefresh());
        assertTrue(primary.hasRefreshPending());
    }

    /**
     * here we are starting a new primary shard in PrimaryMode and testing if the shard publishes checkpoint after refresh.
     */
    public void testPublishCheckpointOnPrimaryMode() throws IOException, InterruptedException {
        final SegmentReplicationCheckpointPublisher mock = mock(SegmentReplicationCheckpointPublisher.class);
        IndexShard shard = newStartedShard(p -> newShard(false, mock, settings), false);

        final ShardRouting shardRouting = shard.routingEntry();
        promoteReplica(
            shard,
            Collections.singleton(shardRouting.allocationId().getId()),
            new IndexShardRoutingTable.Builder(shardRouting.shardId()).addShard(shardRouting).build()
        );

        final CountDownLatch latch = new CountDownLatch(1);
        shard.acquirePrimaryOperationPermit(new ActionListener<Releasable>() {
            @Override
            public void onResponse(Releasable releasable) {
                releasable.close();
                latch.countDown();
            }

            @Override
            public void onFailure(Exception e) {
                throw new RuntimeException(e);
            }
        }, ThreadPool.Names.GENERIC, "");

        latch.await();
        // verify checkpoint is published
        verify(mock, times(1)).publish(any(), any());
        closeShards(shard);
    }

    public void testPublishCheckpointOnPrimaryMode_segrep_off() throws IOException, InterruptedException {
        final SegmentReplicationCheckpointPublisher mock = mock(SegmentReplicationCheckpointPublisher.class);
        final Settings settings = Settings.builder().put(IndexMetadata.SETTING_REPLICATION_TYPE, ReplicationType.DOCUMENT).build();
        IndexShard shard = newStartedShard(p -> newShard(false, mock, settings), false);

        final ShardRouting shardRouting = shard.routingEntry();
        promoteReplica(
            shard,
            Collections.singleton(shardRouting.allocationId().getId()),
            new IndexShardRoutingTable.Builder(shardRouting.shardId()).addShard(shardRouting).build()
        );

        final CountDownLatch latch = new CountDownLatch(1);
        shard.acquirePrimaryOperationPermit(new ActionListener<Releasable>() {
            @Override
            public void onResponse(Releasable releasable) {
                releasable.close();
                latch.countDown();
            }

            @Override
            public void onFailure(Exception e) {
                throw new RuntimeException(e);
            }
        }, ThreadPool.Names.GENERIC, "");

        latch.await();
        // verify checkpoint is published
        verify(mock, times(0)).publish(any(), any());
        closeShards(shard);
    }

    public void testPublishCheckpointPostFailover() throws IOException {
        final SegmentReplicationCheckpointPublisher mock = mock(SegmentReplicationCheckpointPublisher.class);
        IndexShard shard = newStartedShard(true);
        CheckpointRefreshListener refreshListener = new CheckpointRefreshListener(shard, mock);
        refreshListener.afterRefresh(true);

        // verify checkpoint is published
        verify(mock, times(1)).publish(any(), any());
        closeShards(shard);
    }

    /**
     * here we are starting a new primary shard in PrimaryMode initially and starting relocation handoff. Later we complete relocation handoff then shard is no longer
     * in PrimaryMode, and we test if the shard does not publish checkpoint after refresh.
     */
    public void testPublishCheckpointAfterRelocationHandOff() throws IOException {
        final SegmentReplicationCheckpointPublisher mock = mock(SegmentReplicationCheckpointPublisher.class);
        IndexShard shard = newStartedShard(true);
        CheckpointRefreshListener refreshListener = new CheckpointRefreshListener(shard, mock);
        String id = shard.routingEntry().allocationId().getId();

        // Starting relocation handoff
        shard.getReplicationTracker().startRelocationHandoff(id);

        // Completing relocation handoff
        shard.getReplicationTracker().completeRelocationHandoff();
        refreshListener.afterRefresh(true);

        // verify checkpoint is not published
        verify(mock, times(0)).publish(any(), any());
        closeShards(shard);
    }

    /**
     * here we are starting a new primary shard and testing that we don't process a checkpoint on a shard when it's shard routing is primary.
     */
    public void testRejectCheckpointOnShardRoutingPrimary() throws IOException {
        IndexShard primaryShard = newStartedShard(true);
        SegmentReplicationTargetService sut;
        sut = prepareForReplication(primaryShard, null);
        SegmentReplicationTargetService spy = spy(sut);

        // Starting a new shard in PrimaryMode and shard routing primary.
        IndexShard spyShard = spy(primaryShard);
        String id = primaryShard.routingEntry().allocationId().getId();

        // Starting relocation handoff
        primaryShard.getReplicationTracker().startRelocationHandoff(id);

        // Completing relocation handoff.
        primaryShard.getReplicationTracker().completeRelocationHandoff();

        // Assert that primary shard is no longer in Primary Mode and shard routing is still Primary
        assertEquals(false, primaryShard.getReplicationTracker().isPrimaryMode());
        assertEquals(true, primaryShard.routingEntry().primary());

        spy.onNewCheckpoint(new ReplicationCheckpoint(primaryShard.shardId(), 0L, 0L, 0L, Codec.getDefault().getName()), spyShard);

        // Verify that checkpoint is not processed as shard routing is primary.
        verify(spy, times(0)).startReplication(any(), any(), any());
        closeShards(primaryShard);
    }

    // Todo: Remove this test when there is a better mechanism to test a functionality passing in different replication
    // strategy.
    public void testLockingBeforeAndAfterRelocated() throws Exception {
        final IndexShard shard = newStartedShard(true, getIndexSettings());
        final ShardRouting routing = ShardRoutingHelper.relocate(shard.routingEntry(), "other_node");
        IndexShardTestCase.updateRoutingEntry(shard, routing);
        CountDownLatch latch = new CountDownLatch(1);
        Thread recoveryThread = new Thread(() -> {
            latch.countDown();
            try {
                shard.relocated(routing.getTargetRelocatingShard().allocationId().getId(), primaryContext -> {}, () -> {});
            } catch (InterruptedException e) {
                throw new RuntimeException(e);
            }
        });

        try (Releasable ignored = acquirePrimaryOperationPermitBlockingly(shard)) {
            // start finalization of recovery
            recoveryThread.start();
            latch.await();
            // recovery can only be finalized after we release the current primaryOperationLock
            assertFalse(shard.isRelocatedPrimary());
        }
        // recovery can be now finalized
        recoveryThread.join();
        assertTrue(shard.isRelocatedPrimary());
        final ExecutionException e = expectThrows(ExecutionException.class, () -> acquirePrimaryOperationPermitBlockingly(shard));
        assertThat(e.getCause(), instanceOf(ShardNotInPrimaryModeException.class));
        assertThat(e.getCause(), hasToString(containsString("shard is not in primary mode")));

        closeShards(shard);
    }

    // Todo: Remove this test when there is a better mechanism to test a functionality passing in different replication
    // strategy.
    public void testDelayedOperationsBeforeAndAfterRelocated() throws Exception {
        final IndexShard shard = newStartedShard(true, getIndexSettings());
        final ShardRouting routing = ShardRoutingHelper.relocate(shard.routingEntry(), "other_node");
        IndexShardTestCase.updateRoutingEntry(shard, routing);
        final CountDownLatch startRecovery = new CountDownLatch(1);
        final CountDownLatch relocationStarted = new CountDownLatch(1);
        Thread recoveryThread = new Thread(() -> {
            try {
                startRecovery.await();
                shard.relocated(
                    routing.getTargetRelocatingShard().allocationId().getId(),
                    primaryContext -> relocationStarted.countDown(),
                    () -> {}
                );
            } catch (InterruptedException e) {
                throw new RuntimeException(e);
            }
        });

        recoveryThread.start();

        final int numberOfAcquisitions = randomIntBetween(1, 10);
        final List<Runnable> assertions = new ArrayList<>(numberOfAcquisitions);
        final int recoveryIndex = randomIntBetween(0, numberOfAcquisitions - 1);

        for (int i = 0; i < numberOfAcquisitions; i++) {
            final PlainActionFuture<Releasable> onLockAcquired;
            if (i < recoveryIndex) {
                final AtomicBoolean invoked = new AtomicBoolean();
                onLockAcquired = new PlainActionFuture<Releasable>() {

                    @Override
                    public void onResponse(Releasable releasable) {
                        invoked.set(true);
                        releasable.close();
                        super.onResponse(releasable);
                    }

                    @Override
                    public void onFailure(Exception e) {
                        throw new AssertionError();
                    }

                };
                assertions.add(() -> assertTrue(invoked.get()));
            } else if (recoveryIndex == i) {
                startRecovery.countDown();
                relocationStarted.await();
                onLockAcquired = new PlainActionFuture<>();
                assertions.add(() -> {
                    final ExecutionException e = expectThrows(ExecutionException.class, () -> onLockAcquired.get(30, TimeUnit.SECONDS));
                    assertThat(e.getCause(), instanceOf(ShardNotInPrimaryModeException.class));
                    assertThat(e.getCause(), hasToString(containsString("shard is not in primary mode")));
                });
            } else {
                onLockAcquired = new PlainActionFuture<>();
                assertions.add(() -> {
                    final ExecutionException e = expectThrows(ExecutionException.class, () -> onLockAcquired.get(30, TimeUnit.SECONDS));
                    assertThat(e.getCause(), instanceOf(ShardNotInPrimaryModeException.class));
                    assertThat(e.getCause(), hasToString(containsString("shard is not in primary mode")));
                });
            }

            shard.acquirePrimaryOperationPermit(onLockAcquired, ThreadPool.Names.WRITE, "i_" + i);
        }

        for (final Runnable assertion : assertions) {
            assertion.run();
        }

        recoveryThread.join();

        closeShards(shard);
    }

    public void testCloseShardDuringFinalize() throws Exception {
        try (ReplicationGroup shards = createGroup(1, getIndexSettings(), new NRTReplicationEngineFactory())) {
            shards.startAll();
            IndexShard primary = shards.getPrimary();
            final IndexShard replica = shards.getReplicas().get(0);
            final IndexShard replicaSpy = spy(replica);

            primary.refresh("Test");

            doThrow(AlreadyClosedException.class).when(replicaSpy).finalizeReplication(any());

            replicateSegments(primary, List.of(replicaSpy));
        }
    }

    public void testBeforeIndexShardClosedWhileCopyingFiles() throws Exception {
        try (ReplicationGroup shards = createGroup(1, getIndexSettings(), new NRTReplicationEngineFactory())) {
            shards.startAll();
            IndexShard primary = shards.getPrimary();
            final IndexShard replica = shards.getReplicas().get(0);

            primary.refresh("Test");

            final SegmentReplicationSourceFactory sourceFactory = mock(SegmentReplicationSourceFactory.class);
            final SegmentReplicationTargetService targetService = newTargetService(sourceFactory);
            SegmentReplicationSource source = new TestReplicationSource() {

                ActionListener<GetSegmentFilesResponse> listener;

                @Override
                public void getCheckpointMetadata(
                    long replicationId,
                    ReplicationCheckpoint checkpoint,
                    ActionListener<CheckpointInfoResponse> listener
                ) {
                    resolveCheckpointInfoResponseListener(listener, primary);
                }

                @Override
                public void getSegmentFiles(
                    long replicationId,
                    ReplicationCheckpoint checkpoint,
                    List<StoreFileMetadata> filesToFetch,
                    IndexShard indexShard,
                    BiConsumer<String, Long> fileProgressTracker,
                    ActionListener<GetSegmentFilesResponse> listener
                ) {
                    // set the listener, we will only fail it once we cancel the source.
                    this.listener = listener;
                    // shard is closing while we are copying files.
                    targetService.beforeIndexShardClosed(replica.shardId, replica, Settings.EMPTY);
                }

                @Override
                public void cancel() {
                    // simulate listener resolving, but only after we have issued a cancel from beforeIndexShardClosed .
                    final RuntimeException exception = new CancellableThreads.ExecutionCancelledException("retryable action was cancelled");
                    listener.onFailure(exception);
                }
            };
            when(sourceFactory.get(any())).thenReturn(source);
            startReplicationAndAssertCancellation(replica, primary, targetService);

            shards.removeReplica(replica);
            closeShards(replica);
        }
    }

    protected SegmentReplicationTargetService newTargetService(SegmentReplicationSourceFactory sourceFactory) {
        return new SegmentReplicationTargetService(
            threadPool,
            new RecoverySettings(Settings.EMPTY, new ClusterSettings(Settings.EMPTY, ClusterSettings.BUILT_IN_CLUSTER_SETTINGS)),
            mock(TransportService.class),
            sourceFactory,
            null,
            null
        );
    }

    public void testNoDuplicateSeqNo() throws Exception {
        Settings settings = Settings.builder().put(IndexMetadata.SETTING_REPLICATION_TYPE, ReplicationType.SEGMENT).build();
        ReplicationGroup shards = createGroup(1, settings, indexMapping, new NRTReplicationEngineFactory(), createTempDir());
        final IndexShard primaryShard = shards.getPrimary();
        final IndexShard replicaShard = shards.getReplicas().get(0);
        shards.startPrimary();
        shards.startAll();
        shards.indexDocs(10);
        replicateSegments(primaryShard, shards.getReplicas());

        flushShard(primaryShard);
        shards.indexDocs(10);
        replicateSegments(primaryShard, shards.getReplicas());

        shards.indexDocs(10);
        primaryShard.refresh("test");
        replicateSegments(primaryShard, shards.getReplicas());

        CountDownLatch latch = new CountDownLatch(1);
        shards.promoteReplicaToPrimary(replicaShard, (shard, listener) -> {
            try {
                assertAtMostOneLuceneDocumentPerSequenceNumber(replicaShard.getEngine());
            } catch (IOException e) {
                throw new RuntimeException(e);
            }
            latch.countDown();
        });
        latch.await();
        for (IndexShard shard : shards) {
            if (shard != null) {
                closeShard(shard, false);
            }
        }
    }

    public void testQueryDuringEngineResetShowsDocs() throws Exception {
        final NRTReplicationEngineFactory engineFactory = new NRTReplicationEngineFactory();
        final NRTReplicationEngineFactory spy = spy(engineFactory);
        try (ReplicationGroup shards = createGroup(1, settings, indexMapping, spy, createTempDir())) {
            final IndexShard primaryShard = shards.getPrimary();
            final IndexShard replicaShard = shards.getReplicas().get(0);
            shards.startAll();
            shards.indexDocs(10);
            shards.refresh("test");
            replicateSegments(primaryShard, shards.getReplicas());
            shards.assertAllEqual(10);

            final AtomicReference<Throwable> failed = new AtomicReference<>();
            doAnswer(ans -> {
                try {
                    final Engine engineOrNull = replicaShard.getEngineOrNull();
                    assertNotNull(engineOrNull);
                    assertTrue(engineOrNull instanceof ReadOnlyEngine);
                    shards.assertAllEqual(10);
                } catch (Throwable e) {
                    failed.set(e);
                }
                return ans.callRealMethod();
            }).when(spy).newReadWriteEngine(any());
            shards.promoteReplicaToPrimary(replicaShard).get();
            assertNull("Expected correct doc count during engine reset", failed.get());
        }
    }

    public void testSegmentReplicationStats() throws Exception {
        final NRTReplicationEngineFactory engineFactory = new NRTReplicationEngineFactory();
        final NRTReplicationEngineFactory spy = spy(engineFactory);
        try (ReplicationGroup shards = createGroup(1, settings, indexMapping, spy, createTempDir())) {
            final IndexShard primaryShard = shards.getPrimary();
            final IndexShard replicaShard = shards.getReplicas().get(0);
            shards.startAll();

            assertReplicaCaughtUp(primaryShard);

            shards.indexDocs(10);
            shards.refresh("test");

            final ReplicationCheckpoint primaryCheckpoint = primaryShard.getLatestReplicationCheckpoint();
            final long initialCheckpointSize = primaryCheckpoint.getMetadataMap()
                .values()
                .stream()
                .mapToLong(StoreFileMetadata::length)
                .sum();

            Set<SegmentReplicationShardStats> postRefreshStats = primaryShard.getReplicationStatsForTrackedReplicas();
            SegmentReplicationShardStats shardStats = postRefreshStats.stream().findFirst().get();
            assertEquals(1, shardStats.getCheckpointsBehindCount());
            assertEquals(initialCheckpointSize, shardStats.getBytesBehindCount());
            replicateSegments(primaryShard, shards.getReplicas());
            assertReplicaCaughtUp(primaryShard);
            shards.assertAllEqual(10);

            final List<DocIdSeqNoAndSource> docIdAndSeqNos = getDocIdAndSeqNos(primaryShard);
            for (DocIdSeqNoAndSource docIdAndSeqNo : docIdAndSeqNos.subList(0, 5)) {
                deleteDoc(primaryShard, docIdAndSeqNo.getId());
                // delete on replica for xlog.
                deleteDoc(replicaShard, docIdAndSeqNo.getId());
            }
            primaryShard.forceMerge(new ForceMergeRequest().maxNumSegments(1).flush(true));

            final Map<String, StoreFileMetadata> segmentMetadataMap = primaryShard.getSegmentMetadataMap();
            final Store.RecoveryDiff diff = Store.segmentReplicationDiff(segmentMetadataMap, replicaShard.getSegmentMetadataMap());
            final long sizeAfterDeleteAndCommit = diff.missing.stream().mapToLong(StoreFileMetadata::length).sum();

            final Set<SegmentReplicationShardStats> statsAfterFlush = primaryShard.getReplicationStatsForTrackedReplicas();
            shardStats = statsAfterFlush.stream().findFirst().get();
            assertEquals(sizeAfterDeleteAndCommit, shardStats.getBytesBehindCount());
            assertEquals(1, shardStats.getCheckpointsBehindCount());

            replicateSegments(primaryShard, shards.getReplicas());
            assertReplicaCaughtUp(primaryShard);
            shards.assertAllEqual(5);
        }
    }

    public void testSnapshotWhileFailoverIncomplete() throws Exception {
        final NRTReplicationEngineFactory engineFactory = new NRTReplicationEngineFactory();
        final NRTReplicationEngineFactory spy = spy(engineFactory);
        try (ReplicationGroup shards = createGroup(1, settings, indexMapping, spy, createTempDir())) {
            final IndexShard primaryShard = shards.getPrimary();
            final IndexShard replicaShard = shards.getReplicas().get(0);
            shards.startAll();
            shards.indexDocs(10);
            shards.refresh("test");
            replicateSegments(primaryShard, shards.getReplicas());
            shards.assertAllEqual(10);

            final SnapshotShardsService shardsService = getSnapshotShardsService(
                replicaShard,
                shards.getIndexMetadata(),
                false,
                createRepositoriesService()
            );
            final Snapshot snapshot = new Snapshot(randomAlphaOfLength(10), new SnapshotId(randomAlphaOfLength(5), randomAlphaOfLength(5)));

            final ClusterState initState = addSnapshotIndex(
                clusterService.state(),
                snapshot,
                replicaShard,
                SnapshotsInProgress.State.INIT,
                false
            );
            shardsService.clusterChanged(new ClusterChangedEvent("test", initState, clusterService.state()));

            CountDownLatch latch = new CountDownLatch(1);
            doAnswer(ans -> {
                final Engine engineOrNull = replicaShard.getEngineOrNull();
                assertNotNull(engineOrNull);
                assertTrue(engineOrNull instanceof ReadOnlyEngine);
                shards.assertAllEqual(10);
                shardsService.clusterChanged(
                    new ClusterChangedEvent(
                        "test",
                        addSnapshotIndex(clusterService.state(), snapshot, replicaShard, SnapshotsInProgress.State.STARTED, false),
                        initState
                    )
                );
                latch.countDown();
                return ans.callRealMethod();
            }).when(spy).newReadWriteEngine(any());
            shards.promoteReplicaToPrimary(replicaShard).get();
            latch.await();
            assertBusy(() -> {
                final IndexShardSnapshotStatus.Copy copy = shardsService.currentSnapshotShards(snapshot).get(replicaShard.shardId).asCopy();
                final IndexShardSnapshotStatus.Stage stage = copy.getStage();
                assertEquals(IndexShardSnapshotStatus.Stage.FAILURE, stage);
                assertNotNull(copy.getFailure());
                assertTrue(
                    copy.getFailure()
                        .contains("snapshot triggered on a new primary following failover and cannot proceed until promotion is complete")
                );
            });
        }
    }

    public void testReuseReplicationCheckpointWhenLatestInfosIsUnChanged() throws Exception {
        try (ReplicationGroup shards = createGroup(1, settings, indexMapping, new NRTReplicationEngineFactory(), createTempDir())) {
            final IndexShard primaryShard = shards.getPrimary();
            shards.startAll();
            shards.indexDocs(10);
            shards.refresh("test");
            replicateSegments(primaryShard, shards.getReplicas());
            shards.assertAllEqual(10);
            final ReplicationCheckpoint latestReplicationCheckpoint = primaryShard.getLatestReplicationCheckpoint();
            try (GatedCloseable<SegmentInfos> segmentInfosSnapshot = primaryShard.getSegmentInfosSnapshot()) {
                assertEquals(latestReplicationCheckpoint, primaryShard.computeReplicationCheckpoint(segmentInfosSnapshot.get()));
            }
            final Tuple<GatedCloseable<SegmentInfos>, ReplicationCheckpoint> latestSegmentInfosAndCheckpoint = primaryShard
                .getLatestSegmentInfosAndCheckpoint();
            try (final GatedCloseable<SegmentInfos> closeable = latestSegmentInfosAndCheckpoint.v1()) {
                assertEquals(latestReplicationCheckpoint, primaryShard.computeReplicationCheckpoint(closeable.get()));
            }
        }
    }

    public void testComputeReplicationCheckpointNullInfosReturnsEmptyCheckpoint() throws Exception {
        try (ReplicationGroup shards = createGroup(1, settings, indexMapping, new NRTReplicationEngineFactory(), createTempDir())) {
            final IndexShard primaryShard = shards.getPrimary();
            assertEquals(ReplicationCheckpoint.empty(primaryShard.shardId), primaryShard.computeReplicationCheckpoint(null));
        }
    }

    protected SnapshotShardsService getSnapshotShardsService(
        IndexShard indexShard,
        IndexMetadata indexMetadata,
        boolean closedIdx,
        RepositoriesService repositoriesService
    ) {
        final TransportService transportService = mock(TransportService.class);
        when(transportService.getThreadPool()).thenReturn(threadPool);
        final IndicesService indicesService = mock(IndicesService.class);
        final IndexService indexService = mock(IndexService.class);
        when(indicesService.indexServiceSafe(any())).thenReturn(indexService);
        when(indexService.getShardOrNull(anyInt())).thenReturn(indexShard);
        when(indexService.getMetadata()).thenReturn(
            new IndexMetadata.Builder(indexMetadata).state(closedIdx ? IndexMetadata.State.CLOSE : IndexMetadata.State.OPEN).build()
        );
        return new SnapshotShardsService(settings, clusterService, repositoriesService, transportService, indicesService);
    }

    protected ClusterState addSnapshotIndex(
        ClusterState state,
        Snapshot snapshot,
        IndexShard shard,
        SnapshotsInProgress.State snapshotState,
        boolean shallowCopySnapshot
    ) {
        final Map<ShardId, SnapshotsInProgress.ShardSnapshotStatus> shardsBuilder = new HashMap<>();
        ShardRouting shardRouting = shard.shardRouting;
        shardsBuilder.put(
            shardRouting.shardId(),
            new SnapshotsInProgress.ShardSnapshotStatus(state.getNodes().getLocalNode().getId(), "1")
        );
        final SnapshotsInProgress.Entry entry = new SnapshotsInProgress.Entry(
            snapshot,
            randomBoolean(),
            false,
            snapshotState,
            Collections.singletonList(new IndexId(index.getName(), index.getUUID())),
            Collections.emptyList(),
            randomNonNegativeLong(),
            randomLong(),
            shardsBuilder,
            null,
            SnapshotInfoTests.randomUserMetadata(),
            VersionUtils.randomVersion(random()),
            shallowCopySnapshot
        );
        return ClusterState.builder(state)
            .putCustom(SnapshotsInProgress.TYPE, SnapshotsInProgress.of(Collections.singletonList(entry)))
            .build();
    }

    private void assertReplicaCaughtUp(IndexShard primaryShard) {
        Set<SegmentReplicationShardStats> initialStats = primaryShard.getReplicationStatsForTrackedReplicas();
        assertEquals(initialStats.size(), 1);
        SegmentReplicationShardStats shardStats = initialStats.stream().findFirst().get();
        assertEquals(0, shardStats.getCheckpointsBehindCount());
        assertEquals(0, shardStats.getBytesBehindCount());
    }

    /**
     * Assert persisted and searchable doc counts.  This method should not be used while docs are concurrently indexed because
     * it asserts point in time seqNos are relative to the doc counts.
     */
    protected void assertDocCounts(IndexShard indexShard, int expectedPersistedDocCount, int expectedSearchableDocCount)
        throws IOException {
        assertDocCount(indexShard, expectedSearchableDocCount);
        // assigned seqNos start at 0, so assert max & local seqNos are 1 less than our persisted doc count.
        assertEquals(expectedPersistedDocCount - 1, indexShard.seqNoStats().getMaxSeqNo());
        assertEquals(expectedPersistedDocCount - 1, indexShard.seqNoStats().getLocalCheckpoint());
    }

    protected void resolveCheckpointInfoResponseListener(ActionListener<CheckpointInfoResponse> listener, IndexShard primary) {
        try (final CopyState copyState = new CopyState(primary)) {
            listener.onResponse(
                new CheckpointInfoResponse(copyState.getCheckpoint(), copyState.getMetadataMap(), copyState.getInfosBytes())
            );
        } catch (IOException e) {
            logger.error("Unexpected error computing CopyState", e);
            Assert.fail("Failed to compute copyState");
            throw new UncheckedIOException(e);
        }
    }

    protected void startReplicationAndAssertCancellation(
        IndexShard replica,
        IndexShard primary,
        SegmentReplicationTargetService targetService
    ) throws InterruptedException {
        CountDownLatch latch = new CountDownLatch(1);
        final SegmentReplicationTarget target = targetService.startReplication(
            replica,
            primary.getLatestReplicationCheckpoint(),
            new SegmentReplicationTargetService.SegmentReplicationListener() {
                @Override
                public void onReplicationDone(SegmentReplicationState state) {
                    Assert.fail("Replication should not complete");
                }

                @Override
                public void onReplicationFailure(SegmentReplicationState state, ReplicationFailedException e, boolean sendShardFailure) {
                    assertFalse(sendShardFailure);
                    latch.countDown();
                }
            }
        );

        latch.await(2, TimeUnit.SECONDS);
        assertEquals("Should have resolved listener with failure", 0, latch.getCount());
        assertNull(targetService.get(target.getId()));
    }

    protected IndexShard getRandomReplica(ReplicationGroup shards) {
        return shards.getReplicas().get(randomInt(shards.getReplicas().size() - 1));
    }

    protected IndexShard failAndPromoteRandomReplica(ReplicationGroup shards) throws IOException {
        IndexShard primary = shards.getPrimary();
        final IndexShard newPrimary = getRandomReplica(shards);
        shards.promoteReplicaToPrimary(newPrimary);
        primary.close("demoted", true, false);
        primary.store().close();
        primary = shards.addReplicaWithExistingPath(primary.shardPath(), primary.routingEntry().currentNodeId());
        shards.recoverReplica(primary);
        return newPrimary;
    }

    protected void assertEqualCommittedSegments(IndexShard primary, IndexShard... replicas) throws IOException {
        for (IndexShard replica : replicas) {
            final SegmentInfos replicaInfos = replica.store().readLastCommittedSegmentsInfo();
            final SegmentInfos primaryInfos = primary.store().readLastCommittedSegmentsInfo();
            final Map<String, StoreFileMetadata> latestReplicaMetadata = replica.store().getSegmentMetadataMap(replicaInfos);
            final Map<String, StoreFileMetadata> latestPrimaryMetadata = primary.store().getSegmentMetadataMap(primaryInfos);
            final Store.RecoveryDiff diff = Store.segmentReplicationDiff(latestPrimaryMetadata, latestReplicaMetadata);
            assertTrue(diff.different.isEmpty());
            assertTrue(diff.missing.isEmpty());
        }
    }

    protected void assertEqualTranslogOperations(ReplicationGroup shards, IndexShard primaryShard) throws IOException {
        try (final Translog.Snapshot snapshot = getTranslog(primaryShard).newSnapshot()) {
            List<Translog.Operation> operations = new ArrayList<>();
            Translog.Operation op;
            while ((op = snapshot.next()) != null) {
                final Translog.Operation newOp = op;
                operations.add(newOp);
            }
            for (IndexShard replica : shards.getReplicas()) {
                try (final Translog.Snapshot replicaSnapshot = getTranslog(replica).newSnapshot()) {
                    assertThat(replicaSnapshot, SnapshotMatchers.containsOperationsInAnyOrder(operations));
                }
            }
        }
    }
}<|MERGE_RESOLUTION|>--- conflicted
+++ resolved
@@ -279,12 +279,7 @@
         }
     }
 
-<<<<<<< HEAD
-    @LockFeatureFlag(MERGED_SEGMENT_WARMER_EXPERIMENTAL_FLAG)
     public void testCleanupReplicaRedundantMergedSegment() throws Exception {
-        try (ReplicationGroup shards = createGroup(1, getIndexSettings(), indexMapping, new NRTReplicationEngineFactory());) {
-=======
-    public void testCleanupRedundantPendingMergeSegment() throws Exception {
         final RecoverySettings recoverySettings = new RecoverySettings(
             Settings.builder().put(RecoverySettings.INDICES_MERGED_SEGMENT_REPLICATION_WARMER_ENABLED_SETTING.getKey(), true).build(),
             new ClusterSettings(Settings.EMPTY, ClusterSettings.BUILT_IN_CLUSTER_SETTINGS)
@@ -299,7 +294,6 @@
                 MergedSegmentPublisher.EMPTY
             )
         ) {
->>>>>>> 0449ce85
             shards.startAll();
             final IndexShard primaryShard = shards.getPrimary();
             final IndexShard replicaShard = shards.getReplicas().get(0);
@@ -343,7 +337,6 @@
         }
     }
 
-    @LockFeatureFlag(MERGED_SEGMENT_WARMER_EXPERIMENTAL_FLAG)
     public void testPrimaryMergedSegmentCheckpointRetentionTimeout() throws Exception {
         // close auto refresh
         Settings indexSettings = Settings.builder()
