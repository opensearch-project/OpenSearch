--- conflicted
+++ resolved
@@ -641,7 +641,6 @@
         IOUtils.close(w, reader, dir);
     }
 
-<<<<<<< HEAD
     public void testOneMustNotNumericMatchQueryRewritten() throws Exception {
         Directory dir = newDirectory();
         IndexWriter w = new IndexWriter(dir, newIndexWriterConfig(new StandardAnalyzer()));
@@ -675,7 +674,8 @@
         assertTrue(rewrittenNoContext.should().isEmpty());
 
         IOUtils.close(w, reader, dir);
-=======
+    }
+
     public void testMustClausesRewritten() throws Exception {
         BoolQueryBuilder qb = new BoolQueryBuilder();
 
@@ -733,7 +733,6 @@
             assertTrue(rewritten.must().contains(clause));
             assertFalse(rewritten.filter().contains(clause));
         }
->>>>>>> cb22cb02
     }
 
     private QueryBuilder getRangeQueryBuilder(String fieldName, Integer lower, Integer upper, boolean includeLower, boolean includeUpper) {
