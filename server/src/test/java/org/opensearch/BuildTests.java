--- conflicted
+++ resolved
@@ -220,11 +220,8 @@
             .filter(v -> v.onOrAfter(LegacyESVersion.V_6_7_0) && v.before(LegacyESVersion.V_7_0_0)).collect(Collectors.toList()));
         final Version post70Version =
             randomFrom(versions.stream().filter(v -> v.onOrAfter(LegacyESVersion.V_7_0_0)).collect(Collectors.toList()));
-<<<<<<< HEAD
-=======
         final Version post10OpenSearchVersion =
             randomFrom(versions.stream().filter(v -> v.onOrAfter(Version.V_1_0_0)).collect(Collectors.toList()));
->>>>>>> 46cdfbec
 
         final WriteableBuild pre63 = copyWriteable(dockerBuild, writableRegistry(), WriteableBuild::new, pre63Version);
         final WriteableBuild post63pre67 = copyWriteable(dockerBuild, writableRegistry(), WriteableBuild::new, post63Pre67Version);
