/*
 * SPDX-License-Identifier: Apache-2.0
 *
 * The OpenSearch Contributors require contributions made to
 * this file be licensed under the Apache-2.0 license or a
 * compatible open source license.
 */

/*
 * Licensed to Elasticsearch under one or more contributor
 * license agreements. See the NOTICE file distributed with
 * this work for additional information regarding copyright
 * ownership. Elasticsearch licenses this file to you under
 * the Apache License, Version 2.0 (the "License"); you may
 * not use this file except in compliance with the License.
 * You may obtain a copy of the License at
 *
 *    http://www.apache.org/licenses/LICENSE-2.0
 *
 * Unless required by applicable law or agreed to in writing,
 * software distributed under the License is distributed on an
 * "AS IS" BASIS, WITHOUT WARRANTIES OR CONDITIONS OF ANY
 * KIND, either express or implied.  See the License for the
 * specific language governing permissions and limitations
 * under the License.
 */
/*
 * Modifications Copyright OpenSearch Contributors. See
 * GitHub history for details.
 */

package org.opensearch.transport;

import org.opensearch.Version;
import org.opensearch.action.ActionListener;
import org.opensearch.action.OriginalIndices;
import org.opensearch.action.support.IndicesOptions;
import org.opensearch.action.support.PlainActionFuture;
import org.opensearch.cluster.node.DiscoveryNode;
import org.opensearch.cluster.node.DiscoveryNodeRole;
import org.opensearch.common.Strings;
import org.opensearch.common.settings.AbstractScopedSettings;
import org.opensearch.common.settings.ClusterSettings;
import org.opensearch.common.settings.Settings;
import org.opensearch.common.unit.TimeValue;
import org.opensearch.core.internal.io.IOUtils;
import org.opensearch.test.OpenSearchTestCase;
import org.opensearch.test.transport.MockTransportService;
import org.opensearch.threadpool.TestThreadPool;
import org.opensearch.threadpool.ThreadPool;

import java.io.IOException;
import java.util.ArrayList;
import java.util.Arrays;
import java.util.Collections;
import java.util.HashSet;
import java.util.List;
import java.util.Map;
import java.util.concurrent.CopyOnWriteArrayList;
import java.util.concurrent.CountDownLatch;
import java.util.concurrent.TimeUnit;
import java.util.concurrent.atomic.AtomicReference;
import java.util.function.BiFunction;

import static org.opensearch.test.NodeRoles.clusterManagerOnlyNode;
import static org.opensearch.test.NodeRoles.nonMasterNode;
import static org.opensearch.test.NodeRoles.removeRoles;
import static org.hamcrest.Matchers.either;
import static org.hamcrest.Matchers.equalTo;
import static org.hamcrest.Matchers.instanceOf;

public class RemoteClusterServiceTests extends OpenSearchTestCase {

    private final ThreadPool threadPool = new TestThreadPool(getClass().getName());

    @Override
    public void tearDown() throws Exception {
        super.tearDown();
        ThreadPool.terminate(threadPool, 10, TimeUnit.SECONDS);
    }

    private MockTransportService startTransport(String id, List<DiscoveryNode> knownNodes, Version version) {
        return startTransport(id, knownNodes, version, Settings.EMPTY);
    }

    private MockTransportService startTransport(
        final String id,
        final List<DiscoveryNode> knownNodes,
        final Version version,
        final Settings settings
    ) {
        return RemoteClusterConnectionTests.startTransport(id, knownNodes, version, threadPool, settings);
    }

    public void testSettingsAreRegistered() {
        assertTrue(ClusterSettings.BUILT_IN_CLUSTER_SETTINGS.contains(RemoteClusterService.REMOTE_CLUSTER_SKIP_UNAVAILABLE));
        assertTrue(ClusterSettings.BUILT_IN_CLUSTER_SETTINGS.contains(RemoteClusterService.REMOTE_INITIAL_CONNECTION_TIMEOUT_SETTING));
        assertTrue(ClusterSettings.BUILT_IN_CLUSTER_SETTINGS.contains(RemoteClusterService.REMOTE_NODE_ATTRIBUTE));
        assertTrue(ClusterSettings.BUILT_IN_CLUSTER_SETTINGS.contains(RemoteClusterService.REMOTE_CLUSTER_PING_SCHEDULE));
        assertTrue(ClusterSettings.BUILT_IN_CLUSTER_SETTINGS.contains(RemoteClusterService.REMOTE_CLUSTER_COMPRESS));
        assertTrue(ClusterSettings.BUILT_IN_CLUSTER_SETTINGS.contains(RemoteConnectionStrategy.REMOTE_CONNECTION_MODE));
        assertTrue(ClusterSettings.BUILT_IN_CLUSTER_SETTINGS.contains(SniffConnectionStrategy.REMOTE_CONNECTIONS_PER_CLUSTER));
        assertTrue(ClusterSettings.BUILT_IN_CLUSTER_SETTINGS.contains(SniffConnectionStrategy.REMOTE_CLUSTER_SEEDS));
        assertTrue(ClusterSettings.BUILT_IN_CLUSTER_SETTINGS.contains(SniffConnectionStrategy.REMOTE_NODE_CONNECTIONS));
        assertTrue(ClusterSettings.BUILT_IN_CLUSTER_SETTINGS.contains(ProxyConnectionStrategy.PROXY_ADDRESS));
        assertTrue(ClusterSettings.BUILT_IN_CLUSTER_SETTINGS.contains(ProxyConnectionStrategy.REMOTE_SOCKET_CONNECTIONS));
    }

    public void testRemoteClusterSeedSetting() {
        // simple validation
        Settings settings = Settings.builder()
            .put("cluster.remote.foo.seeds", "192.168.0.1:8080")
            .put("cluster.remote.bar.seeds", "[::1]:9090")
            .build();
        SniffConnectionStrategy.REMOTE_CLUSTER_SEEDS.getAllConcreteSettings(settings).forEach(setting -> setting.get(settings));

        Settings brokenSettings = Settings.builder().put("cluster.remote.foo.seeds", "192.168.0.1").build();
        expectThrows(
            IllegalArgumentException.class,
            () -> SniffConnectionStrategy.REMOTE_CLUSTER_SEEDS.getAllConcreteSettings(brokenSettings)
                .forEach(setting -> setting.get(brokenSettings))
        );

        Settings brokenPortSettings = Settings.builder().put("cluster.remote.foo.seeds", "192.168.0.1:123456789123456789").build();
        Exception e = expectThrows(
            IllegalArgumentException.class,
            () -> SniffConnectionStrategy.REMOTE_CLUSTER_SEEDS.getAllConcreteSettings(brokenSettings)
                .forEach(setting -> setting.get(brokenPortSettings))
        );
        assertEquals("failed to parse port", e.getMessage());
    }

    public void testGroupClusterIndices() throws IOException {
        List<DiscoveryNode> knownNodes = new CopyOnWriteArrayList<>();
        try (
            MockTransportService cluster1Transport = startTransport("cluster_1_node", knownNodes, Version.CURRENT);
            MockTransportService cluster2Transport = startTransport("cluster_2_node", knownNodes, Version.CURRENT)
        ) {
            DiscoveryNode cluster1Seed = cluster1Transport.getLocalDiscoNode();
            DiscoveryNode cluster2Seed = cluster2Transport.getLocalDiscoNode();
            knownNodes.add(cluster1Transport.getLocalDiscoNode());
            knownNodes.add(cluster2Transport.getLocalDiscoNode());
            Collections.shuffle(knownNodes, random());

            try (
                MockTransportService transportService = MockTransportService.createNewService(
                    Settings.EMPTY,
                    Version.CURRENT,
                    threadPool,
                    null
                )
            ) {
                transportService.start();
                transportService.acceptIncomingRequests();
                Settings.Builder builder = Settings.builder();
                builder.putList("cluster.remote.cluster_1.seeds", cluster1Seed.getAddress().toString());
                builder.putList("cluster.remote.cluster_2.seeds", cluster2Seed.getAddress().toString());
                try (RemoteClusterService service = new RemoteClusterService(builder.build(), transportService)) {
                    assertFalse(service.isCrossClusterSearchEnabled());
                    service.initializeRemoteClusters();
                    assertTrue(service.isCrossClusterSearchEnabled());
                    assertTrue(service.isRemoteClusterRegistered("cluster_1"));
                    assertTrue(service.isRemoteClusterRegistered("cluster_2"));
                    assertFalse(service.isRemoteClusterRegistered("foo"));
                    Map<String, List<String>> perClusterIndices = service.groupClusterIndices(
                        service.getRemoteClusterNames(),
                        new String[] {
                            "foo:bar",
                            "cluster_1:bar",
                            "cluster_2:foo:bar",
                            "cluster_1:test",
                            "cluster_2:foo*",
                            "foo",
                            "cluster*:baz",
                            "*:boo",
                            "no*match:boo" },
                        i -> false
                    );
                    List<String> localIndices = perClusterIndices.remove(RemoteClusterAware.LOCAL_CLUSTER_GROUP_KEY);
                    assertNotNull(localIndices);
                    assertEquals(Arrays.asList("foo:bar", "foo", "no*match:boo"), localIndices);
                    assertEquals(2, perClusterIndices.size());
                    assertEquals(Arrays.asList("bar", "test", "baz", "boo"), perClusterIndices.get("cluster_1"));
                    assertEquals(Arrays.asList("foo:bar", "foo*", "baz", "boo"), perClusterIndices.get("cluster_2"));

                    IllegalArgumentException iae = expectThrows(
                        IllegalArgumentException.class,
                        () -> service.groupClusterIndices(
                            service.getRemoteClusterNames(),
                            new String[] { "foo:bar", "cluster_1:bar", "cluster_2:foo:bar", "cluster_1:test", "cluster_2:foo*", "foo" },
                            "cluster_1:bar"::equals
                        )
                    );

                    assertEquals(
                        "Can not filter indices; index cluster_1:bar exists but there is also a remote cluster named:" + " cluster_1",
                        iae.getMessage()
                    );
                }
            }
        }
    }

    public void testGroupIndices() throws IOException {
        List<DiscoveryNode> knownNodes = new CopyOnWriteArrayList<>();
        try (
            MockTransportService cluster1Transport = startTransport("cluster_1_node", knownNodes, Version.CURRENT);
            MockTransportService cluster2Transport = startTransport("cluster_2_node", knownNodes, Version.CURRENT)
        ) {
            DiscoveryNode cluster1Seed = cluster1Transport.getLocalDiscoNode();
            DiscoveryNode cluster2Seed = cluster2Transport.getLocalDiscoNode();
            knownNodes.add(cluster1Transport.getLocalDiscoNode());
            knownNodes.add(cluster2Transport.getLocalDiscoNode());
            Collections.shuffle(knownNodes, random());

            try (
                MockTransportService transportService = MockTransportService.createNewService(
                    Settings.EMPTY,
                    Version.CURRENT,
                    threadPool,
                    null
                )
            ) {
                transportService.start();
                transportService.acceptIncomingRequests();
                Settings.Builder builder = Settings.builder();
                builder.putList("cluster.remote.cluster_1.seeds", cluster1Seed.getAddress().toString());
                builder.putList("cluster.remote.cluster_2.seeds", cluster2Seed.getAddress().toString());
                try (RemoteClusterService service = new RemoteClusterService(builder.build(), transportService)) {
                    assertFalse(service.isCrossClusterSearchEnabled());
                    service.initializeRemoteClusters();
                    assertTrue(service.isCrossClusterSearchEnabled());
                    assertTrue(service.isRemoteClusterRegistered("cluster_1"));
                    assertTrue(service.isRemoteClusterRegistered("cluster_2"));
                    assertFalse(service.isRemoteClusterRegistered("foo"));
                    {
                        Map<String, OriginalIndices> perClusterIndices = service.groupIndices(
                            IndicesOptions.LENIENT_EXPAND_OPEN,
                            new String[] {
                                "foo:bar",
                                "cluster_1:bar",
                                "cluster_2:foo:bar",
                                "cluster_1:test",
                                "cluster_2:foo*",
                                "foo",
                                "cluster*:baz",
                                "*:boo",
                                "no*match:boo" },
                            i -> false
                        );
                        assertEquals(3, perClusterIndices.size());
                        assertArrayEquals(
                            new String[] { "foo:bar", "foo", "no*match:boo" },
                            perClusterIndices.get(RemoteClusterAware.LOCAL_CLUSTER_GROUP_KEY).indices()
                        );
                        assertArrayEquals(new String[] { "bar", "test", "baz", "boo" }, perClusterIndices.get("cluster_1").indices());
                        assertArrayEquals(new String[] { "foo:bar", "foo*", "baz", "boo" }, perClusterIndices.get("cluster_2").indices());
                    }
                    {
                        IllegalArgumentException iae = expectThrows(
                            IllegalArgumentException.class,
                            () -> service.groupClusterIndices(
                                service.getRemoteClusterNames(),
                                new String[] { "foo:bar", "cluster_1:bar", "cluster_2:foo:bar", "cluster_1:test", "cluster_2:foo*", "foo" },
                                "cluster_1:bar"::equals
                            )
                        );
                        assertEquals(
                            "Can not filter indices; index cluster_1:bar exists but there is also a remote cluster named:" + " cluster_1",
                            iae.getMessage()
                        );
                    }
                    {
                        Map<String, OriginalIndices> perClusterIndices = service.groupIndices(
                            IndicesOptions.LENIENT_EXPAND_OPEN,
                            new String[] { "cluster_1:bar", "cluster_2:foo*" },
                            i -> false
                        );
                        assertEquals(2, perClusterIndices.size());
                        assertArrayEquals(new String[] { "bar" }, perClusterIndices.get("cluster_1").indices());
                        assertArrayEquals(new String[] { "foo*" }, perClusterIndices.get("cluster_2").indices());
                    }
                    {
                        Map<String, OriginalIndices> perClusterIndices = service.groupIndices(
                            IndicesOptions.LENIENT_EXPAND_OPEN,
                            Strings.EMPTY_ARRAY,
                            i -> false
                        );
                        assertEquals(1, perClusterIndices.size());
                        assertArrayEquals(Strings.EMPTY_ARRAY, perClusterIndices.get(RemoteClusterAware.LOCAL_CLUSTER_GROUP_KEY).indices());
                    }
                }
            }
        }
    }

    public void testIncrementallyAddClusters() throws IOException {
        List<DiscoveryNode> knownNodes = new CopyOnWriteArrayList<>();
        try (
            MockTransportService cluster1Transport = startTransport("cluster_1_node", knownNodes, Version.CURRENT);
            MockTransportService cluster2Transport = startTransport("cluster_2_node", knownNodes, Version.CURRENT)
        ) {
            DiscoveryNode cluster1Seed = cluster1Transport.getLocalDiscoNode();
            DiscoveryNode cluster2Seed = cluster2Transport.getLocalDiscoNode();
            knownNodes.add(cluster1Transport.getLocalDiscoNode());
            knownNodes.add(cluster2Transport.getLocalDiscoNode());
            Collections.shuffle(knownNodes, random());

            try (
                MockTransportService transportService = MockTransportService.createNewService(
                    Settings.EMPTY,
                    Version.CURRENT,
                    threadPool,
                    null
                )
            ) {
                transportService.start();
                transportService.acceptIncomingRequests();
                Settings.Builder builder = Settings.builder();
                builder.putList("cluster.remote.cluster_1.seeds", cluster1Seed.getAddress().toString());
                builder.putList("cluster.remote.cluster_2.seeds", cluster2Seed.getAddress().toString());
                try (RemoteClusterService service = new RemoteClusterService(Settings.EMPTY, transportService)) {
                    assertFalse(service.isCrossClusterSearchEnabled());
                    service.initializeRemoteClusters();
                    assertFalse(service.isCrossClusterSearchEnabled());
                    Settings cluster1Settings = createSettings(
                        "cluster_1",
                        Collections.singletonList(cluster1Seed.getAddress().toString())
                    );
                    PlainActionFuture<Void> clusterAdded = PlainActionFuture.newFuture();
                    // Add the cluster on a different thread to test that we wait for a new cluster to
                    // connect before returning.
                    new Thread(() -> {
                        try {
                            service.validateAndUpdateRemoteCluster("cluster_1", cluster1Settings);
                            clusterAdded.onResponse(null);
                        } catch (Exception e) {
                            clusterAdded.onFailure(e);
                        }
                    }).start();
                    clusterAdded.actionGet();
                    assertTrue(service.isCrossClusterSearchEnabled());
                    assertTrue(service.isRemoteClusterRegistered("cluster_1"));
                    Settings cluster2Settings = createSettings(
                        "cluster_2",
                        Collections.singletonList(cluster2Seed.getAddress().toString())
                    );
                    service.validateAndUpdateRemoteCluster("cluster_2", cluster2Settings);
                    assertTrue(service.isCrossClusterSearchEnabled());
                    assertTrue(service.isRemoteClusterRegistered("cluster_1"));
                    assertTrue(service.isRemoteClusterRegistered("cluster_2"));
                    Settings cluster2SettingsDisabled = createSettings("cluster_2", Collections.emptyList());
                    service.validateAndUpdateRemoteCluster("cluster_2", cluster2SettingsDisabled);
                    assertFalse(service.isRemoteClusterRegistered("cluster_2"));
                    IllegalArgumentException iae = expectThrows(
                        IllegalArgumentException.class,
                        () -> service.validateAndUpdateRemoteCluster(RemoteClusterAware.LOCAL_CLUSTER_GROUP_KEY, Settings.EMPTY)
                    );
                    assertEquals("remote clusters must not have the empty string as its key", iae.getMessage());
                }
            }
        }
    }

    public void testDefaultPingSchedule() throws IOException {
        List<DiscoveryNode> knownNodes = new CopyOnWriteArrayList<>();
        try (MockTransportService seedTransport = startTransport("cluster_1_node", knownNodes, Version.CURRENT)) {
            DiscoveryNode seedNode = seedTransport.getLocalDiscoNode();
            knownNodes.add(seedTransport.getLocalDiscoNode());
            TimeValue pingSchedule;
            Settings.Builder settingsBuilder = Settings.builder();
            settingsBuilder.putList("cluster.remote.cluster_1.seeds", seedNode.getAddress().toString());
            if (randomBoolean()) {
                pingSchedule = TimeValue.timeValueSeconds(randomIntBetween(1, 10));
                settingsBuilder.put(TransportSettings.PING_SCHEDULE.getKey(), pingSchedule).build();
            } else {
                pingSchedule = TimeValue.MINUS_ONE;
            }
            Settings settings = settingsBuilder.build();
            try (
                MockTransportService transportService = MockTransportService.createNewService(settings, Version.CURRENT, threadPool, null)
            ) {
                transportService.start();
                transportService.acceptIncomingRequests();
                try (RemoteClusterService service = new RemoteClusterService(settings, transportService)) {
                    assertFalse(service.isCrossClusterSearchEnabled());
                    service.initializeRemoteClusters();
                    assertTrue(service.isCrossClusterSearchEnabled());
                    service.validateAndUpdateRemoteCluster(
                        "cluster_1",
                        createSettings("cluster_1", Collections.singletonList(seedNode.getAddress().toString()))
                    );
                    assertTrue(service.isCrossClusterSearchEnabled());
                    assertTrue(service.isRemoteClusterRegistered("cluster_1"));
                    RemoteClusterConnection remoteClusterConnection = service.getRemoteClusterConnection("cluster_1");
                    assertEquals(pingSchedule, remoteClusterConnection.getConnectionManager().getConnectionProfile().getPingInterval());
                }
            }
        }
    }

    public void testCustomPingSchedule() throws IOException {
        List<DiscoveryNode> knownNodes = new CopyOnWriteArrayList<>();
        try (
            MockTransportService cluster1Transport = startTransport("cluster_1_node", knownNodes, Version.CURRENT);
            MockTransportService cluster2Transport = startTransport("cluster_2_node", knownNodes, Version.CURRENT)
        ) {
            DiscoveryNode cluster1Seed = cluster1Transport.getLocalDiscoNode();
            DiscoveryNode cluster2Seed = cluster2Transport.getLocalDiscoNode();
            knownNodes.add(cluster1Transport.getLocalDiscoNode());
            knownNodes.add(cluster2Transport.getLocalDiscoNode());
            Collections.shuffle(knownNodes, random());
            Settings.Builder settingsBuilder = Settings.builder();
            if (randomBoolean()) {
                settingsBuilder.put(TransportSettings.PING_SCHEDULE.getKey(), TimeValue.timeValueSeconds(randomIntBetween(1, 10)));
            }
            Settings transportSettings = settingsBuilder.build();

            try (
                MockTransportService transportService = MockTransportService.createNewService(
                    transportSettings,
                    Version.CURRENT,
                    threadPool,
                    null
                )
            ) {
                transportService.start();
                transportService.acceptIncomingRequests();
                Settings.Builder builder = Settings.builder();
                builder.putList("cluster.remote.cluster_1.seeds", cluster1Seed.getAddress().toString());
                builder.putList("cluster.remote.cluster_2.seeds", cluster2Seed.getAddress().toString());
                TimeValue pingSchedule1 = // randomBoolean() ? TimeValue.MINUS_ONE :
                    TimeValue.timeValueSeconds(randomIntBetween(1, 10));
                builder.put("cluster.remote.cluster_1.transport.ping_schedule", pingSchedule1);
                TimeValue pingSchedule2 = // randomBoolean() ? TimeValue.MINUS_ONE :
                    TimeValue.timeValueSeconds(randomIntBetween(1, 10));
                builder.put("cluster.remote.cluster_2.transport.ping_schedule", pingSchedule2);
                try (RemoteClusterService service = new RemoteClusterService(builder.build(), transportService)) {
                    service.initializeRemoteClusters();
                    assertTrue(service.isRemoteClusterRegistered("cluster_1"));
                    RemoteClusterConnection remoteClusterConnection1 = service.getRemoteClusterConnection("cluster_1");
                    assertEquals(pingSchedule1, remoteClusterConnection1.getConnectionManager().getConnectionProfile().getPingInterval());
                    RemoteClusterConnection remoteClusterConnection2 = service.getRemoteClusterConnection("cluster_2");
                    assertEquals(pingSchedule2, remoteClusterConnection2.getConnectionManager().getConnectionProfile().getPingInterval());
                }
            }
        }
    }

    public void testChangeSettings() throws Exception {
        List<DiscoveryNode> knownNodes = new CopyOnWriteArrayList<>();
        try (MockTransportService cluster1Transport = startTransport("cluster_1_node", knownNodes, Version.CURRENT)) {
            DiscoveryNode cluster1Seed = cluster1Transport.getLocalDiscoNode();
            knownNodes.add(cluster1Transport.getLocalDiscoNode());
            Collections.shuffle(knownNodes, random());

            try (
                MockTransportService transportService = MockTransportService.createNewService(
                    Settings.EMPTY,
                    Version.CURRENT,
                    threadPool,
                    null
                )
            ) {
                transportService.start();
                transportService.acceptIncomingRequests();
                Settings.Builder builder = Settings.builder();
                builder.putList("cluster.remote.cluster_1.seeds", cluster1Seed.getAddress().toString());
                try (RemoteClusterService service = new RemoteClusterService(builder.build(), transportService)) {
                    service.initializeRemoteClusters();
                    RemoteClusterConnection remoteClusterConnection = service.getRemoteClusterConnection("cluster_1");
                    Settings.Builder settingsChange = Settings.builder();
                    TimeValue pingSchedule = TimeValue.timeValueSeconds(randomIntBetween(6, 8));
                    settingsChange.put("cluster.remote.cluster_1.transport.ping_schedule", pingSchedule);
                    boolean compressionEnabled = true;
                    settingsChange.put("cluster.remote.cluster_1.transport.compress", compressionEnabled);
                    settingsChange.putList("cluster.remote.cluster_1.seeds", cluster1Seed.getAddress().toString());
                    service.validateAndUpdateRemoteCluster("cluster_1", settingsChange.build());
                    assertBusy(remoteClusterConnection::isClosed);

                    remoteClusterConnection = service.getRemoteClusterConnection("cluster_1");
                    ConnectionProfile connectionProfile = remoteClusterConnection.getConnectionManager().getConnectionProfile();
                    assertEquals(pingSchedule, connectionProfile.getPingInterval());
                    assertEquals(compressionEnabled, connectionProfile.getCompressionEnabled());
                }
            }
        }
    }

    public void testRemoteNodeAttribute() throws IOException, InterruptedException {
        final Settings settings = Settings.builder().put("cluster.remote.node.attr", "gateway").build();
        final List<DiscoveryNode> knownNodes = new CopyOnWriteArrayList<>();
        final Settings gateway = Settings.builder().put("node.attr.gateway", true).build();
        try (
            MockTransportService c1N1 = startTransport("cluster_1_node_1", knownNodes, Version.CURRENT);
            MockTransportService c1N2 = startTransport("cluster_1_node_2", knownNodes, Version.CURRENT, gateway);
            MockTransportService c2N1 = startTransport("cluster_2_node_1", knownNodes, Version.CURRENT);
            MockTransportService c2N2 = startTransport("cluster_2_node_2", knownNodes, Version.CURRENT, gateway)
        ) {
            final DiscoveryNode c1N1Node = c1N1.getLocalDiscoNode();
            final DiscoveryNode c1N2Node = c1N2.getLocalDiscoNode();
            final DiscoveryNode c2N1Node = c2N1.getLocalDiscoNode();
            final DiscoveryNode c2N2Node = c2N2.getLocalDiscoNode();
            knownNodes.add(c1N1Node);
            knownNodes.add(c1N2Node);
            knownNodes.add(c2N1Node);
            knownNodes.add(c2N2Node);
            Collections.shuffle(knownNodes, random());

            try (
                MockTransportService transportService = MockTransportService.createNewService(settings, Version.CURRENT, threadPool, null)
            ) {
                transportService.start();
                transportService.acceptIncomingRequests();
                final Settings.Builder builder = Settings.builder();
                builder.putList("cluster.remote.cluster_1.seed", c1N1Node.getAddress().toString());
                builder.putList("cluster.remote.cluster_2.seed", c2N1Node.getAddress().toString());
                try (RemoteClusterService service = new RemoteClusterService(settings, transportService)) {
                    assertFalse(service.isCrossClusterSearchEnabled());
                    service.initializeRemoteClusters();
                    assertFalse(service.isCrossClusterSearchEnabled());

                    final CountDownLatch firstLatch = new CountDownLatch(1);
                    service.updateRemoteCluster(
                        "cluster_1",
                        createSettings("cluster_1", Arrays.asList(c1N1Node.getAddress().toString(), c1N2Node.getAddress().toString())),
                        connectionListener(firstLatch)
                    );
                    firstLatch.await();

                    final CountDownLatch secondLatch = new CountDownLatch(1);
                    service.updateRemoteCluster(
                        "cluster_2",
                        createSettings("cluster_2", Arrays.asList(c2N1Node.getAddress().toString(), c2N2Node.getAddress().toString())),
                        connectionListener(secondLatch)
                    );
                    secondLatch.await();

                    assertTrue(service.isCrossClusterSearchEnabled());
                    assertTrue(service.isRemoteClusterRegistered("cluster_1"));
                    assertFalse(service.isRemoteNodeConnected("cluster_1", c1N1Node));
                    assertTrue(service.isRemoteNodeConnected("cluster_1", c1N2Node));
                    assertTrue(service.isRemoteClusterRegistered("cluster_2"));
                    assertFalse(service.isRemoteNodeConnected("cluster_2", c2N1Node));
                    assertTrue(service.isRemoteNodeConnected("cluster_2", c2N2Node));
                    assertEquals(0, transportService.getConnectionManager().size());
                }
            }
        }
    }

    public void testRemoteNodeRoles() throws IOException, InterruptedException {
        final Settings settings = Settings.EMPTY;
        final List<DiscoveryNode> knownNodes = new CopyOnWriteArrayList<>();
        final Settings data = nonMasterNode();
<<<<<<< HEAD
        final Settings dedicatedClusterManager = masterOnlyNode();
=======
        final Settings dedicatedMaster = clusterManagerOnlyNode();
>>>>>>> e0743954
        try (
            MockTransportService c1N1 = startTransport("cluster_1_node_1", knownNodes, Version.CURRENT, dedicatedClusterManager);
            MockTransportService c1N2 = startTransport("cluster_1_node_2", knownNodes, Version.CURRENT, data);
            MockTransportService c2N1 = startTransport("cluster_2_node_1", knownNodes, Version.CURRENT, dedicatedClusterManager);
            MockTransportService c2N2 = startTransport("cluster_2_node_2", knownNodes, Version.CURRENT, data)
        ) {
            final DiscoveryNode c1N1Node = c1N1.getLocalDiscoNode();
            final DiscoveryNode c1N2Node = c1N2.getLocalDiscoNode();
            final DiscoveryNode c2N1Node = c2N1.getLocalDiscoNode();
            final DiscoveryNode c2N2Node = c2N2.getLocalDiscoNode();
            knownNodes.add(c1N1Node);
            knownNodes.add(c1N2Node);
            knownNodes.add(c2N1Node);
            knownNodes.add(c2N2Node);
            Collections.shuffle(knownNodes, random());

            try (
                MockTransportService transportService = MockTransportService.createNewService(settings, Version.CURRENT, threadPool, null)
            ) {
                transportService.start();
                transportService.acceptIncomingRequests();
                final Settings.Builder builder = Settings.builder();
                builder.putList("cluster.remote.cluster_1.seed", c1N1Node.getAddress().toString());
                builder.putList("cluster.remote.cluster_2.seed", c2N1Node.getAddress().toString());
                try (RemoteClusterService service = new RemoteClusterService(settings, transportService)) {
                    assertFalse(service.isCrossClusterSearchEnabled());
                    service.initializeRemoteClusters();
                    assertFalse(service.isCrossClusterSearchEnabled());

                    final CountDownLatch firstLatch = new CountDownLatch(1);
                    service.updateRemoteCluster(
                        "cluster_1",
                        createSettings("cluster_1", Arrays.asList(c1N1Node.getAddress().toString(), c1N2Node.getAddress().toString())),
                        connectionListener(firstLatch)
                    );
                    firstLatch.await();

                    final CountDownLatch secondLatch = new CountDownLatch(1);
                    service.updateRemoteCluster(
                        "cluster_2",
                        createSettings("cluster_2", Arrays.asList(c2N1Node.getAddress().toString(), c2N2Node.getAddress().toString())),
                        connectionListener(secondLatch)
                    );
                    secondLatch.await();

                    assertTrue(service.isCrossClusterSearchEnabled());
                    assertTrue(service.isRemoteClusterRegistered("cluster_1"));
                    assertFalse(service.isRemoteNodeConnected("cluster_1", c1N1Node));
                    assertTrue(service.isRemoteNodeConnected("cluster_1", c1N2Node));
                    assertTrue(service.isRemoteClusterRegistered("cluster_2"));
                    assertFalse(service.isRemoteNodeConnected("cluster_2", c2N1Node));
                    assertTrue(service.isRemoteNodeConnected("cluster_2", c2N2Node));
                    assertEquals(0, transportService.getConnectionManager().size());
                }
            }
        }
    }

    private ActionListener<Void> connectionListener(final CountDownLatch latch) {
        return ActionListener.wrap(x -> latch.countDown(), x -> fail());
    }

    public void testCollectNodes() throws InterruptedException, IOException {
        final Settings settings = Settings.EMPTY;
        final List<DiscoveryNode> knownNodes_c1 = new CopyOnWriteArrayList<>();
        final List<DiscoveryNode> knownNodes_c2 = new CopyOnWriteArrayList<>();

        try (
            MockTransportService c1N1 = startTransport("cluster_1_node_1", knownNodes_c1, Version.CURRENT, settings);
            MockTransportService c1N2 = startTransport("cluster_1_node_2", knownNodes_c1, Version.CURRENT, settings);
            MockTransportService c2N1 = startTransport("cluster_2_node_1", knownNodes_c2, Version.CURRENT, settings);
            MockTransportService c2N2 = startTransport("cluster_2_node_2", knownNodes_c2, Version.CURRENT, settings)
        ) {
            final DiscoveryNode c1N1Node = c1N1.getLocalDiscoNode();
            final DiscoveryNode c1N2Node = c1N2.getLocalDiscoNode();
            final DiscoveryNode c2N1Node = c2N1.getLocalDiscoNode();
            final DiscoveryNode c2N2Node = c2N2.getLocalDiscoNode();
            knownNodes_c1.add(c1N1Node);
            knownNodes_c1.add(c1N2Node);
            knownNodes_c2.add(c2N1Node);
            knownNodes_c2.add(c2N2Node);
            Collections.shuffle(knownNodes_c1, random());
            Collections.shuffle(knownNodes_c2, random());

            try (
                MockTransportService transportService = MockTransportService.createNewService(settings, Version.CURRENT, threadPool, null)
            ) {
                transportService.start();
                transportService.acceptIncomingRequests();
                final Settings.Builder builder = Settings.builder();
                builder.putList("cluster.remote.cluster_1.seed", c1N1Node.getAddress().toString());
                builder.putList("cluster.remote.cluster_2.seed", c2N1Node.getAddress().toString());
                try (RemoteClusterService service = new RemoteClusterService(settings, transportService)) {
                    assertFalse(service.isCrossClusterSearchEnabled());
                    service.initializeRemoteClusters();
                    assertFalse(service.isCrossClusterSearchEnabled());

                    final CountDownLatch firstLatch = new CountDownLatch(1);

                    service.updateRemoteCluster(
                        "cluster_1",
                        createSettings("cluster_1", Arrays.asList(c1N1Node.getAddress().toString(), c1N2Node.getAddress().toString())),
                        connectionListener(firstLatch)
                    );
                    firstLatch.await();

                    final CountDownLatch secondLatch = new CountDownLatch(1);
                    service.updateRemoteCluster(
                        "cluster_2",
                        createSettings("cluster_2", Arrays.asList(c2N1Node.getAddress().toString(), c2N2Node.getAddress().toString())),
                        connectionListener(secondLatch)
                    );
                    secondLatch.await();
                    CountDownLatch latch = new CountDownLatch(1);
                    service.collectNodes(
                        new HashSet<>(Arrays.asList("cluster_1", "cluster_2")),
                        new ActionListener<BiFunction<String, String, DiscoveryNode>>() {
                            @Override
                            public void onResponse(BiFunction<String, String, DiscoveryNode> func) {
                                try {
                                    assertEquals(c1N1Node, func.apply("cluster_1", c1N1Node.getId()));
                                    assertEquals(c1N2Node, func.apply("cluster_1", c1N2Node.getId()));
                                    assertEquals(c2N1Node, func.apply("cluster_2", c2N1Node.getId()));
                                    assertEquals(c2N2Node, func.apply("cluster_2", c2N2Node.getId()));
                                } finally {
                                    latch.countDown();
                                }
                            }

                            @Override
                            public void onFailure(Exception e) {
                                try {
                                    throw new AssertionError(e);
                                } finally {
                                    latch.countDown();
                                }
                            }
                        }
                    );
                    latch.await();
                    {
                        CountDownLatch failLatch = new CountDownLatch(1);
                        AtomicReference<Exception> ex = new AtomicReference<>();
                        service.collectNodes(
                            new HashSet<>(Arrays.asList("cluster_1", "cluster_2", "no such cluster")),
                            new ActionListener<BiFunction<String, String, DiscoveryNode>>() {
                                @Override
                                public void onResponse(BiFunction<String, String, DiscoveryNode> stringStringDiscoveryNodeBiFunction) {
                                    try {
                                        fail("should not be called");
                                    } finally {
                                        failLatch.countDown();
                                    }
                                }

                                @Override
                                public void onFailure(Exception e) {
                                    try {
                                        ex.set(e);
                                    } finally {
                                        failLatch.countDown();
                                    }
                                }
                            }
                        );
                        failLatch.await();
                        assertNotNull(ex.get());
                        assertTrue(ex.get() instanceof NoSuchRemoteClusterException);
                        assertEquals("no such remote cluster: [no such cluster]", ex.get().getMessage());
                    }
                    {
                        logger.info("closing all source nodes");
                        // close all targets and check for the transport level failure path
                        IOUtils.close(c1N1, c1N2, c2N1, c2N2);
                        logger.info("all source nodes are closed");
                        CountDownLatch failLatch = new CountDownLatch(1);
                        AtomicReference<Exception> ex = new AtomicReference<>();
                        service.collectNodes(
                            new HashSet<>(Arrays.asList("cluster_1", "cluster_2")),
                            new ActionListener<BiFunction<String, String, DiscoveryNode>>() {
                                @Override
                                public void onResponse(BiFunction<String, String, DiscoveryNode> stringStringDiscoveryNodeBiFunction) {
                                    try {
                                        fail("should not be called");
                                    } finally {
                                        failLatch.countDown();
                                    }
                                }

                                @Override
                                public void onFailure(Exception e) {
                                    try {
                                        ex.set(e);
                                    } finally {
                                        failLatch.countDown();
                                    }
                                }
                            }
                        );
                        failLatch.await();
                        assertNotNull(ex.get());
                        if (ex.get() instanceof IllegalStateException) {
                            assertThat(
                                ex.get().getMessage(),
                                either(equalTo("Unable to open any connections to remote cluster [cluster_1]")).or(
                                    equalTo("Unable to open any connections to remote cluster [cluster_2]")
                                )
                            );
                        } else {
                            assertThat(
                                ex.get(),
                                either(instanceOf(TransportException.class)).or(instanceOf(NoSuchRemoteClusterException.class))
                                    .or(instanceOf(NoSeedNodeLeftException.class))
                            );
                        }
                    }
                }
            }
        }
    }

    public void testRemoteClusterSkipIfDisconnectedSetting() {
        {
            Settings settings = Settings.builder()
                .put("cluster.remote.foo.seeds", "127.0.0.1:9300")
                .put("cluster.remote.foo.skip_unavailable", true)
                .build();
            RemoteClusterService.REMOTE_CLUSTER_SKIP_UNAVAILABLE.getAllConcreteSettings(settings).forEach(setting -> setting.get(settings));
        }
        {
            Settings brokenSettingsDependency = Settings.builder().put("cluster.remote.foo.skip_unavailable", true).build();
            IllegalArgumentException iae = expectThrows(
                IllegalArgumentException.class,
                () -> RemoteClusterService.REMOTE_CLUSTER_SKIP_UNAVAILABLE.getAllConcreteSettings(brokenSettingsDependency)
                    .forEach(setting -> setting.get(brokenSettingsDependency))
            );
            assertEquals(
                "Cannot configure setting [cluster.remote.foo.skip_unavailable] if remote cluster is not enabled.",
                iae.getMessage()
            );
        }
        {
            Settings brokenSettingsType = Settings.builder().put("cluster.remote.foo.skip_unavailable", "broken").build();
            IllegalArgumentException iae = expectThrows(
                IllegalArgumentException.class,
                () -> RemoteClusterService.REMOTE_CLUSTER_SKIP_UNAVAILABLE.getAllConcreteSettings(brokenSettingsType)
                    .forEach(setting -> setting.get(brokenSettingsType))
            );
        }

        {
            Settings settings = Settings.builder()
                .put("cluster.remote.foo.mode", "proxy")
                .put("cluster.remote.foo.proxy_address", "127.0.0.1:9300")
                .put("cluster.remote.foo.transport.ping_schedule", "5s")
                .build();
            RemoteClusterService.REMOTE_CLUSTER_PING_SCHEDULE.getAllConcreteSettings(settings).forEach(setting -> setting.get(settings));
        }
        {
            Settings brokenSettingsDependency = Settings.builder()
                .put("cluster.remote.foo.proxy_address", "127.0.0.1:9300")
                .put("cluster.remote.foo.transport.ping_schedule", "5s")
                .build();
            IllegalArgumentException iae = expectThrows(
                IllegalArgumentException.class,
                () -> RemoteClusterService.REMOTE_CLUSTER_PING_SCHEDULE.getAllConcreteSettings(brokenSettingsDependency)
                    .forEach(setting -> setting.get(brokenSettingsDependency))
            );
            assertEquals(
                "Cannot configure setting [cluster.remote.foo.transport.ping_schedule] if remote cluster is not enabled.",
                iae.getMessage()
            );
        }

        {
            Settings settings = Settings.builder()
                .put("cluster.remote.foo.seeds", "127.0.0.1:9300")
                .put("cluster.remote.foo.transport.compress", false)
                .build();
            RemoteClusterService.REMOTE_CLUSTER_COMPRESS.getAllConcreteSettings(settings).forEach(setting -> setting.get(settings));
        }
        {
            Settings brokenSettingsDependency = Settings.builder()
                .put("cluster.remote.foo.proxy_address", "127.0.0.1:9300")
                .put("cluster.remote.foo.transport.compress", true)
                .build();
            IllegalArgumentException iae = expectThrows(
                IllegalArgumentException.class,
                () -> RemoteClusterService.REMOTE_CLUSTER_COMPRESS.getAllConcreteSettings(brokenSettingsDependency)
                    .forEach(setting -> setting.get(brokenSettingsDependency))
            );
            assertEquals(
                "Cannot configure setting [cluster.remote.foo.transport.compress] if remote cluster is not enabled.",
                iae.getMessage()
            );
        }

        AbstractScopedSettings service = new ClusterSettings(
            Settings.EMPTY,
            new HashSet<>(Arrays.asList(SniffConnectionStrategy.REMOTE_CLUSTER_SEEDS, RemoteClusterService.REMOTE_CLUSTER_SKIP_UNAVAILABLE))
        );
        {
            Settings brokenSettingsDependency = Settings.builder().put("cluster.remote.foo.skip_unavailable", randomBoolean()).build();
            IllegalArgumentException iae = expectThrows(
                IllegalArgumentException.class,
                () -> service.validate(brokenSettingsDependency, true)
            );
            assertEquals(
                "Cannot configure setting [cluster.remote.foo.skip_unavailable] if remote cluster is not enabled.",
                iae.getMessage()
            );
        }
    }

    public void testReconnectWhenStrategySettingsUpdated() throws Exception {
        List<DiscoveryNode> knownNodes = new CopyOnWriteArrayList<>();
        try (
            MockTransportService cluster_node_0 = startTransport("cluster_node_0", knownNodes, Version.CURRENT);
            MockTransportService cluster_node_1 = startTransport("cluster_node_1", knownNodes, Version.CURRENT)
        ) {

            final DiscoveryNode node0 = cluster_node_0.getLocalDiscoNode();
            final DiscoveryNode node1 = cluster_node_1.getLocalDiscoNode();
            knownNodes.add(node0);
            knownNodes.add(node1);
            Collections.shuffle(knownNodes, random());

            try (
                MockTransportService transportService = MockTransportService.createNewService(
                    Settings.EMPTY,
                    Version.CURRENT,
                    threadPool,
                    null
                )
            ) {
                transportService.start();
                transportService.acceptIncomingRequests();

                final Settings.Builder builder = Settings.builder();
                builder.putList("cluster.remote.cluster_test.seeds", Collections.singletonList(node0.getAddress().toString()));
                try (RemoteClusterService service = new RemoteClusterService(builder.build(), transportService)) {
                    assertFalse(service.isCrossClusterSearchEnabled());
                    service.initializeRemoteClusters();
                    assertTrue(service.isCrossClusterSearchEnabled());

                    final RemoteClusterConnection firstRemoteClusterConnection = service.getRemoteClusterConnection("cluster_test");
                    assertTrue(firstRemoteClusterConnection.isNodeConnected(node0));
                    assertTrue(firstRemoteClusterConnection.isNodeConnected(node1));
                    assertEquals(2, firstRemoteClusterConnection.getNumNodesConnected());
                    assertFalse(firstRemoteClusterConnection.isClosed());

                    final CountDownLatch firstLatch = new CountDownLatch(1);
                    service.updateRemoteCluster(
                        "cluster_test",
                        createSettings("cluster_test", Collections.singletonList(node0.getAddress().toString())),
                        connectionListener(firstLatch)
                    );
                    firstLatch.await();

                    assertTrue(service.isCrossClusterSearchEnabled());
                    assertTrue(firstRemoteClusterConnection.isNodeConnected(node0));
                    assertTrue(firstRemoteClusterConnection.isNodeConnected(node1));
                    assertEquals(2, firstRemoteClusterConnection.getNumNodesConnected());
                    assertFalse(firstRemoteClusterConnection.isClosed());
                    assertSame(firstRemoteClusterConnection, service.getRemoteClusterConnection("cluster_test"));

                    final List<String> newSeeds = new ArrayList<>();
                    newSeeds.add(node1.getAddress().toString());
                    if (randomBoolean()) {
                        newSeeds.add(node0.getAddress().toString());
                        Collections.shuffle(newSeeds, random());
                    }

                    final CountDownLatch secondLatch = new CountDownLatch(1);
                    service.updateRemoteCluster("cluster_test", createSettings("cluster_test", newSeeds), connectionListener(secondLatch));
                    secondLatch.await();

                    assertTrue(service.isCrossClusterSearchEnabled());
                    assertBusy(() -> {
                        assertFalse(firstRemoteClusterConnection.isNodeConnected(node0));
                        assertFalse(firstRemoteClusterConnection.isNodeConnected(node1));
                        assertEquals(0, firstRemoteClusterConnection.getNumNodesConnected());
                        assertTrue(firstRemoteClusterConnection.isClosed());
                    });

                    final RemoteClusterConnection secondRemoteClusterConnection = service.getRemoteClusterConnection("cluster_test");
                    assertTrue(secondRemoteClusterConnection.isNodeConnected(node0));
                    assertTrue(secondRemoteClusterConnection.isNodeConnected(node1));
                    assertEquals(2, secondRemoteClusterConnection.getNumNodesConnected());
                    assertFalse(secondRemoteClusterConnection.isClosed());
                }
            }
        }
    }

    public static void updateSkipUnavailable(RemoteClusterService service, String clusterAlias, boolean skipUnavailable) {
        RemoteClusterConnection connection = service.getRemoteClusterConnection(clusterAlias);
        connection.updateSkipUnavailable(skipUnavailable);
    }

    public static void addConnectionListener(RemoteClusterService service, TransportConnectionListener listener) {
        for (RemoteClusterConnection connection : service.getConnections()) {
            ConnectionManager connectionManager = connection.getConnectionManager();
            connectionManager.addListener(listener);
        }
    }

    public void testSkipUnavailable() {
        List<DiscoveryNode> knownNodes = new CopyOnWriteArrayList<>();
        try (MockTransportService seedTransport = startTransport("seed_node", knownNodes, Version.CURRENT)) {
            DiscoveryNode seedNode = seedTransport.getLocalDiscoNode();
            knownNodes.add(seedNode);
            Settings.Builder builder = Settings.builder();
            builder.putList("cluster.remote.cluster1.seeds", seedTransport.getLocalDiscoNode().getAddress().toString());
            try (MockTransportService service = MockTransportService.createNewService(builder.build(), Version.CURRENT, threadPool, null)) {
                service.start();
                service.acceptIncomingRequests();

                assertFalse(service.getRemoteClusterService().isSkipUnavailable("cluster1"));

                if (randomBoolean()) {
                    updateSkipUnavailable(service.getRemoteClusterService(), "cluster1", false);
                    assertFalse(service.getRemoteClusterService().isSkipUnavailable("cluster1"));
                }

                updateSkipUnavailable(service.getRemoteClusterService(), "cluster1", true);
                assertTrue(service.getRemoteClusterService().isSkipUnavailable("cluster1"));
            }
        }
    }

    public void testRemoteClusterServiceNotEnabledGetRemoteClusterConnection() {
        final Settings settings = removeRoles(Collections.singleton(DiscoveryNodeRole.REMOTE_CLUSTER_CLIENT_ROLE));
        try (MockTransportService service = MockTransportService.createNewService(settings, Version.CURRENT, threadPool, null)) {
            service.start();
            service.acceptIncomingRequests();
            final IllegalArgumentException e = expectThrows(
                IllegalArgumentException.class,
                () -> service.getRemoteClusterService().getRemoteClusterConnection("test")
            );
            assertThat(e.getMessage(), equalTo("this node does not have the remote_cluster_client role"));
        }
    }

    public void testRemoteClusterServiceNotEnabledGetCollectNodes() {
        final Settings settings = removeRoles(Collections.singleton(DiscoveryNodeRole.REMOTE_CLUSTER_CLIENT_ROLE));
        try (MockTransportService service = MockTransportService.createNewService(settings, Version.CURRENT, threadPool, null)) {
            service.start();
            service.acceptIncomingRequests();
            final IllegalArgumentException e = expectThrows(
                IllegalArgumentException.class,
                () -> service.getRemoteClusterService().collectNodes(Collections.emptySet(), ActionListener.wrap(r -> {}, r -> {}))
            );
            assertThat(e.getMessage(), equalTo("this node does not have the remote_cluster_client role"));
        }
    }

    private static Settings createSettings(String clusterAlias, List<String> seeds) {
        Settings.Builder builder = Settings.builder();
        builder.put(
            SniffConnectionStrategy.REMOTE_CLUSTER_SEEDS.getConcreteSettingForNamespace(clusterAlias).getKey(),
            Strings.collectionToCommaDelimitedString(seeds)
        );
        return builder.build();
    }

}<|MERGE_RESOLUTION|>--- conflicted
+++ resolved
@@ -553,11 +553,7 @@
         final Settings settings = Settings.EMPTY;
         final List<DiscoveryNode> knownNodes = new CopyOnWriteArrayList<>();
         final Settings data = nonMasterNode();
-<<<<<<< HEAD
-        final Settings dedicatedClusterManager = masterOnlyNode();
-=======
-        final Settings dedicatedMaster = clusterManagerOnlyNode();
->>>>>>> e0743954
+        final Settings dedicatedClusterManager = clusterManagerOnlyNode();
         try (
             MockTransportService c1N1 = startTransport("cluster_1_node_1", knownNodes, Version.CURRENT, dedicatedClusterManager);
             MockTransportService c1N2 = startTransport("cluster_1_node_2", knownNodes, Version.CURRENT, data);
