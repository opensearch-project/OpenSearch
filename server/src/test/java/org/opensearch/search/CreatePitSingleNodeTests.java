--- conflicted
+++ resolved
@@ -489,11 +489,8 @@
         } finally {
             service.doClose();
             assertEquals(0, service.getActiveContexts());
-<<<<<<< HEAD
             validatePitStats("test", 0, 1, 0);
-=======
             PitTestsUtil.assertGetAllPitsEmpty(client());
->>>>>>> 6f23300b
         }
     }
 
@@ -538,9 +535,9 @@
         validatePitStats("index", 1, 0, 1);
         service.doClose();
         assertEquals(0, service.getActiveContexts());
-<<<<<<< HEAD
         validatePitStats("index", 0, 1, 0);
         validatePitStats("index", 0, 1, 1);
+        PitTestsUtil.assertGetAllPitsEmpty(client());
     }
 
     public void validatePitStats(String index, long expectedPitCurrent, long expectedPitCount, int shardId) throws ExecutionException,
@@ -550,8 +547,5 @@
         IndexShard indexShard = indexService.getShard(shardId);
         assertEquals(expectedPitCurrent, indexShard.searchStats().getTotal().getPitCurrent());
         assertEquals(expectedPitCount, indexShard.searchStats().getTotal().getPitCount());
-=======
-        PitTestsUtil.assertGetAllPitsEmpty(client());
->>>>>>> 6f23300b
     }
 }