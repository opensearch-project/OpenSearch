--- conflicted
+++ resolved
@@ -136,7 +136,151 @@
         assertEquals(3, thirdAuto.getBuckets().size());
     }
 
-<<<<<<< HEAD
+    public void testRangeWithAvgAndSum() throws IOException {
+        // Test for sum metric aggregation
+        RangeAggregationBuilder rangeAggregationBuilder = new RangeAggregationBuilder(rangeAggName).field(longFieldName)
+            .addRange(1, 2)
+            .addRange(2, 4)
+            .addRange(4, 6)
+            .subAggregation(AggregationBuilders.sum(sumAggName).field(longFieldName));
+
+        InternalRange result = executeAggregation(DEFAULT_DATA, rangeAggregationBuilder, true);
+
+        // Verify results
+        List<? extends InternalRange.Bucket> buckets = result.getBuckets();
+        assertEquals(3, buckets.size());
+
+        InternalRange.Bucket firstBucket = buckets.get(0);
+        assertEquals(2, firstBucket.getDocCount());
+        InternalSum firstSum = firstBucket.getAggregations().get(sumAggName);
+        assertEquals(2, firstSum.getValue(), 0);
+
+        InternalRange.Bucket secondBucket = buckets.get(1);
+        assertEquals(2, secondBucket.getDocCount());
+        InternalSum secondSum = secondBucket.getAggregations().get(sumAggName);
+        assertEquals(5, secondSum.getValue(), 0);
+
+        InternalRange.Bucket thirdBucket = buckets.get(2);
+        assertEquals(2, thirdBucket.getDocCount());
+        InternalSum thirdSum = thirdBucket.getAggregations().get(sumAggName);
+        assertEquals(9, thirdSum.getValue(), 0);
+
+        // Test for average metric aggregation now
+        rangeAggregationBuilder = new RangeAggregationBuilder(rangeAggName).field(longFieldName)
+            .addRange(1, 2)
+            .addRange(2, 4)
+            .addRange(4, 6)
+            .subAggregation(AggregationBuilders.avg(avgAggName).field(longFieldName));
+
+        result = executeAggregation(DEFAULT_DATA, rangeAggregationBuilder, true);
+
+        // Verify results
+        buckets = result.getBuckets();
+        assertEquals(3, buckets.size());
+
+        firstBucket = buckets.get(0);
+        assertEquals(2, firstBucket.getDocCount());
+        InternalAvg firstAvg = firstBucket.getAggregations().get(avgAggName);
+        assertEquals(1, firstAvg.getValue(), 0);
+
+        secondBucket = buckets.get(1);
+        assertEquals(2, secondBucket.getDocCount());
+        InternalAvg secondAvg = secondBucket.getAggregations().get(avgAggName);
+        assertEquals(2.5, secondAvg.getValue(), 0);
+
+        thirdBucket = buckets.get(2);
+        assertEquals(2, thirdBucket.getDocCount());
+        InternalAvg thirdAvg = thirdBucket.getAggregations().get(avgAggName);
+        assertEquals(4.5, thirdAvg.getValue(), 0);
+    }
+
+    public void testRangeWithMinAndMax() throws IOException {
+        // Test for min metric aggregation
+        RangeAggregationBuilder rangeAggregationBuilder = new RangeAggregationBuilder(rangeAggName).field(longFieldName)
+            .addRange(1, 2)
+            .addRange(2, 4)
+            .addRange(4, 6)
+            .subAggregation(AggregationBuilders.min(minAggName).field(longFieldName));
+
+        InternalRange result = executeAggregation(DEFAULT_DATA, rangeAggregationBuilder, true);
+
+        // Verify results
+        List<? extends InternalRange.Bucket> buckets = result.getBuckets();
+        assertEquals(3, buckets.size());
+
+        InternalRange.Bucket firstBucket = buckets.get(0);
+        assertEquals(2, firstBucket.getDocCount());
+        InternalMin firstMin = firstBucket.getAggregations().get(minAggName);
+        assertEquals(1, firstMin.getValue(), 0);
+
+        InternalRange.Bucket secondBucket = buckets.get(1);
+        assertEquals(2, secondBucket.getDocCount());
+        InternalMin secondMin = secondBucket.getAggregations().get(minAggName);
+        assertEquals(2, secondMin.getValue(), 0);
+
+        InternalRange.Bucket thirdBucket = buckets.get(2);
+        assertEquals(2, thirdBucket.getDocCount());
+        InternalMin thirdMin = thirdBucket.getAggregations().get(minAggName);
+        assertEquals(4, thirdMin.getValue(), 0);
+
+        // Test for max metric aggregation now
+        rangeAggregationBuilder = new RangeAggregationBuilder(rangeAggName).field(longFieldName)
+            .addRange(1, 2)
+            .addRange(2, 4)
+            .addRange(4, 6)
+            .subAggregation(AggregationBuilders.max(maxAggName).field(longFieldName));
+
+        result = executeAggregation(DEFAULT_DATA, rangeAggregationBuilder, true);
+
+        // Verify results
+        buckets = result.getBuckets();
+        assertEquals(3, buckets.size());
+
+        firstBucket = buckets.get(0);
+        assertEquals(2, firstBucket.getDocCount());
+        InternalMax firstMax = firstBucket.getAggregations().get(maxAggName);
+        assertEquals(1, firstMax.getValue(), 0);
+
+        secondBucket = buckets.get(1);
+        assertEquals(2, secondBucket.getDocCount());
+        InternalMax secondMax = secondBucket.getAggregations().get(maxAggName);
+        assertEquals(3, secondMax.getValue(), 0);
+
+        thirdBucket = buckets.get(2);
+        assertEquals(2, thirdBucket.getDocCount());
+        InternalMax thirdMax = thirdBucket.getAggregations().get(maxAggName);
+        assertEquals(5, thirdMax.getValue(), 0);
+    }
+
+    public void testRangeWithCard() throws IOException {
+        RangeAggregationBuilder rangeAggregationBuilder = new RangeAggregationBuilder(rangeAggName).field(longFieldName)
+            .addRange(1, 2)
+            .addRange(2, 4)
+            .addRange(4, 6)
+            .subAggregation(AggregationBuilders.cardinality(cardinalityAggName).field(nameFieldName).executionHint("ordinals"));
+
+        InternalRange result = executeAggregation(DEFAULT_DATA, rangeAggregationBuilder, true);
+
+        // Verify results
+        List<? extends InternalRange.Bucket> buckets = result.getBuckets();
+        assertEquals(3, buckets.size());
+
+        InternalRange.Bucket firstBucket = buckets.get(0);
+        assertEquals(2, firstBucket.getDocCount());
+        InternalCardinality firstCardinality = firstBucket.getAggregations().get(cardinalityAggName);
+        assertEquals(2, firstCardinality.getValue(), 0);
+
+        InternalRange.Bucket secondBucket = buckets.get(1);
+        assertEquals(2, secondBucket.getDocCount());
+        InternalCardinality secondCardinality = secondBucket.getAggregations().get(cardinalityAggName);
+        assertEquals(1, secondCardinality.getValue(), 0);
+
+        InternalRange.Bucket thirdBucket = buckets.get(2);
+        assertEquals(2, thirdBucket.getDocCount());
+        InternalCardinality thirdCardinality = thirdBucket.getAggregations().get(cardinalityAggName);
+        assertEquals(2, thirdCardinality.getValue(), 0);
+    }
+
     /**
      * Test that verifies skiplist-based collection works correctly with range aggregations
      * that have date histogram sub-aggregations.
@@ -209,151 +353,6 @@
                 assertEquals(7, thirdDate.getBuckets().get(0).getDocCount());
             }
         }
-=======
-    public void testRangeWithAvgAndSum() throws IOException {
-        // Test for sum metric aggregation
-        RangeAggregationBuilder rangeAggregationBuilder = new RangeAggregationBuilder(rangeAggName).field(longFieldName)
-            .addRange(1, 2)
-            .addRange(2, 4)
-            .addRange(4, 6)
-            .subAggregation(AggregationBuilders.sum(sumAggName).field(longFieldName));
-
-        InternalRange result = executeAggregation(DEFAULT_DATA, rangeAggregationBuilder, true);
-
-        // Verify results
-        List<? extends InternalRange.Bucket> buckets = result.getBuckets();
-        assertEquals(3, buckets.size());
-
-        InternalRange.Bucket firstBucket = buckets.get(0);
-        assertEquals(2, firstBucket.getDocCount());
-        InternalSum firstSum = firstBucket.getAggregations().get(sumAggName);
-        assertEquals(2, firstSum.getValue(), 0);
-
-        InternalRange.Bucket secondBucket = buckets.get(1);
-        assertEquals(2, secondBucket.getDocCount());
-        InternalSum secondSum = secondBucket.getAggregations().get(sumAggName);
-        assertEquals(5, secondSum.getValue(), 0);
-
-        InternalRange.Bucket thirdBucket = buckets.get(2);
-        assertEquals(2, thirdBucket.getDocCount());
-        InternalSum thirdSum = thirdBucket.getAggregations().get(sumAggName);
-        assertEquals(9, thirdSum.getValue(), 0);
-
-        // Test for average metric aggregation now
-        rangeAggregationBuilder = new RangeAggregationBuilder(rangeAggName).field(longFieldName)
-            .addRange(1, 2)
-            .addRange(2, 4)
-            .addRange(4, 6)
-            .subAggregation(AggregationBuilders.avg(avgAggName).field(longFieldName));
-
-        result = executeAggregation(DEFAULT_DATA, rangeAggregationBuilder, true);
-
-        // Verify results
-        buckets = result.getBuckets();
-        assertEquals(3, buckets.size());
-
-        firstBucket = buckets.get(0);
-        assertEquals(2, firstBucket.getDocCount());
-        InternalAvg firstAvg = firstBucket.getAggregations().get(avgAggName);
-        assertEquals(1, firstAvg.getValue(), 0);
-
-        secondBucket = buckets.get(1);
-        assertEquals(2, secondBucket.getDocCount());
-        InternalAvg secondAvg = secondBucket.getAggregations().get(avgAggName);
-        assertEquals(2.5, secondAvg.getValue(), 0);
-
-        thirdBucket = buckets.get(2);
-        assertEquals(2, thirdBucket.getDocCount());
-        InternalAvg thirdAvg = thirdBucket.getAggregations().get(avgAggName);
-        assertEquals(4.5, thirdAvg.getValue(), 0);
-    }
-
-    public void testRangeWithMinAndMax() throws IOException {
-        // Test for min metric aggregation
-        RangeAggregationBuilder rangeAggregationBuilder = new RangeAggregationBuilder(rangeAggName).field(longFieldName)
-            .addRange(1, 2)
-            .addRange(2, 4)
-            .addRange(4, 6)
-            .subAggregation(AggregationBuilders.min(minAggName).field(longFieldName));
-
-        InternalRange result = executeAggregation(DEFAULT_DATA, rangeAggregationBuilder, true);
-
-        // Verify results
-        List<? extends InternalRange.Bucket> buckets = result.getBuckets();
-        assertEquals(3, buckets.size());
-
-        InternalRange.Bucket firstBucket = buckets.get(0);
-        assertEquals(2, firstBucket.getDocCount());
-        InternalMin firstMin = firstBucket.getAggregations().get(minAggName);
-        assertEquals(1, firstMin.getValue(), 0);
-
-        InternalRange.Bucket secondBucket = buckets.get(1);
-        assertEquals(2, secondBucket.getDocCount());
-        InternalMin secondMin = secondBucket.getAggregations().get(minAggName);
-        assertEquals(2, secondMin.getValue(), 0);
-
-        InternalRange.Bucket thirdBucket = buckets.get(2);
-        assertEquals(2, thirdBucket.getDocCount());
-        InternalMin thirdMin = thirdBucket.getAggregations().get(minAggName);
-        assertEquals(4, thirdMin.getValue(), 0);
-
-        // Test for max metric aggregation now
-        rangeAggregationBuilder = new RangeAggregationBuilder(rangeAggName).field(longFieldName)
-            .addRange(1, 2)
-            .addRange(2, 4)
-            .addRange(4, 6)
-            .subAggregation(AggregationBuilders.max(maxAggName).field(longFieldName));
-
-        result = executeAggregation(DEFAULT_DATA, rangeAggregationBuilder, true);
-
-        // Verify results
-        buckets = result.getBuckets();
-        assertEquals(3, buckets.size());
-
-        firstBucket = buckets.get(0);
-        assertEquals(2, firstBucket.getDocCount());
-        InternalMax firstMax = firstBucket.getAggregations().get(maxAggName);
-        assertEquals(1, firstMax.getValue(), 0);
-
-        secondBucket = buckets.get(1);
-        assertEquals(2, secondBucket.getDocCount());
-        InternalMax secondMax = secondBucket.getAggregations().get(maxAggName);
-        assertEquals(3, secondMax.getValue(), 0);
-
-        thirdBucket = buckets.get(2);
-        assertEquals(2, thirdBucket.getDocCount());
-        InternalMax thirdMax = thirdBucket.getAggregations().get(maxAggName);
-        assertEquals(5, thirdMax.getValue(), 0);
-    }
-
-    public void testRangeWithCard() throws IOException {
-        RangeAggregationBuilder rangeAggregationBuilder = new RangeAggregationBuilder(rangeAggName).field(longFieldName)
-            .addRange(1, 2)
-            .addRange(2, 4)
-            .addRange(4, 6)
-            .subAggregation(AggregationBuilders.cardinality(cardinalityAggName).field(nameFieldName).executionHint("ordinals"));
-
-        InternalRange result = executeAggregation(DEFAULT_DATA, rangeAggregationBuilder, true);
-
-        // Verify results
-        List<? extends InternalRange.Bucket> buckets = result.getBuckets();
-        assertEquals(3, buckets.size());
-
-        InternalRange.Bucket firstBucket = buckets.get(0);
-        assertEquals(2, firstBucket.getDocCount());
-        InternalCardinality firstCardinality = firstBucket.getAggregations().get(cardinalityAggName);
-        assertEquals(2, firstCardinality.getValue(), 0);
-
-        InternalRange.Bucket secondBucket = buckets.get(1);
-        assertEquals(2, secondBucket.getDocCount());
-        InternalCardinality secondCardinality = secondBucket.getAggregations().get(cardinalityAggName);
-        assertEquals(1, secondCardinality.getValue(), 0);
-
-        InternalRange.Bucket thirdBucket = buckets.get(2);
-        assertEquals(2, thirdBucket.getDocCount());
-        InternalCardinality thirdCardinality = thirdBucket.getAggregations().get(cardinalityAggName);
-        assertEquals(2, thirdCardinality.getValue(), 0);
->>>>>>> 94fdafc4
     }
 
     public void testDateHisto() throws IOException {
