--- conflicted
+++ resolved
@@ -1443,11 +1443,8 @@
         contextIds.add(pitSearchContextIdForNode);
 
         assertThat(searchService.getActiveContexts(), equalTo(1));
-<<<<<<< HEAD
+        assertThat(searchService.getAllPITReaderContexts().size(), equalTo(1));
         validatePitStats("index", 1, 0, 0);
-=======
-        assertThat(searchService.getAllPITReaderContexts().size(), equalTo(1));
->>>>>>> 6f23300b
         DeletePitResponse deletePitResponse = searchService.freeReaderContextsIfFound(contextIds);
         assertTrue(deletePitResponse.getDeletePitResults().get(0).isSuccessful());
         // assert true for reader context not found
@@ -1458,7 +1455,6 @@
         validatePitStats("index", 0, 1, 0);
     }
 
-<<<<<<< HEAD
     public void testDeleteAllPitReaderContexts() throws ExecutionException, InterruptedException {
         createIndex("index");
         SearchService searchService = getInstanceFromNode(SearchService.class);
@@ -1474,8 +1470,6 @@
         validatePitStats("index", 0, 2, 0);
     }
 
-=======
->>>>>>> 6f23300b
     public void testPitContextMaxKeepAlive() {
         createIndex("index");
         SearchService searchService = getInstanceFromNode(SearchService.class);
@@ -1519,11 +1513,8 @@
         assertTrue(updateResponse.getKeepAlive() == updateRequest.getKeepAlive());
         assertTrue(updateResponse.getPitId().equalsIgnoreCase("pitId"));
         assertThat(searchService.getActiveContexts(), equalTo(1));
-<<<<<<< HEAD
+        assertThat(searchService.getAllPITReaderContexts().size(), equalTo(1));
         validatePitStats("index", 1, 0, 0);
-=======
-        assertThat(searchService.getAllPITReaderContexts().size(), equalTo(1));
->>>>>>> 6f23300b
         assertTrue(searchService.freeReaderContext(future.actionGet()));
         validatePitStats("index", 0, 1, 0);
     }
