--- conflicted
+++ resolved
@@ -17,11 +17,8 @@
 import org.opensearch.cluster.metadata.IndexMetadata;
 import org.opensearch.common.Rounding;
 import org.opensearch.common.settings.Settings;
-<<<<<<< HEAD
 import org.opensearch.common.util.FeatureFlags;
-=======
 import org.opensearch.common.xcontent.XContentFactory;
->>>>>>> 528e2b00
 import org.opensearch.core.common.Strings;
 import org.opensearch.index.IndexService;
 import org.opensearch.index.compositeindex.CompositeIndexSettings;
@@ -72,21 +69,15 @@
 import org.opensearch.test.OpenSearchSingleNodeTestCase;
 
 import java.io.IOException;
-<<<<<<< HEAD
+import java.time.Instant;
+import java.time.format.DateTimeFormatter;
+import java.time.temporal.ChronoUnit;
 import java.util.Arrays;
 import java.util.Collections;
 import java.util.List;
 import java.util.Set;
+import java.util.concurrent.TimeUnit;
 import java.util.function.Supplier;
-=======
-import java.time.Instant;
-import java.time.format.DateTimeFormatter;
-import java.time.temporal.ChronoUnit;
-import java.util.Collections;
-import java.util.List;
-import java.util.Set;
-import java.util.concurrent.TimeUnit;
->>>>>>> 528e2b00
 
 import static org.opensearch.common.util.FeatureFlags.STAR_TREE_INDEX;
 import static org.opensearch.search.aggregations.AggregationBuilders.count;
@@ -109,6 +100,7 @@
  */
 public class SearchServiceStarTreeTests extends OpenSearchSingleNodeTestCase {
 
+    private static final String FIELD_NAME = "status";
     private static final String TIMESTAMP_FIELD = "@timestamp";
     private static final String STATUS = "status";
     private static final String SIZE = "size";
@@ -1165,7 +1157,6 @@
         return starTreeQueryContext;
     }
 
-<<<<<<< HEAD
     private static List<Dimension> getDimensions(int... indices) {
         return Arrays.stream(indices).mapToObj(SearchServiceStarTreeTests::getDimensionByIndex).toList();
     }
@@ -1210,7 +1201,8 @@
         else if (name.contains("min")) return MetricStat.MIN;
         else if (name.contains("count")) return MetricStat.VALUE_COUNT;
         throw new IllegalArgumentException("Unknown metric aggregation: " + name);
-=======
+    }
+
     public void indexRandomDocuments(int totalDocs) throws IOException {
 
         long nowMillis = Instant.now().toEpochMilli();
@@ -1261,6 +1253,5 @@
         bulkRequest.get();
         client().admin().indices().prepareRefresh("test").get();
         client().admin().indices().prepareForceMerge("test").setMaxNumSegments(1).get();
->>>>>>> 528e2b00
     }
 }