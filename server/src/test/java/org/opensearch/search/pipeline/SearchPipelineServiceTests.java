--- conflicted
+++ resolved
@@ -77,33 +77,17 @@
 
     private static final SearchPipelinePlugin DUMMY_PLUGIN = new SearchPipelinePlugin() {
         @Override
-<<<<<<< HEAD
-        public Map<String, Processor.Factory<SearchRequestProcessor>> getRequestProcessors(Processor.Parameters parameters) {
-            return Map.of("foo", (factories, tag, description, ignoreFailure, config) -> null);
-        }
-
-        public Map<String, Processor.Factory<SearchResponseProcessor>> getResponseProcessors(Processor.Parameters parameters) {
-            return Map.of("bar", (factories, tag, description, ignoreFailure, config) -> null);
-        }
-
-        @Override
-        public Map<String, Processor.Factory<SearchPhaseResultsProcessor>> getSearchPhaseResultsProcessors(
-            Processor.Parameters parameters
-        ) {
-            return Map.of("zoe", (factories, tag, description, ignoreFailure, config) -> null);
-=======
         public Map<String, Processor.Factory<SearchRequestProcessor>> getRequestProcessors(Parameters parameters) {
-            return Map.of("foo", (factories, tag, description, config, ctx) -> null);
+            return Map.of("foo", (factories, tag, description, ignoreFailure, config, ctx) -> null);
         }
 
         public Map<String, Processor.Factory<SearchResponseProcessor>> getResponseProcessors(Parameters parameters) {
-            return Map.of("bar", (factories, tag, description, config, ctx) -> null);
+            return Map.of("bar", (factories, tag, description, ignoreFailure, config, ctx) -> null);
         }
 
         @Override
         public Map<String, Processor.Factory<SearchPhaseResultsProcessor>> getSearchPhaseResultsProcessors(Parameters parameters) {
-            return Map.of("zoe", (factories, tag, description, config, ctx) -> null);
->>>>>>> 2f9728e8
+            return Map.of("zoe", (factories, tag, description, ignoreFailure, config, ctx) -> null);
         }
     };
 
@@ -329,11 +313,7 @@
 
     private SearchPipelineService createWithProcessors() {
         Map<String, Processor.Factory<SearchRequestProcessor>> requestProcessors = new HashMap<>();
-<<<<<<< HEAD
-        requestProcessors.put("scale_request_size", (processorFactories, tag, description, ignoreFailure, config) -> {
-=======
-        requestProcessors.put("scale_request_size", (processorFactories, tag, description, config, ctx) -> {
->>>>>>> 2f9728e8
+        requestProcessors.put("scale_request_size", (processorFactories, tag, description, ignoreFailure, config, ctx) -> {
             float scale = ((Number) config.remove("scale")).floatValue();
             return new FakeRequestProcessor(
                 "scale_request_size",
@@ -344,11 +324,7 @@
             );
         });
         Map<String, Processor.Factory<SearchResponseProcessor>> responseProcessors = new HashMap<>();
-<<<<<<< HEAD
-        responseProcessors.put("fixed_score", (processorFactories, tag, description, ignoreFailure, config) -> {
-=======
-        responseProcessors.put("fixed_score", (processorFactories, tag, description, config, ctx) -> {
->>>>>>> 2f9728e8
+        responseProcessors.put("fixed_score", (processorFactories, tag, description, ignoreFailure, config, ctx) -> {
             float score = ((Number) config.remove("score")).floatValue();
             return new FakeResponseProcessor(
                 "fixed_score",
@@ -360,11 +336,7 @@
         });
 
         Map<String, Processor.Factory<SearchPhaseResultsProcessor>> searchPhaseProcessors = new HashMap<>();
-<<<<<<< HEAD
-        searchPhaseProcessors.put("max_score", (processorFactories, tag, description, ignoreFailure, config) -> {
-=======
-        searchPhaseProcessors.put("max_score", (processorFactories, tag, description, config, context) -> {
->>>>>>> 2f9728e8
+        searchPhaseProcessors.put("max_score", (processorFactories, tag, description, ignoreFailure, config, context) -> {
             final float finalScore = config.containsKey("score") ? ((Number) config.remove("score")).floatValue() : 100f;
             final Consumer<SearchPhaseResult> querySearchResultConsumer = (result) -> result.queryResult().topDocs().maxScore = finalScore;
             return new FakeSearchPhaseResultsProcessor("max_score", tag, description, ignoreFailure, querySearchResultConsumer);
@@ -940,11 +912,7 @@
     }
 
     public void testExceptionOnPipelineCreation() {
-<<<<<<< HEAD
-        Map<String, Processor.Factory<SearchRequestProcessor>> badFactory = Map.of("bad_factory", (pf, t, i, f, c) -> {
-=======
-        Map<String, Processor.Factory<SearchRequestProcessor>> badFactory = Map.of("bad_factory", (pf, t, f, c, ctx) -> {
->>>>>>> 2f9728e8
+        Map<String, Processor.Factory<SearchRequestProcessor>> badFactory = Map.of("bad_factory", (pf, t, i, f, c, ctx) -> {
             throw new RuntimeException();
         });
         SearchPipelineService searchPipelineService = createWithProcessors(badFactory, Collections.emptyMap(), Collections.emptyMap());
@@ -966,11 +934,7 @@
         });
         Map<String, Processor.Factory<SearchRequestProcessor>> throwingRequestProcessorFactory = Map.of(
             "throwing_request",
-<<<<<<< HEAD
-            (pf, t, i, f, c) -> throwingRequestProcessor
-=======
-            (pf, t, f, c, ctx) -> throwingRequestProcessor
->>>>>>> 2f9728e8
+            (pf, t, i, f, c, ctx) -> throwingRequestProcessor
         );
 
         SearchPipelineService searchPipelineService = createWithProcessors(
@@ -995,11 +959,7 @@
         });
         Map<String, Processor.Factory<SearchResponseProcessor>> throwingResponseProcessorFactory = Map.of(
             "throwing_response",
-<<<<<<< HEAD
-            (pf, t, i, f, c) -> throwingResponseProcessor
-=======
-            (pf, t, f, c, ctx) -> throwingResponseProcessor
->>>>>>> 2f9728e8
+            (pf, t, i, f, c, ctx) -> throwingResponseProcessor
         );
 
         SearchPipelineService searchPipelineService = createWithProcessors(
@@ -1027,7 +987,7 @@
         });
         Map<String, Processor.Factory<SearchRequestProcessor>> throwingRequestProcessorFactory = Map.of(
             "throwing_request",
-            (pf, t, i, f, c) -> throwingRequestProcessor
+            (pf, t, i, f, c, ctx) -> throwingRequestProcessor
         );
 
         SearchPipelineService searchPipelineService = createWithProcessors(
@@ -1063,7 +1023,7 @@
         });
         Map<String, Processor.Factory<SearchResponseProcessor>> throwingResponseProcessorFactory = Map.of(
             "throwing_response",
-            (pf, t, i, f, c) -> throwingResponseProcessor
+            (pf, t, i, f, c, ctx) -> throwingResponseProcessor
         );
 
         SearchPipelineService searchPipelineService = createWithProcessors(
@@ -1103,32 +1063,19 @@
         });
         Map<String, Processor.Factory<SearchRequestProcessor>> requestProcessors = Map.of(
             "successful_request",
-<<<<<<< HEAD
-            (pf, t, i, f, c) -> new FakeRequestProcessor("successful_request", "2", null, false, r -> {}),
+            (pf, t, i, f, c, ctx) -> new FakeRequestProcessor("successful_request", "2", null, false, r -> {}),
             "throwing_request",
-            (pf, t, i, f, c) -> throwingRequestProcessor
-=======
-            (pf, t, f, c, ctx) -> new FakeRequestProcessor("successful_request", "2", null, r -> {}),
-            "throwing_request",
-            (pf, t, f, c, ctx) -> throwingRequestProcessor
->>>>>>> 2f9728e8
+            (pf, t, i, f, c, ctx) -> throwingRequestProcessor
         );
         SearchResponseProcessor throwingResponseProcessor = new FakeResponseProcessor("throwing_response", "3", null, false, r -> {
             throw new RuntimeException();
         });
         Map<String, Processor.Factory<SearchResponseProcessor>> responseProcessors = Map.of(
             "successful_response",
-<<<<<<< HEAD
-            (pf, t, i, f, c) -> new FakeResponseProcessor("successful_response", "4", null, false, r -> {}),
+            (pf, t, i, f, c, ctx) -> new FakeResponseProcessor("successful_response", "4", null, false, r -> {}),
             "throwing_response",
-            (pf, t, i, f, c) -> throwingResponseProcessor
-=======
-            (pf, t, f, c, ctx) -> new FakeResponseProcessor("successful_response", "4", null, r -> {}),
-            "throwing_response",
-            (pf, t, f, c, ctx) -> throwingResponseProcessor
->>>>>>> 2f9728e8
-        );
-
+            (pf, t, i, f, c, ctx) -> throwingResponseProcessor
+        );
         SearchPipelineService searchPipelineService = createWithProcessors(requestProcessors, responseProcessors, Collections.emptyMap());
 
         SearchPipelineMetadata metadata = new SearchPipelineMetadata(
@@ -1233,18 +1180,18 @@
         });
         Map<String, Processor.Factory<SearchRequestProcessor>> requestProcessorsEnableIgnoreFailure = Map.of(
             "successful_request",
-            (pf, t, i, f, c) -> new FakeRequestProcessor("successful_request", "2", null, true, r -> {}),
+            (pf, t, i, f, c, ctx) -> new FakeRequestProcessor("successful_request", "2", null, true, r -> {}),
             "throwing_request",
-            (pf, t, i, f, c) -> throwingRequestProcessor
+            (pf, t, i, f, c, ctx) -> throwingRequestProcessor
         );
         SearchResponseProcessor throwingResponseProcessor = new FakeResponseProcessor("throwing_response", "3", null, false, r -> {
             throw new RuntimeException();
         });
         Map<String, Processor.Factory<SearchResponseProcessor>> responseProcessorsEnableIgnoreFailure = Map.of(
             "successful_response",
-            (pf, t, i, f, c) -> new FakeResponseProcessor("successful_response", "4", null, true, r -> {}),
+            (pf, t, i, f, c, ctx) -> new FakeResponseProcessor("successful_response", "4", null, true, r -> {}),
             "throwing_response",
-            (pf, t, i, f, c) -> throwingResponseProcessor
+            (pf, t, i, f, c, ctx) -> throwingResponseProcessor
         );
 
         SearchPipelineService searchPipelineService = createWithProcessors(
@@ -1356,11 +1303,11 @@
 
     public void testAdHocRejectingProcessor() {
         String processorType = "ad_hoc_rejecting";
-        Map<String, Processor.Factory<SearchRequestProcessor>> requestProcessorFactories = Map.of(processorType, (pf, t, d, c, ctx) -> {
+        Map<String, Processor.Factory<SearchRequestProcessor>> requestProcessorFactories = Map.of(processorType, (pf, t, d, i, c, ctx) -> {
             if (ctx.getPipelineSource() == Processor.PipelineSource.SEARCH_REQUEST) {
                 throw new IllegalArgumentException(processorType + " cannot be created as part of a pipeline defined in a search request");
             }
-            return new FakeRequestProcessor(processorType, t, d, r -> {});
+            return new FakeRequestProcessor(processorType, t, d, i, r -> {});
         });
 
         SearchPipelineService searchPipelineService = createWithProcessors(
