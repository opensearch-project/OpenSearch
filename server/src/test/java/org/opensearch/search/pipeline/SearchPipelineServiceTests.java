/*
 * SPDX-License-Identifier: Apache-2.0
 *
 * The OpenSearch Contributors require contributions made to
 * this file be licensed under the Apache-2.0 license or a
 * compatible open source license.
 */

package org.opensearch.search.pipeline;

import org.apache.logging.log4j.Level;
import org.apache.logging.log4j.LogManager;
import org.apache.lucene.search.ScoreDoc;
import org.apache.lucene.search.TopDocs;
import org.apache.lucene.search.TotalHits;
import org.junit.Before;
import org.opensearch.OpenSearchParseException;
import org.opensearch.ResourceNotFoundException;
import org.opensearch.Version;
import org.opensearch.action.search.DeleteSearchPipelineRequest;
import org.opensearch.action.search.MockSearchPhaseContext;
import org.opensearch.action.search.PutSearchPipelineRequest;
import org.opensearch.action.search.QueryPhaseResultConsumer;
import org.opensearch.action.search.SearchPhaseContext;
import org.opensearch.action.search.SearchPhaseController;
import org.opensearch.action.search.SearchPhaseName;
import org.opensearch.action.search.SearchPhaseResults;
import org.opensearch.action.search.SearchProgressListener;
import org.opensearch.action.search.SearchRequest;
import org.opensearch.action.search.SearchResponse;
import org.opensearch.action.search.SearchResponseSections;
import org.opensearch.client.Client;
import org.opensearch.cluster.ClusterChangedEvent;
import org.opensearch.cluster.ClusterName;
import org.opensearch.cluster.ClusterState;
import org.opensearch.cluster.metadata.IndexMetadata;
import org.opensearch.cluster.metadata.Metadata;
import org.opensearch.cluster.node.DiscoveryNode;
import org.opensearch.cluster.service.ClusterService;
import org.opensearch.common.breaker.CircuitBreaker;
import org.opensearch.common.breaker.NoopCircuitBreaker;
import org.opensearch.common.bytes.BytesArray;
import org.opensearch.common.io.stream.NamedWriteableRegistry;
<<<<<<< HEAD
import org.opensearch.common.lucene.search.TopDocsAndMaxScore;
=======
import org.opensearch.common.metrics.OperationStats;
>>>>>>> 46c9a211
import org.opensearch.common.settings.Settings;
import org.opensearch.common.util.concurrent.AtomicArray;
import org.opensearch.common.util.concurrent.OpenSearchExecutors;
import org.opensearch.common.xcontent.XContentType;
import org.opensearch.index.IndexSettings;
import org.opensearch.index.query.TermQueryBuilder;
import org.opensearch.plugins.SearchPipelinePlugin;
import org.opensearch.search.SearchHit;
import org.opensearch.search.SearchHits;
import org.opensearch.search.SearchModule;
import org.opensearch.search.SearchPhaseResult;
import org.opensearch.search.builder.SearchSourceBuilder;
import org.opensearch.search.query.QuerySearchResult;
import org.opensearch.test.InternalAggregationTestCase;
import org.opensearch.test.MockLogAppender;
import org.opensearch.test.OpenSearchTestCase;
import org.opensearch.threadpool.ThreadPool;

import java.util.Collections;
import java.util.Comparator;
import java.util.HashMap;
import java.util.List;
import java.util.Map;
import java.util.concurrent.ExecutorService;
import java.util.function.Consumer;

import static org.mockito.ArgumentMatchers.anyString;
import static org.mockito.Mockito.mock;
import static org.mockito.Mockito.when;

public class SearchPipelineServiceTests extends OpenSearchTestCase {

    private static final SearchPipelinePlugin DUMMY_PLUGIN = new SearchPipelinePlugin() {
        @Override
        public Map<String, Processor.Factory<SearchRequestProcessor>> getRequestProcessors(Processor.Parameters parameters) {
            return Map.of("foo", (factories, tag, description, config) -> null);
        }

        public Map<String, Processor.Factory<SearchResponseProcessor>> getResponseProcessors(Processor.Parameters parameters) {
            return Map.of("bar", (factories, tag, description, config) -> null);
        }

        @Override
        public Map<String, Processor.Factory<SearchPhaseResultsProcessor>> getSearchPhaseResultsProcessors(
            Processor.Parameters parameters
        ) {
            return Map.of("zoe", (factories, tag, description, config) -> null);
        }
    };

    private ThreadPool threadPool;

    @Before
    public void setup() {
        threadPool = mock(ThreadPool.class);
        ExecutorService executorService = OpenSearchExecutors.newDirectExecutorService();
        when(threadPool.generic()).thenReturn(executorService);
        when(threadPool.executor(anyString())).thenReturn(executorService);
    }

    public void testSearchPipelinePlugin() {
        Client client = mock(Client.class);
        SearchPipelineService searchPipelineService = new SearchPipelineService(
            mock(ClusterService.class),
            threadPool,
            null,
            null,
            null,
            this.xContentRegistry(),
            this.writableRegistry(),
            List.of(DUMMY_PLUGIN),
            client,
            false
        );
        Map<String, Processor.Factory<SearchRequestProcessor>> requestProcessorFactories = searchPipelineService
            .getRequestProcessorFactories();
        assertEquals(1, requestProcessorFactories.size());
        assertTrue(requestProcessorFactories.containsKey("foo"));
        Map<String, Processor.Factory<SearchResponseProcessor>> responseProcessorFactories = searchPipelineService
            .getResponseProcessorFactories();
        assertEquals(1, responseProcessorFactories.size());
        assertTrue(responseProcessorFactories.containsKey("bar"));
    }

    public void testSearchPipelinePluginDuplicate() {
        Client client = mock(Client.class);
        IllegalArgumentException e = expectThrows(
            IllegalArgumentException.class,
            () -> new SearchPipelineService(
                mock(ClusterService.class),
                threadPool,
                null,
                null,
                null,
                this.xContentRegistry(),
                this.writableRegistry(),
                List.of(DUMMY_PLUGIN, DUMMY_PLUGIN),
                client,
                false
            )
        );
        assertTrue(e.getMessage(), e.getMessage().contains(" already registered"));
    }

    public void testResolveSearchPipelineDoesNotExist() {
        Client client = mock(Client.class);
        SearchPipelineService searchPipelineService = new SearchPipelineService(
            mock(ClusterService.class),
            threadPool,
            null,
            null,
            null,
            this.xContentRegistry(),
            this.writableRegistry(),
            List.of(DUMMY_PLUGIN),
            client,
            true
        );
        final SearchRequest searchRequest = new SearchRequest("_index").pipeline("bar");
        IllegalArgumentException e = expectThrows(
            IllegalArgumentException.class,
            () -> searchPipelineService.resolvePipeline(searchRequest)
        );
        assertTrue(e.getMessage(), e.getMessage().contains(" not defined"));
    }

    public void testResolveIndexDefaultPipeline() throws Exception {
        SearchPipelineService service = createWithProcessors();

        SearchPipelineMetadata metadata = new SearchPipelineMetadata(
            Map.of(
                "p1",
                new PipelineConfiguration(
                    "p1",
                    new BytesArray("{\"request_processors\" : [ { \"scale_request_size\": { \"scale\" : 2 } } ] }"),
                    XContentType.JSON
                )
            )
        );
        Settings defaultPipelineSetting = Settings.builder()
            .put(IndexMetadata.INDEX_NUMBER_OF_SHARDS_SETTING.getKey(), 1)
            .put(IndexMetadata.INDEX_NUMBER_OF_REPLICAS_SETTING.getKey(), 0)
            .put(IndexMetadata.SETTING_INDEX_VERSION_CREATED.getKey(), Version.CURRENT)
            .put(IndexSettings.DEFAULT_SEARCH_PIPELINE.getKey(), "p1")
            .build();
        IndexMetadata indexMetadata = new IndexMetadata.Builder("my_index").settings(defaultPipelineSetting).build();
        ClusterState clusterState = ClusterState.builder(new ClusterName("_name")).build();
        ClusterState previousState = clusterState;
        clusterState = ClusterState.builder(clusterState)
            .metadata(Metadata.builder().put(indexMetadata, false).putCustom(SearchPipelineMetadata.TYPE, metadata))
            .build();

        ClusterChangedEvent cce = new ClusterChangedEvent("", clusterState, previousState);
        service.applyClusterState(cce);

        SearchRequest searchRequest = new SearchRequest("my_index").source(SearchSourceBuilder.searchSource().size(5));
        PipelinedRequest pipelinedRequest = service.resolvePipeline(searchRequest);
        assertEquals("p1", pipelinedRequest.getPipeline().getId());
        assertEquals(10, pipelinedRequest.source().size());

        // Bypass the default pipeline
        searchRequest.pipeline("_none");
        pipelinedRequest = service.resolvePipeline(searchRequest);
        assertEquals("_none", pipelinedRequest.getPipeline().getId());
        assertEquals(5, pipelinedRequest.source().size());
    }

    private static abstract class FakeProcessor implements Processor {
        private final String type;
        private final String tag;
        private final String description;

        protected FakeProcessor(String type, String tag, String description) {
            this.type = type;
            this.tag = tag;
            this.description = description;
        }

        @Override
        public String getType() {
            return type;
        }

        @Override
        public String getTag() {
            return tag;
        }

        @Override
        public String getDescription() {
            return description;
        }
    }

    private static class FakeRequestProcessor extends FakeProcessor implements SearchRequestProcessor {
        private final Consumer<SearchRequest> executor;

        public FakeRequestProcessor(String type, String tag, String description, Consumer<SearchRequest> executor) {
            super(type, tag, description);
            this.executor = executor;
        }

        @Override
        public SearchRequest processRequest(SearchRequest request) throws Exception {
            executor.accept(request);
            return request;
        }
    }

    private static class FakeResponseProcessor extends FakeProcessor implements SearchResponseProcessor {
        private final Consumer<SearchResponse> executor;

        public FakeResponseProcessor(String type, String tag, String description, Consumer<SearchResponse> executor) {
            super(type, tag, description);
            this.executor = executor;
        }

        @Override
        public SearchResponse processResponse(SearchRequest request, SearchResponse response) throws Exception {
            executor.accept(response);
            return response;
        }
    }

    private static class FakeSearchPhaseResultsProcessor extends FakeProcessor implements SearchPhaseResultsProcessor {
        private Consumer<SearchPhaseResult> querySearchResultConsumer;

        public FakeSearchPhaseResultsProcessor(
            String type,
            String tag,
            String description,
            Consumer<SearchPhaseResult> querySearchResultConsumer
        ) {
            super(type, tag, description);
            this.querySearchResultConsumer = querySearchResultConsumer;
        }

        @Override
        public <Result extends SearchPhaseResult> void process(
            SearchPhaseResults<Result> searchPhaseResult,
            SearchPhaseContext searchPhaseContext
        ) {
            List<Result> resultAtomicArray = searchPhaseResult.getAtomicArray().asList();
            // updating the maxScore
            resultAtomicArray.forEach(querySearchResultConsumer);
        }

        @Override
        public SearchPhaseName getBeforePhase() {
            return SearchPhaseName.QUERY;
        }

        @Override
        public SearchPhaseName getAfterPhase() {
            return SearchPhaseName.FETCH;
        }
    }

    private SearchPipelineService createWithProcessors() {
        Map<String, Processor.Factory<SearchRequestProcessor>> requestProcessors = new HashMap<>();
        requestProcessors.put("scale_request_size", (processorFactories, tag, description, config) -> {
            float scale = ((Number) config.remove("scale")).floatValue();
            return new FakeRequestProcessor(
                "scale_request_size",
                tag,
                description,
                req -> req.source().size((int) (req.source().size() * scale))
            );
        });
        Map<String, Processor.Factory<SearchResponseProcessor>> responseProcessors = new HashMap<>();
        responseProcessors.put("fixed_score", (processorFactories, tag, description, config) -> {
            float score = ((Number) config.remove("score")).floatValue();
            return new FakeResponseProcessor("fixed_score", tag, description, rsp -> rsp.getHits().forEach(h -> h.score(score)));
        });

        Map<String, Processor.Factory<SearchPhaseResultsProcessor>> searchPhaseProcessors = new HashMap<>();
        searchPhaseProcessors.put("max_score", (processorFactories, tag, description, config) -> {
            final float finalScore = config.containsKey("score") ? ((Number) config.remove("score")).floatValue() : 100f;
            final Consumer<SearchPhaseResult> querySearchResultConsumer = (result) -> result.queryResult().topDocs().maxScore = finalScore;
            return new FakeSearchPhaseResultsProcessor("max_score", tag, description, querySearchResultConsumer);
        });

        return createWithProcessors(requestProcessors, responseProcessors, searchPhaseProcessors);
    }

    @Override
    protected NamedWriteableRegistry writableRegistry() {
        SearchModule searchModule = new SearchModule(Settings.EMPTY, Collections.emptyList());
        return new NamedWriteableRegistry(searchModule.getNamedWriteables());
    }

    private SearchPipelineService createWithProcessors(
        Map<String, Processor.Factory<SearchRequestProcessor>> requestProcessors,
        Map<String, Processor.Factory<SearchResponseProcessor>> responseProcessors,
        Map<String, Processor.Factory<SearchPhaseResultsProcessor>> phaseProcessors
    ) {
        Client client = mock(Client.class);
        ThreadPool threadPool = mock(ThreadPool.class);
        ExecutorService executorService = OpenSearchExecutors.newDirectExecutorService();
        when(threadPool.generic()).thenReturn(executorService);
        when(threadPool.executor(anyString())).thenReturn(executorService);
        return new SearchPipelineService(
            mock(ClusterService.class),
            threadPool,
            null,
            null,
            null,
            null,
            this.writableRegistry(),
            Collections.singletonList(new SearchPipelinePlugin() {
                @Override
                public Map<String, Processor.Factory<SearchRequestProcessor>> getRequestProcessors(Processor.Parameters parameters) {
                    return requestProcessors;
                }

                @Override
                public Map<String, Processor.Factory<SearchResponseProcessor>> getResponseProcessors(Processor.Parameters parameters) {
                    return responseProcessors;
                }

                @Override
                public Map<String, Processor.Factory<SearchPhaseResultsProcessor>> getSearchPhaseResultsProcessors(
                    Processor.Parameters parameters
                ) {
                    return phaseProcessors;
                }

            }),
            client,
            true
        );
    }

    public void testUpdatePipelines() {
        SearchPipelineService searchPipelineService = createWithProcessors();
        ClusterState clusterState = ClusterState.builder(new ClusterName("_name")).build();
        ClusterState previousClusterState = clusterState;
        searchPipelineService.applyClusterState(new ClusterChangedEvent("", clusterState, previousClusterState));
        assertEquals(0, searchPipelineService.getPipelines().size());

        PipelineConfiguration pipeline = new PipelineConfiguration(
            "_id",
            new BytesArray(
                "{ "
                    + "\"request_processors\" : [ { \"scale_request_size\": { \"scale\" : 2 } } ], "
                    + "\"response_processors\" : [ { \"fixed_score\" : { \"score\" : 1.0 } } ],"
                    + "\"phase_results_processors\" : [ { \"max_score\" : { \"score\": 100 } } ]"
                    + "}"
            ),
            XContentType.JSON
        );
        SearchPipelineMetadata pipelineMetadata = new SearchPipelineMetadata(Map.of("_id", pipeline));
        clusterState = ClusterState.builder(clusterState)
            .metadata(Metadata.builder().putCustom(SearchPipelineMetadata.TYPE, pipelineMetadata).build())
            .build();
        searchPipelineService.applyClusterState(new ClusterChangedEvent("", clusterState, previousClusterState));
        assertEquals(1, searchPipelineService.getPipelines().size());
        assertEquals("_id", searchPipelineService.getPipelines().get("_id").pipeline.getId());
        assertNull(searchPipelineService.getPipelines().get("_id").pipeline.getDescription());
        assertEquals(1, searchPipelineService.getPipelines().get("_id").pipeline.getSearchRequestProcessors().size());
        assertEquals(
            "scale_request_size",
            searchPipelineService.getPipelines().get("_id").pipeline.getSearchRequestProcessors().get(0).getType()
        );
        assertEquals(1, searchPipelineService.getPipelines().get("_id").pipeline.getSearchPhaseResultsProcessors().size());
        assertEquals(
            "max_score",
            searchPipelineService.getPipelines().get("_id").pipeline.getSearchPhaseResultsProcessors().get(0).getType()
        );
        assertEquals(1, searchPipelineService.getPipelines().get("_id").pipeline.getSearchResponseProcessors().size());
        assertEquals(
            "fixed_score",
            searchPipelineService.getPipelines().get("_id").pipeline.getSearchResponseProcessors().get(0).getType()
        );
    }

    public void testPutPipeline() {
        SearchPipelineService searchPipelineService = createWithProcessors();
        String id = "_id";
        SearchPipelineService.PipelineHolder pipeline = searchPipelineService.getPipelines().get(id);
        assertNull(pipeline);

        ClusterState clusterState = ClusterState.builder(new ClusterName("_name")).build();

        PutSearchPipelineRequest putRequest = new PutSearchPipelineRequest(id, new BytesArray("{}"), XContentType.JSON);
        ClusterState previousClusterState = clusterState;
        clusterState = SearchPipelineService.innerPut(putRequest, clusterState);
        searchPipelineService.applyClusterState(new ClusterChangedEvent("", clusterState, previousClusterState));
        pipeline = searchPipelineService.getPipelines().get(id);
        assertNotNull(pipeline);
        assertEquals(id, pipeline.pipeline.getId());
        assertNull(pipeline.pipeline.getDescription());
        assertEquals(0, pipeline.pipeline.getSearchRequestProcessors().size());
        assertEquals(0, pipeline.pipeline.getSearchResponseProcessors().size());

        // Overwrite pipeline
        putRequest = new PutSearchPipelineRequest(id, new BytesArray("{ \"description\": \"empty pipeline\"}"), XContentType.JSON);
        previousClusterState = clusterState;
        clusterState = SearchPipelineService.innerPut(putRequest, clusterState);
        searchPipelineService.applyClusterState(new ClusterChangedEvent("", clusterState, previousClusterState));
        pipeline = searchPipelineService.getPipelines().get(id);
        assertNotNull(pipeline);
        assertEquals(id, pipeline.pipeline.getId());
        assertEquals("empty pipeline", pipeline.pipeline.getDescription());
        assertEquals(0, pipeline.pipeline.getSearchRequestProcessors().size());
        assertEquals(0, pipeline.pipeline.getSearchResponseProcessors().size());
        assertEquals(0, pipeline.pipeline.getSearchPhaseResultsProcessors().size());
    }

    public void testPutInvalidPipeline() throws IllegalAccessException {
        SearchPipelineService searchPipelineService = createWithProcessors();
        String id = "_id";

        ClusterState clusterState = ClusterState.builder(new ClusterName("_name")).build();
        ClusterState previousState = clusterState;

        PutSearchPipelineRequest putRequest = new PutSearchPipelineRequest(
            id,
            new BytesArray("{\"request_processors\" : [ { \"scale_request_size\": { \"scale\" : \"foo\" } } ] }"),
            XContentType.JSON
        );
        clusterState = SearchPipelineService.innerPut(putRequest, clusterState);
        try (MockLogAppender mockAppender = MockLogAppender.createForLoggers(LogManager.getLogger(SearchPipelineService.class))) {
            mockAppender.addExpectation(
                new MockLogAppender.SeenEventExpectation(
                    "test1",
                    SearchPipelineService.class.getCanonicalName(),
                    Level.WARN,
                    "failed to update search pipelines"
                )
            );
            searchPipelineService.applyClusterState(new ClusterChangedEvent("", clusterState, previousState));
            mockAppender.assertAllExpectationsMatched();
        }
        assertEquals(0, searchPipelineService.getPipelines().size());
    }

    public void testDeletePipeline() {
        SearchPipelineService searchPipelineService = createWithProcessors();
        PipelineConfiguration config = new PipelineConfiguration(
            "_id",
            new BytesArray("{\"request_processors\" : [ { \"scale_request_size\": { \"scale\" : 2 } } ] }"),
            XContentType.JSON
        );
        SearchPipelineMetadata searchPipelineMetadata = new SearchPipelineMetadata(Map.of("_id", config));
        ClusterState clusterState = ClusterState.builder(new ClusterName("_name")).build();
        ClusterState previousState = clusterState;
        clusterState = ClusterState.builder(clusterState)
            .metadata(Metadata.builder().putCustom(SearchPipelineMetadata.TYPE, searchPipelineMetadata).build())
            .build();
        searchPipelineService.applyClusterState(new ClusterChangedEvent("", clusterState, previousState));
        assertEquals(1, searchPipelineService.getPipelines().size());

        // Delete pipeline:
        DeleteSearchPipelineRequest deleteRequest = new DeleteSearchPipelineRequest("_id");
        previousState = clusterState;
        clusterState = SearchPipelineService.innerDelete(deleteRequest, clusterState);
        searchPipelineService.applyClusterState(new ClusterChangedEvent("", clusterState, previousState));
        assertEquals(0, searchPipelineService.getPipelines().size());

        final ClusterState finalClusterState = clusterState;
        // Delete missing pipeline
        ResourceNotFoundException e = expectThrows(
            ResourceNotFoundException.class,
            () -> SearchPipelineService.innerDelete(deleteRequest, finalClusterState)
        );
        assertEquals("pipeline [_id] is missing", e.getMessage());
    }

    public void testDeletePipelinesWithWildcard() {
        SearchPipelineService searchPipelineService = createWithProcessors();
        BytesArray definition = new BytesArray("{\"request_processors\" : [ { \"scale_request_size\": { \"scale\" : 2 } } ] }");
        SearchPipelineMetadata metadata = new SearchPipelineMetadata(
            Map.of(
                "p1",
                new PipelineConfiguration("p1", definition, XContentType.JSON),
                "p2",
                new PipelineConfiguration("p2", definition, XContentType.JSON),
                "q1",
                new PipelineConfiguration("q1", definition, XContentType.JSON)
            )
        );
        ClusterState clusterState = ClusterState.builder(new ClusterName("_name")).build();
        ClusterState previousState = clusterState;
        clusterState = ClusterState.builder(clusterState)
            .metadata(Metadata.builder().putCustom(SearchPipelineMetadata.TYPE, metadata))
            .build();
        searchPipelineService.applyClusterState(new ClusterChangedEvent("", clusterState, previousState));
        assertNotNull(searchPipelineService.getPipelines().get("p1"));
        assertNotNull(searchPipelineService.getPipelines().get("p2"));
        assertNotNull(searchPipelineService.getPipelines().get("q1"));

        // Delete all pipelines starting with "p"
        DeleteSearchPipelineRequest deleteRequest = new DeleteSearchPipelineRequest("p*");
        previousState = clusterState;
        clusterState = SearchPipelineService.innerDelete(deleteRequest, clusterState);
        searchPipelineService.applyClusterState(new ClusterChangedEvent("", clusterState, previousState));
        assertEquals(1, searchPipelineService.getPipelines().size());
        assertNotNull(searchPipelineService.getPipelines().get("q1"));

        // Prefix wildcard fails if no matches
        final ClusterState finalClusterState = clusterState;
        ResourceNotFoundException e = expectThrows(
            ResourceNotFoundException.class,
            () -> SearchPipelineService.innerDelete(deleteRequest, finalClusterState)
        );
        assertEquals("pipeline [p*] is missing", e.getMessage());

        // Delete all removes remaining pipeline
        DeleteSearchPipelineRequest deleteAllRequest = new DeleteSearchPipelineRequest("*");
        previousState = clusterState;
        clusterState = SearchPipelineService.innerDelete(deleteAllRequest, clusterState);
        searchPipelineService.applyClusterState(new ClusterChangedEvent("", clusterState, previousState));
        assertEquals(0, searchPipelineService.getPipelines().size());

        // Delete all does not throw exception if no pipelines
        SearchPipelineService.innerDelete(deleteAllRequest, clusterState);
    }

    public void testTransformRequest() throws Exception {
        SearchPipelineService searchPipelineService = createWithProcessors();

        SearchPipelineMetadata metadata = new SearchPipelineMetadata(
            Map.of(
                "p1",
                new PipelineConfiguration(
                    "p1",
                    new BytesArray("{\"request_processors\" : [ { \"scale_request_size\": { \"scale\" : 2 } } ] }"),
                    XContentType.JSON
                )
            )
        );
        ClusterState clusterState = ClusterState.builder(new ClusterName("_name")).build();
        ClusterState previousState = clusterState;
        clusterState = ClusterState.builder(clusterState)
            .metadata(Metadata.builder().putCustom(SearchPipelineMetadata.TYPE, metadata))
            .build();
        searchPipelineService.applyClusterState(new ClusterChangedEvent("", clusterState, previousState));

        int size = 10;
        SearchSourceBuilder sourceBuilder = new SearchSourceBuilder().query(new TermQueryBuilder("foo", "bar")).size(size);
        SearchRequest request = new SearchRequest("_index").source(sourceBuilder).pipeline("p1");

        PipelinedRequest pipelinedRequest = searchPipelineService.resolvePipeline(request);

        assertEquals(2 * size, pipelinedRequest.source().size());
        assertEquals(size, request.source().size());

        // This request doesn't specify a pipeline, it doesn't get transformed.
        request = new SearchRequest("_index").source(sourceBuilder);
        pipelinedRequest = searchPipelineService.resolvePipeline(request);
        assertEquals(size, pipelinedRequest.source().size());
    }

    public void testTransformResponse() throws Exception {
        SearchPipelineService searchPipelineService = createWithProcessors();

        SearchPipelineMetadata metadata = new SearchPipelineMetadata(
            Map.of(
                "p1",
                new PipelineConfiguration(
                    "p1",
                    new BytesArray("{\"response_processors\" : [ { \"fixed_score\": { \"score\" : 2 } } ] }"),
                    XContentType.JSON
                )
            )
        );
        ClusterState clusterState = ClusterState.builder(new ClusterName("_name")).build();
        ClusterState previousState = clusterState;
        clusterState = ClusterState.builder(clusterState)
            .metadata(Metadata.builder().putCustom(SearchPipelineMetadata.TYPE, metadata))
            .build();
        searchPipelineService.applyClusterState(new ClusterChangedEvent("", clusterState, previousState));

        int size = 10;
        SearchHit[] hits = new SearchHit[size];
        for (int i = 0; i < size; i++) {
            hits[i] = new SearchHit(i, "doc" + i, Collections.emptyMap(), Collections.emptyMap());
            hits[i].score(i);
        }
        SearchHits searchHits = new SearchHits(hits, new TotalHits(size * 2, TotalHits.Relation.EQUAL_TO), size);
        SearchResponseSections searchResponseSections = new SearchResponseSections(searchHits, null, null, false, false, null, 0);
        SearchResponse searchResponse = new SearchResponse(searchResponseSections, null, 1, 1, 0, 10, null, null);

        // First try without specifying a pipeline, which should be a no-op.
        SearchRequest searchRequest = new SearchRequest();
        PipelinedRequest pipelinedRequest = searchPipelineService.resolvePipeline(searchRequest);
        SearchResponse notTransformedResponse = pipelinedRequest.transformResponse(searchResponse);
        assertSame(searchResponse, notTransformedResponse);

        // Now apply a pipeline
        searchRequest = new SearchRequest().pipeline("p1");
        pipelinedRequest = searchPipelineService.resolvePipeline(searchRequest);
        SearchResponse transformedResponse = pipelinedRequest.transformResponse(searchResponse);
        assertEquals(size, transformedResponse.getHits().getHits().length);
        for (int i = 0; i < size; i++) {
            assertEquals(2.0, transformedResponse.getHits().getHits()[i].getScore(), 0.0001f);
        }
    }

    public void testTransformSearchPhase() {
        SearchPipelineService searchPipelineService = createWithProcessors();
        SearchPipelineMetadata metadata = new SearchPipelineMetadata(
            Map.of(
                "p1",
                new PipelineConfiguration(
                    "p1",
                    new BytesArray("{\"phase_results_processors\" : [ { \"max_score\" : { } } ]}"),
                    XContentType.JSON
                )
            )
        );
        ClusterState clusterState = ClusterState.builder(new ClusterName("_name")).build();
        ClusterState previousState = clusterState;
        clusterState = ClusterState.builder(clusterState)
            .metadata(Metadata.builder().putCustom(SearchPipelineMetadata.TYPE, metadata))
            .build();
        searchPipelineService.applyClusterState(new ClusterChangedEvent("", clusterState, previousState));
        SearchPhaseController controller = new SearchPhaseController(
            writableRegistry(),
            s -> InternalAggregationTestCase.emptyReduceContextBuilder()
        );
        SearchPhaseContext searchPhaseContext = new MockSearchPhaseContext(10);
        QueryPhaseResultConsumer searchPhaseResults = new QueryPhaseResultConsumer(
            searchPhaseContext.getRequest(),
            OpenSearchExecutors.newDirectExecutorService(),
            new NoopCircuitBreaker(CircuitBreaker.REQUEST),
            controller,
            SearchProgressListener.NOOP,
            writableRegistry(),
            2,
            exc -> {}
        );

        final QuerySearchResult querySearchResult = new QuerySearchResult();
        querySearchResult.setShardIndex(1);
        querySearchResult.topDocs(new TopDocsAndMaxScore(new TopDocs(null, new ScoreDoc[1]), 1f), null);
        searchPhaseResults.consumeResult(querySearchResult, () -> {});

        // First try without specifying a pipeline, which should be a no-op.
        SearchRequest searchRequest = new SearchRequest();
        PipelinedRequest pipelinedRequest = searchPipelineService.resolvePipeline(searchRequest);
        AtomicArray<SearchPhaseResult> notTransformedSearchPhaseResults = searchPhaseResults.getAtomicArray();
        pipelinedRequest.transformSearchPhaseResults(
            searchPhaseResults,
            searchPhaseContext,
            SearchPhaseName.QUERY.getName(),
            SearchPhaseName.FETCH.getName()
        );
        assertSame(searchPhaseResults.getAtomicArray(), notTransformedSearchPhaseResults);

        // Now set the pipeline as p1
        searchRequest = new SearchRequest().pipeline("p1");
        pipelinedRequest = searchPipelineService.resolvePipeline(searchRequest);

        pipelinedRequest.transformSearchPhaseResults(
            searchPhaseResults,
            searchPhaseContext,
            SearchPhaseName.QUERY.getName(),
            SearchPhaseName.FETCH.getName()
        );

        List<SearchPhaseResult> resultAtomicArray = searchPhaseResults.getAtomicArray().asList();
        assertEquals(1, resultAtomicArray.size());
        // updating the maxScore
        for (SearchPhaseResult result : resultAtomicArray) {
            assertEquals(100f, result.queryResult().topDocs().maxScore, 0);
        }

        // Check Processor doesn't run for between other phases
        searchRequest = new SearchRequest().pipeline("p1");
        pipelinedRequest = searchPipelineService.resolvePipeline(searchRequest);
        AtomicArray<SearchPhaseResult> notTransformedSearchPhaseResult = searchPhaseResults.getAtomicArray();
        pipelinedRequest.transformSearchPhaseResults(
            searchPhaseResults,
            searchPhaseContext,
            SearchPhaseName.DFS_QUERY.getName(),
            SearchPhaseName.QUERY.getName()
        );

        assertSame(searchPhaseResults.getAtomicArray(), notTransformedSearchPhaseResult);
    }

    public void testGetPipelines() {
        //
        assertEquals(0, SearchPipelineService.innerGetPipelines(null, "p1").size());

        SearchPipelineMetadata metadata = new SearchPipelineMetadata(
            Map.of(
                "p1",
                new PipelineConfiguration(
                    "p1",
                    new BytesArray("{\"request_processors\" : [ { \"scale_request_size\": { \"scale\" : 2 } } ] }"),
                    XContentType.JSON
                ),
                "p2",
                new PipelineConfiguration(
                    "p2",
                    new BytesArray("{\"response_processors\" : [ { \"fixed_score\": { \"score\" : 2 } } ] }"),
                    XContentType.JSON
                ),
                "p3",
                new PipelineConfiguration(
                    "p3",
                    new BytesArray("{\"phase_results_processors\" : [ { \"max_score\" : { } } ]}"),
                    XContentType.JSON
                )
            )
        );

        // Return all when no ids specified
        List<PipelineConfiguration> pipelines = SearchPipelineService.innerGetPipelines(metadata);
        assertEquals(3, pipelines.size());
        pipelines.sort(Comparator.comparing(PipelineConfiguration::getId));
        assertEquals("p1", pipelines.get(0).getId());
        assertEquals("p2", pipelines.get(1).getId());
        assertEquals("p3", pipelines.get(2).getId());

        // Get specific pipeline
        pipelines = SearchPipelineService.innerGetPipelines(metadata, "p1");
        assertEquals(1, pipelines.size());
        assertEquals("p1", pipelines.get(0).getId());

        // Get both pipelines explicitly
        pipelines = SearchPipelineService.innerGetPipelines(metadata, "p1", "p2");
        assertEquals(2, pipelines.size());
        pipelines.sort(Comparator.comparing(PipelineConfiguration::getId));
        assertEquals("p1", pipelines.get(0).getId());
        assertEquals("p2", pipelines.get(1).getId());

        // Match all
        pipelines = SearchPipelineService.innerGetPipelines(metadata, "*");
        assertEquals(3, pipelines.size());
        pipelines.sort(Comparator.comparing(PipelineConfiguration::getId));
        assertEquals("p1", pipelines.get(0).getId());
        assertEquals("p2", pipelines.get(1).getId());
        assertEquals("p3", pipelines.get(2).getId());

        // Match prefix
        pipelines = SearchPipelineService.innerGetPipelines(metadata, "p*");
        assertEquals(3, pipelines.size());
        pipelines.sort(Comparator.comparing(PipelineConfiguration::getId));
        assertEquals("p1", pipelines.get(0).getId());
        assertEquals("p2", pipelines.get(1).getId());
        assertEquals("p3", pipelines.get(2).getId());
    }

    public void testValidatePipeline() throws Exception {
        SearchPipelineService searchPipelineService = createWithProcessors();

        ProcessorInfo reqProcessor = new ProcessorInfo("scale_request_size");
        ProcessorInfo rspProcessor = new ProcessorInfo("fixed_score");
        ProcessorInfo injProcessor = new ProcessorInfo("max_score");
        DiscoveryNode n1 = new DiscoveryNode("n1", buildNewFakeTransportAddress(), Version.CURRENT);
        DiscoveryNode n2 = new DiscoveryNode("n2", buildNewFakeTransportAddress(), Version.CURRENT);
        PutSearchPipelineRequest putRequest = new PutSearchPipelineRequest(
            "p1",
            new BytesArray(
                "{"
                    + "\"request_processors\": [{ \"scale_request_size\": { \"scale\" : 2 } }],"
                    + "\"response_processors\": [{ \"fixed_score\": { \"score\" : 2 } }],"
                    + "\"phase_results_processors\" : [ { \"max_score\" : { } } ]"
                    + "}"
            ),
            XContentType.JSON
        );

        SearchPipelineInfo completePipelineInfo = new SearchPipelineInfo(
            Map.of(Pipeline.REQUEST_PROCESSORS_KEY, List.of(reqProcessor), Pipeline.RESPONSE_PROCESSORS_KEY, List.of(rspProcessor))
        );
        SearchPipelineInfo incompletePipelineInfo = new SearchPipelineInfo(Map.of(Pipeline.REQUEST_PROCESSORS_KEY, List.of(reqProcessor)));
        // One node is missing a processor
        expectThrows(
            OpenSearchParseException.class,
            () -> searchPipelineService.validatePipeline(Map.of(n1, completePipelineInfo, n2, incompletePipelineInfo), putRequest)
        );

        // Discovery failed, no infos passed.
        expectThrows(IllegalStateException.class, () -> searchPipelineService.validatePipeline(Collections.emptyMap(), putRequest));

        // Invalid configuration in request
        PutSearchPipelineRequest badPutRequest = new PutSearchPipelineRequest(
            "p1",
            new BytesArray(
                "{"
                    + "\"request_processors\": [{ \"scale_request_size\": { \"scale\" : \"banana\" } }],"
                    + "\"response_processors\": [{ \"fixed_score\": { \"score\" : 2 } }]"
                    + "}"
            ),
            XContentType.JSON
        );
        expectThrows(
            ClassCastException.class,
            () -> searchPipelineService.validatePipeline(Map.of(n1, completePipelineInfo, n2, completePipelineInfo), badPutRequest)
        );

        // Success
        searchPipelineService.validatePipeline(Map.of(n1, completePipelineInfo, n2, completePipelineInfo), putRequest);
    }

    /**
     * Tests a pipeline defined in the search request source.
     */
    public void testInlinePipeline() throws Exception {
        SearchPipelineService searchPipelineService = createWithProcessors();
        Map<String, Object> pipelineSourceMap = new HashMap<>();
        Map<String, Object> requestProcessorConfig = new HashMap<>();
        requestProcessorConfig.put("scale", 2);
        Map<String, Object> requestProcessorObject = new HashMap<>();
        requestProcessorObject.put("scale_request_size", requestProcessorConfig);
        pipelineSourceMap.put(Pipeline.REQUEST_PROCESSORS_KEY, List.of(requestProcessorObject));
        Map<String, Object> responseProcessorConfig = new HashMap<>();
        responseProcessorConfig.put("score", 2);
        Map<String, Object> responseProcessorObject = new HashMap<>();
        responseProcessorObject.put("fixed_score", responseProcessorConfig);
        pipelineSourceMap.put(Pipeline.RESPONSE_PROCESSORS_KEY, List.of(responseProcessorObject));

        SearchSourceBuilder sourceBuilder = SearchSourceBuilder.searchSource().size(100).searchPipelineSource(pipelineSourceMap);
        SearchRequest searchRequest = new SearchRequest().source(sourceBuilder);

        // Verify pipeline
        PipelinedRequest pipelinedRequest = searchPipelineService.resolvePipeline(searchRequest);
        Pipeline pipeline = pipelinedRequest.getPipeline();
        assertEquals(SearchPipelineService.AD_HOC_PIPELINE_ID, pipeline.getId());
        assertEquals(1, pipeline.getSearchRequestProcessors().size());
        assertEquals(1, pipeline.getSearchResponseProcessors().size());

        // Verify that pipeline transforms request
        assertEquals(200, pipelinedRequest.source().size());

        int size = 10;
        SearchHit[] hits = new SearchHit[size];
        for (int i = 0; i < size; i++) {
            hits[i] = new SearchHit(i, "doc" + i, Collections.emptyMap(), Collections.emptyMap());
            hits[i].score(i);
        }
        SearchHits searchHits = new SearchHits(hits, new TotalHits(size * 2, TotalHits.Relation.EQUAL_TO), size);
        SearchResponseSections searchResponseSections = new SearchResponseSections(searchHits, null, null, false, false, null, 0);
        SearchResponse searchResponse = new SearchResponse(searchResponseSections, null, 1, 1, 0, 10, null, null);

        SearchResponse transformedResponse = pipeline.transformResponse(searchRequest, searchResponse);
        for (int i = 0; i < size; i++) {
            assertEquals(2.0, transformedResponse.getHits().getHits()[i].getScore(), 0.0001);
        }
    }

    public void testInfo() {
        SearchPipelineService searchPipelineService = createWithProcessors();
        SearchPipelineInfo info = searchPipelineService.info();
        assertTrue(info.containsProcessor(Pipeline.REQUEST_PROCESSORS_KEY, "scale_request_size"));
        assertTrue(info.containsProcessor(Pipeline.RESPONSE_PROCESSORS_KEY, "fixed_score"));
    }

    public void testExceptionOnPipelineCreation() {
        Map<String, Processor.Factory<SearchRequestProcessor>> badFactory = Map.of(
            "bad_factory",
            (pf, t, f, c) -> { throw new RuntimeException(); }
        );
        SearchPipelineService searchPipelineService = createWithProcessors(badFactory, Collections.emptyMap(), Collections.emptyMap());

        Map<String, Object> pipelineSourceMap = new HashMap<>();
        pipelineSourceMap.put(Pipeline.REQUEST_PROCESSORS_KEY, List.of(Map.of("bad_factory", Collections.emptyMap())));

        SearchSourceBuilder sourceBuilder = SearchSourceBuilder.searchSource().searchPipelineSource(pipelineSourceMap);
        SearchRequest searchRequest = new SearchRequest().source(sourceBuilder);

        // Exception thrown when creating the pipeline
        expectThrows(SearchPipelineProcessingException.class, () -> searchPipelineService.resolvePipeline(searchRequest));

    }

    public void testExceptionOnRequestProcessing() {
        SearchRequestProcessor throwingRequestProcessor = new FakeRequestProcessor("throwing_request", null, null, r -> {
            throw new RuntimeException();
        });
        Map<String, Processor.Factory<SearchRequestProcessor>> throwingRequestProcessorFactory = Map.of(
            "throwing_request",
            (pf, t, f, c) -> throwingRequestProcessor
        );

        SearchPipelineService searchPipelineService = createWithProcessors(
            throwingRequestProcessorFactory,
            Collections.emptyMap(),
            Collections.emptyMap()
        );

        Map<String, Object> pipelineSourceMap = new HashMap<>();
        pipelineSourceMap.put(Pipeline.REQUEST_PROCESSORS_KEY, List.of(Map.of("throwing_request", Collections.emptyMap())));

        SearchSourceBuilder sourceBuilder = SearchSourceBuilder.searchSource().searchPipelineSource(pipelineSourceMap);
        SearchRequest searchRequest = new SearchRequest().source(sourceBuilder);

        // Exception thrown when processing the request
        expectThrows(SearchPipelineProcessingException.class, () -> searchPipelineService.resolvePipeline(searchRequest));
    }

    public void testExceptionOnResponseProcessing() throws Exception {
        SearchResponseProcessor throwingResponseProcessor = new FakeResponseProcessor("throwing_response", null, null, r -> {
            throw new RuntimeException();
        });
        Map<String, Processor.Factory<SearchResponseProcessor>> throwingResponseProcessorFactory = Map.of(
            "throwing_response",
            (pf, t, f, c) -> throwingResponseProcessor
        );

        SearchPipelineService searchPipelineService = createWithProcessors(
            Collections.emptyMap(),
            throwingResponseProcessorFactory,
            Collections.emptyMap()
        );

        Map<String, Object> pipelineSourceMap = new HashMap<>();
        pipelineSourceMap.put(Pipeline.RESPONSE_PROCESSORS_KEY, List.of(Map.of("throwing_response", Collections.emptyMap())));

        SearchSourceBuilder sourceBuilder = SearchSourceBuilder.searchSource().size(100).searchPipelineSource(pipelineSourceMap);
        SearchRequest searchRequest = new SearchRequest().source(sourceBuilder);

        PipelinedRequest pipelinedRequest = searchPipelineService.resolvePipeline(searchRequest);

        SearchResponse response = new SearchResponse(null, null, 0, 0, 0, 0, null, null);
        // Exception thrown when processing response
        expectThrows(SearchPipelineProcessingException.class, () -> pipelinedRequest.transformResponse(response));
    }

    public void testStats() throws Exception {
        SearchRequestProcessor throwingRequestProcessor = new FakeRequestProcessor("throwing_request", "1", null, r -> {
            throw new RuntimeException();
        });
        Map<String, Processor.Factory<SearchRequestProcessor>> requestProcessors = Map.of(
            "successful_request",
            (pf, t, f, c) -> new FakeRequestProcessor("successful_request", "2", null, r -> {}),
            "throwing_request",
            (pf, t, f, c) -> throwingRequestProcessor
        );
        SearchResponseProcessor throwingResponseProcessor = new FakeResponseProcessor("throwing_response", "3", null, r -> {
            throw new RuntimeException();
        });
        Map<String, Processor.Factory<SearchResponseProcessor>> responseProcessors = Map.of(
            "successful_response",
            (pf, t, f, c) -> new FakeResponseProcessor("successful_response", "4", null, r -> {}),
            "throwing_response",
            (pf, t, f, c) -> throwingResponseProcessor
        );
        SearchPipelineService searchPipelineService = createWithProcessors(requestProcessors, responseProcessors);

        SearchPipelineMetadata metadata = new SearchPipelineMetadata(
            Map.of(
                "good_response_pipeline",
                new PipelineConfiguration(
                    "good_response_pipeline",
                    new BytesArray("{\"response_processors\" : [ { \"successful_response\": {} } ] }"),
                    XContentType.JSON
                ),
                "bad_response_pipeline",
                new PipelineConfiguration(
                    "bad_response_pipeline",
                    new BytesArray("{\"response_processors\" : [ { \"throwing_response\": {} } ] }"),
                    XContentType.JSON
                ),
                "good_request_pipeline",
                new PipelineConfiguration(
                    "good_request_pipeline",
                    new BytesArray("{\"request_processors\" : [ { \"successful_request\": {} } ] }"),
                    XContentType.JSON
                ),
                "bad_request_pipeline",
                new PipelineConfiguration(
                    "bad_request_pipeline",
                    new BytesArray("{\"request_processors\" : [ { \"throwing_request\": {} } ] }"),
                    XContentType.JSON
                )
            )
        );
        ClusterState clusterState = ClusterState.builder(new ClusterName("_name")).build();
        ClusterState previousState = clusterState;
        clusterState = ClusterState.builder(clusterState)
            .metadata(Metadata.builder().putCustom(SearchPipelineMetadata.TYPE, metadata))
            .build();
        searchPipelineService.applyClusterState(new ClusterChangedEvent("", clusterState, previousState));

        SearchRequest request = new SearchRequest();
        SearchResponse response = new SearchResponse(null, null, 0, 0, 0, 0, null, null);

        searchPipelineService.resolvePipeline(request.pipeline("good_request_pipeline")).transformResponse(response);
        expectThrows(
            SearchPipelineProcessingException.class,
            () -> searchPipelineService.resolvePipeline(request.pipeline("bad_request_pipeline")).transformResponse(response)
        );
        searchPipelineService.resolvePipeline(request.pipeline("good_response_pipeline")).transformResponse(response);
        expectThrows(
            SearchPipelineProcessingException.class,
            () -> searchPipelineService.resolvePipeline(request.pipeline("bad_response_pipeline")).transformResponse(response)
        );

        SearchPipelineStats stats = searchPipelineService.stats();
        assertPipelineStats(stats.getTotalRequestStats(), 2, 1);
        assertPipelineStats(stats.getTotalResponseStats(), 2, 1);
        for (SearchPipelineStats.PerPipelineStats perPipelineStats : stats.getPipelineStats()) {
            SearchPipelineStats.PipelineDetailStats detailStats = stats.getPerPipelineProcessorStats()
                .get(perPipelineStats.getPipelineId());
            switch (perPipelineStats.getPipelineId()) {
                case "good_request_pipeline":
                    assertPipelineStats(perPipelineStats.getRequestStats(), 1, 0);
                    assertPipelineStats(perPipelineStats.getResponseStats(), 0, 0);
                    assertEquals(1, detailStats.requestProcessorStats().size());
                    assertEquals(0, detailStats.responseProcessorStats().size());
                    assertEquals("successful_request:2", detailStats.requestProcessorStats().get(0).getProcessorName());
                    assertEquals("successful_request", detailStats.requestProcessorStats().get(0).getProcessorType());
                    assertPipelineStats(detailStats.requestProcessorStats().get(0).getStats(), 1, 0);
                    break;
                case "bad_request_pipeline":
                    assertPipelineStats(perPipelineStats.getRequestStats(), 1, 1);
                    assertPipelineStats(perPipelineStats.getResponseStats(), 0, 0);
                    assertEquals(1, detailStats.requestProcessorStats().size());
                    assertEquals(0, detailStats.responseProcessorStats().size());
                    assertEquals("throwing_request:1", detailStats.requestProcessorStats().get(0).getProcessorName());
                    assertEquals("throwing_request", detailStats.requestProcessorStats().get(0).getProcessorType());
                    assertPipelineStats(detailStats.requestProcessorStats().get(0).getStats(), 1, 1);
                    break;
                case "good_response_pipeline":
                    assertPipelineStats(perPipelineStats.getRequestStats(), 0, 0);
                    assertPipelineStats(perPipelineStats.getResponseStats(), 1, 0);
                    assertEquals(0, detailStats.requestProcessorStats().size());
                    assertEquals(1, detailStats.responseProcessorStats().size());
                    assertEquals("successful_response:4", detailStats.responseProcessorStats().get(0).getProcessorName());
                    assertEquals("successful_response", detailStats.responseProcessorStats().get(0).getProcessorType());
                    assertPipelineStats(detailStats.responseProcessorStats().get(0).getStats(), 1, 0);
                    break;
                case "bad_response_pipeline":
                    assertPipelineStats(perPipelineStats.getRequestStats(), 0, 0);
                    assertPipelineStats(perPipelineStats.getResponseStats(), 1, 1);
                    assertEquals(0, detailStats.requestProcessorStats().size());
                    assertEquals(1, detailStats.responseProcessorStats().size());
                    assertEquals("throwing_response:3", detailStats.responseProcessorStats().get(0).getProcessorName());
                    assertEquals("throwing_response", detailStats.responseProcessorStats().get(0).getProcessorType());
                    assertPipelineStats(detailStats.responseProcessorStats().get(0).getStats(), 1, 1);
                    break;
            }
        }
    }

    private static void assertPipelineStats(OperationStats stats, long count, long failed) {
        assertEquals(stats.getCount(), count);
        assertEquals(stats.getFailedCount(), failed);
    }
}<|MERGE_RESOLUTION|>--- conflicted
+++ resolved
@@ -41,11 +41,8 @@
 import org.opensearch.common.breaker.NoopCircuitBreaker;
 import org.opensearch.common.bytes.BytesArray;
 import org.opensearch.common.io.stream.NamedWriteableRegistry;
-<<<<<<< HEAD
 import org.opensearch.common.lucene.search.TopDocsAndMaxScore;
-=======
 import org.opensearch.common.metrics.OperationStats;
->>>>>>> 46c9a211
 import org.opensearch.common.settings.Settings;
 import org.opensearch.common.util.concurrent.AtomicArray;
 import org.opensearch.common.util.concurrent.OpenSearchExecutors;
@@ -989,7 +986,7 @@
             "throwing_response",
             (pf, t, f, c) -> throwingResponseProcessor
         );
-        SearchPipelineService searchPipelineService = createWithProcessors(requestProcessors, responseProcessors);
+        SearchPipelineService searchPipelineService = createWithProcessors(requestProcessors, responseProcessors, Collections.emptyMap());
 
         SearchPipelineMetadata metadata = new SearchPipelineMetadata(
             Map.of(
