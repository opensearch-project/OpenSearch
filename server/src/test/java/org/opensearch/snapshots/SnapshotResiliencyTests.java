/*
 * SPDX-License-Identifier: Apache-2.0
 *
 * The OpenSearch Contributors require contributions made to
 * this file be licensed under the Apache-2.0 license or a
 * compatible open source license.
 */

/*
 * Licensed to Elasticsearch under one or more contributor
 * license agreements. See the NOTICE file distributed with
 * this work for additional information regarding copyright
 * ownership. Elasticsearch licenses this file to you under
 * the Apache License, Version 2.0 (the "License"); you may
 * not use this file except in compliance with the License.
 * You may obtain a copy of the License at
 *
 *    http://www.apache.org/licenses/LICENSE-2.0
 *
 * Unless required by applicable law or agreed to in writing,
 * software distributed under the License is distributed on an
 * "AS IS" BASIS, WITHOUT WARRANTIES OR CONDITIONS OF ANY
 * KIND, either express or implied.  See the License for the
 * specific language governing permissions and limitations
 * under the License.
 */

/*
 * Modifications Copyright OpenSearch Contributors. See
 * GitHub history for details.
 */

package org.opensearch.snapshots;

import org.apache.logging.log4j.LogManager;
import org.apache.logging.log4j.Logger;
import org.opensearch.ExceptionsHelper;
import org.opensearch.Version;
import org.opensearch.action.ActionModule.DynamicActionRegistry;
import org.opensearch.action.ActionType;
import org.opensearch.action.RequestValidators;
import org.opensearch.action.StepListener;
import org.opensearch.action.admin.cluster.repositories.cleanup.CleanupRepositoryAction;
import org.opensearch.action.admin.cluster.repositories.cleanup.CleanupRepositoryRequest;
import org.opensearch.action.admin.cluster.repositories.cleanup.CleanupRepositoryResponse;
import org.opensearch.action.admin.cluster.repositories.cleanup.TransportCleanupRepositoryAction;
import org.opensearch.action.admin.cluster.repositories.put.PutRepositoryAction;
import org.opensearch.action.admin.cluster.repositories.put.TransportPutRepositoryAction;
import org.opensearch.action.admin.cluster.reroute.ClusterRerouteAction;
import org.opensearch.action.admin.cluster.reroute.ClusterRerouteRequest;
import org.opensearch.action.admin.cluster.reroute.TransportClusterRerouteAction;
import org.opensearch.action.admin.cluster.snapshots.create.CreateSnapshotAction;
import org.opensearch.action.admin.cluster.snapshots.create.CreateSnapshotResponse;
import org.opensearch.action.admin.cluster.snapshots.create.TransportCreateSnapshotAction;
import org.opensearch.action.admin.cluster.snapshots.delete.DeleteSnapshotAction;
import org.opensearch.action.admin.cluster.snapshots.delete.DeleteSnapshotRequest;
import org.opensearch.action.admin.cluster.snapshots.delete.TransportDeleteSnapshotAction;
import org.opensearch.action.admin.cluster.snapshots.get.GetSnapshotsAction;
import org.opensearch.action.admin.cluster.snapshots.get.GetSnapshotsRequest;
import org.opensearch.action.admin.cluster.snapshots.get.TransportGetSnapshotsAction;
import org.opensearch.action.admin.cluster.snapshots.restore.RestoreSnapshotAction;
import org.opensearch.action.admin.cluster.snapshots.restore.RestoreSnapshotRequest;
import org.opensearch.action.admin.cluster.snapshots.restore.RestoreSnapshotResponse;
import org.opensearch.action.admin.cluster.snapshots.restore.TransportRestoreSnapshotAction;
import org.opensearch.action.admin.cluster.state.ClusterStateAction;
import org.opensearch.action.admin.cluster.state.ClusterStateRequest;
import org.opensearch.action.admin.cluster.state.ClusterStateResponse;
import org.opensearch.action.admin.cluster.state.TransportClusterStateAction;
import org.opensearch.action.admin.indices.create.CreateIndexAction;
import org.opensearch.action.admin.indices.create.CreateIndexRequest;
import org.opensearch.action.admin.indices.create.CreateIndexResponse;
import org.opensearch.action.admin.indices.create.TransportCreateIndexAction;
import org.opensearch.action.admin.indices.delete.DeleteIndexAction;
import org.opensearch.action.admin.indices.delete.DeleteIndexRequest;
import org.opensearch.action.admin.indices.delete.TransportDeleteIndexAction;
import org.opensearch.action.admin.indices.mapping.put.AutoPutMappingAction;
import org.opensearch.action.admin.indices.mapping.put.PutMappingAction;
import org.opensearch.action.admin.indices.mapping.put.TransportAutoPutMappingAction;
import org.opensearch.action.admin.indices.mapping.put.TransportPutMappingAction;
import org.opensearch.action.admin.indices.shards.IndicesShardStoresAction;
import org.opensearch.action.admin.indices.shards.TransportIndicesShardStoresAction;
import org.opensearch.action.bulk.BulkAction;
import org.opensearch.action.bulk.BulkRequest;
import org.opensearch.action.bulk.BulkResponse;
import org.opensearch.action.bulk.TransportBulkAction;
import org.opensearch.action.bulk.TransportShardBulkAction;
import org.opensearch.action.index.IndexRequest;
import org.opensearch.action.resync.TransportResyncReplicationAction;
import org.opensearch.action.search.SearchAction;
import org.opensearch.action.search.SearchExecutionStatsCollector;
import org.opensearch.action.search.SearchPhaseController;
import org.opensearch.action.search.SearchRequest;
import org.opensearch.action.search.SearchResponse;
import org.opensearch.action.search.SearchTransportService;
import org.opensearch.action.search.TransportSearchAction;
import org.opensearch.action.support.ActionFilters;
import org.opensearch.action.support.ActionTestUtils;
import org.opensearch.action.support.ActiveShardCount;
import org.opensearch.action.support.AutoCreateIndex;
import org.opensearch.action.support.DestructiveOperations;
import org.opensearch.action.support.GroupedActionListener;
import org.opensearch.action.support.PlainActionFuture;
import org.opensearch.action.support.TransportAction;
import org.opensearch.action.support.WriteRequest;
import org.opensearch.action.support.master.AcknowledgedResponse;
import org.opensearch.action.update.UpdateHelper;
import org.opensearch.client.AdminClient;
import org.opensearch.client.node.NodeClient;
import org.opensearch.cluster.ClusterChangedEvent;
import org.opensearch.cluster.ClusterInfo;
import org.opensearch.cluster.ClusterInfoService;
import org.opensearch.cluster.ClusterModule;
import org.opensearch.cluster.ClusterName;
import org.opensearch.cluster.ClusterState;
import org.opensearch.cluster.ClusterStateListener;
import org.opensearch.cluster.NodeConnectionsService;
import org.opensearch.cluster.OpenSearchAllocationTestCase;
import org.opensearch.cluster.SnapshotDeletionsInProgress;
import org.opensearch.cluster.SnapshotsInProgress;
import org.opensearch.cluster.action.index.MappingUpdatedAction;
import org.opensearch.cluster.action.index.NodeMappingRefreshAction;
import org.opensearch.cluster.action.shard.ShardStateAction;
import org.opensearch.cluster.coordination.AbstractCoordinatorTestCase;
import org.opensearch.cluster.coordination.ClusterBootstrapService;
import org.opensearch.cluster.coordination.CoordinationMetadata.VotingConfiguration;
import org.opensearch.cluster.coordination.CoordinationState;
import org.opensearch.cluster.coordination.Coordinator;
import org.opensearch.cluster.coordination.CoordinatorTests;
import org.opensearch.cluster.coordination.DeterministicTaskQueue;
import org.opensearch.cluster.coordination.ElectionStrategy;
import org.opensearch.cluster.coordination.InMemoryPersistedState;
import org.opensearch.cluster.coordination.MockSinglePrioritizingExecutor;
import org.opensearch.cluster.coordination.PersistedStateRegistry;
import org.opensearch.cluster.coordination.PersistedStateRegistry.PersistedStateType;
import org.opensearch.cluster.metadata.AliasValidator;
import org.opensearch.cluster.metadata.IndexMetadata;
import org.opensearch.cluster.metadata.IndexNameExpressionResolver;
import org.opensearch.cluster.metadata.MetadataCreateIndexService;
import org.opensearch.cluster.metadata.MetadataDeleteIndexService;
import org.opensearch.cluster.metadata.MetadataIndexUpgradeService;
import org.opensearch.cluster.metadata.MetadataMappingService;
import org.opensearch.cluster.node.DiscoveryNode;
import org.opensearch.cluster.node.DiscoveryNodeRole;
import org.opensearch.cluster.node.DiscoveryNodes;
import org.opensearch.cluster.routing.BatchedRerouteService;
import org.opensearch.cluster.routing.RerouteService;
import org.opensearch.cluster.routing.ShardRouting;
import org.opensearch.cluster.routing.UnassignedInfo;
import org.opensearch.cluster.routing.allocation.AllocationService;
import org.opensearch.cluster.routing.allocation.AwarenessReplicaBalance;
import org.opensearch.cluster.routing.allocation.command.AllocateEmptyPrimaryAllocationCommand;
import org.opensearch.cluster.service.ClusterApplierService;
import org.opensearch.cluster.service.ClusterManagerService;
import org.opensearch.cluster.service.ClusterService;
import org.opensearch.cluster.service.FakeThreadPoolClusterManagerService;
import org.opensearch.common.CheckedConsumer;
import org.opensearch.common.Nullable;
import org.opensearch.common.SetOnce;
import org.opensearch.common.network.NetworkModule;
import org.opensearch.common.settings.ClusterSettings;
import org.opensearch.common.settings.IndexScopedSettings;
import org.opensearch.common.settings.Settings;
import org.opensearch.common.util.BigArrays;
import org.opensearch.common.util.PageCacheRecycler;
import org.opensearch.common.util.concurrent.AbstractRunnable;
import org.opensearch.common.util.concurrent.PrioritizedOpenSearchThreadPoolExecutor;
import org.opensearch.common.util.concurrent.ThreadContext;
import org.opensearch.core.action.ActionListener;
import org.opensearch.core.common.io.stream.NamedWriteableRegistry;
import org.opensearch.core.common.transport.TransportAddress;
import org.opensearch.core.index.Index;
import org.opensearch.core.indices.breaker.NoneCircuitBreakerService;
import org.opensearch.core.xcontent.NamedXContentRegistry;
import org.opensearch.env.Environment;
import org.opensearch.env.NodeEnvironment;
import org.opensearch.env.TestEnvironment;
import org.opensearch.gateway.MetaStateService;
import org.opensearch.gateway.TransportNodesListGatewayStartedShards;
import org.opensearch.index.IndexingPressureService;
import org.opensearch.index.SegmentReplicationPressureService;
import org.opensearch.index.analysis.AnalysisRegistry;
import org.opensearch.index.remote.RemoteStorePressureService;
import org.opensearch.index.remote.RemoteStoreStatsTrackerFactory;
import org.opensearch.index.seqno.GlobalCheckpointSyncAction;
import org.opensearch.index.seqno.RetentionLeaseSyncer;
import org.opensearch.index.shard.PrimaryReplicaSyncer;
import org.opensearch.index.store.RemoteSegmentStoreDirectoryFactory;
import org.opensearch.index.store.remote.filecache.FileCache;
import org.opensearch.index.store.remote.filecache.FileCacheCleaner;
import org.opensearch.index.store.remote.filecache.FileCacheStats;
import org.opensearch.indices.IndicesModule;
import org.opensearch.indices.IndicesService;
import org.opensearch.indices.ShardLimitValidator;
import org.opensearch.indices.SystemIndices;
import org.opensearch.indices.analysis.AnalysisModule;
import org.opensearch.indices.cluster.IndicesClusterStateService;
import org.opensearch.indices.mapper.MapperRegistry;
import org.opensearch.indices.recovery.PeerRecoverySourceService;
import org.opensearch.indices.recovery.PeerRecoveryTargetService;
import org.opensearch.indices.recovery.RecoverySettings;
import org.opensearch.indices.replication.SegmentReplicationSourceFactory;
import org.opensearch.indices.replication.SegmentReplicationSourceService;
import org.opensearch.indices.replication.SegmentReplicationTargetService;
import org.opensearch.indices.replication.checkpoint.SegmentReplicationCheckpointPublisher;
import org.opensearch.ingest.IngestService;
import org.opensearch.monitor.StatusInfo;
import org.opensearch.node.ResponseCollectorService;
import org.opensearch.node.remotestore.RemoteStoreNodeService;
import org.opensearch.plugins.PluginsService;
import org.opensearch.repositories.RepositoriesService;
import org.opensearch.repositories.Repository;
import org.opensearch.repositories.RepositoryData;
import org.opensearch.repositories.blobstore.BlobStoreRepository;
import org.opensearch.repositories.blobstore.BlobStoreTestUtil;
import org.opensearch.repositories.fs.FsRepository;
import org.opensearch.script.ScriptService;
import org.opensearch.search.SearchService;
import org.opensearch.search.builder.SearchSourceBuilder;
import org.opensearch.search.fetch.FetchPhase;
import org.opensearch.search.pipeline.SearchPipelineService;
import org.opensearch.search.query.QueryPhase;
import org.opensearch.snapshots.mockstore.MockEventuallyConsistentRepository;
import org.opensearch.tasks.TaskResourceTrackingService;
import org.opensearch.telemetry.tracing.noop.NoopTracer;
import org.opensearch.test.OpenSearchTestCase;
import org.opensearch.test.disruption.DisruptableMockTransport;
import org.opensearch.threadpool.ThreadPool;
import org.opensearch.transport.RemoteTransportException;
import org.opensearch.transport.TransportException;
import org.opensearch.transport.TransportInterceptor;
import org.opensearch.transport.TransportRequest;
import org.opensearch.transport.TransportRequestHandler;
import org.opensearch.transport.TransportService;
import org.junit.After;
import org.junit.Before;

import java.io.IOException;
import java.nio.file.Path;
import java.util.Arrays;
import java.util.Collection;
import java.util.Collections;
import java.util.Comparator;
import java.util.HashMap;
import java.util.HashSet;
import java.util.LinkedHashMap;
import java.util.List;
import java.util.Map;
import java.util.Objects;
import java.util.Optional;
import java.util.Set;
import java.util.concurrent.TimeUnit;
import java.util.concurrent.atomic.AtomicBoolean;
import java.util.concurrent.atomic.AtomicInteger;
import java.util.function.Supplier;
import java.util.stream.Collectors;
import java.util.stream.IntStream;
import java.util.stream.Stream;

import org.mockito.Mockito;

import static java.util.Collections.emptyMap;
import static java.util.Collections.emptySet;
import static org.opensearch.action.support.ActionTestUtils.assertNoFailureListener;
import static org.opensearch.env.Environment.PATH_HOME_SETTING;
import static org.opensearch.monitor.StatusInfo.Status.HEALTHY;
import static org.opensearch.node.Node.NODE_NAME_SETTING;
import static org.opensearch.node.Node.NODE_SEARCH_CACHE_SIZE_SETTING;
import static org.hamcrest.Matchers.contains;
import static org.hamcrest.Matchers.containsInAnyOrder;
import static org.hamcrest.Matchers.either;
import static org.hamcrest.Matchers.empty;
import static org.hamcrest.Matchers.endsWith;
import static org.hamcrest.Matchers.hasSize;
import static org.hamcrest.Matchers.is;
import static org.hamcrest.Matchers.iterableWithSize;
import static org.hamcrest.Matchers.lessThanOrEqualTo;
import static org.hamcrest.Matchers.notNullValue;
import static org.mockito.Mockito.mock;
import static org.mockito.Mockito.when;

public class SnapshotResiliencyTests extends OpenSearchTestCase {

    private DeterministicTaskQueue deterministicTaskQueue;

    private TestClusterNodes testClusterNodes;

    private Path tempDir;

    /**
     * Context shared by all the node's {@link Repository} instances if the eventually consistent blobstore is to be used.
     * {@code null} if not using the eventually consistent blobstore.
     */
    @Nullable
    private MockEventuallyConsistentRepository.Context blobStoreContext;

    @Before
    public void createServices() {
        tempDir = createTempDir();
        if (randomBoolean()) {
            blobStoreContext = new MockEventuallyConsistentRepository.Context();
        }
        deterministicTaskQueue = new DeterministicTaskQueue(Settings.builder().put(NODE_NAME_SETTING.getKey(), "shared").build(), random());
    }

    @After
    public void verifyReposThenStopServices() {
        try {
            clearDisruptionsAndAwaitSync();

            final StepListener<CleanupRepositoryResponse> cleanupResponse = new StepListener<>();
            final StepListener<CreateSnapshotResponse> createSnapshotResponse = new StepListener<>();
            // Create another snapshot and then clean up the repository to verify that the repository works correctly no matter the
            // failures seen during the previous test.
            client().admin()
                .cluster()
                .prepareCreateSnapshot("repo", "last-snapshot")
                .setWaitForCompletion(true)
                .setPartial(true)
                .execute(createSnapshotResponse);
            continueOrDie(createSnapshotResponse, r -> {
                final SnapshotInfo snapshotInfo = r.getSnapshotInfo();
                // Snapshot can be partial because some tests leave indices in a red state because data nodes were stopped
                assertThat(snapshotInfo.state(), either(is(SnapshotState.SUCCESS)).or(is(SnapshotState.PARTIAL)));
                assertThat(snapshotInfo.shardFailures(), iterableWithSize(snapshotInfo.failedShards()));
                assertThat(snapshotInfo.successfulShards(), is(snapshotInfo.totalShards() - snapshotInfo.failedShards()));
                client().admin().cluster().cleanupRepository(new CleanupRepositoryRequest("repo"), cleanupResponse);
            });
            final AtomicBoolean cleanedUp = new AtomicBoolean(false);
            continueOrDie(cleanupResponse, r -> cleanedUp.set(true));

            runUntil(cleanedUp::get, TimeUnit.MINUTES.toMillis(1L));

            if (blobStoreContext != null) {
                blobStoreContext.forceConsistent();
            }
            BlobStoreTestUtil.assertConsistency(
                (BlobStoreRepository) testClusterNodes.randomClusterManagerNodeSafe().repositoriesService.repository("repo"),
                Runnable::run
            );
        } finally {
            testClusterNodes.nodes.values().forEach(TestClusterNodes.TestClusterNode::stop);
        }
    }

    public void testSuccessfulSnapshotAndRestore() {
        setupTestCluster(randomFrom(1, 3, 5), randomIntBetween(2, 10));

        String repoName = "repo";
        String snapshotName = "snapshot";
        final String index = "test";
        final int shards = randomIntBetween(1, 10);
        final int documents = randomIntBetween(0, 100);

        final TestClusterNodes.TestClusterNode clusterManagerNode = testClusterNodes.currentClusterManager(
            testClusterNodes.nodes.values().iterator().next().clusterService.state()
        );

        final StepListener<CreateSnapshotResponse> createSnapshotResponseListener = new StepListener<>();

        continueOrDie(createRepoAndIndex(repoName, index, shards), createIndexResponse -> {
            final Runnable afterIndexing = () -> client().admin()
                .cluster()
                .prepareCreateSnapshot(repoName, snapshotName)
                .setWaitForCompletion(true)
                .execute(createSnapshotResponseListener);
            if (documents == 0) {
                afterIndexing.run();
            } else {
                final BulkRequest bulkRequest = new BulkRequest().setRefreshPolicy(WriteRequest.RefreshPolicy.IMMEDIATE);
                for (int i = 0; i < documents; ++i) {
                    bulkRequest.add(new IndexRequest(index).source(Collections.singletonMap("foo", "bar" + i)));
                }
                final StepListener<BulkResponse> bulkResponseStepListener = new StepListener<>();
                client().bulk(bulkRequest, bulkResponseStepListener);
                continueOrDie(bulkResponseStepListener, bulkResponse -> {
                    assertFalse("Failures in bulk response: " + bulkResponse.buildFailureMessage(), bulkResponse.hasFailures());
                    assertEquals(documents, bulkResponse.getItems().length);
                    afterIndexing.run();
                });
            }
        });

        final StepListener<AcknowledgedResponse> deleteIndexListener = new StepListener<>();

        continueOrDie(
            createSnapshotResponseListener,
            createSnapshotResponse -> client().admin().indices().delete(new DeleteIndexRequest(index), deleteIndexListener)
        );

        final StepListener<RestoreSnapshotResponse> restoreSnapshotResponseListener = new StepListener<>();
        continueOrDie(
            deleteIndexListener,
            ignored -> client().admin()
                .cluster()
                .restoreSnapshot(
                    new RestoreSnapshotRequest(repoName, snapshotName).waitForCompletion(true),
                    restoreSnapshotResponseListener
                )
        );

        final StepListener<SearchResponse> searchResponseListener = new StepListener<>();
        continueOrDie(restoreSnapshotResponseListener, restoreSnapshotResponse -> {
            assertEquals(shards, restoreSnapshotResponse.getRestoreInfo().totalShards());
            client().search(
                new SearchRequest(index).source(new SearchSourceBuilder().size(0).trackTotalHits(true)),
                searchResponseListener
            );
        });

        final AtomicBoolean documentCountVerified = new AtomicBoolean();
        continueOrDie(searchResponseListener, r -> {
            assertEquals(documents, Objects.requireNonNull(r.getHits().getTotalHits()).value);
            documentCountVerified.set(true);
        });

        runUntil(documentCountVerified::get, TimeUnit.MINUTES.toMillis(5L));
        assertNotNull(createSnapshotResponseListener.result());
        assertNotNull(restoreSnapshotResponseListener.result());
        assertTrue(documentCountVerified.get());
        SnapshotsInProgress finalSnapshotsInProgress = clusterManagerNode.clusterService.state().custom(SnapshotsInProgress.TYPE);
        assertFalse(finalSnapshotsInProgress.entries().stream().anyMatch(entry -> entry.state().completed() == false));
        final Repository repository = clusterManagerNode.repositoriesService.repository(repoName);
        Collection<SnapshotId> snapshotIds = getRepositoryData(repository).getSnapshotIds();
        assertThat(snapshotIds, hasSize(1));

        final SnapshotInfo snapshotInfo = repository.getSnapshotInfo(snapshotIds.iterator().next());
        assertEquals(SnapshotState.SUCCESS, snapshotInfo.state());
        assertThat(snapshotInfo.indices(), containsInAnyOrder(index));
        assertEquals(shards, snapshotInfo.successfulShards());
        assertEquals(0, snapshotInfo.failedShards());
    }

    public void testSearchableSnapshotOverSubscription() {
        setupTestCluster(1, 2, 2);

        String repoName = "repo";
        String snapshotName = "snapshot";
        final String index = "test";
        final int shards = randomIntBetween(1, 10);
        final int documents = randomIntBetween(0, 100);

        final TestClusterNodes.TestClusterNode clusterManagerNode = testClusterNodes.currentClusterManager(
            testClusterNodes.nodes.values().iterator().next().clusterService.state()
        );

        Map<String, FileCacheStats> nodeFileCacheStats = new HashMap<>();
        for (TestClusterNodes.TestClusterNode node : testClusterNodes.nodes.values()) {
            nodeFileCacheStats.put(node.node.getId(), new FileCacheStats(0, 1, 0, 0, 0, 0, 0));
        }
        ClusterInfo clusterInfo = new ClusterInfo(Map.of(), Map.of(), Map.of(), Map.of(), Map.of(), nodeFileCacheStats);
        testClusterNodes.nodes.values().forEach(node -> when(node.getMockClusterInfoService().getClusterInfo()).thenReturn(clusterInfo));

        final StepListener<CreateSnapshotResponse> createSnapshotResponseListener = new StepListener<>();

        continueOrDie(createRepoAndIndex(repoName, index, shards), createIndexResponse -> {
            final Runnable afterIndexing = () -> client().admin()
                .cluster()
                .prepareCreateSnapshot(repoName, snapshotName)
                .setWaitForCompletion(true)
                .execute(createSnapshotResponseListener);
            if (documents == 0) {
                afterIndexing.run();
            } else {
                final BulkRequest bulkRequest = new BulkRequest().setRefreshPolicy(WriteRequest.RefreshPolicy.IMMEDIATE);
                for (int i = 0; i < documents; ++i) {
                    bulkRequest.add(new IndexRequest(index).source(Collections.singletonMap("foo", "bar" + i)));
                }
                final StepListener<BulkResponse> bulkResponseStepListener = new StepListener<>();
                client().bulk(bulkRequest, bulkResponseStepListener);
                continueOrDie(bulkResponseStepListener, bulkResponse -> {
                    assertFalse("Failures in bulk response: " + bulkResponse.buildFailureMessage(), bulkResponse.hasFailures());
                    assertEquals(documents, bulkResponse.getItems().length);
                    afterIndexing.run();
                });
            }
        });

        final StepListener<AcknowledgedResponse> deleteIndexListener = new StepListener<>();

        continueOrDie(
            createSnapshotResponseListener,
            createSnapshotResponse -> client().admin().indices().delete(new DeleteIndexRequest(index), deleteIndexListener)
        );

        final StepListener<RestoreSnapshotResponse> restoreSnapshotResponseListener = new StepListener<>();
        continueOrDie(
            deleteIndexListener,
            ignored -> client().admin()
                .cluster()
                .restoreSnapshot(
                    new RestoreSnapshotRequest(repoName, snapshotName).waitForCompletion(true)
                        .storageType(RestoreSnapshotRequest.StorageType.REMOTE_SNAPSHOT),
                    restoreSnapshotResponseListener
                )
        );

        final AtomicBoolean exceptionVerified = new AtomicBoolean();

        restoreSnapshotResponseListener.whenComplete(null, restoreSnapshotException -> {
            Throwable throwable = restoreSnapshotException;
            if (restoreSnapshotException instanceof RemoteTransportException) {
                throwable = restoreSnapshotException.getCause();
            }
            try {
                assertTrue(throwable instanceof SnapshotRestoreException);
                assertTrue(
                    throwable.getMessage()
                        .contains(
                            "Size of the indexes to be restored exceeds the file cache bounds. Increase the file cache capacity on the cluster nodes using "
                                + NODE_SEARCH_CACHE_SIZE_SETTING.getKey()
                                + " setting."
                        )
                );
            } catch (SnapshotRestoreException ignored) {}
            exceptionVerified.set(true);
        });

        runUntil(exceptionVerified::get, TimeUnit.MINUTES.toMillis(5L));
        assertTrue(exceptionVerified.get());
        SnapshotsInProgress finalSnapshotsInProgress = clusterManagerNode.clusterService.state().custom(SnapshotsInProgress.TYPE);
        assertFalse(finalSnapshotsInProgress.entries().stream().anyMatch(entry -> entry.state().completed() == false));
        final Repository repository = clusterManagerNode.repositoriesService.repository(repoName);
        Collection<SnapshotId> snapshotIds = getRepositoryData(repository).getSnapshotIds();
        assertThat(snapshotIds, hasSize(1));

        final SnapshotInfo snapshotInfo = repository.getSnapshotInfo(snapshotIds.iterator().next());
        assertEquals(SnapshotState.SUCCESS, snapshotInfo.state());
        assertThat(snapshotInfo.indices(), containsInAnyOrder(index));
        assertEquals(shards, snapshotInfo.successfulShards());
        assertEquals(0, snapshotInfo.failedShards());
    }

    public void testSnapshotWithNodeDisconnects() {
        final int dataNodes = randomIntBetween(2, 10);
        final int clusterManagerNodes = randomFrom(1, 3, 5);
        setupTestCluster(clusterManagerNodes, dataNodes);

        String repoName = "repo";
        String snapshotName = "snapshot";
        final String index = "test";
        final int shards = randomIntBetween(1, 10);

        final StepListener<CreateSnapshotResponse> createSnapshotResponseStepListener = new StepListener<>();

        final boolean partial = randomBoolean();
        continueOrDie(createRepoAndIndex(repoName, index, shards), createIndexResponse -> {
            for (int i = 0; i < randomIntBetween(0, dataNodes); ++i) {
                scheduleNow(this::disconnectRandomDataNode);
            }
            if (randomBoolean()) {
                scheduleNow(() -> testClusterNodes.clearNetworkDisruptions());
            }
            testClusterNodes.randomClusterManagerNodeSafe().client.admin()
                .cluster()
                .prepareCreateSnapshot(repoName, snapshotName)
                .setPartial(partial)
                .execute(createSnapshotResponseStepListener);
        });

        final AtomicBoolean snapshotNeverStarted = new AtomicBoolean(false);

        createSnapshotResponseStepListener.whenComplete(createSnapshotResponse -> {
            for (int i = 0; i < randomIntBetween(0, dataNodes); ++i) {
                scheduleNow(this::disconnectOrRestartDataNode);
            }
            // Only disconnect cluster-manager if we have more than a single cluster-manager and can simulate a failover
            final boolean disconnectedClusterManager = randomBoolean() && clusterManagerNodes > 1;
            if (disconnectedClusterManager) {
                scheduleNow(this::disconnectOrRestartClusterManagerNode);
            }
            if (disconnectedClusterManager || randomBoolean()) {
                scheduleSoon(() -> testClusterNodes.clearNetworkDisruptions());
            } else if (randomBoolean()) {
                scheduleNow(() -> testClusterNodes.clearNetworkDisruptions());
            }
        }, e -> {
            if (partial == false) {
                final SnapshotException unwrapped = (SnapshotException) ExceptionsHelper.unwrap(e, SnapshotException.class);
                assertNotNull(unwrapped);
                assertThat(unwrapped.getMessage(), endsWith("Indices don't have primary shards [test]"));
                snapshotNeverStarted.set(true);
            } else {
                throw new AssertionError(e);
            }
        });

        runUntil(() -> testClusterNodes.randomClusterManagerNode().map(clusterManager -> {
            if (snapshotNeverStarted.get()) {
                return true;
            }
            final SnapshotsInProgress snapshotsInProgress = clusterManager.clusterService.state().custom(SnapshotsInProgress.TYPE);
            return snapshotsInProgress != null && snapshotsInProgress.entries().isEmpty();
        }).orElse(false), TimeUnit.MINUTES.toMillis(1L));

        clearDisruptionsAndAwaitSync();

        final TestClusterNodes.TestClusterNode randomClusterManager = testClusterNodes.randomClusterManagerNode()
            .orElseThrow(() -> new AssertionError("expected to find at least one active cluster-manager node"));
        SnapshotsInProgress finalSnapshotsInProgress = randomClusterManager.clusterService.state()
            .custom(SnapshotsInProgress.TYPE, SnapshotsInProgress.EMPTY);
        assertThat(finalSnapshotsInProgress.entries(), empty());
        final Repository repository = randomClusterManager.repositoriesService.repository(repoName);
        Collection<SnapshotId> snapshotIds = getRepositoryData(repository).getSnapshotIds();
        if (snapshotNeverStarted.get()) {
            assertThat(snapshotIds, empty());
        } else {
            assertThat(snapshotIds, hasSize(1));
        }
    }

    public void testSnapshotDeleteWithClusterManagerFailover() {
        final int dataNodes = randomIntBetween(2, 10);
        final int clusterManagerNodes = randomFrom(3, 5);
        setupTestCluster(clusterManagerNodes, dataNodes);

        String repoName = "repo";
        String snapshotName = "snapshot";
        final String index = "test";
        final int shards = randomIntBetween(1, 10);

        final boolean waitForSnapshot = randomBoolean();
        final StepListener<CreateSnapshotResponse> createSnapshotResponseStepListener = new StepListener<>();
        continueOrDie(
            createRepoAndIndex(repoName, index, shards),
            createIndexResponse -> testClusterNodes.randomClusterManagerNodeSafe().client.admin()
                .cluster()
                .prepareCreateSnapshot(repoName, snapshotName)
                .setWaitForCompletion(waitForSnapshot)
                .execute(createSnapshotResponseStepListener)
        );

        final AtomicBoolean snapshotDeleteResponded = new AtomicBoolean(false);
        continueOrDie(createSnapshotResponseStepListener, createSnapshotResponse -> {
            scheduleNow(this::disconnectOrRestartClusterManagerNode);
            testClusterNodes.randomDataNodeSafe().client.admin()
                .cluster()
                .prepareDeleteSnapshot(repoName, snapshotName)
                .execute(ActionListener.wrap(() -> snapshotDeleteResponded.set(true)));
        });

        runUntil(
            () -> testClusterNodes.randomClusterManagerNode()
                .map(
                    clusterManager -> snapshotDeleteResponded.get()
                        && clusterManager.clusterService.state()
                            .custom(SnapshotDeletionsInProgress.TYPE, SnapshotDeletionsInProgress.EMPTY)
                            .getEntries()
                            .isEmpty()
                )
                .orElse(false),
            TimeUnit.MINUTES.toMillis(1L)
        );

        clearDisruptionsAndAwaitSync();

        final TestClusterNodes.TestClusterNode randomClusterManager = testClusterNodes.randomClusterManagerNode()
            .orElseThrow(() -> new AssertionError("expected to find at least one active cluster-manager node"));
        SnapshotsInProgress finalSnapshotsInProgress = randomClusterManager.clusterService.state().custom(SnapshotsInProgress.TYPE);
        assertThat(finalSnapshotsInProgress.entries(), empty());
        final Repository repository = randomClusterManager.repositoriesService.repository(repoName);
        Collection<SnapshotId> snapshotIds = getRepositoryData(repository).getSnapshotIds();
        assertThat(snapshotIds, hasSize(0));
    }

    public void testConcurrentSnapshotCreateAndDelete() {
        setupTestCluster(randomFrom(1, 3, 5), randomIntBetween(2, 10));

        String repoName = "repo";
        String snapshotName = "snapshot";
        final String index = "test";
        final int shards = randomIntBetween(1, 10);

        TestClusterNodes.TestClusterNode clusterManagerNode = testClusterNodes.currentClusterManager(
            testClusterNodes.nodes.values().iterator().next().clusterService.state()
        );

        final StepListener<CreateSnapshotResponse> createSnapshotResponseStepListener = new StepListener<>();

        continueOrDie(
            createRepoAndIndex(repoName, index, shards),
            createIndexResponse -> client().admin()
                .cluster()
                .prepareCreateSnapshot(repoName, snapshotName)
                .execute(createSnapshotResponseStepListener)
        );

        final StepListener<AcknowledgedResponse> deleteSnapshotStepListener = new StepListener<>();

        clusterManagerNode.clusterService.addListener(new ClusterStateListener() {
            @Override
            public void clusterChanged(ClusterChangedEvent event) {
                if (event.state().custom(SnapshotsInProgress.TYPE, SnapshotsInProgress.EMPTY).entries().isEmpty() == false) {
                    client().admin().cluster().prepareDeleteSnapshot(repoName, snapshotName).execute(deleteSnapshotStepListener);
                    clusterManagerNode.clusterService.removeListener(this);
                }
            }
        });

        final StepListener<CreateSnapshotResponse> createAnotherSnapshotResponseStepListener = new StepListener<>();

        continueOrDie(
            deleteSnapshotStepListener,
            acknowledgedResponse -> client().admin()
                .cluster()
                .prepareCreateSnapshot(repoName, snapshotName)
                .setWaitForCompletion(true)
                .execute(createAnotherSnapshotResponseStepListener)
        );
        continueOrDie(
            createAnotherSnapshotResponseStepListener,
            createSnapshotResponse -> assertEquals(createSnapshotResponse.getSnapshotInfo().state(), SnapshotState.SUCCESS)
        );

        deterministicTaskQueue.runAllRunnableTasks();

        assertNotNull(createSnapshotResponseStepListener.result());
        assertNotNull(createAnotherSnapshotResponseStepListener.result());
        SnapshotsInProgress finalSnapshotsInProgress = clusterManagerNode.clusterService.state().custom(SnapshotsInProgress.TYPE);
        assertFalse(finalSnapshotsInProgress.entries().stream().anyMatch(entry -> entry.state().completed() == false));
        final Repository repository = clusterManagerNode.repositoriesService.repository(repoName);
        Collection<SnapshotId> snapshotIds = getRepositoryData(repository).getSnapshotIds();
        assertThat(snapshotIds, hasSize(1));

        final SnapshotInfo snapshotInfo = repository.getSnapshotInfo(snapshotIds.iterator().next());
        assertEquals(SnapshotState.SUCCESS, snapshotInfo.state());
        assertThat(snapshotInfo.indices(), containsInAnyOrder(index));
        assertEquals(shards, snapshotInfo.successfulShards());
        assertEquals(0, snapshotInfo.failedShards());
    }

    public void testConcurrentSnapshotCreateAndDeleteOther() {
        setupTestCluster(randomFrom(1, 3, 5), randomIntBetween(2, 10));

        String repoName = "repo";
        String snapshotName = "snapshot";
        final String index = "test";
        final int shards = randomIntBetween(1, 10);

        TestClusterNodes.TestClusterNode clusterManagerNode = testClusterNodes.currentClusterManager(
            testClusterNodes.nodes.values().iterator().next().clusterService.state()
        );

        final StepListener<CreateSnapshotResponse> createSnapshotResponseStepListener = new StepListener<>();

        continueOrDie(
            createRepoAndIndex(repoName, index, shards),
            createIndexResponse -> client().admin()
                .cluster()
                .prepareCreateSnapshot(repoName, snapshotName)
                .setWaitForCompletion(true)
                .execute(createSnapshotResponseStepListener)
        );

        final StepListener<CreateSnapshotResponse> createOtherSnapshotResponseStepListener = new StepListener<>();
        continueOrDie(
            createSnapshotResponseStepListener,
            createSnapshotResponse -> client().admin()
                .cluster()
                .prepareCreateSnapshot(repoName, "snapshot-2")
                .execute(createOtherSnapshotResponseStepListener)
        );
        final StepListener<AcknowledgedResponse> deleteSnapshotStepListener = new StepListener<>();

        continueOrDie(
            createOtherSnapshotResponseStepListener,
            createSnapshotResponse -> client().admin()
                .cluster()
                .prepareDeleteSnapshot(repoName, snapshotName)
                .execute(deleteSnapshotStepListener)
        );

        final StepListener<CreateSnapshotResponse> createAnotherSnapshotResponseStepListener = new StepListener<>();

        continueOrDie(deleteSnapshotStepListener, deleted -> {
            client().admin()
                .cluster()
                .prepareCreateSnapshot(repoName, snapshotName)
                .setWaitForCompletion(true)
                .execute(createAnotherSnapshotResponseStepListener);
            continueOrDie(
                createAnotherSnapshotResponseStepListener,
                createSnapshotResponse -> assertEquals(createSnapshotResponse.getSnapshotInfo().state(), SnapshotState.SUCCESS)
            );
        });

        deterministicTaskQueue.runAllRunnableTasks();

        SnapshotsInProgress finalSnapshotsInProgress = clusterManagerNode.clusterService.state().custom(SnapshotsInProgress.TYPE);
        assertFalse(finalSnapshotsInProgress.entries().stream().anyMatch(entry -> entry.state().completed() == false));
        final Repository repository = clusterManagerNode.repositoriesService.repository(repoName);
        Collection<SnapshotId> snapshotIds = getRepositoryData(repository).getSnapshotIds();
        // We end up with two snapshots no matter if the delete worked out or not
        assertThat(snapshotIds, hasSize(2));
        for (SnapshotId snapshotId : snapshotIds) {
            final SnapshotInfo snapshotInfo = repository.getSnapshotInfo(snapshotId);
            assertEquals(SnapshotState.SUCCESS, snapshotInfo.state());
            assertThat(snapshotInfo.indices(), containsInAnyOrder(index));
            assertEquals(shards, snapshotInfo.successfulShards());
            assertEquals(0, snapshotInfo.failedShards());
        }
    }

    public void testTransportGetSnapshotsAction() {
        setupTestCluster(randomFrom(1, 3, 5), randomIntBetween(2, 10));

        String repoName = "repo";
        final String[] snapshotsList = { "snapshot-1" };
        final String index = "index-1";
        final int shards = randomIntBetween(1, 10);

        TestClusterNodes.TestClusterNode clusterManagerNode = testClusterNodes.currentClusterManager(
            testClusterNodes.nodes.values().iterator().next().clusterService.state()
        );

        final StepListener<CreateSnapshotResponse> createSnapshotResponseStepListener = new StepListener<>();
        final String snapshot = snapshotsList[0];
        continueOrDie(
            createRepoAndIndex(repoName, index, shards),
            createSnapshotResponse -> client().admin()
                .cluster()
                .prepareCreateSnapshot(repoName, snapshot)
                .setWaitForCompletion(true)
                .execute(createSnapshotResponseStepListener)
        );

        continueOrDie(createSnapshotResponseStepListener, createSnapshotResponse -> {

            TransportAction getSnapshotsAction = clusterManagerNode.actions.get(GetSnapshotsAction.INSTANCE);
            TransportGetSnapshotsAction transportGetSnapshotsAction = (TransportGetSnapshotsAction) getSnapshotsAction;
            GetSnapshotsRequest repoSnapshotRequest = new GetSnapshotsRequest().repository(repoName).snapshots(snapshotsList);

            transportGetSnapshotsAction.execute(null, repoSnapshotRequest, ActionListener.wrap(repoSnapshotResponse -> {
                assertNotNull("Snapshot list should not be null", repoSnapshotResponse.getSnapshots());
                assertThat(repoSnapshotResponse.getSnapshots(), hasSize(1));
                List<SnapshotInfo> snapshotInfos = repoSnapshotResponse.getSnapshots();
                SnapshotInfo snapshotInfo = snapshotInfos.get(0);
                assertEquals(SnapshotState.SUCCESS, snapshotInfo.state());
                assertEquals(0, snapshotInfo.failedShards());
                assertEquals(snapshotInfo.snapshotId().getName(), snapshotsList[0]);
            }, exception -> { throw new AssertionError(exception); }));
        });
    }

    public void testTransportGetCurrentSnapshotsAction() {
        setupTestCluster(randomFrom(1, 3, 5), randomIntBetween(2, 10));

        String repoName = "repo";
        final String index = "index-1";
        final String[] snapshotsList = { GetSnapshotsRequest.CURRENT_SNAPSHOT };
        final int shards = randomIntBetween(1, 10);

        TestClusterNodes.TestClusterNode clusterManagerNode = testClusterNodes.currentClusterManager(
            testClusterNodes.nodes.values().iterator().next().clusterService.state()
        );

        final StepListener<CreateSnapshotResponse> createSnapshotResponseListener = new StepListener<>();
        clusterManagerNode.clusterService.addListener(new ClusterStateListener() {
            @Override
            public void clusterChanged(ClusterChangedEvent event) {
                if (event.state().custom(SnapshotsInProgress.TYPE) != null) {
                    TransportAction getSnapshotsAction = clusterManagerNode.actions.get(GetSnapshotsAction.INSTANCE);
                    TransportGetSnapshotsAction transportGetSnapshotsAction = (TransportGetSnapshotsAction) getSnapshotsAction;
                    GetSnapshotsRequest repoSnapshotRequest = new GetSnapshotsRequest().repository(repoName)
                        .snapshots(snapshotsList)
                        .ignoreUnavailable(false)
                        .verbose(false);
                    transportGetSnapshotsAction.execute(null, repoSnapshotRequest, ActionListener.wrap(repoSnapshotResponse -> {
                        assertNotNull("Snapshot list should not be null", repoSnapshotResponse.getSnapshots());
                        List<SnapshotInfo> snapshotInfos = repoSnapshotResponse.getSnapshots();
                        assertThat(repoSnapshotResponse.getSnapshots(), hasSize(snapshotsList.length));
                        for (SnapshotInfo snapshotInfo : snapshotInfos) {
                            assertEquals(SnapshotState.IN_PROGRESS, snapshotInfo.state());
                            assertEquals(0, snapshotInfo.failedShards());
                            assertTrue(snapshotInfo.snapshotId().getName().contains("last-snapshot"));
                        }
                    }, exception -> { throw new AssertionError(exception); }));
                    clusterManagerNode.clusterService.removeListener(this);
                }
            }
        });
        continueOrDie(
            createRepoAndIndex(repoName, index, shards),
            createIndexResponse -> client().admin()
                .cluster()
                .prepareCreateSnapshot(repoName, GetSnapshotsRequest.CURRENT_SNAPSHOT)
                .execute(createSnapshotResponseListener)
        );
        deterministicTaskQueue.runAllRunnableTasks();
    }

    public void testBulkSnapshotDeleteWithAbort() {
        setupTestCluster(randomFrom(1, 3, 5), randomIntBetween(2, 10));

        String repoName = "repo";
        String snapshotName = "snapshot";
        final String index = "test";
        final int shards = randomIntBetween(1, 10);

        TestClusterNodes.TestClusterNode clusterManagerNode = testClusterNodes.currentClusterManager(
            testClusterNodes.nodes.values().iterator().next().clusterService.state()
        );

        final StepListener<CreateSnapshotResponse> createSnapshotResponseStepListener = new StepListener<>();

        continueOrDie(
            createRepoAndIndex(repoName, index, shards),
            createIndexResponse -> client().admin()
                .cluster()
                .prepareCreateSnapshot(repoName, snapshotName)
                .setWaitForCompletion(true)
                .execute(createSnapshotResponseStepListener)
        );

        final int inProgressSnapshots = randomIntBetween(1, 5);
        final StepListener<Collection<CreateSnapshotResponse>> createOtherSnapshotResponseStepListener = new StepListener<>();
        final ActionListener<CreateSnapshotResponse> createSnapshotListener = new GroupedActionListener<>(
            createOtherSnapshotResponseStepListener,
            inProgressSnapshots
        );

        continueOrDie(createSnapshotResponseStepListener, createSnapshotResponse -> {
            for (int i = 0; i < inProgressSnapshots; i++) {
                client().admin().cluster().prepareCreateSnapshot(repoName, "other-" + i).execute(createSnapshotListener);
            }
        });

        final StepListener<AcknowledgedResponse> deleteSnapshotStepListener = new StepListener<>();

        continueOrDie(
            createOtherSnapshotResponseStepListener,
            createSnapshotResponse -> client().admin()
                .cluster()
                .deleteSnapshot(new DeleteSnapshotRequest(repoName, "*"), deleteSnapshotStepListener)
        );

        deterministicTaskQueue.runAllRunnableTasks();

        SnapshotsInProgress finalSnapshotsInProgress = clusterManagerNode.clusterService.state().custom(SnapshotsInProgress.TYPE);
        assertFalse(finalSnapshotsInProgress.entries().stream().anyMatch(entry -> entry.state().completed() == false));
        final Repository repository = clusterManagerNode.repositoriesService.repository(repoName);
        Collection<SnapshotId> snapshotIds = getRepositoryData(repository).getSnapshotIds();
        // No snapshots should be left in the repository
        assertThat(snapshotIds, empty());
    }

    public void testConcurrentSnapshotRestoreAndDeleteOther() {
        setupTestCluster(randomFrom(1, 3, 5), randomIntBetween(2, 10));

        String repoName = "repo";
        String snapshotName = "snapshot";
        final String index = "test";
        final int shards = randomIntBetween(1, 10);

        TestClusterNodes.TestClusterNode clusterManagerNode = testClusterNodes.currentClusterManager(
            testClusterNodes.nodes.values().iterator().next().clusterService.state()
        );

        final StepListener<CreateSnapshotResponse> createSnapshotResponseStepListener = new StepListener<>();

        final int documentsFirstSnapshot = randomIntBetween(0, 100);

        continueOrDie(
            createRepoAndIndex(repoName, index, shards),
            createIndexResponse -> indexNDocuments(
                documentsFirstSnapshot,
                index,
                () -> client().admin()
                    .cluster()
                    .prepareCreateSnapshot(repoName, snapshotName)
                    .setWaitForCompletion(true)
                    .execute(createSnapshotResponseStepListener)
            )
        );

        final int documentsSecondSnapshot = randomIntBetween(0, 100);

        final StepListener<CreateSnapshotResponse> createOtherSnapshotResponseStepListener = new StepListener<>();

        final String secondSnapshotName = "snapshot-2";
        continueOrDie(
            createSnapshotResponseStepListener,
            createSnapshotResponse -> indexNDocuments(
                documentsSecondSnapshot,
                index,
                () -> client().admin()
                    .cluster()
                    .prepareCreateSnapshot(repoName, secondSnapshotName)
                    .setWaitForCompletion(true)
                    .execute(createOtherSnapshotResponseStepListener)
            )
        );

        final StepListener<AcknowledgedResponse> deleteSnapshotStepListener = new StepListener<>();
        final StepListener<RestoreSnapshotResponse> restoreSnapshotResponseListener = new StepListener<>();

        continueOrDie(createOtherSnapshotResponseStepListener, createSnapshotResponse -> {
            scheduleNow(() -> client().admin().cluster().prepareDeleteSnapshot(repoName, snapshotName).execute(deleteSnapshotStepListener));
            scheduleNow(
                () -> client().admin()
                    .cluster()
                    .restoreSnapshot(
                        new RestoreSnapshotRequest(repoName, secondSnapshotName).waitForCompletion(true)
                            .renamePattern("(.+)")
                            .renameReplacement("restored_$1"),
                        restoreSnapshotResponseListener
                    )
            );
        });

        final StepListener<SearchResponse> searchResponseListener = new StepListener<>();
        continueOrDie(restoreSnapshotResponseListener, restoreSnapshotResponse -> {
            assertEquals(shards, restoreSnapshotResponse.getRestoreInfo().totalShards());
            client().search(
                new SearchRequest("restored_" + index).source(new SearchSourceBuilder().size(0).trackTotalHits(true)),
                searchResponseListener
            );
        });

        deterministicTaskQueue.runAllRunnableTasks();

        assertEquals(
            documentsFirstSnapshot + documentsSecondSnapshot,
            Objects.requireNonNull(searchResponseListener.result().getHits().getTotalHits()).value
        );
        assertThat(deleteSnapshotStepListener.result().isAcknowledged(), is(true));
        assertThat(restoreSnapshotResponseListener.result().getRestoreInfo().failedShards(), is(0));

        final Repository repository = clusterManagerNode.repositoriesService.repository(repoName);
        Collection<SnapshotId> snapshotIds = getRepositoryData(repository).getSnapshotIds();
        assertThat(snapshotIds, contains(createOtherSnapshotResponseStepListener.result().getSnapshotInfo().snapshotId()));

        for (SnapshotId snapshotId : snapshotIds) {
            final SnapshotInfo snapshotInfo = repository.getSnapshotInfo(snapshotId);
            assertEquals(SnapshotState.SUCCESS, snapshotInfo.state());
            assertThat(snapshotInfo.indices(), containsInAnyOrder(index));
            assertEquals(shards, snapshotInfo.successfulShards());
            assertEquals(0, snapshotInfo.failedShards());
        }
    }

    private void indexNDocuments(int documents, String index, Runnable afterIndexing) {
        if (documents == 0) {
            afterIndexing.run();
            return;
        }
        final BulkRequest bulkRequest = new BulkRequest().setRefreshPolicy(WriteRequest.RefreshPolicy.IMMEDIATE);
        for (int i = 0; i < documents; ++i) {
            bulkRequest.add(new IndexRequest(index).source(Collections.singletonMap("foo", "bar" + i)));
        }
        final StepListener<BulkResponse> bulkResponseStepListener = new StepListener<>();
        client().bulk(bulkRequest, bulkResponseStepListener);
        continueOrDie(bulkResponseStepListener, bulkResponse -> {
            assertFalse("Failures in bulk response: " + bulkResponse.buildFailureMessage(), bulkResponse.hasFailures());
            assertEquals(documents, bulkResponse.getItems().length);
            afterIndexing.run();
        });
    }

    public void testConcurrentSnapshotDeleteAndDeleteIndex() throws IOException {
        setupTestCluster(randomFrom(1, 3, 5), randomIntBetween(2, 10));

        String repoName = "repo";
        String snapshotName = "snapshot";
        final String index = "test";

        TestClusterNodes.TestClusterNode clusterManagerNode = testClusterNodes.currentClusterManager(
            testClusterNodes.nodes.values().iterator().next().clusterService.state()
        );

        final StepListener<Collection<CreateIndexResponse>> createIndicesListener = new StepListener<>();
        final int indices = randomIntBetween(5, 20);

        final SetOnce<Index> firstIndex = new SetOnce<>();
        continueOrDie(createRepoAndIndex(repoName, index, 1), createIndexResponse -> {
            firstIndex.set(clusterManagerNode.clusterService.state().metadata().index(index).getIndex());
            // create a few more indices to make it more likely that the subsequent index delete operation happens before snapshot
            // finalization
            final GroupedActionListener<CreateIndexResponse> listener = new GroupedActionListener<>(createIndicesListener, indices);
            for (int i = 0; i < indices; ++i) {
                client().admin().indices().create(new CreateIndexRequest("index-" + i), listener);
            }
        });

        final StepListener<CreateSnapshotResponse> createSnapshotResponseStepListener = new StepListener<>();

        final boolean partialSnapshot = randomBoolean();

        continueOrDie(
            createIndicesListener,
            createIndexResponses -> client().admin()
                .cluster()
                .prepareCreateSnapshot(repoName, snapshotName)
                .setWaitForCompletion(false)
                .setPartial(partialSnapshot)
                .setIncludeGlobalState(randomBoolean())
                .execute(createSnapshotResponseStepListener)
        );

        continueOrDie(
            createSnapshotResponseStepListener,
            createSnapshotResponse -> client().admin()
                .indices()
                .delete(new DeleteIndexRequest(index), new ActionListener<AcknowledgedResponse>() {
                    @Override
                    public void onResponse(AcknowledgedResponse acknowledgedResponse) {
                        if (partialSnapshot) {
                            // Recreate index by the same name to test that we don't snapshot conflicting metadata in this scenario
                            client().admin().indices().create(new CreateIndexRequest(index), noopListener());
                        }
                    }

                    @Override
                    public void onFailure(Exception e) {
                        if (partialSnapshot) {
                            throw new AssertionError("Delete index should always work during partial snapshots", e);
                        }
                    }
                })
        );

        deterministicTaskQueue.runAllRunnableTasks();

        SnapshotsInProgress finalSnapshotsInProgress = clusterManagerNode.clusterService.state().custom(SnapshotsInProgress.TYPE);
        assertFalse(finalSnapshotsInProgress.entries().stream().anyMatch(entry -> entry.state().completed() == false));
        final Repository repository = clusterManagerNode.repositoriesService.repository(repoName);
        final RepositoryData repositoryData = getRepositoryData(repository);
        Collection<SnapshotId> snapshotIds = repositoryData.getSnapshotIds();
        assertThat(snapshotIds, hasSize(1));

        final SnapshotInfo snapshotInfo = repository.getSnapshotInfo(snapshotIds.iterator().next());
        if (partialSnapshot) {
            assertThat(snapshotInfo.state(), either(is(SnapshotState.SUCCESS)).or(is(SnapshotState.PARTIAL)));
            // Single shard for each index so we either get all indices or all except for the deleted index
            assertThat(snapshotInfo.successfulShards(), either(is(indices + 1)).or(is(indices)));
            if (snapshotInfo.successfulShards() == indices + 1) {
                final IndexMetadata indexMetadata = repository.getSnapshotIndexMetaData(
                    repositoryData,
                    snapshotInfo.snapshotId(),
                    repositoryData.resolveIndexId(index)
                );
                // Make sure we snapshotted the metadata of this index and not the recreated version
                assertEquals(indexMetadata.getIndex(), firstIndex.get());
            }
        } else {
            assertEquals(snapshotInfo.state(), SnapshotState.SUCCESS);
            // Index delete must be blocked for non-partial snapshots and we get a snapshot for every index
            assertEquals(snapshotInfo.successfulShards(), indices + 1);
        }
        assertEquals(0, snapshotInfo.failedShards());
    }

    public void testConcurrentDeletes() {
        setupTestCluster(randomFrom(1, 3, 5), randomIntBetween(2, 10));

        String repoName = "repo";
        String snapshotName = "snapshot";
        final String index = "test";
        final int shards = randomIntBetween(1, 10);

        TestClusterNodes.TestClusterNode clusterManagerNode = testClusterNodes.currentClusterManager(
            testClusterNodes.nodes.values().iterator().next().clusterService.state()
        );

        final StepListener<CreateSnapshotResponse> createSnapshotResponseStepListener = new StepListener<>();

        continueOrDie(
            createRepoAndIndex(repoName, index, shards),
            createIndexResponse -> client().admin()
                .cluster()
                .prepareCreateSnapshot(repoName, snapshotName)
                .setWaitForCompletion(true)
                .execute(createSnapshotResponseStepListener)
        );

        final Collection<StepListener<Boolean>> deleteSnapshotStepListeners = Arrays.asList(new StepListener<>(), new StepListener<>());

        final AtomicInteger successfulDeletes = new AtomicInteger(0);

        continueOrDie(createSnapshotResponseStepListener, createSnapshotResponse -> {
            for (StepListener<Boolean> deleteListener : deleteSnapshotStepListeners) {
                client().admin()
                    .cluster()
                    .prepareDeleteSnapshot(repoName, snapshotName)
                    .execute(ActionListener.wrap(resp -> deleteListener.onResponse(true), e -> {
                        final Throwable unwrapped = ExceptionsHelper.unwrap(
                            e,
                            ConcurrentSnapshotExecutionException.class,
                            SnapshotMissingException.class
                        );
                        assertThat(unwrapped, notNullValue());
                        deleteListener.onResponse(false);
                    }));
            }
        });

        for (StepListener<Boolean> deleteListener : deleteSnapshotStepListeners) {
            continueOrDie(deleteListener, deleted -> {
                if (deleted) {
                    successfulDeletes.incrementAndGet();
                }
            });
        }

        deterministicTaskQueue.runAllRunnableTasks();

        SnapshotDeletionsInProgress deletionsInProgress = clusterManagerNode.clusterService.state()
            .custom(SnapshotDeletionsInProgress.TYPE);
        assertFalse(deletionsInProgress.hasDeletionsInProgress());
        final Repository repository = clusterManagerNode.repositoriesService.repository(repoName);
        final RepositoryData repositoryData = getRepositoryData(repository);
        Collection<SnapshotId> snapshotIds = repositoryData.getSnapshotIds();
        // We end up with no snapshots since at least one of the deletes worked out
        assertThat(snapshotIds, empty());
        assertThat(successfulDeletes.get(), either(is(1)).or(is(2)));
        // We did one snapshot and one delete so we went two steps from the empty generation (-1) to 1
        assertThat(repositoryData.getGenId(), is(1L));
    }

    /**
     * Simulates concurrent restarts of data and cluster-manager nodes as well as relocating a primary shard, while starting and subsequently
     * deleting a snapshot.
     */
    public void testSnapshotPrimaryRelocations() {
        final int clusterManagerNodeCount = randomFrom(1, 3, 5);
        setupTestCluster(clusterManagerNodeCount, randomIntBetween(2, 5));

        String repoName = "repo";
        String snapshotName = "snapshot";
        final String index = "test";

        final int shards = randomIntBetween(1, 5);

        final TestClusterNodes.TestClusterNode clusterManagerNode = testClusterNodes.currentClusterManager(
            testClusterNodes.nodes.values().iterator().next().clusterService.state()
        );
        final AtomicBoolean createdSnapshot = new AtomicBoolean();
        final AdminClient clusterManagerAdminClient = clusterManagerNode.client.admin();

        final StepListener<ClusterStateResponse> clusterStateResponseStepListener = new StepListener<>();

        continueOrDie(
            createRepoAndIndex(repoName, index, shards),
            createIndexResponse -> client().admin().cluster().state(new ClusterStateRequest(), clusterStateResponseStepListener)
        );

        continueOrDie(clusterStateResponseStepListener, clusterStateResponse -> {
            final ShardRouting shardToRelocate = clusterStateResponse.getState().routingTable().allShards(index).get(0);
            final TestClusterNodes.TestClusterNode currentPrimaryNode = testClusterNodes.nodeById(shardToRelocate.currentNodeId());
            final TestClusterNodes.TestClusterNode otherNode = testClusterNodes.randomDataNodeSafe(currentPrimaryNode.node.getName());
            scheduleNow(() -> testClusterNodes.stopNode(currentPrimaryNode));
            scheduleNow(new Runnable() {
                @Override
                public void run() {
                    final StepListener<ClusterStateResponse> updatedClusterStateResponseStepListener = new StepListener<>();
                    clusterManagerAdminClient.cluster().state(new ClusterStateRequest(), updatedClusterStateResponseStepListener);
                    continueOrDie(updatedClusterStateResponseStepListener, updatedClusterState -> {
                        final ShardRouting shardRouting = updatedClusterState.getState()
                            .routingTable()
                            .shardRoutingTable(shardToRelocate.shardId())
                            .primaryShard();
                        if (shardRouting.unassigned() && shardRouting.unassignedInfo().getReason() == UnassignedInfo.Reason.NODE_LEFT) {
                            if (clusterManagerNodeCount > 1) {
                                scheduleNow(() -> testClusterNodes.stopNode(clusterManagerNode));
                            }
                            testClusterNodes.randomDataNodeSafe().client.admin()
                                .cluster()
                                .prepareCreateSnapshot(repoName, snapshotName)
                                .execute(ActionListener.wrap(() -> {
                                    createdSnapshot.set(true);
                                    testClusterNodes.randomDataNodeSafe().client.admin()
                                        .cluster()
                                        .deleteSnapshot(new DeleteSnapshotRequest(repoName, snapshotName), noopListener());
                                }));
                            scheduleNow(
                                () -> testClusterNodes.randomClusterManagerNodeSafe().client.admin()
                                    .cluster()
                                    .reroute(
                                        new ClusterRerouteRequest().add(
                                            new AllocateEmptyPrimaryAllocationCommand(
                                                index,
                                                shardRouting.shardId().id(),
                                                otherNode.node.getName(),
                                                true
                                            )
                                        ),
                                        noopListener()
                                    )
                            );
                        } else {
                            scheduleSoon(this);
                        }
                    });
                }
            });
        });

        runUntil(() -> testClusterNodes.randomClusterManagerNode().map(clusterManager -> {
            if (createdSnapshot.get() == false) {
                return false;
            }
            return clusterManager.clusterService.state().custom(SnapshotsInProgress.TYPE, SnapshotsInProgress.EMPTY).entries().isEmpty();
        }).orElse(false), TimeUnit.MINUTES.toMillis(1L));

        clearDisruptionsAndAwaitSync();

        assertTrue(createdSnapshot.get());
        assertThat(
            testClusterNodes.randomDataNodeSafe().clusterService.state()
                .custom(SnapshotsInProgress.TYPE, SnapshotsInProgress.EMPTY)
                .entries(),
            empty()
        );
        final Repository repository = testClusterNodes.randomClusterManagerNodeSafe().repositoriesService.repository(repoName);
        Collection<SnapshotId> snapshotIds = getRepositoryData(repository).getSnapshotIds();
        assertThat(snapshotIds, either(hasSize(1)).or(hasSize(0)));
    }

    public void testSuccessfulSnapshotWithConcurrentDynamicMappingUpdates() {
        setupTestCluster(randomFrom(1, 3, 5), randomIntBetween(2, 10));

        String repoName = "repo";
        String snapshotName = "snapshot";
        final String index = "test";

        final int shards = randomIntBetween(1, 10);
        final int documents = randomIntBetween(2, 100);
        TestClusterNodes.TestClusterNode clusterManagerNode = testClusterNodes.currentClusterManager(
            testClusterNodes.nodes.values().iterator().next().clusterService.state()
        );

        final StepListener<CreateSnapshotResponse> createSnapshotResponseStepListener = new StepListener<>();

        continueOrDie(createRepoAndIndex(repoName, index, shards), createIndexResponse -> {
            final AtomicBoolean initiatedSnapshot = new AtomicBoolean(false);
            for (int i = 0; i < documents; ++i) {
                // Index a few documents with different field names so we trigger a dynamic mapping update for each of them
                client().bulk(
                    new BulkRequest().add(new IndexRequest(index).source(Collections.singletonMap("foo" + i, "bar")))
                        .setRefreshPolicy(WriteRequest.RefreshPolicy.IMMEDIATE),
                    assertNoFailureListener(bulkResponse -> {
                        assertFalse("Failures in bulkresponse: " + bulkResponse.buildFailureMessage(), bulkResponse.hasFailures());
                        if (initiatedSnapshot.compareAndSet(false, true)) {
                            client().admin()
                                .cluster()
                                .prepareCreateSnapshot(repoName, snapshotName)
                                .setWaitForCompletion(true)
                                .execute(createSnapshotResponseStepListener);
                        }
                    })
                );
            }
        });

        final String restoredIndex = "restored";

        final StepListener<RestoreSnapshotResponse> restoreSnapshotResponseStepListener = new StepListener<>();

        continueOrDie(
            createSnapshotResponseStepListener,
            createSnapshotResponse -> client().admin()
                .cluster()
                .restoreSnapshot(
                    new RestoreSnapshotRequest(repoName, snapshotName).renamePattern(index)
                        .renameReplacement(restoredIndex)
                        .waitForCompletion(true),
                    restoreSnapshotResponseStepListener
                )
        );

        final StepListener<SearchResponse> searchResponseStepListener = new StepListener<>();

        continueOrDie(restoreSnapshotResponseStepListener, restoreSnapshotResponse -> {
            assertEquals(shards, restoreSnapshotResponse.getRestoreInfo().totalShards());
            client().search(
                new SearchRequest(restoredIndex).source(new SearchSourceBuilder().size(documents).trackTotalHits(true)),
                searchResponseStepListener
            );
        });

        final AtomicBoolean documentCountVerified = new AtomicBoolean();

        continueOrDie(searchResponseStepListener, r -> {
            final long hitCount = r.getHits().getTotalHits().value;
            assertThat(
                "Documents were restored but the restored index mapping was older than some documents and misses some of their fields",
                (int) hitCount,
                lessThanOrEqualTo(
                    ((Map<?, ?>) clusterManagerNode.clusterService.state()
                        .metadata()
                        .index(restoredIndex)
                        .mapping()
                        .sourceAsMap()
                        .get("properties")).size()
                )
            );
            documentCountVerified.set(true);
        });

        runUntil(documentCountVerified::get, TimeUnit.MINUTES.toMillis(5L));

        assertNotNull(createSnapshotResponseStepListener.result());
        assertNotNull(restoreSnapshotResponseStepListener.result());
        SnapshotsInProgress finalSnapshotsInProgress = clusterManagerNode.clusterService.state().custom(SnapshotsInProgress.TYPE);
        assertFalse(finalSnapshotsInProgress.entries().stream().anyMatch(entry -> entry.state().completed() == false));
        final Repository repository = clusterManagerNode.repositoriesService.repository(repoName);
        Collection<SnapshotId> snapshotIds = getRepositoryData(repository).getSnapshotIds();
        assertThat(snapshotIds, hasSize(1));

        final SnapshotInfo snapshotInfo = repository.getSnapshotInfo(snapshotIds.iterator().next());
        assertEquals(SnapshotState.SUCCESS, snapshotInfo.state());
        assertThat(snapshotInfo.indices(), containsInAnyOrder(index));
        assertEquals(shards, snapshotInfo.successfulShards());
        assertEquals(0, snapshotInfo.failedShards());
    }

    public void testRunConcurrentSnapshots() {
        setupTestCluster(randomFrom(1, 3, 5), randomIntBetween(2, 10));

        final String repoName = "repo";
        final List<String> snapshotNames = IntStream.range(1, randomIntBetween(2, 4))
            .mapToObj(i -> "snapshot-" + i)
            .collect(Collectors.toList());
        final String index = "test";
        final int shards = randomIntBetween(1, 10);
        final int documents = randomIntBetween(1, 100);

        final TestClusterNodes.TestClusterNode clusterManagerNode = testClusterNodes.currentClusterManager(
            testClusterNodes.nodes.values().iterator().next().clusterService.state()
        );

        final StepListener<Collection<CreateSnapshotResponse>> allSnapshotsListener = new StepListener<>();
        final ActionListener<CreateSnapshotResponse> snapshotListener = new GroupedActionListener<>(
            allSnapshotsListener,
            snapshotNames.size()
        );
        final AtomicBoolean doneIndexing = new AtomicBoolean(false);
        continueOrDie(createRepoAndIndex(repoName, index, shards), createIndexResponse -> {
            for (String snapshotName : snapshotNames) {
                scheduleNow(
                    () -> client().admin()
                        .cluster()
                        .prepareCreateSnapshot(repoName, snapshotName)
                        .setWaitForCompletion(true)
                        .execute(snapshotListener)
                );
            }
            final BulkRequest bulkRequest = new BulkRequest().setRefreshPolicy(WriteRequest.RefreshPolicy.IMMEDIATE);
            for (int i = 0; i < documents; ++i) {
                bulkRequest.add(new IndexRequest(index).source(Collections.singletonMap("foo", "bar" + i)));
            }
            final StepListener<BulkResponse> bulkResponseStepListener = new StepListener<>();
            client().bulk(bulkRequest, bulkResponseStepListener);
            continueOrDie(bulkResponseStepListener, bulkResponse -> {
                assertFalse("Failures in bulk response: " + bulkResponse.buildFailureMessage(), bulkResponse.hasFailures());
                assertEquals(documents, bulkResponse.getItems().length);
                doneIndexing.set(true);
            });
        });

        final AtomicBoolean doneSnapshotting = new AtomicBoolean(false);
        continueOrDie(allSnapshotsListener, createSnapshotResponses -> {
            for (CreateSnapshotResponse createSnapshotResponse : createSnapshotResponses) {
                final SnapshotInfo snapshotInfo = createSnapshotResponse.getSnapshotInfo();
                assertThat(snapshotInfo.state(), is(SnapshotState.SUCCESS));
            }
            doneSnapshotting.set(true);
        });

        runUntil(() -> doneIndexing.get() && doneSnapshotting.get(), TimeUnit.MINUTES.toMillis(5L));
        SnapshotsInProgress finalSnapshotsInProgress = clusterManagerNode.clusterService.state().custom(SnapshotsInProgress.TYPE);
        assertFalse(finalSnapshotsInProgress.entries().stream().anyMatch(entry -> entry.state().completed() == false));
        final Repository repository = clusterManagerNode.repositoriesService.repository(repoName);
        Collection<SnapshotId> snapshotIds = getRepositoryData(repository).getSnapshotIds();
        assertThat(snapshotIds, hasSize(snapshotNames.size()));

        for (SnapshotId snapshotId : snapshotIds) {
            final SnapshotInfo snapshotInfo = repository.getSnapshotInfo(snapshotId);
            assertEquals(SnapshotState.SUCCESS, snapshotInfo.state());
            assertThat(snapshotInfo.indices(), containsInAnyOrder(index));
            assertEquals(shards, snapshotInfo.successfulShards());
            assertEquals(0, snapshotInfo.failedShards());
        }
    }

    private RepositoryData getRepositoryData(Repository repository) {
        final PlainActionFuture<RepositoryData> res = PlainActionFuture.newFuture();
        repository.getRepositoryData(res);
        deterministicTaskQueue.runAllRunnableTasks();
        assertTrue(res.isDone());
        return res.actionGet();
    }

    private StepListener<CreateIndexResponse> createRepoAndIndex(String repoName, String index, int shards) {
        final StepListener<AcknowledgedResponse> createRepositoryListener = new StepListener<>();

        client().admin()
            .cluster()
            .preparePutRepository(repoName)
            .setType(FsRepository.TYPE)
            .setSettings(Settings.builder().put("location", randomAlphaOfLength(10)))
            .execute(createRepositoryListener);

        final StepListener<CreateIndexResponse> createIndexResponseStepListener = new StepListener<>();

        continueOrDie(
            createRepositoryListener,
            acknowledgedResponse -> client().admin()
                .indices()
                .create(
                    new CreateIndexRequest(index).waitForActiveShards(ActiveShardCount.ALL).settings(defaultIndexSettings(shards)),
                    createIndexResponseStepListener
                )
        );

        return createIndexResponseStepListener;
    }

    private void clearDisruptionsAndAwaitSync() {
        testClusterNodes.clearNetworkDisruptions();
        stabilize();
    }

    private void disconnectOrRestartDataNode() {
        if (randomBoolean()) {
            disconnectRandomDataNode();
        } else {
            testClusterNodes.randomDataNode().ifPresent(TestClusterNodes.TestClusterNode::restart);
        }
    }

    private void disconnectOrRestartClusterManagerNode() {
        testClusterNodes.randomClusterManagerNode().ifPresent(clusterManagerNode -> {
            if (randomBoolean()) {
                testClusterNodes.disconnectNode(clusterManagerNode);
            } else {
                clusterManagerNode.restart();
            }
        });
    }

    private void disconnectRandomDataNode() {
        testClusterNodes.randomDataNode().ifPresent(n -> testClusterNodes.disconnectNode(n));
    }

    private void startCluster() {
        final ClusterState initialClusterState = new ClusterState.Builder(ClusterName.DEFAULT).nodes(testClusterNodes.discoveryNodes())
            .build();
        testClusterNodes.nodes.values().forEach(testClusterNode -> testClusterNode.start(initialClusterState));

        deterministicTaskQueue.advanceTime();
        deterministicTaskQueue.runAllRunnableTasks();

        final VotingConfiguration votingConfiguration = new VotingConfiguration(
            testClusterNodes.nodes.values()
                .stream()
                .map(n -> n.node)
                .filter(DiscoveryNode::isClusterManagerNode)
                .map(DiscoveryNode::getId)
                .collect(Collectors.toSet())
        );
        testClusterNodes.nodes.values()
            .stream()
            .filter(n -> n.node.isClusterManagerNode())
            .forEach(testClusterNode -> testClusterNode.coordinator.setInitialConfiguration(votingConfiguration));
        // Connect all nodes to each other
        testClusterNodes.nodes.values()
            .forEach(
                node -> testClusterNodes.nodes.values()
                    .forEach(
                        n -> n.transportService.connectToNode(
                            node.node,
                            null,
                            ActionTestUtils.assertNoFailureListener(c -> logger.info("--> Connected [{}] to [{}]", n.node, node.node))
                        )
                    )
            );
        stabilize();
    }

    private void stabilize() {
        final long endTime = deterministicTaskQueue.getCurrentTimeMillis() + AbstractCoordinatorTestCase.DEFAULT_STABILISATION_TIME;
        while (deterministicTaskQueue.getCurrentTimeMillis() < endTime) {
            deterministicTaskQueue.advanceTime();
            deterministicTaskQueue.runAllRunnableTasks();
        }
        runUntil(() -> {
            final Collection<ClusterState> clusterStates = testClusterNodes.nodes.values()
                .stream()
                .map(node -> node.clusterService.state())
                .collect(Collectors.toList());
            final Set<String> clusterManagerNodeIds = clusterStates.stream()
                .map(clusterState -> clusterState.nodes().getClusterManagerNodeId())
                .collect(Collectors.toSet());
            final Set<Long> terms = clusterStates.stream().map(ClusterState::term).collect(Collectors.toSet());
            final List<Long> versions = clusterStates.stream().map(ClusterState::version).distinct().collect(Collectors.toList());
            return versions.size() == 1
                && clusterManagerNodeIds.size() == 1
                && clusterManagerNodeIds.contains(null) == false
                && terms.size() == 1;
        }, TimeUnit.MINUTES.toMillis(1L));
    }

    private void runUntil(Supplier<Boolean> fulfilled, long timeout) {
        final long start = deterministicTaskQueue.getCurrentTimeMillis();
        while (timeout > deterministicTaskQueue.getCurrentTimeMillis() - start) {
            if (fulfilled.get()) {
                return;
            }
            deterministicTaskQueue.runAllRunnableTasks();
            deterministicTaskQueue.advanceTime();
        }
        fail("Condition wasn't fulfilled.");
    }

    private void setupTestCluster(int clusterManagerNodes, int dataNodes) {
        testClusterNodes = new TestClusterNodes(clusterManagerNodes, dataNodes);
        startCluster();
    }

    private void setupTestCluster(int clusterManagerNodes, int dataNodes, int searchNodes) {
        testClusterNodes = new TestClusterNodes(clusterManagerNodes, dataNodes, searchNodes);
        startCluster();
    }

    private void scheduleSoon(Runnable runnable) {
        deterministicTaskQueue.scheduleAt(deterministicTaskQueue.getCurrentTimeMillis() + randomLongBetween(0, 100L), runnable);
    }

    private void scheduleNow(Runnable runnable) {
        deterministicTaskQueue.scheduleNow(runnable);
    }

    private static Settings defaultIndexSettings(int shards) {
        // TODO: randomize replica count settings once recovery operations aren't blocking anymore
        return Settings.builder()
            .put(IndexMetadata.INDEX_NUMBER_OF_SHARDS_SETTING.getKey(), shards)
            .put(IndexMetadata.INDEX_NUMBER_OF_REPLICAS_SETTING.getKey(), 0)
            .build();
    }

    private static <T> void continueOrDie(StepListener<T> listener, CheckedConsumer<T, Exception> onResponse) {
        listener.whenComplete(onResponse, e -> { throw new AssertionError(e); });
    }

    private static <T> ActionListener<T> noopListener() {
        return ActionListener.wrap(() -> {});
    }

    public NodeClient client() {
        // Select from sorted list of nodes
        final List<TestClusterNodes.TestClusterNode> nodes = testClusterNodes.nodes.values()
            .stream()
            .filter(n -> testClusterNodes.disconnectedNodes.contains(n.node.getName()) == false)
            .sorted(Comparator.comparing(n -> n.node.getName()))
            .collect(Collectors.toList());
        if (nodes.isEmpty()) {
            throw new AssertionError("No nodes available");
        }
        return randomFrom(nodes).client;
    }

    /**
     * Create a {@link Environment} with random path.home and path.repo
     **/
    private Environment createEnvironment(String nodeName) {
        return TestEnvironment.newEnvironment(
            Settings.builder()
                .put(NODE_NAME_SETTING.getKey(), nodeName)
                .put(PATH_HOME_SETTING.getKey(), tempDir.resolve(nodeName).toAbsolutePath())
                .put(Environment.PATH_REPO_SETTING.getKey(), tempDir.resolve("repo").toAbsolutePath())
                .putList(
                    ClusterBootstrapService.INITIAL_CLUSTER_MANAGER_NODES_SETTING.getKey(),
                    ClusterBootstrapService.INITIAL_CLUSTER_MANAGER_NODES_SETTING.get(Settings.EMPTY)
                )
                .put(FileCache.DATA_TO_FILE_CACHE_SIZE_RATIO_SETTING.getKey(), 5)
                .put(MappingUpdatedAction.INDICES_MAX_IN_FLIGHT_UPDATES_SETTING.getKey(), 1000) // o.w. some tests might block
                .build()
        );
    }

    private static ClusterState stateForNode(ClusterState state, DiscoveryNode node) {
        // Remove and add back local node to update ephemeral id on restarts
        return ClusterState.builder(state)
            .nodes(DiscoveryNodes.builder(state.nodes()).remove(node.getId()).add(node).localNodeId(node.getId()))
            .build();
    }

    private final class TestClusterNodes {

        // LinkedHashMap so we have deterministic ordering when iterating over the map in tests
        private final Map<String, TestClusterNode> nodes = new LinkedHashMap<>();

        /**
         * Node names that are disconnected from all other nodes.
         */
        private final Set<String> disconnectedNodes = new HashSet<>();

        TestClusterNodes(int clusterManagerNodes, int dataNodes) {
            this(clusterManagerNodes, dataNodes, 0);
        }

        TestClusterNodes(int clusterManagerNodes, int dataNodes, int searchNodes) {
            for (int i = 0; i < clusterManagerNodes; ++i) {
                nodes.computeIfAbsent("node" + i, nodeName -> {
                    try {
                        return newClusterManagerNode(nodeName);
                    } catch (IOException e) {
                        throw new AssertionError(e);
                    }
                });
            }
            for (int i = 0; i < dataNodes; ++i) {
                nodes.computeIfAbsent("data-node" + i, nodeName -> {
                    try {
                        return newDataNode(nodeName);
                    } catch (IOException e) {
                        throw new AssertionError(e);
                    }
                });
            }
            for (int i = 0; i < searchNodes; ++i) {
                nodes.computeIfAbsent("search-node" + i, nodeName -> {
                    try {
                        return newSearchNode(nodeName);
                    } catch (IOException e) {
                        throw new AssertionError(e);
                    }
                });
            }
        }

        public TestClusterNode nodeById(final String nodeId) {
            return nodes.values()
                .stream()
                .filter(n -> n.node.getId().equals(nodeId))
                .findFirst()
                .orElseThrow(() -> new AssertionError("Could not find node by id [" + nodeId + ']'));
        }

        private TestClusterNode newClusterManagerNode(String nodeName) throws IOException {
            return newNode(nodeName, DiscoveryNodeRole.CLUSTER_MANAGER_ROLE);
        }

        private TestClusterNode newDataNode(String nodeName) throws IOException {
            return newNode(nodeName, DiscoveryNodeRole.DATA_ROLE);
        }

        private TestClusterNode newSearchNode(String nodeName) throws IOException {
            return newNode(nodeName, DiscoveryNodeRole.SEARCH_ROLE);
        }

        private TestClusterNode newNode(String nodeName, DiscoveryNodeRole role) throws IOException {
            return new TestClusterNode(
                new DiscoveryNode(
                    nodeName,
                    randomAlphaOfLength(10),
                    buildNewFakeTransportAddress(),
                    emptyMap(),
                    Collections.singleton(role),
                    Version.CURRENT
                )
            );
        }

        public TestClusterNode randomClusterManagerNodeSafe() {
            return randomClusterManagerNode().orElseThrow(
                () -> new AssertionError("Expected to find at least one connected cluster-manager node")
            );
        }

        public Optional<TestClusterNode> randomClusterManagerNode() {
            // Select from sorted list of data-nodes here to not have deterministic behaviour
            final List<TestClusterNode> clusterManagerNodes = testClusterNodes.nodes.values()
                .stream()
                .filter(n -> n.node.isClusterManagerNode())
                .filter(n -> disconnectedNodes.contains(n.node.getName()) == false)
                .sorted(Comparator.comparing(n -> n.node.getName()))
                .collect(Collectors.toList());
            return clusterManagerNodes.isEmpty() ? Optional.empty() : Optional.of(randomFrom(clusterManagerNodes));
        }

        public void stopNode(TestClusterNode node) {
            node.stop();
            nodes.remove(node.node.getName());
        }

        public TestClusterNode randomDataNodeSafe(String... excludedNames) {
            return randomDataNode(excludedNames).orElseThrow(() -> new AssertionError("Could not find another data node."));
        }

        public Optional<TestClusterNode> randomDataNode(String... excludedNames) {
            // Select from sorted list of data-nodes here to not have deterministic behaviour
            final List<TestClusterNode> dataNodes = testClusterNodes.nodes.values().stream().filter(n -> n.node.isDataNode()).filter(n -> {
                for (final String nodeName : excludedNames) {
                    if (n.node.getName().equals(nodeName)) {
                        return false;
                    }
                }
                return true;
            }).sorted(Comparator.comparing(n -> n.node.getName())).collect(Collectors.toList());
            return dataNodes.isEmpty() ? Optional.empty() : Optional.ofNullable(randomFrom(dataNodes));
        }

        public void disconnectNode(TestClusterNode node) {
            if (disconnectedNodes.contains(node.node.getName())) {
                return;
            }
            testClusterNodes.nodes.values().forEach(n -> n.transportService.getConnectionManager().disconnectFromNode(node.node));
            disconnectedNodes.add(node.node.getName());
        }

        public void clearNetworkDisruptions() {
            final Set<String> disconnectedNodes = new HashSet<>(this.disconnectedNodes);
            this.disconnectedNodes.clear();
            disconnectedNodes.forEach(nodeName -> {
                if (testClusterNodes.nodes.containsKey(nodeName)) {
                    final DiscoveryNode node = testClusterNodes.nodes.get(nodeName).node;
                    testClusterNodes.nodes.values()
                        .forEach(
                            n -> n.transportService.openConnection(
                                node,
                                null,
                                ActionTestUtils.assertNoFailureListener(c -> logger.debug("--> Connected [{}] to [{}]", n.node, node))
                            )
                        );
                }
            });
        }

        /**
         * Builds a {@link DiscoveryNodes} instance that holds the nodes in this test cluster.
         * @return DiscoveryNodes
         */
        public DiscoveryNodes discoveryNodes() {
            DiscoveryNodes.Builder builder = DiscoveryNodes.builder();
            nodes.values().forEach(node -> builder.add(node.node));
            return builder.build();
        }

        /**
         * Returns the {@link TestClusterNode} for the cluster-manager node in the given {@link ClusterState}.
         * @param state ClusterState
         * @return Cluster Manager Node
         */
        public TestClusterNode currentClusterManager(ClusterState state) {
            TestClusterNode clusterManager = nodes.get(state.nodes().getClusterManagerNode().getName());
            assertNotNull(clusterManager);
            assertTrue(clusterManager.node.isClusterManagerNode());
            return clusterManager;
        }

        private final class TestClusterNode {
            private final Logger logger = LogManager.getLogger(TestClusterNode.class);

            private final NamedWriteableRegistry namedWriteableRegistry = new NamedWriteableRegistry(
                Stream.concat(ClusterModule.getNamedWriteables().stream(), NetworkModule.getNamedWriteables().stream())
                    .collect(Collectors.toList())
            );

            private final TransportService transportService;

            private final ClusterService clusterService;

            private final RecoverySettings recoverySettings;

            private final NodeConnectionsService nodeConnectionsService;

            private final RepositoriesService repositoriesService;

            private final SnapshotsService snapshotsService;

            private final SnapshotShardsService snapshotShardsService;

            private final IndicesService indicesService;

            private final IndicesClusterStateService indicesClusterStateService;

            private final DiscoveryNode node;

            private final ClusterManagerService clusterManagerService;

            private final AllocationService allocationService;

            private final RerouteService rerouteService;

            private final NodeClient client;

            private final NodeEnvironment nodeEnv;

            private final DisruptableMockTransport mockTransport;

            private final ThreadPool threadPool;

            private final ClusterInfoService clusterInfoService;

            private Coordinator coordinator;
            private RemoteStoreNodeService remoteStoreNodeService;

            private Map<ActionType, TransportAction> actions = new HashMap<>();

            TestClusterNode(DiscoveryNode node) throws IOException {
                this.node = node;
                final Environment environment = createEnvironment(node.getName());
                threadPool = deterministicTaskQueue.getThreadPool(runnable -> CoordinatorTests.onNodeLog(node, runnable));
                clusterManagerService = new FakeThreadPoolClusterManagerService(
                    node.getName(),
                    "test",
                    threadPool,
                    deterministicTaskQueue::scheduleNow
                );
                final Settings settings = environment.settings();
                final ClusterSettings clusterSettings = new ClusterSettings(settings, ClusterSettings.BUILT_IN_CLUSTER_SETTINGS);
                clusterService = new ClusterService(
                    settings,
                    clusterSettings,
                    clusterManagerService,
                    new ClusterApplierService(node.getName(), settings, clusterSettings, threadPool) {
                        @Override
                        protected PrioritizedOpenSearchThreadPoolExecutor createThreadPoolExecutor() {
                            return new MockSinglePrioritizingExecutor(node.getName(), deterministicTaskQueue, threadPool);
                        }

                        @Override
                        protected void connectToNodesAndWait(ClusterState newClusterState) {
                            // don't do anything, and don't block
                        }
                    }
                );
                recoverySettings = new RecoverySettings(settings, clusterSettings);
                mockTransport = new DisruptableMockTransport(node, logger, deterministicTaskQueue) {
                    @Override
                    protected ConnectionStatus getConnectionStatus(DiscoveryNode destination) {
                        if (node.equals(destination)) {
                            return ConnectionStatus.CONNECTED;
                        }
                        // Check if both nodes are still part of the cluster
                        if (nodes.containsKey(node.getName()) == false || nodes.containsKey(destination.getName()) == false) {
                            return ConnectionStatus.DISCONNECTED;
                        }
                        return disconnectedNodes.contains(node.getName()) || disconnectedNodes.contains(destination.getName())
                            ? ConnectionStatus.DISCONNECTED
                            : ConnectionStatus.CONNECTED;
                    }

                    @Override
                    protected Optional<DisruptableMockTransport> getDisruptableMockTransport(TransportAddress address) {
                        return nodes.values()
                            .stream()
                            .map(cn -> cn.mockTransport)
                            .filter(transport -> transport.getLocalNode().getAddress().equals(address))
                            .findAny();
                    }

                    @Override
                    protected void execute(Runnable runnable) {
                        scheduleNow(CoordinatorTests.onNodeLog(getLocalNode(), runnable));
                    }

                    @Override
                    protected NamedWriteableRegistry writeableRegistry() {
                        return namedWriteableRegistry;
                    }
                };
                transportService = mockTransport.createTransportService(settings, threadPool, new TransportInterceptor() {
                    @Override
                    public <T extends TransportRequest> TransportRequestHandler<T> interceptHandler(
                        String action,
                        String executor,
                        boolean forceExecution,
                        TransportRequestHandler<T> actualHandler
                    ) {
                        // TODO: Remove this hack once recoveries are async and can be used in these tests
                        if (action.startsWith("internal:index/shard/recovery")) {
                            return (request, channel, task) -> scheduleSoon(new AbstractRunnable() {
                                @Override
                                protected void doRun() throws Exception {
                                    channel.sendResponse(new TransportException(new IOException("failed to recover shard")));
                                }

                                @Override
                                public void onFailure(final Exception e) {
                                    throw new AssertionError(e);
                                }
                            });
                        } else {
                            return actualHandler;
                        }
                    }
                }, a -> node, null, emptySet(), NoopTracer.INSTANCE);
                final IndexNameExpressionResolver indexNameExpressionResolver = new IndexNameExpressionResolver(
                    new ThreadContext(Settings.EMPTY)
                );
                transportService.getTaskManager()
                    .setTaskResourceTrackingService(new TaskResourceTrackingService(settings, clusterSettings, threadPool));
                repositoriesService = new RepositoriesService(
                    settings,
                    clusterService,
                    transportService,
                    Collections.singletonMap(FsRepository.TYPE, getRepoFactory(environment)),
                    emptyMap(),
                    threadPool
                );
                remoteStoreNodeService = new RemoteStoreNodeService(new SetOnce<>(repositoriesService)::get, threadPool);
                final ActionFilters actionFilters = new ActionFilters(emptySet());
                snapshotsService = new SnapshotsService(
                    settings,
                    clusterService,
                    indexNameExpressionResolver,
                    repositoriesService,
                    transportService,
                    actionFilters
                );
                nodeEnv = new NodeEnvironment(settings, environment);
                final NamedXContentRegistry namedXContentRegistry = new NamedXContentRegistry(Collections.emptyList());
                final ScriptService scriptService = new ScriptService(settings, emptyMap(), emptyMap());
                client = new NodeClient(settings, threadPool);
                clusterInfoService = Mockito.mock(ClusterInfoService.class);
                final SetOnce<RerouteService> rerouteServiceSetOnce = new SetOnce<>();
                final SnapshotsInfoService snapshotsInfoService = new InternalSnapshotsInfoService(
                    settings,
                    clusterService,
                    () -> repositoriesService,
                    rerouteServiceSetOnce::get
                );
                allocationService = OpenSearchAllocationTestCase.createAllocationService(settings, snapshotsInfoService);
                rerouteService = new BatchedRerouteService(clusterService, allocationService::reroute);
                rerouteServiceSetOnce.set(rerouteService);
                final IndexScopedSettings indexScopedSettings = new IndexScopedSettings(
                    settings,
                    IndexScopedSettings.BUILT_IN_INDEX_SETTINGS
                );
                final BigArrays bigArrays = new BigArrays(new PageCacheRecycler(settings), null, "test");
                final MapperRegistry mapperRegistry = new IndicesModule(Collections.emptyList()).getMapperRegistry();
                final SetOnce<RepositoriesService> repositoriesServiceReference = new SetOnce<>();
                repositoriesServiceReference.set(repositoriesService);
                FileCacheCleaner fileCacheCleaner = new FileCacheCleaner(nodeEnv, null);
                indicesService = new IndicesService(
                    settings,
                    mock(PluginsService.class),
                    nodeEnv,
                    namedXContentRegistry,
                    new AnalysisRegistry(
                        environment,
                        emptyMap(),
                        emptyMap(),
                        emptyMap(),
                        emptyMap(),
                        emptyMap(),
                        emptyMap(),
                        emptyMap(),
                        emptyMap(),
                        emptyMap()
                    ),
                    indexNameExpressionResolver,
                    mapperRegistry,
                    namedWriteableRegistry,
                    threadPool,
                    indexScopedSettings,
                    new NoneCircuitBreakerService(),
                    bigArrays,
                    scriptService,
                    clusterService,
                    client,
                    new MetaStateService(nodeEnv, namedXContentRegistry),
                    Collections.emptyList(),
                    emptyMap(),
                    null,
                    emptyMap(),
                    new RemoteSegmentStoreDirectoryFactory(() -> repositoriesService, threadPool),
                    repositoriesServiceReference::get,
                    fileCacheCleaner,
<<<<<<< HEAD
                    null
=======
                    new RemoteStoreStatsTrackerFactory(clusterService, settings)
>>>>>>> b7dbf46e
                );
                final RecoverySettings recoverySettings = new RecoverySettings(settings, clusterSettings);
                snapshotShardsService = new SnapshotShardsService(
                    settings,
                    clusterService,
                    repositoriesService,
                    transportService,
                    indicesService
                );
                final ShardStateAction shardStateAction = new ShardStateAction(
                    clusterService,
                    transportService,
                    allocationService,
                    rerouteService,
                    threadPool
                );
                nodeConnectionsService = new NodeConnectionsService(clusterService.getSettings(), threadPool, transportService);
                final MetadataMappingService metadataMappingService = new MetadataMappingService(clusterService, indicesService);
                indicesClusterStateService = new IndicesClusterStateService(
                    settings,
                    indicesService,
                    clusterService,
                    threadPool,
                    new PeerRecoveryTargetService(threadPool, transportService, recoverySettings, clusterService),
                    new SegmentReplicationTargetService(
                        threadPool,
                        recoverySettings,
                        transportService,
                        new SegmentReplicationSourceFactory(transportService, recoverySettings, clusterService),
                        indicesService,
                        clusterService
                    ),
                    mock(SegmentReplicationSourceService.class),
                    shardStateAction,
                    new NodeMappingRefreshAction(transportService, metadataMappingService),
                    repositoriesService,
                    mock(SearchService.class),
                    new PeerRecoverySourceService(transportService, indicesService, recoverySettings),
                    snapshotShardsService,
                    new PrimaryReplicaSyncer(
                        transportService,
                        new TransportResyncReplicationAction(
                            settings,
                            transportService,
                            clusterService,
                            indicesService,
                            threadPool,
                            shardStateAction,
                            actionFilters,
                            new IndexingPressureService(settings, clusterService),
                            new SystemIndices(emptyMap())
                        )
                    ),
                    new GlobalCheckpointSyncAction(
                        settings,
                        transportService,
                        clusterService,
                        indicesService,
                        threadPool,
                        shardStateAction,
                        actionFilters
                    ),
                    RetentionLeaseSyncer.EMPTY,
                    SegmentReplicationCheckpointPublisher.EMPTY,
                    mock(RemoteStoreStatsTrackerFactory.class)
                );

                final SystemIndices systemIndices = new SystemIndices(emptyMap());
                final ShardLimitValidator shardLimitValidator = new ShardLimitValidator(settings, clusterService, systemIndices);
                final MetadataCreateIndexService metadataCreateIndexService = new MetadataCreateIndexService(
                    settings,
                    clusterService,
                    indicesService,
                    allocationService,
                    new AliasValidator(),
                    shardLimitValidator,
                    environment,
                    indexScopedSettings,
                    threadPool,
                    namedXContentRegistry,
                    systemIndices,
                    false,
                    new AwarenessReplicaBalance(Settings.EMPTY, clusterService.getClusterSettings())
                );
                actions.put(
                    CreateIndexAction.INSTANCE,
                    new TransportCreateIndexAction(
                        transportService,
                        clusterService,
                        threadPool,
                        metadataCreateIndexService,
                        actionFilters,
                        indexNameExpressionResolver
                    )
                );
                final MappingUpdatedAction mappingUpdatedAction = new MappingUpdatedAction(settings, clusterSettings, clusterService);
                mappingUpdatedAction.setClient(client);
                final TransportShardBulkAction transportShardBulkAction = new TransportShardBulkAction(
                    settings,
                    transportService,
                    clusterService,
                    indicesService,
                    threadPool,
                    shardStateAction,
                    mappingUpdatedAction,
                    new UpdateHelper(scriptService),
                    actionFilters,
                    new IndexingPressureService(settings, clusterService),
                    new SegmentReplicationPressureService(
                        settings,
                        clusterService,
                        mock(IndicesService.class),
                        mock(ShardStateAction.class),
                        mock(ThreadPool.class)
                    ),
                    mock(RemoteStorePressureService.class),
                    new SystemIndices(emptyMap())
                );
                actions.put(
                    BulkAction.INSTANCE,
                    new TransportBulkAction(
                        threadPool,
                        transportService,
                        clusterService,
                        new IngestService(
                            clusterService,
                            threadPool,
                            environment,
                            scriptService,
                            new AnalysisModule(environment, Collections.emptyList()).getAnalysisRegistry(),
                            Collections.emptyList(),
                            client
                        ),
                        transportShardBulkAction,
                        client,
                        actionFilters,
                        indexNameExpressionResolver,
                        new AutoCreateIndex(settings, clusterSettings, indexNameExpressionResolver, new SystemIndices(emptyMap())),
                        new IndexingPressureService(settings, clusterService),
                        new SystemIndices(emptyMap())
                    )
                );
                final RestoreService restoreService = new RestoreService(
                    clusterService,
                    repositoriesService,
                    allocationService,
                    metadataCreateIndexService,
                    new MetadataIndexUpgradeService(
                        settings,
                        namedXContentRegistry,
                        mapperRegistry,
                        indexScopedSettings,
                        new SystemIndices(emptyMap()),
                        null
                    ),
                    shardLimitValidator,
                    indicesService,
                    clusterInfoService::getClusterInfo
                );
                actions.put(
                    PutMappingAction.INSTANCE,
                    new TransportPutMappingAction(
                        transportService,
                        clusterService,
                        threadPool,
                        metadataMappingService,
                        actionFilters,
                        indexNameExpressionResolver,
                        new RequestValidators<>(Collections.emptyList())
                    )
                );
                actions.put(
                    AutoPutMappingAction.INSTANCE,
                    new TransportAutoPutMappingAction(
                        transportService,
                        clusterService,
                        threadPool,
                        metadataMappingService,
                        actionFilters,
                        indexNameExpressionResolver
                    )
                );
                final ResponseCollectorService responseCollectorService = new ResponseCollectorService(clusterService);
                final SearchTransportService searchTransportService = new SearchTransportService(
                    transportService,
                    SearchExecutionStatsCollector.makeWrapper(responseCollectorService)
                );
                final SearchService searchService = new SearchService(
                    clusterService,
                    indicesService,
                    threadPool,
                    scriptService,
                    bigArrays,
                    new QueryPhase(),
                    new FetchPhase(Collections.emptyList()),
                    responseCollectorService,
                    new NoneCircuitBreakerService(),
                    null
                );
                SearchPhaseController searchPhaseController = new SearchPhaseController(
                    writableRegistry(),
                    searchService::aggReduceContextBuilder
                );
                actions.put(
                    SearchAction.INSTANCE,
                    new TransportSearchAction(
                        client,
                        threadPool,
                        new NoneCircuitBreakerService(),
                        transportService,
                        searchService,
                        searchTransportService,
                        searchPhaseController,
                        clusterService,
                        actionFilters,
                        indexNameExpressionResolver,
                        namedWriteableRegistry,
                        new SearchPipelineService(
                            clusterService,
                            threadPool,
                            environment,
                            scriptService,
                            new AnalysisModule(environment, Collections.emptyList()).getAnalysisRegistry(),
                            namedXContentRegistry,
                            namedWriteableRegistry,
                            List.of(),
                            client
                        ),
                        null
                    )
                );
                actions.put(
                    RestoreSnapshotAction.INSTANCE,
                    new TransportRestoreSnapshotAction(
                        transportService,
                        clusterService,
                        threadPool,
                        restoreService,
                        actionFilters,
                        indexNameExpressionResolver
                    )
                );
                actions.put(
                    DeleteIndexAction.INSTANCE,
                    new TransportDeleteIndexAction(
                        transportService,
                        clusterService,
                        threadPool,
                        new MetadataDeleteIndexService(settings, clusterService, allocationService),
                        actionFilters,
                        indexNameExpressionResolver,
                        new DestructiveOperations(settings, clusterSettings)
                    )
                );
                actions.put(
                    PutRepositoryAction.INSTANCE,
                    new TransportPutRepositoryAction(
                        transportService,
                        clusterService,
                        repositoriesService,
                        threadPool,
                        actionFilters,
                        indexNameExpressionResolver
                    )
                );
                actions.put(
                    CleanupRepositoryAction.INSTANCE,
                    new TransportCleanupRepositoryAction(
                        transportService,
                        clusterService,
                        repositoriesService,
                        snapshotsService,
                        threadPool,
                        actionFilters,
                        indexNameExpressionResolver
                    )
                );
                actions.put(
                    CreateSnapshotAction.INSTANCE,
                    new TransportCreateSnapshotAction(
                        transportService,
                        clusterService,
                        threadPool,
                        snapshotsService,
                        actionFilters,
                        indexNameExpressionResolver
                    )
                );
                actions.put(
                    ClusterRerouteAction.INSTANCE,
                    new TransportClusterRerouteAction(
                        transportService,
                        clusterService,
                        threadPool,
                        allocationService,
                        actionFilters,
                        indexNameExpressionResolver
                    )
                );
                actions.put(
                    GetSnapshotsAction.INSTANCE,
                    new TransportGetSnapshotsAction(
                        transportService,
                        clusterService,
                        threadPool,
                        repositoriesService,
                        actionFilters,
                        indexNameExpressionResolver
                    )
                );
                actions.put(
                    ClusterStateAction.INSTANCE,
                    new TransportClusterStateAction(
                        transportService,
                        clusterService,
                        threadPool,
                        actionFilters,
                        indexNameExpressionResolver
                    )
                );
                actions.put(
                    IndicesShardStoresAction.INSTANCE,
                    new TransportIndicesShardStoresAction(
                        transportService,
                        clusterService,
                        threadPool,
                        actionFilters,
                        indexNameExpressionResolver,
                        new TransportNodesListGatewayStartedShards(
                            settings,
                            threadPool,
                            clusterService,
                            transportService,
                            actionFilters,
                            nodeEnv,
                            indicesService,
                            namedXContentRegistry
                        )
                    )
                );
                actions.put(
                    DeleteSnapshotAction.INSTANCE,
                    new TransportDeleteSnapshotAction(
                        transportService,
                        clusterService,
                        threadPool,
                        snapshotsService,
                        actionFilters,
                        indexNameExpressionResolver
                    )
                );
                DynamicActionRegistry dynamicActionRegistry = new DynamicActionRegistry();
                dynamicActionRegistry.registerUnmodifiableActionMap(actions);
                client.initialize(
                    dynamicActionRegistry,
                    () -> clusterService.localNode().getId(),
                    transportService.getRemoteClusterService(),
                    new NamedWriteableRegistry(Collections.emptyList())
                );
            }

            private Repository.Factory getRepoFactory(Environment environment) {
                // Run half the tests with the eventually consistent repository
                if (blobStoreContext == null) {
                    return metadata -> new FsRepository(metadata, environment, xContentRegistry(), clusterService, recoverySettings) {
                        @Override
                        protected void assertSnapshotOrGenericThread() {
                            // eliminate thread name check as we create repo in the test thread
                        }
                    };
                } else {
                    return metadata -> new MockEventuallyConsistentRepository(
                        metadata,
                        xContentRegistry(),
                        clusterService,
                        recoverySettings,
                        blobStoreContext,
                        random()
                    );
                }
            }

            public ClusterInfoService getMockClusterInfoService() {
                return clusterInfoService;
            }

            public void restart() {
                testClusterNodes.disconnectNode(this);
                final ClusterState oldState = this.clusterService.state();
                stop();
                nodes.remove(node.getName());
                scheduleSoon(() -> {
                    try {
                        final TestClusterNode restartedNode = new TestClusterNode(
                            new DiscoveryNode(node.getName(), node.getId(), node.getAddress(), emptyMap(), node.getRoles(), Version.CURRENT)
                        );
                        nodes.put(node.getName(), restartedNode);
                        restartedNode.start(oldState);
                    } catch (IOException e) {
                        throw new AssertionError(e);
                    }
                });
            }

            public void stop() {
                testClusterNodes.disconnectNode(this);
                indicesService.close();
                clusterService.close();
                nodeConnectionsService.stop();
                indicesClusterStateService.close();
                if (coordinator != null) {
                    coordinator.close();
                }
                nodeEnv.close();
            }

            public void start(ClusterState initialState) {
                transportService.start();
                transportService.acceptIncomingRequests();
                snapshotsService.start();
                snapshotShardsService.start();
                repositoriesService.start();
                final CoordinationState.PersistedState persistedState = new InMemoryPersistedState(
                    initialState.term(),
                    stateForNode(initialState, node)
                );
                final PersistedStateRegistry persistedStateRegistry = persistedStateRegistry();
                persistedStateRegistry.addPersistedState(PersistedStateType.LOCAL, persistedState);
                coordinator = new Coordinator(
                    node.getName(),
                    clusterService.getSettings(),
                    clusterService.getClusterSettings(),
                    transportService,
                    namedWriteableRegistry,
                    allocationService,
                    clusterManagerService,
                    () -> persistedState,
                    hostsResolver -> nodes.values()
                        .stream()
                        .filter(n -> n.node.isClusterManagerNode())
                        .map(n -> n.node.getAddress())
                        .collect(Collectors.toList()),
                    clusterService.getClusterApplierService(),
                    Collections.emptyList(),
                    random(),
                    rerouteService,
                    ElectionStrategy.DEFAULT_INSTANCE,
                    () -> new StatusInfo(HEALTHY, "healthy-info"),
                    persistedStateRegistry,
                    remoteStoreNodeService
                );
                clusterManagerService.setClusterStatePublisher(coordinator);
                coordinator.start();
                clusterService.getClusterApplierService().setNodeConnectionsService(nodeConnectionsService);
                nodeConnectionsService.start();
                clusterService.start();
                indicesService.start();
                indicesClusterStateService.start();
                coordinator.startInitialJoin();
            }
        }
    }
}<|MERGE_RESOLUTION|>--- conflicted
+++ resolved
@@ -2069,11 +2069,8 @@
                     new RemoteSegmentStoreDirectoryFactory(() -> repositoriesService, threadPool),
                     repositoriesServiceReference::get,
                     fileCacheCleaner,
-<<<<<<< HEAD
-                    null
-=======
+                    null,
                     new RemoteStoreStatsTrackerFactory(clusterService, settings)
->>>>>>> b7dbf46e
                 );
                 final RecoverySettings recoverySettings = new RecoverySettings(settings, clusterSettings);
                 snapshotShardsService = new SnapshotShardsService(
