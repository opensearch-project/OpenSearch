--- conflicted
+++ resolved
@@ -575,13 +575,10 @@
         // create a abstract runnable, add headers and transient objects and verify in the methods
         try (ThreadContext.StoredContext ignored = threadContext.stashContext()) {
             threadContext.putHeader("foo", "bar");
-<<<<<<< HEAD
-=======
             boolean systemContext = randomBoolean();
             if (systemContext) {
                 ThreadContextAccess.doPrivilegedVoid(threadContext::markAsSystemContext);
             }
->>>>>>> d4e7766a
             threadContext.putTransient("foo", "bar_transient");
             withContext = threadContext.preserveContext(new AbstractRunnable() {
 
@@ -750,11 +747,8 @@
         ThreadContext threadContext = new ThreadContext(Settings.EMPTY);
         assertFalse(threadContext.isSystemContext());
         try (ThreadContext.StoredContext context = threadContext.stashContext()) {
-<<<<<<< HEAD
-=======
             assertFalse(threadContext.isSystemContext());
             ThreadContextAccess.doPrivilegedVoid(threadContext::markAsSystemContext);
->>>>>>> d4e7766a
             assertTrue(threadContext.isSystemContext());
         }
         assertFalse(threadContext.isSystemContext());
@@ -779,10 +773,7 @@
         assertEquals(Integer.valueOf(1), threadContext.getTransient("test_transient_propagation_key"));
         assertEquals("bar", threadContext.getHeader("foo"));
         try (ThreadContext.StoredContext ctx = threadContext.stashContext()) {
-<<<<<<< HEAD
-=======
             ThreadContextAccess.doPrivilegedVoid(threadContext::markAsSystemContext);
->>>>>>> d4e7766a
             assertNull(threadContext.getHeader("foo"));
             assertNull(threadContext.getTransient("test_transient_propagation_key"));
             assertEquals("1", threadContext.getHeader("default"));
@@ -814,10 +805,7 @@
         threadContext.writeTo(out);
         try (ThreadContext.StoredContext ctx = threadContext.stashContext()) {
             assertEquals("test", threadContext.getTransient("test_transient_propagation_key"));
-<<<<<<< HEAD
-=======
             ThreadContextAccess.doPrivilegedVoid(threadContext::markAsSystemContext);
->>>>>>> d4e7766a
             threadContext.writeTo(outFromSystemContext);
             assertNull(threadContext.getHeader("foo"));
             assertNull(threadContext.getTransient("test_transient_propagation_key"));
