--- conflicted
+++ resolved
@@ -29,9 +29,9 @@
 
     public void testSerialization() throws Exception {
         List<String> dimensionNames = List.of("dim1", "dim2", "dim3");
-        CacheStatsHolder statsHolder = new CacheStatsHolder(dimensionNames, storeName);
-        Map<String, List<String>> usedDimensionValues = CacheStatsHolderTests.getUsedDimensionValues(statsHolder, 10);
-        CacheStatsHolderTests.populateStats(statsHolder, usedDimensionValues, 100, 10);
+        DefaultCacheStatsHolder statsHolder = new DefaultCacheStatsHolder(dimensionNames, storeName);
+        Map<String, List<String>> usedDimensionValues = DefaultCacheStatsHolderTests.getUsedDimensionValues(statsHolder, 10);
+        DefaultCacheStatsHolderTests.populateStats(statsHolder, usedDimensionValues, 100, 10);
         ImmutableCacheStatsHolder stats = statsHolder.getImmutableCacheStatsHolder(null);
         assertNotEquals(0, stats.getStatsRoot().children.size());
 
@@ -57,12 +57,12 @@
 
     public void testEquals() throws Exception {
         List<String> dimensionNames = List.of("dim1", "dim2", "dim3");
-        CacheStatsHolder statsHolder = new CacheStatsHolder(dimensionNames, storeName);
-        CacheStatsHolder differentStoreNameStatsHolder = new CacheStatsHolder(dimensionNames, "nonMatchingStoreName");
-        CacheStatsHolder nonMatchingStatsHolder = new CacheStatsHolder(dimensionNames, storeName);
-        Map<String, List<String>> usedDimensionValues = CacheStatsHolderTests.getUsedDimensionValues(statsHolder, 10);
-        CacheStatsHolderTests.populateStats(List.of(statsHolder, differentStoreNameStatsHolder), usedDimensionValues, 100, 10);
-        CacheStatsHolderTests.populateStats(nonMatchingStatsHolder, usedDimensionValues, 100, 10);
+        DefaultCacheStatsHolder statsHolder = new DefaultCacheStatsHolder(dimensionNames, storeName);
+        DefaultCacheStatsHolder differentStoreNameStatsHolder = new DefaultCacheStatsHolder(dimensionNames, "nonMatchingStoreName");
+        DefaultCacheStatsHolder nonMatchingStatsHolder = new DefaultCacheStatsHolder(dimensionNames, storeName);
+        Map<String, List<String>> usedDimensionValues = DefaultCacheStatsHolderTests.getUsedDimensionValues(statsHolder, 10);
+        DefaultCacheStatsHolderTests.populateStats(List.of(statsHolder, differentStoreNameStatsHolder), usedDimensionValues, 100, 10);
+        DefaultCacheStatsHolderTests.populateStats(nonMatchingStatsHolder, usedDimensionValues, 100, 10);
         ImmutableCacheStatsHolder stats = statsHolder.getImmutableCacheStatsHolder(null);
 
         ImmutableCacheStatsHolder secondStats = statsHolder.getImmutableCacheStatsHolder(null);
@@ -75,13 +75,7 @@
 
     public void testGet() throws Exception {
         List<String> dimensionNames = List.of("dim1", "dim2", "dim3", "dim4");
-<<<<<<< HEAD
-        CacheStatsHolder cacheStatsHolder = new CacheStatsHolder(dimensionNames, storeName);
-        Map<String, List<String>> usedDimensionValues = CacheStatsHolderTests.getUsedDimensionValues(cacheStatsHolder, 10);
-        Map<List<String>, CacheStats> expected = CacheStatsHolderTests.populateStats(cacheStatsHolder, usedDimensionValues, 1000, 10);
-        ImmutableCacheStatsHolder stats = cacheStatsHolder.getImmutableCacheStatsHolder(dimensionNames.toArray(new String[0]));
-=======
-        DefaultCacheStatsHolder cacheStatsHolder = new DefaultCacheStatsHolder(dimensionNames);
+        DefaultCacheStatsHolder cacheStatsHolder = new DefaultCacheStatsHolder(dimensionNames, storeName);
         Map<String, List<String>> usedDimensionValues = DefaultCacheStatsHolderTests.getUsedDimensionValues(cacheStatsHolder, 10);
         Map<List<String>, CacheStats> expected = DefaultCacheStatsHolderTests.populateStats(
             cacheStatsHolder,
@@ -89,8 +83,7 @@
             1000,
             10
         );
-        ImmutableCacheStatsHolder stats = cacheStatsHolder.getImmutableCacheStatsHolder();
->>>>>>> f84d28d4
+        ImmutableCacheStatsHolder stats = cacheStatsHolder.getImmutableCacheStatsHolder(dimensionNames.toArray(new String[0]));
 
         // test the value in the map is as expected for each distinct combination of values
         for (List<String> dimensionValues : expected.keySet()) {
@@ -124,17 +117,10 @@
 
     public void testEmptyDimsList() throws Exception {
         // If the dimension list is empty, the tree should have only the root node containing the total stats.
-<<<<<<< HEAD
-        CacheStatsHolder cacheStatsHolder = new CacheStatsHolder(List.of(), storeName);
-        Map<String, List<String>> usedDimensionValues = CacheStatsHolderTests.getUsedDimensionValues(cacheStatsHolder, 100);
-        CacheStatsHolderTests.populateStats(cacheStatsHolder, usedDimensionValues, 10, 100);
-        ImmutableCacheStatsHolder stats = cacheStatsHolder.getImmutableCacheStatsHolder(null);
-=======
-        DefaultCacheStatsHolder cacheStatsHolder = new DefaultCacheStatsHolder(List.of());
+        DefaultCacheStatsHolder cacheStatsHolder = new DefaultCacheStatsHolder(List.of(), storeName);
         Map<String, List<String>> usedDimensionValues = DefaultCacheStatsHolderTests.getUsedDimensionValues(cacheStatsHolder, 100);
         DefaultCacheStatsHolderTests.populateStats(cacheStatsHolder, usedDimensionValues, 10, 100);
-        ImmutableCacheStatsHolder stats = cacheStatsHolder.getImmutableCacheStatsHolder();
->>>>>>> f84d28d4
+        ImmutableCacheStatsHolder stats = cacheStatsHolder.getImmutableCacheStatsHolder(null);
 
         ImmutableCacheStatsHolder.Node statsRoot = stats.getStatsRoot();
         assertEquals(0, statsRoot.children.size());
@@ -144,9 +130,9 @@
     public void testAggregateByAllDimensions() throws Exception {
         // Aggregating with all dimensions as levels should just give us the same values that were in the original map
         List<String> dimensionNames = List.of("dim1", "dim2", "dim3", "dim4");
-        CacheStatsHolder statsHolder = new CacheStatsHolder(dimensionNames, storeName);
-        Map<String, List<String>> usedDimensionValues = CacheStatsHolderTests.getUsedDimensionValues(statsHolder, 10);
-        Map<List<String>, CacheStats> expected = CacheStatsHolderTests.populateStats(statsHolder, usedDimensionValues, 1000, 10);
+        DefaultCacheStatsHolder statsHolder = new DefaultCacheStatsHolder(dimensionNames, storeName);
+        Map<String, List<String>> usedDimensionValues = DefaultCacheStatsHolderTests.getUsedDimensionValues(statsHolder, 10);
+        Map<List<String>, CacheStats> expected = DefaultCacheStatsHolderTests.populateStats(statsHolder, usedDimensionValues, 1000, 10);
         ImmutableCacheStatsHolder stats = statsHolder.getImmutableCacheStatsHolder(dimensionNames.toArray(new String[0]));
 
         for (Map.Entry<List<String>, CacheStats> expectedEntry : expected.entrySet()) {
@@ -161,9 +147,9 @@
 
     public void testAggregateBySomeDimensions() throws Exception {
         List<String> dimensionNames = List.of("dim1", "dim2", "dim3", "dim4");
-        CacheStatsHolder statsHolder = new CacheStatsHolder(dimensionNames, storeName);
-        Map<String, List<String>> usedDimensionValues = CacheStatsHolderTests.getUsedDimensionValues(statsHolder, 10);
-        Map<List<String>, CacheStats> expected = CacheStatsHolderTests.populateStats(statsHolder, usedDimensionValues, 1000, 10);
+        DefaultCacheStatsHolder statsHolder = new DefaultCacheStatsHolder(dimensionNames, storeName);
+        Map<String, List<String>> usedDimensionValues = DefaultCacheStatsHolderTests.getUsedDimensionValues(statsHolder, 10);
+        Map<List<String>, CacheStats> expected = DefaultCacheStatsHolderTests.populateStats(statsHolder, usedDimensionValues, 1000, 10);
 
         for (int i = 0; i < (1 << dimensionNames.size()); i++) {
             // Test each combination of possible levels
@@ -200,8 +186,8 @@
     public void testXContentForLevels() throws Exception {
         List<String> dimensionNames = List.of("A", "B", "C");
 
-        CacheStatsHolder statsHolder = new CacheStatsHolder(dimensionNames, storeName);
-        CacheStatsHolderTests.populateStatsHolderFromStatsValueMap(
+        DefaultCacheStatsHolder statsHolder = new DefaultCacheStatsHolder(dimensionNames, storeName);
+        DefaultCacheStatsHolderTests.populateStatsHolderFromStatsValueMap(
             statsHolder,
             Map.of(
                 List.of("A1", "B1", "C1"),
@@ -263,9 +249,9 @@
     public void testXContent() throws Exception {
         // Tests logic of filtering levels out, logic for aggregating by those levels is already covered
         List<String> dimensionNames = List.of("A", "B", "C");
-        CacheStatsHolder statsHolder = new CacheStatsHolder(dimensionNames, storeName);
-        Map<String, List<String>> usedDimensionValues = CacheStatsHolderTests.getUsedDimensionValues(statsHolder, 10);
-        CacheStatsHolderTests.populateStats(statsHolder, usedDimensionValues, 100, 10);
+        DefaultCacheStatsHolder statsHolder = new DefaultCacheStatsHolder(dimensionNames, storeName);
+        Map<String, List<String>> usedDimensionValues = DefaultCacheStatsHolderTests.getUsedDimensionValues(statsHolder, 10);
+        DefaultCacheStatsHolderTests.populateStats(statsHolder, usedDimensionValues, 100, 10);
 
         // If the levels in the params are empty or contains only unrecognized levels, we should only see the total stats and no level
         // aggregation
