--- conflicted
+++ resolved
@@ -102,17 +102,10 @@
                 writer.writeFullStateAndCommit(1L, ClusterState.EMPTY_STATE);
             }
         }
-<<<<<<< HEAD
         dataNoClusterManagerSettings = nonMasterNode(dataClusterManagerSettings);
         noDataNoClusterManagerSettings = removeRoles(
             dataClusterManagerSettings,
-            Collections.unmodifiableSet(new HashSet<>(Arrays.asList(DiscoveryNodeRole.DATA_ROLE, DiscoveryNodeRole.MASTER_ROLE)))
-=======
-        dataNoMasterSettings = nonMasterNode(dataMasterSettings);
-        noDataNoMasterSettings = removeRoles(
-            dataMasterSettings,
             Collections.unmodifiableSet(new HashSet<>(Arrays.asList(DiscoveryNodeRole.DATA_ROLE, DiscoveryNodeRole.CLUSTER_MANAGER_ROLE)))
->>>>>>> e0f77064
         );
 
         noDataClusterManagerSettings = masterNode(nonDataNode(dataClusterManagerSettings));
