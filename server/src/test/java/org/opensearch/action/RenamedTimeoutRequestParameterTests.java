/*
 * SPDX-License-Identifier: Apache-2.0
 *
 * The OpenSearch Contributors require contributions made to
 * this file be licensed under the Apache-2.0 license or a
 * compatible open source license.
 */

package org.opensearch.action;

import org.junit.After;
import org.opensearch.OpenSearchParseException;
import org.opensearch.action.support.master.MasterNodeRequest;
import org.opensearch.client.node.NodeClient;
import org.opensearch.common.bytes.BytesArray;
import org.opensearch.common.logging.DeprecationLogger;
import org.opensearch.common.settings.Settings;
import org.opensearch.common.settings.SettingsFilter;
import org.opensearch.common.xcontent.NamedXContentRegistry;
import org.opensearch.common.xcontent.XContentType;
import org.opensearch.rest.BaseRestHandler;
import org.opensearch.rest.action.admin.cluster.RestClusterGetSettingsAction;
import org.opensearch.rest.action.admin.cluster.RestClusterHealthAction;
import org.opensearch.rest.action.admin.cluster.RestClusterRerouteAction;
import org.opensearch.rest.action.admin.cluster.RestClusterStateAction;
import org.opensearch.rest.action.admin.cluster.RestClusterUpdateSettingsAction;
import org.opensearch.rest.action.admin.cluster.dangling.RestDeleteDanglingIndexAction;
import org.opensearch.rest.action.admin.cluster.dangling.RestImportDanglingIndexAction;
import org.opensearch.rest.action.admin.indices.RestAddIndexBlockAction;
import org.opensearch.rest.action.admin.indices.RestCloseIndexAction;
import org.opensearch.rest.action.admin.indices.RestCreateIndexAction;
import org.opensearch.rest.action.admin.indices.RestDeleteIndexAction;
import org.opensearch.rest.action.admin.indices.RestGetIndicesAction;
import org.opensearch.rest.action.admin.indices.RestGetMappingAction;
import org.opensearch.rest.action.admin.indices.RestGetSettingsAction;
import org.opensearch.rest.action.admin.indices.RestIndexDeleteAliasesAction;
import org.opensearch.rest.action.admin.indices.RestIndexPutAliasAction;
import org.opensearch.rest.action.admin.indices.RestIndicesAliasesAction;
import org.opensearch.rest.action.admin.indices.RestOpenIndexAction;
import org.opensearch.rest.action.admin.indices.RestPutMappingAction;
import org.opensearch.rest.action.admin.indices.RestResizeHandler;
import org.opensearch.rest.action.admin.indices.RestRolloverIndexAction;
import org.opensearch.rest.action.admin.indices.RestUpdateSettingsAction;
<<<<<<< HEAD
import org.opensearch.rest.action.admin.cluster.RestCleanupRepositoryAction;
import org.opensearch.rest.action.admin.cluster.RestCloneSnapshotAction;
import org.opensearch.rest.action.admin.cluster.RestCreateSnapshotAction;
import org.opensearch.rest.action.admin.cluster.RestDeleteRepositoryAction;
import org.opensearch.rest.action.admin.cluster.RestDeleteSnapshotAction;
import org.opensearch.rest.action.admin.cluster.RestGetRepositoriesAction;
import org.opensearch.rest.action.admin.cluster.RestGetSnapshotsAction;
import org.opensearch.rest.action.admin.cluster.RestPutRepositoryAction;
import org.opensearch.rest.action.admin.cluster.RestRestoreSnapshotAction;
import org.opensearch.rest.action.admin.cluster.RestSnapshotsStatusAction;
import org.opensearch.rest.action.admin.cluster.RestVerifyRepositoryAction;
=======
import org.opensearch.rest.action.admin.indices.RestDeleteComponentTemplateAction;
import org.opensearch.rest.action.admin.indices.RestDeleteComposableIndexTemplateAction;
import org.opensearch.rest.action.admin.indices.RestDeleteIndexTemplateAction;
import org.opensearch.rest.action.admin.indices.RestGetComponentTemplateAction;
import org.opensearch.rest.action.admin.indices.RestGetComposableIndexTemplateAction;
import org.opensearch.rest.action.admin.indices.RestGetIndexTemplateAction;
import org.opensearch.rest.action.admin.indices.RestPutComponentTemplateAction;
import org.opensearch.rest.action.admin.indices.RestPutComposableIndexTemplateAction;
import org.opensearch.rest.action.admin.indices.RestPutIndexTemplateAction;
import org.opensearch.rest.action.admin.indices.RestSimulateIndexTemplateAction;
import org.opensearch.rest.action.admin.indices.RestSimulateTemplateAction;
>>>>>>> ba3ed8a9
import org.opensearch.rest.action.cat.RestAllocationAction;
import org.opensearch.rest.action.cat.RestRepositoriesAction;
import org.opensearch.rest.action.cat.RestThreadPoolAction;
import org.opensearch.rest.action.cat.RestMasterAction;
import org.opensearch.rest.action.cat.RestShardsAction;
import org.opensearch.rest.action.cat.RestPluginsAction;
import org.opensearch.rest.action.cat.RestNodeAttrsAction;
import org.opensearch.rest.action.cat.RestNodesAction;
import org.opensearch.rest.action.cat.RestIndicesAction;
import org.opensearch.rest.action.cat.RestTemplatesAction;
import org.opensearch.rest.action.cat.RestPendingClusterTasksAction;
import org.opensearch.rest.action.cat.RestSegmentsAction;
import org.opensearch.rest.action.cat.RestSnapshotAction;
import org.opensearch.test.OpenSearchTestCase;
import org.opensearch.test.rest.FakeRestRequest;
import org.opensearch.threadpool.TestThreadPool;

import java.io.IOException;
import java.util.Collections;

import static org.hamcrest.Matchers.containsString;
import static org.opensearch.cluster.metadata.IndexMetadata.INDEX_READ_ONLY_SETTING;

/**
 * As of 2.0, the request parameter 'master_timeout' in all applicable REST APIs is deprecated,
 * and alternative parameter 'cluster_manager_timeout' is added.
 * The tests are used to validate the behavior about the renamed request parameter.
 * Remove the test after removing MASTER_ROLE and 'master_timeout'.
 */
public class RenamedTimeoutRequestParameterTests extends OpenSearchTestCase {
    private final TestThreadPool threadPool = new TestThreadPool(RenamedTimeoutRequestParameterTests.class.getName());
    private final NodeClient client = new NodeClient(Settings.EMPTY, threadPool);
    private final DeprecationLogger deprecationLogger = DeprecationLogger.getLogger(RenamedTimeoutRequestParameterTests.class);

    private static final String DUPLICATE_PARAMETER_ERROR_MESSAGE =
        "Please only use one of the request parameters [master_timeout, cluster_manager_timeout].";
    private static final String MASTER_TIMEOUT_DEPRECATED_MESSAGE =
        "Parameter [master_timeout] is deprecated and will be removed in 3.0. To support inclusive language, please use [cluster_manager_timeout] instead.";

    @After
    public void terminateThreadPool() {
        terminate(threadPool);
    }

    public void testNoWarningsForNewParam() {
        BaseRestHandler.parseDeprecatedMasterTimeoutParameter(
            getMasterNodeRequest(),
            getRestRequestWithNewParam(),
            deprecationLogger,
            "test"
        );
    }

    public void testDeprecationWarningForOldParam() {
        BaseRestHandler.parseDeprecatedMasterTimeoutParameter(
            getMasterNodeRequest(),
            getRestRequestWithDeprecatedParam(),
            deprecationLogger,
            "test"
        );
        assertWarnings(MASTER_TIMEOUT_DEPRECATED_MESSAGE);
    }

    public void testBothParamsNotValid() {
        Exception e = assertThrows(
            OpenSearchParseException.class,
            () -> BaseRestHandler.parseDeprecatedMasterTimeoutParameter(
                getMasterNodeRequest(),
                getRestRequestWithBothParams(),
                deprecationLogger,
                "test"
            )
        );
        assertThat(e.getMessage(), containsString(DUPLICATE_PARAMETER_ERROR_MESSAGE));
        assertWarnings(MASTER_TIMEOUT_DEPRECATED_MESSAGE);
    }

    public void testCatAllocation() {
        RestAllocationAction action = new RestAllocationAction();
        Exception e = assertThrows(OpenSearchParseException.class, () -> action.doCatRequest(getRestRequestWithBothParams(), client));
        assertThat(e.getMessage(), containsString(DUPLICATE_PARAMETER_ERROR_MESSAGE));
        assertWarnings(MASTER_TIMEOUT_DEPRECATED_MESSAGE);
    }

    public void testCatIndices() {
        RestIndicesAction action = new RestIndicesAction();
        Exception e = assertThrows(OpenSearchParseException.class, () -> action.doCatRequest(getRestRequestWithBothParams(), client));
        assertThat(e.getMessage(), containsString(DUPLICATE_PARAMETER_ERROR_MESSAGE));
        assertWarnings(MASTER_TIMEOUT_DEPRECATED_MESSAGE);
    }

    public void testCatClusterManager() {
        RestMasterAction action = new RestMasterAction();
        Exception e = assertThrows(OpenSearchParseException.class, () -> action.doCatRequest(getRestRequestWithBothParams(), client));
        assertThat(e.getMessage(), containsString(DUPLICATE_PARAMETER_ERROR_MESSAGE));
        assertWarnings(MASTER_TIMEOUT_DEPRECATED_MESSAGE);
    }

    public void testCatNodeattrs() {
        RestNodeAttrsAction action = new RestNodeAttrsAction();
        Exception e = assertThrows(OpenSearchParseException.class, () -> action.doCatRequest(getRestRequestWithBothParams(), client));
        assertThat(e.getMessage(), containsString(DUPLICATE_PARAMETER_ERROR_MESSAGE));
        assertWarnings(MASTER_TIMEOUT_DEPRECATED_MESSAGE);
    }

    public void testCatNodes() {
        RestNodesAction action = new RestNodesAction();
        Exception e = assertThrows(OpenSearchParseException.class, () -> action.doCatRequest(getRestRequestWithBothParams(), client));
        assertThat(e.getMessage(), containsString(DUPLICATE_PARAMETER_ERROR_MESSAGE));
        assertWarnings(MASTER_TIMEOUT_DEPRECATED_MESSAGE);
    }

    public void testCatPendingTasks() {
        RestPendingClusterTasksAction action = new RestPendingClusterTasksAction();
        Exception e = assertThrows(OpenSearchParseException.class, () -> action.doCatRequest(getRestRequestWithBothParams(), client));
        assertThat(e.getMessage(), containsString(DUPLICATE_PARAMETER_ERROR_MESSAGE));
        assertWarnings(MASTER_TIMEOUT_DEPRECATED_MESSAGE);
    }

    public void testCatPlugins() {
        RestPluginsAction action = new RestPluginsAction();
        Exception e = assertThrows(OpenSearchParseException.class, () -> action.doCatRequest(getRestRequestWithBothParams(), client));
        assertThat(e.getMessage(), containsString(DUPLICATE_PARAMETER_ERROR_MESSAGE));
        assertWarnings(MASTER_TIMEOUT_DEPRECATED_MESSAGE);
    }

    public void testCatRepositories() {
        RestRepositoriesAction action = new RestRepositoriesAction();
        Exception e = assertThrows(OpenSearchParseException.class, () -> action.doCatRequest(getRestRequestWithBothParams(), client));
        assertThat(e.getMessage(), containsString(DUPLICATE_PARAMETER_ERROR_MESSAGE));
        assertWarnings(MASTER_TIMEOUT_DEPRECATED_MESSAGE);
    }

    public void testCatShards() {
        RestShardsAction action = new RestShardsAction();
        Exception e = assertThrows(OpenSearchParseException.class, () -> action.doCatRequest(getRestRequestWithBothParams(), client));
        assertThat(e.getMessage(), containsString(DUPLICATE_PARAMETER_ERROR_MESSAGE));
        assertWarnings(MASTER_TIMEOUT_DEPRECATED_MESSAGE);
    }

    public void testCatSnapshots() {
        RestSnapshotAction action = new RestSnapshotAction();
        Exception e = assertThrows(OpenSearchParseException.class, () -> action.doCatRequest(getRestRequestWithBothParams(), client));
        assertThat(e.getMessage(), containsString(DUPLICATE_PARAMETER_ERROR_MESSAGE));
        assertWarnings(MASTER_TIMEOUT_DEPRECATED_MESSAGE);
    }

    public void testCatTemplates() {
        RestTemplatesAction action = new RestTemplatesAction();
        Exception e = assertThrows(OpenSearchParseException.class, () -> action.doCatRequest(getRestRequestWithBothParams(), client));
        assertThat(e.getMessage(), containsString(DUPLICATE_PARAMETER_ERROR_MESSAGE));
        assertWarnings(MASTER_TIMEOUT_DEPRECATED_MESSAGE);
    }

    public void testCatThreadPool() {
        RestThreadPoolAction action = new RestThreadPoolAction();
        Exception e = assertThrows(OpenSearchParseException.class, () -> action.doCatRequest(getRestRequestWithBothParams(), client));
        assertThat(e.getMessage(), containsString(DUPLICATE_PARAMETER_ERROR_MESSAGE));
        assertWarnings(MASTER_TIMEOUT_DEPRECATED_MESSAGE);
    }

    public void testCatSegments() {
        RestSegmentsAction action = new RestSegmentsAction();
        Exception e = assertThrows(OpenSearchParseException.class, () -> action.doCatRequest(getRestRequestWithBothParams(), client));
        assertThat(e.getMessage(), containsString(DUPLICATE_PARAMETER_ERROR_MESSAGE));
        assertWarnings(MASTER_TIMEOUT_DEPRECATED_MESSAGE);
    }

    public void testClusterHealth() {
        Exception e = assertThrows(
            OpenSearchParseException.class,
            () -> RestClusterHealthAction.fromRequest(getRestRequestWithBodyWithBothParams())
        );
        assertThat(e.getMessage(), containsString(DUPLICATE_PARAMETER_ERROR_MESSAGE));
        assertWarnings(MASTER_TIMEOUT_DEPRECATED_MESSAGE);
    }

    public void testClusterReroute() throws IOException {
        final SettingsFilter filter = new SettingsFilter(Collections.singleton("foo.filtered"));
        RestClusterRerouteAction action = new RestClusterRerouteAction(filter);
        Exception e = assertThrows(
            OpenSearchParseException.class,
            () -> action.prepareRequest(getRestRequestWithBodyWithBothParams(), client)
        );
        assertThat(e.getMessage(), containsString(DUPLICATE_PARAMETER_ERROR_MESSAGE));
        assertWarnings(MASTER_TIMEOUT_DEPRECATED_MESSAGE);
    }

    public void testClusterState() throws IOException {
        final SettingsFilter filter = new SettingsFilter(Collections.singleton("foo.filtered"));
        RestClusterStateAction action = new RestClusterStateAction(filter);
        Exception e = assertThrows(
            OpenSearchParseException.class,
            () -> action.prepareRequest(getRestRequestWithBodyWithBothParams(), client)
        );
        assertThat(e.getMessage(), containsString(DUPLICATE_PARAMETER_ERROR_MESSAGE));
        assertWarnings(MASTER_TIMEOUT_DEPRECATED_MESSAGE);
    }

    public void testClusterGetSettings() throws IOException {
        final SettingsFilter filter = new SettingsFilter(Collections.singleton("foo.filtered"));
        RestClusterGetSettingsAction action = new RestClusterGetSettingsAction(null, null, filter);
        Exception e = assertThrows(
            OpenSearchParseException.class,
            () -> action.prepareRequest(getRestRequestWithBodyWithBothParams(), client)
        );
        assertThat(e.getMessage(), containsString(DUPLICATE_PARAMETER_ERROR_MESSAGE));
        assertWarnings(MASTER_TIMEOUT_DEPRECATED_MESSAGE);
    }

    public void testClusterUpdateSettings() throws IOException {
        RestClusterUpdateSettingsAction action = new RestClusterUpdateSettingsAction();
        Exception e = assertThrows(
            OpenSearchParseException.class,
            () -> action.prepareRequest(getRestRequestWithBodyWithBothParams(), client)
        );
        assertThat(e.getMessage(), containsString(DUPLICATE_PARAMETER_ERROR_MESSAGE));
        assertWarnings(MASTER_TIMEOUT_DEPRECATED_MESSAGE);
    }

    public void testClusterPendingTasks() {
        RestPendingClusterTasksAction action = new RestPendingClusterTasksAction();
        Exception e = assertThrows(
            OpenSearchParseException.class,
            () -> action.prepareRequest(getRestRequestWithBodyWithBothParams(), client)
        );
        assertThat(e.getMessage(), containsString(DUPLICATE_PARAMETER_ERROR_MESSAGE));
        assertWarnings(MASTER_TIMEOUT_DEPRECATED_MESSAGE);
    }

    public void testAddIndexBlock() {
        FakeRestRequest request = new FakeRestRequest();
        request.params().put("cluster_manager_timeout", "1h");
        request.params().put("master_timeout", "3s");
        request.params().put("block", "metadata");
        NodeClient client = new NodeClient(Settings.builder().put(INDEX_READ_ONLY_SETTING.getKey(), Boolean.FALSE).build(), threadPool);
        RestAddIndexBlockAction action = new RestAddIndexBlockAction();
        Exception e = assertThrows(OpenSearchParseException.class, () -> action.prepareRequest(request, client));
        assertThat(e.getMessage(), containsString(DUPLICATE_PARAMETER_ERROR_MESSAGE));
        assertWarnings(MASTER_TIMEOUT_DEPRECATED_MESSAGE);
    }

    public void testCloseIndex() {
        RestCloseIndexAction action = new RestCloseIndexAction();
        Exception e = assertThrows(OpenSearchParseException.class, () -> action.prepareRequest(getRestRequestWithBothParams(), client));
        assertThat(e.getMessage(), containsString(DUPLICATE_PARAMETER_ERROR_MESSAGE));
        assertWarnings(MASTER_TIMEOUT_DEPRECATED_MESSAGE);
    }

    public void testCreateIndex() {
        RestCreateIndexAction action = new RestCreateIndexAction();
        Exception e = assertThrows(OpenSearchParseException.class, () -> action.prepareRequest(getRestRequestWithBothParams(), client));
        assertThat(e.getMessage(), containsString(DUPLICATE_PARAMETER_ERROR_MESSAGE));
        assertWarnings(MASTER_TIMEOUT_DEPRECATED_MESSAGE);
    }

    public void testDeleteIndex() {
        RestDeleteIndexAction action = new RestDeleteIndexAction();
        Exception e = assertThrows(OpenSearchParseException.class, () -> action.prepareRequest(getRestRequestWithBothParams(), client));
        assertThat(e.getMessage(), containsString(DUPLICATE_PARAMETER_ERROR_MESSAGE));
        assertWarnings(MASTER_TIMEOUT_DEPRECATED_MESSAGE);
    }

    public void testGetIndices() {
        RestGetIndicesAction action = new RestGetIndicesAction();
        Exception e = assertThrows(OpenSearchParseException.class, () -> action.prepareRequest(getRestRequestWithBothParams(), client));
        assertThat(e.getMessage(), containsString(DUPLICATE_PARAMETER_ERROR_MESSAGE));
        assertWarnings(MASTER_TIMEOUT_DEPRECATED_MESSAGE);
    }

    public void testGetMapping() {
        RestGetMappingAction action = new RestGetMappingAction(threadPool);
        Exception e = assertThrows(OpenSearchParseException.class, () -> action.prepareRequest(getRestRequestWithBothParams(), client));
        assertThat(e.getMessage(), containsString(DUPLICATE_PARAMETER_ERROR_MESSAGE));
        assertWarnings(MASTER_TIMEOUT_DEPRECATED_MESSAGE);
    }

    public void testGetSettings() {
        RestGetSettingsAction action = new RestGetSettingsAction();
        Exception e = assertThrows(OpenSearchParseException.class, () -> action.prepareRequest(getRestRequestWithBothParams(), client));
        assertThat(e.getMessage(), containsString(DUPLICATE_PARAMETER_ERROR_MESSAGE));
        assertWarnings(MASTER_TIMEOUT_DEPRECATED_MESSAGE);
    }

    public void testIndexDeleteAliases() {
        FakeRestRequest request = new FakeRestRequest();
        request.params().put("cluster_manager_timeout", "1h");
        request.params().put("master_timeout", "3s");
        request.params().put("name", "*");
        request.params().put("index", "test");
        RestIndexDeleteAliasesAction action = new RestIndexDeleteAliasesAction();
        Exception e = assertThrows(OpenSearchParseException.class, () -> action.prepareRequest(request, client));
        assertThat(e.getMessage(), containsString(DUPLICATE_PARAMETER_ERROR_MESSAGE));
        assertWarnings(MASTER_TIMEOUT_DEPRECATED_MESSAGE);
    }

    public void testIndexPutAlias() {
        RestIndexPutAliasAction action = new RestIndexPutAliasAction();
        Exception e = assertThrows(OpenSearchParseException.class, () -> action.prepareRequest(getRestRequestWithBothParams(), client));
        assertThat(e.getMessage(), containsString(DUPLICATE_PARAMETER_ERROR_MESSAGE));
        assertWarnings(MASTER_TIMEOUT_DEPRECATED_MESSAGE);
    }

    public void testIndicesAliases() {
        RestIndicesAliasesAction action = new RestIndicesAliasesAction();
        Exception e = assertThrows(OpenSearchParseException.class, () -> action.prepareRequest(getRestRequestWithBothParams(), client));
        assertThat(e.getMessage(), containsString(DUPLICATE_PARAMETER_ERROR_MESSAGE));
        assertWarnings(MASTER_TIMEOUT_DEPRECATED_MESSAGE);
    }

    public void testOpenIndex() {
        RestOpenIndexAction action = new RestOpenIndexAction();
        Exception e = assertThrows(OpenSearchParseException.class, () -> action.prepareRequest(getRestRequestWithBothParams(), client));
        assertThat(e.getMessage(), containsString(DUPLICATE_PARAMETER_ERROR_MESSAGE));
        assertWarnings(MASTER_TIMEOUT_DEPRECATED_MESSAGE);
    }

    public void testPutMapping() {
        RestPutMappingAction action = new RestPutMappingAction();
        Exception e = assertThrows(
            OpenSearchParseException.class,
            () -> action.prepareRequest(getRestRequestWithBodyWithBothParams(), client)
        );
        assertThat(e.getMessage(), containsString(DUPLICATE_PARAMETER_ERROR_MESSAGE));
        assertWarnings(MASTER_TIMEOUT_DEPRECATED_MESSAGE);
    }

    public void testShrinkIndex() {
        RestResizeHandler.RestShrinkIndexAction action = new RestResizeHandler.RestShrinkIndexAction();
        Exception e = assertThrows(OpenSearchParseException.class, () -> action.prepareRequest(getRestRequestWithBothParams(), client));
        assertThat(e.getMessage(), containsString(DUPLICATE_PARAMETER_ERROR_MESSAGE));
        assertWarnings(MASTER_TIMEOUT_DEPRECATED_MESSAGE);
    }

    public void testSplitIndex() {
        RestResizeHandler.RestSplitIndexAction action = new RestResizeHandler.RestSplitIndexAction();
        Exception e = assertThrows(OpenSearchParseException.class, () -> action.prepareRequest(getRestRequestWithBothParams(), client));
        assertThat(e.getMessage(), containsString(DUPLICATE_PARAMETER_ERROR_MESSAGE));
        assertWarnings(MASTER_TIMEOUT_DEPRECATED_MESSAGE);
    }

    public void testCloneIndex() {
        RestResizeHandler.RestCloneIndexAction action = new RestResizeHandler.RestCloneIndexAction();
        Exception e = assertThrows(OpenSearchParseException.class, () -> action.prepareRequest(getRestRequestWithBothParams(), client));
        assertThat(e.getMessage(), containsString(DUPLICATE_PARAMETER_ERROR_MESSAGE));
        assertWarnings(MASTER_TIMEOUT_DEPRECATED_MESSAGE);
    }

    public void testRolloverIndex() {
        RestRolloverIndexAction action = new RestRolloverIndexAction();
        Exception e = assertThrows(OpenSearchParseException.class, () -> action.prepareRequest(getRestRequestWithBothParams(), client));
        assertThat(e.getMessage(), containsString(DUPLICATE_PARAMETER_ERROR_MESSAGE));
        assertWarnings(MASTER_TIMEOUT_DEPRECATED_MESSAGE);
    }

    public void testUpdateSettings() {
        RestUpdateSettingsAction action = new RestUpdateSettingsAction();
        Exception e = assertThrows(OpenSearchParseException.class, () -> action.prepareRequest(getRestRequestWithBothParams(), client));
        assertThat(e.getMessage(), containsString(DUPLICATE_PARAMETER_ERROR_MESSAGE));
        assertWarnings(MASTER_TIMEOUT_DEPRECATED_MESSAGE);
    }

    public void testDeleteDanglingIndex() {
        FakeRestRequest request = new FakeRestRequest();
        request.params().put("cluster_manager_timeout", "1h");
        request.params().put("master_timeout", "3s");
        request.params().put("index_uuid", "test");
        RestDeleteDanglingIndexAction action = new RestDeleteDanglingIndexAction();
        Exception e = assertThrows(OpenSearchParseException.class, () -> action.prepareRequest(request, client));
        assertThat(e.getMessage(), containsString(DUPLICATE_PARAMETER_ERROR_MESSAGE));
        assertWarnings(MASTER_TIMEOUT_DEPRECATED_MESSAGE);
    }

    public void testImportDanglingIndex() {
        FakeRestRequest request = new FakeRestRequest();
        request.params().put("cluster_manager_timeout", "1h");
        request.params().put("master_timeout", "3s");
        request.params().put("index_uuid", "test");
        RestImportDanglingIndexAction action = new RestImportDanglingIndexAction();
        Exception e = assertThrows(OpenSearchParseException.class, () -> action.prepareRequest(request, client));
        assertThat(e.getMessage(), containsString(DUPLICATE_PARAMETER_ERROR_MESSAGE));
        assertWarnings(MASTER_TIMEOUT_DEPRECATED_MESSAGE);
    }

<<<<<<< HEAD
    public void testCleanupRepository() {
        RestCleanupRepositoryAction action = new RestCleanupRepositoryAction();
=======
    public void testDeleteComponentTemplate() {
        RestDeleteComponentTemplateAction action = new RestDeleteComponentTemplateAction();
>>>>>>> ba3ed8a9
        Exception e = assertThrows(OpenSearchParseException.class, () -> action.prepareRequest(getRestRequestWithBothParams(), client));
        assertThat(e.getMessage(), containsString(DUPLICATE_PARAMETER_ERROR_MESSAGE));
        assertWarnings(MASTER_TIMEOUT_DEPRECATED_MESSAGE);
    }

<<<<<<< HEAD
    public void testCloneSnapshot() {
        RestCloneSnapshotAction action = new RestCloneSnapshotAction();
        Exception e = assertThrows(
            OpenSearchParseException.class,
            () -> action.prepareRequest(getRestRequestWithBodyWithBothParams(), client)
        );
=======
    public void testDeleteComposableIndexTemplate() {
        RestDeleteComposableIndexTemplateAction action = new RestDeleteComposableIndexTemplateAction();
        Exception e = assertThrows(OpenSearchParseException.class, () -> action.prepareRequest(getRestRequestWithBothParams(), client));
>>>>>>> ba3ed8a9
        assertThat(e.getMessage(), containsString(DUPLICATE_PARAMETER_ERROR_MESSAGE));
        assertWarnings(MASTER_TIMEOUT_DEPRECATED_MESSAGE);
    }

<<<<<<< HEAD
    public void testCreateSnapshot() {
        RestCreateSnapshotAction action = new RestCreateSnapshotAction();
=======
    public void testDeleteIndexTemplate() {
        RestDeleteIndexTemplateAction action = new RestDeleteIndexTemplateAction();
>>>>>>> ba3ed8a9
        Exception e = assertThrows(OpenSearchParseException.class, () -> action.prepareRequest(getRestRequestWithBothParams(), client));
        assertThat(e.getMessage(), containsString(DUPLICATE_PARAMETER_ERROR_MESSAGE));
        assertWarnings(MASTER_TIMEOUT_DEPRECATED_MESSAGE);
    }

<<<<<<< HEAD
    public void testDeleteRepository() {
        RestDeleteRepositoryAction action = new RestDeleteRepositoryAction();
=======
    public void testGetComponentTemplate() {
        RestGetComponentTemplateAction action = new RestGetComponentTemplateAction();
>>>>>>> ba3ed8a9
        Exception e = assertThrows(OpenSearchParseException.class, () -> action.prepareRequest(getRestRequestWithBothParams(), client));
        assertThat(e.getMessage(), containsString(DUPLICATE_PARAMETER_ERROR_MESSAGE));
        assertWarnings(MASTER_TIMEOUT_DEPRECATED_MESSAGE);
    }

<<<<<<< HEAD
    public void testDeleteSnapshot() {
        RestDeleteSnapshotAction action = new RestDeleteSnapshotAction();
=======
    public void testGetComposableIndexTemplate() {
        RestGetComposableIndexTemplateAction action = new RestGetComposableIndexTemplateAction();
>>>>>>> ba3ed8a9
        Exception e = assertThrows(OpenSearchParseException.class, () -> action.prepareRequest(getRestRequestWithBothParams(), client));
        assertThat(e.getMessage(), containsString(DUPLICATE_PARAMETER_ERROR_MESSAGE));
        assertWarnings(MASTER_TIMEOUT_DEPRECATED_MESSAGE);
    }

<<<<<<< HEAD
    public void testGetRepositories() {
        final SettingsFilter filter = new SettingsFilter(Collections.singleton("foo.filtered"));
        RestGetRepositoriesAction action = new RestGetRepositoriesAction(filter);
=======
    public void testGetIndexTemplate() {
        RestGetIndexTemplateAction action = new RestGetIndexTemplateAction();
>>>>>>> ba3ed8a9
        Exception e = assertThrows(OpenSearchParseException.class, () -> action.prepareRequest(getRestRequestWithBothParams(), client));
        assertThat(e.getMessage(), containsString(DUPLICATE_PARAMETER_ERROR_MESSAGE));
        assertWarnings(MASTER_TIMEOUT_DEPRECATED_MESSAGE);
    }

<<<<<<< HEAD
    public void testGetSnapshots() {
        RestGetSnapshotsAction action = new RestGetSnapshotsAction();
=======
    public void testPutComponentTemplate() {
        RestPutComponentTemplateAction action = new RestPutComponentTemplateAction();
>>>>>>> ba3ed8a9
        Exception e = assertThrows(OpenSearchParseException.class, () -> action.prepareRequest(getRestRequestWithBothParams(), client));
        assertThat(e.getMessage(), containsString(DUPLICATE_PARAMETER_ERROR_MESSAGE));
        assertWarnings(MASTER_TIMEOUT_DEPRECATED_MESSAGE);
    }

<<<<<<< HEAD
    public void testPutRepository() {
        RestPutRepositoryAction action = new RestPutRepositoryAction();
        Exception e = assertThrows(
            OpenSearchParseException.class,
            () -> action.prepareRequest(getRestRequestWithBodyWithBothParams(), client)
        );
=======
    public void testPutComposableIndexTemplate() {
        RestPutComposableIndexTemplateAction action = new RestPutComposableIndexTemplateAction();
        Exception e = assertThrows(OpenSearchParseException.class, () -> action.prepareRequest(getRestRequestWithBothParams(), client));
>>>>>>> ba3ed8a9
        assertThat(e.getMessage(), containsString(DUPLICATE_PARAMETER_ERROR_MESSAGE));
        assertWarnings(MASTER_TIMEOUT_DEPRECATED_MESSAGE);
    }

<<<<<<< HEAD
    public void testRestoreSnapshot() {
        RestRestoreSnapshotAction action = new RestRestoreSnapshotAction();
=======
    public void testPutIndexTemplate() {
        RestPutIndexTemplateAction action = new RestPutIndexTemplateAction();
>>>>>>> ba3ed8a9
        Exception e = assertThrows(OpenSearchParseException.class, () -> action.prepareRequest(getRestRequestWithBothParams(), client));
        assertThat(e.getMessage(), containsString(DUPLICATE_PARAMETER_ERROR_MESSAGE));
        assertWarnings(MASTER_TIMEOUT_DEPRECATED_MESSAGE);
    }

<<<<<<< HEAD
    public void testSnapshotsStatus() {
        RestSnapshotsStatusAction action = new RestSnapshotsStatusAction();
        Exception e = assertThrows(OpenSearchParseException.class, () -> action.prepareRequest(getRestRequestWithBothParams(), client));
=======
    public void testSimulateIndexTemplate() {
        FakeRestRequest request = new FakeRestRequest();
        request.params().put("cluster_manager_timeout", randomFrom("1h", "2m"));
        request.params().put("master_timeout", "3s");
        request.params().put("name", "test");
        RestSimulateIndexTemplateAction action = new RestSimulateIndexTemplateAction();
        Exception e = assertThrows(OpenSearchParseException.class, () -> action.prepareRequest(request, client));
>>>>>>> ba3ed8a9
        assertThat(e.getMessage(), containsString(DUPLICATE_PARAMETER_ERROR_MESSAGE));
        assertWarnings(MASTER_TIMEOUT_DEPRECATED_MESSAGE);
    }

<<<<<<< HEAD
    public void testVerifyRepository() {
        RestVerifyRepositoryAction action = new RestVerifyRepositoryAction();
=======
    public void testSimulateTemplate() {
        RestSimulateTemplateAction action = new RestSimulateTemplateAction();
>>>>>>> ba3ed8a9
        Exception e = assertThrows(OpenSearchParseException.class, () -> action.prepareRequest(getRestRequestWithBothParams(), client));
        assertThat(e.getMessage(), containsString(DUPLICATE_PARAMETER_ERROR_MESSAGE));
        assertWarnings(MASTER_TIMEOUT_DEPRECATED_MESSAGE);
    }

    private MasterNodeRequest getMasterNodeRequest() {
        return new MasterNodeRequest() {
            @Override
            public ActionRequestValidationException validate() {
                return null;
            }
        };
    }

    private FakeRestRequest getRestRequestWithBothParams() {
        FakeRestRequest request = new FakeRestRequest();
        request.params().put("cluster_manager_timeout", "1h");
        request.params().put("master_timeout", "3s");
        return request;
    }

    private FakeRestRequest getRestRequestWithDeprecatedParam() {
        FakeRestRequest request = new FakeRestRequest();
        request.params().put("master_timeout", "3s");
        return request;
    }

    private FakeRestRequest getRestRequestWithNewParam() {
        FakeRestRequest request = new FakeRestRequest();
        request.params().put("cluster_manager_timeout", "2m");
        return request;
    }

    private FakeRestRequest getRestRequestWithBodyWithBothParams() {
        FakeRestRequest request = getFakeRestRequestWithBody();
        request.params().put("cluster_manager_timeout", "2m");
        request.params().put("master_timeout", "3s");
        return request;
    }

    private FakeRestRequest getFakeRestRequestWithBody() {
        return new FakeRestRequest.Builder(NamedXContentRegistry.EMPTY).withContent(new BytesArray("{}"), XContentType.JSON).build();
    }
}<|MERGE_RESOLUTION|>--- conflicted
+++ resolved
@@ -41,7 +41,17 @@
 import org.opensearch.rest.action.admin.indices.RestResizeHandler;
 import org.opensearch.rest.action.admin.indices.RestRolloverIndexAction;
 import org.opensearch.rest.action.admin.indices.RestUpdateSettingsAction;
-<<<<<<< HEAD
+import org.opensearch.rest.action.admin.indices.RestDeleteComponentTemplateAction;
+import org.opensearch.rest.action.admin.indices.RestDeleteComposableIndexTemplateAction;
+import org.opensearch.rest.action.admin.indices.RestDeleteIndexTemplateAction;
+import org.opensearch.rest.action.admin.indices.RestGetComponentTemplateAction;
+import org.opensearch.rest.action.admin.indices.RestGetComposableIndexTemplateAction;
+import org.opensearch.rest.action.admin.indices.RestGetIndexTemplateAction;
+import org.opensearch.rest.action.admin.indices.RestPutComponentTemplateAction;
+import org.opensearch.rest.action.admin.indices.RestPutComposableIndexTemplateAction;
+import org.opensearch.rest.action.admin.indices.RestPutIndexTemplateAction;
+import org.opensearch.rest.action.admin.indices.RestSimulateIndexTemplateAction;
+import org.opensearch.rest.action.admin.indices.RestSimulateTemplateAction;
 import org.opensearch.rest.action.admin.cluster.RestCleanupRepositoryAction;
 import org.opensearch.rest.action.admin.cluster.RestCloneSnapshotAction;
 import org.opensearch.rest.action.admin.cluster.RestCreateSnapshotAction;
@@ -53,19 +63,6 @@
 import org.opensearch.rest.action.admin.cluster.RestRestoreSnapshotAction;
 import org.opensearch.rest.action.admin.cluster.RestSnapshotsStatusAction;
 import org.opensearch.rest.action.admin.cluster.RestVerifyRepositoryAction;
-=======
-import org.opensearch.rest.action.admin.indices.RestDeleteComponentTemplateAction;
-import org.opensearch.rest.action.admin.indices.RestDeleteComposableIndexTemplateAction;
-import org.opensearch.rest.action.admin.indices.RestDeleteIndexTemplateAction;
-import org.opensearch.rest.action.admin.indices.RestGetComponentTemplateAction;
-import org.opensearch.rest.action.admin.indices.RestGetComposableIndexTemplateAction;
-import org.opensearch.rest.action.admin.indices.RestGetIndexTemplateAction;
-import org.opensearch.rest.action.admin.indices.RestPutComponentTemplateAction;
-import org.opensearch.rest.action.admin.indices.RestPutComposableIndexTemplateAction;
-import org.opensearch.rest.action.admin.indices.RestPutIndexTemplateAction;
-import org.opensearch.rest.action.admin.indices.RestSimulateIndexTemplateAction;
-import org.opensearch.rest.action.admin.indices.RestSimulateTemplateAction;
->>>>>>> ba3ed8a9
 import org.opensearch.rest.action.cat.RestAllocationAction;
 import org.opensearch.rest.action.cat.RestRepositoriesAction;
 import org.opensearch.rest.action.cat.RestThreadPoolAction;
@@ -450,152 +447,171 @@
         assertWarnings(MASTER_TIMEOUT_DEPRECATED_MESSAGE);
     }
 
-<<<<<<< HEAD
+    public void testDeleteComponentTemplate() {
+        RestDeleteComponentTemplateAction action = new RestDeleteComponentTemplateAction();
+        Exception e = assertThrows(OpenSearchParseException.class, () -> action.prepareRequest(getRestRequestWithBothParams(), client));
+        assertThat(e.getMessage(), containsString(DUPLICATE_PARAMETER_ERROR_MESSAGE));
+        assertWarnings(MASTER_TIMEOUT_DEPRECATED_MESSAGE);
+    }
+
+    public void testDeleteComposableIndexTemplate() {
+        RestDeleteComposableIndexTemplateAction action = new RestDeleteComposableIndexTemplateAction();
+        Exception e = assertThrows(OpenSearchParseException.class, () -> action.prepareRequest(getRestRequestWithBothParams(), client));
+        assertThat(e.getMessage(), containsString(DUPLICATE_PARAMETER_ERROR_MESSAGE));
+        assertWarnings(MASTER_TIMEOUT_DEPRECATED_MESSAGE);
+    }
+
+    public void testDeleteIndexTemplate() {
+        RestDeleteIndexTemplateAction action = new RestDeleteIndexTemplateAction();
+        Exception e = assertThrows(OpenSearchParseException.class, () -> action.prepareRequest(getRestRequestWithBothParams(), client));
+        assertThat(e.getMessage(), containsString(DUPLICATE_PARAMETER_ERROR_MESSAGE));
+        assertWarnings(MASTER_TIMEOUT_DEPRECATED_MESSAGE);
+    }
+
+    public void testGetComponentTemplate() {
+        RestGetComponentTemplateAction action = new RestGetComponentTemplateAction();
+        Exception e = assertThrows(OpenSearchParseException.class, () -> action.prepareRequest(getRestRequestWithBothParams(), client));
+        assertThat(e.getMessage(), containsString(DUPLICATE_PARAMETER_ERROR_MESSAGE));
+        assertWarnings(MASTER_TIMEOUT_DEPRECATED_MESSAGE);
+    }
+
+    public void testGetComposableIndexTemplate() {
+        RestGetComposableIndexTemplateAction action = new RestGetComposableIndexTemplateAction();
+        Exception e = assertThrows(OpenSearchParseException.class, () -> action.prepareRequest(getRestRequestWithBothParams(), client));
+        assertThat(e.getMessage(), containsString(DUPLICATE_PARAMETER_ERROR_MESSAGE));
+        assertWarnings(MASTER_TIMEOUT_DEPRECATED_MESSAGE);
+    }
+
+    public void testGetIndexTemplate() {
+        RestGetIndexTemplateAction action = new RestGetIndexTemplateAction();
+        Exception e = assertThrows(OpenSearchParseException.class, () -> action.prepareRequest(getRestRequestWithBothParams(), client));
+        assertThat(e.getMessage(), containsString(DUPLICATE_PARAMETER_ERROR_MESSAGE));
+        assertWarnings(MASTER_TIMEOUT_DEPRECATED_MESSAGE);
+    }
+
+    public void testPutComponentTemplate() {
+        RestPutComponentTemplateAction action = new RestPutComponentTemplateAction();
+        Exception e = assertThrows(OpenSearchParseException.class, () -> action.prepareRequest(getRestRequestWithBothParams(), client));
+        assertThat(e.getMessage(), containsString(DUPLICATE_PARAMETER_ERROR_MESSAGE));
+        assertWarnings(MASTER_TIMEOUT_DEPRECATED_MESSAGE);
+    }
+
+    public void testPutComposableIndexTemplate() {
+        RestPutComposableIndexTemplateAction action = new RestPutComposableIndexTemplateAction();
+        Exception e = assertThrows(OpenSearchParseException.class, () -> action.prepareRequest(getRestRequestWithBothParams(), client));
+        assertThat(e.getMessage(), containsString(DUPLICATE_PARAMETER_ERROR_MESSAGE));
+        assertWarnings(MASTER_TIMEOUT_DEPRECATED_MESSAGE);
+    }
+
+    public void testPutIndexTemplate() {
+        RestPutIndexTemplateAction action = new RestPutIndexTemplateAction();
+        Exception e = assertThrows(OpenSearchParseException.class, () -> action.prepareRequest(getRestRequestWithBothParams(), client));
+        assertThat(e.getMessage(), containsString(DUPLICATE_PARAMETER_ERROR_MESSAGE));
+        assertWarnings(MASTER_TIMEOUT_DEPRECATED_MESSAGE);
+    }
+
+    public void testSimulateIndexTemplate() {
+        FakeRestRequest request = new FakeRestRequest();
+        request.params().put("cluster_manager_timeout", randomFrom("1h", "2m"));
+        request.params().put("master_timeout", "3s");
+        request.params().put("name", "test");
+        RestSimulateIndexTemplateAction action = new RestSimulateIndexTemplateAction();
+        Exception e = assertThrows(OpenSearchParseException.class, () -> action.prepareRequest(request, client));
+        assertThat(e.getMessage(), containsString(DUPLICATE_PARAMETER_ERROR_MESSAGE));
+        assertWarnings(MASTER_TIMEOUT_DEPRECATED_MESSAGE);
+    }
+
+    public void testSimulateTemplate() {
+        RestSimulateTemplateAction action = new RestSimulateTemplateAction();
+        Exception e = assertThrows(OpenSearchParseException.class, () -> action.prepareRequest(getRestRequestWithBothParams(), client));
+        assertThat(e.getMessage(), containsString(DUPLICATE_PARAMETER_ERROR_MESSAGE));
+        assertWarnings(MASTER_TIMEOUT_DEPRECATED_MESSAGE);
+    }
+
     public void testCleanupRepository() {
         RestCleanupRepositoryAction action = new RestCleanupRepositoryAction();
-=======
-    public void testDeleteComponentTemplate() {
-        RestDeleteComponentTemplateAction action = new RestDeleteComponentTemplateAction();
->>>>>>> ba3ed8a9
-        Exception e = assertThrows(OpenSearchParseException.class, () -> action.prepareRequest(getRestRequestWithBothParams(), client));
-        assertThat(e.getMessage(), containsString(DUPLICATE_PARAMETER_ERROR_MESSAGE));
-        assertWarnings(MASTER_TIMEOUT_DEPRECATED_MESSAGE);
-    }
-
-<<<<<<< HEAD
+        Exception e = assertThrows(OpenSearchParseException.class, () -> action.prepareRequest(getRestRequestWithBothParams(), client));
+        assertThat(e.getMessage(), containsString(DUPLICATE_PARAMETER_ERROR_MESSAGE));
+        assertWarnings(MASTER_TIMEOUT_DEPRECATED_MESSAGE);
+    }
+
     public void testCloneSnapshot() {
         RestCloneSnapshotAction action = new RestCloneSnapshotAction();
         Exception e = assertThrows(
-            OpenSearchParseException.class,
-            () -> action.prepareRequest(getRestRequestWithBodyWithBothParams(), client)
-        );
-=======
-    public void testDeleteComposableIndexTemplate() {
-        RestDeleteComposableIndexTemplateAction action = new RestDeleteComposableIndexTemplateAction();
-        Exception e = assertThrows(OpenSearchParseException.class, () -> action.prepareRequest(getRestRequestWithBothParams(), client));
->>>>>>> ba3ed8a9
-        assertThat(e.getMessage(), containsString(DUPLICATE_PARAMETER_ERROR_MESSAGE));
-        assertWarnings(MASTER_TIMEOUT_DEPRECATED_MESSAGE);
-    }
-
-<<<<<<< HEAD
+                OpenSearchParseException.class,
+                () -> action.prepareRequest(getRestRequestWithBodyWithBothParams(), client)
+        );
+        assertThat(e.getMessage(), containsString(DUPLICATE_PARAMETER_ERROR_MESSAGE));
+        assertWarnings(MASTER_TIMEOUT_DEPRECATED_MESSAGE);
+    }
+
     public void testCreateSnapshot() {
         RestCreateSnapshotAction action = new RestCreateSnapshotAction();
-=======
-    public void testDeleteIndexTemplate() {
-        RestDeleteIndexTemplateAction action = new RestDeleteIndexTemplateAction();
->>>>>>> ba3ed8a9
-        Exception e = assertThrows(OpenSearchParseException.class, () -> action.prepareRequest(getRestRequestWithBothParams(), client));
-        assertThat(e.getMessage(), containsString(DUPLICATE_PARAMETER_ERROR_MESSAGE));
-        assertWarnings(MASTER_TIMEOUT_DEPRECATED_MESSAGE);
-    }
-
-<<<<<<< HEAD
+        Exception e = assertThrows(OpenSearchParseException.class, () -> action.prepareRequest(getRestRequestWithBothParams(), client));
+        assertThat(e.getMessage(), containsString(DUPLICATE_PARAMETER_ERROR_MESSAGE));
+        assertWarnings(MASTER_TIMEOUT_DEPRECATED_MESSAGE);
+    }
+
     public void testDeleteRepository() {
         RestDeleteRepositoryAction action = new RestDeleteRepositoryAction();
-=======
-    public void testGetComponentTemplate() {
-        RestGetComponentTemplateAction action = new RestGetComponentTemplateAction();
->>>>>>> ba3ed8a9
-        Exception e = assertThrows(OpenSearchParseException.class, () -> action.prepareRequest(getRestRequestWithBothParams(), client));
-        assertThat(e.getMessage(), containsString(DUPLICATE_PARAMETER_ERROR_MESSAGE));
-        assertWarnings(MASTER_TIMEOUT_DEPRECATED_MESSAGE);
-    }
-
-<<<<<<< HEAD
+        Exception e = assertThrows(OpenSearchParseException.class, () -> action.prepareRequest(getRestRequestWithBothParams(), client));
+        assertThat(e.getMessage(), containsString(DUPLICATE_PARAMETER_ERROR_MESSAGE));
+        assertWarnings(MASTER_TIMEOUT_DEPRECATED_MESSAGE);
+    }
+
     public void testDeleteSnapshot() {
         RestDeleteSnapshotAction action = new RestDeleteSnapshotAction();
-=======
-    public void testGetComposableIndexTemplate() {
-        RestGetComposableIndexTemplateAction action = new RestGetComposableIndexTemplateAction();
->>>>>>> ba3ed8a9
-        Exception e = assertThrows(OpenSearchParseException.class, () -> action.prepareRequest(getRestRequestWithBothParams(), client));
-        assertThat(e.getMessage(), containsString(DUPLICATE_PARAMETER_ERROR_MESSAGE));
-        assertWarnings(MASTER_TIMEOUT_DEPRECATED_MESSAGE);
-    }
-
-<<<<<<< HEAD
+        Exception e = assertThrows(OpenSearchParseException.class, () -> action.prepareRequest(getRestRequestWithBothParams(), client));
+        assertThat(e.getMessage(), containsString(DUPLICATE_PARAMETER_ERROR_MESSAGE));
+        assertWarnings(MASTER_TIMEOUT_DEPRECATED_MESSAGE);
+    }
+
     public void testGetRepositories() {
         final SettingsFilter filter = new SettingsFilter(Collections.singleton("foo.filtered"));
         RestGetRepositoriesAction action = new RestGetRepositoriesAction(filter);
-=======
-    public void testGetIndexTemplate() {
-        RestGetIndexTemplateAction action = new RestGetIndexTemplateAction();
->>>>>>> ba3ed8a9
-        Exception e = assertThrows(OpenSearchParseException.class, () -> action.prepareRequest(getRestRequestWithBothParams(), client));
-        assertThat(e.getMessage(), containsString(DUPLICATE_PARAMETER_ERROR_MESSAGE));
-        assertWarnings(MASTER_TIMEOUT_DEPRECATED_MESSAGE);
-    }
-
-<<<<<<< HEAD
+        Exception e = assertThrows(OpenSearchParseException.class, () -> action.prepareRequest(getRestRequestWithBothParams(), client));
+        assertThat(e.getMessage(), containsString(DUPLICATE_PARAMETER_ERROR_MESSAGE));
+        assertWarnings(MASTER_TIMEOUT_DEPRECATED_MESSAGE);
+    }
+
     public void testGetSnapshots() {
         RestGetSnapshotsAction action = new RestGetSnapshotsAction();
-=======
-    public void testPutComponentTemplate() {
-        RestPutComponentTemplateAction action = new RestPutComponentTemplateAction();
->>>>>>> ba3ed8a9
-        Exception e = assertThrows(OpenSearchParseException.class, () -> action.prepareRequest(getRestRequestWithBothParams(), client));
-        assertThat(e.getMessage(), containsString(DUPLICATE_PARAMETER_ERROR_MESSAGE));
-        assertWarnings(MASTER_TIMEOUT_DEPRECATED_MESSAGE);
-    }
-
-<<<<<<< HEAD
+        Exception e = assertThrows(OpenSearchParseException.class, () -> action.prepareRequest(getRestRequestWithBothParams(), client));
+        assertThat(e.getMessage(), containsString(DUPLICATE_PARAMETER_ERROR_MESSAGE));
+        assertWarnings(MASTER_TIMEOUT_DEPRECATED_MESSAGE);
+    }
+
     public void testPutRepository() {
         RestPutRepositoryAction action = new RestPutRepositoryAction();
         Exception e = assertThrows(
-            OpenSearchParseException.class,
-            () -> action.prepareRequest(getRestRequestWithBodyWithBothParams(), client)
-        );
-=======
-    public void testPutComposableIndexTemplate() {
-        RestPutComposableIndexTemplateAction action = new RestPutComposableIndexTemplateAction();
-        Exception e = assertThrows(OpenSearchParseException.class, () -> action.prepareRequest(getRestRequestWithBothParams(), client));
->>>>>>> ba3ed8a9
-        assertThat(e.getMessage(), containsString(DUPLICATE_PARAMETER_ERROR_MESSAGE));
-        assertWarnings(MASTER_TIMEOUT_DEPRECATED_MESSAGE);
-    }
-
-<<<<<<< HEAD
+                OpenSearchParseException.class,
+                () -> action.prepareRequest(getRestRequestWithBodyWithBothParams(), client)
+        );
+        assertThat(e.getMessage(), containsString(DUPLICATE_PARAMETER_ERROR_MESSAGE));
+        assertWarnings(MASTER_TIMEOUT_DEPRECATED_MESSAGE);
+    }
+
     public void testRestoreSnapshot() {
         RestRestoreSnapshotAction action = new RestRestoreSnapshotAction();
-=======
-    public void testPutIndexTemplate() {
-        RestPutIndexTemplateAction action = new RestPutIndexTemplateAction();
->>>>>>> ba3ed8a9
-        Exception e = assertThrows(OpenSearchParseException.class, () -> action.prepareRequest(getRestRequestWithBothParams(), client));
-        assertThat(e.getMessage(), containsString(DUPLICATE_PARAMETER_ERROR_MESSAGE));
-        assertWarnings(MASTER_TIMEOUT_DEPRECATED_MESSAGE);
-    }
-
-<<<<<<< HEAD
+        Exception e = assertThrows(OpenSearchParseException.class, () -> action.prepareRequest(getRestRequestWithBothParams(), client));
+        assertThat(e.getMessage(), containsString(DUPLICATE_PARAMETER_ERROR_MESSAGE));
+        assertWarnings(MASTER_TIMEOUT_DEPRECATED_MESSAGE);
+    }
+
     public void testSnapshotsStatus() {
         RestSnapshotsStatusAction action = new RestSnapshotsStatusAction();
         Exception e = assertThrows(OpenSearchParseException.class, () -> action.prepareRequest(getRestRequestWithBothParams(), client));
-=======
-    public void testSimulateIndexTemplate() {
-        FakeRestRequest request = new FakeRestRequest();
-        request.params().put("cluster_manager_timeout", randomFrom("1h", "2m"));
-        request.params().put("master_timeout", "3s");
-        request.params().put("name", "test");
-        RestSimulateIndexTemplateAction action = new RestSimulateIndexTemplateAction();
-        Exception e = assertThrows(OpenSearchParseException.class, () -> action.prepareRequest(request, client));
->>>>>>> ba3ed8a9
-        assertThat(e.getMessage(), containsString(DUPLICATE_PARAMETER_ERROR_MESSAGE));
-        assertWarnings(MASTER_TIMEOUT_DEPRECATED_MESSAGE);
-    }
-
-<<<<<<< HEAD
+        assertThat(e.getMessage(), containsString(DUPLICATE_PARAMETER_ERROR_MESSAGE));
+        assertWarnings(MASTER_TIMEOUT_DEPRECATED_MESSAGE);
+    }
+
     public void testVerifyRepository() {
         RestVerifyRepositoryAction action = new RestVerifyRepositoryAction();
-=======
-    public void testSimulateTemplate() {
-        RestSimulateTemplateAction action = new RestSimulateTemplateAction();
->>>>>>> ba3ed8a9
-        Exception e = assertThrows(OpenSearchParseException.class, () -> action.prepareRequest(getRestRequestWithBothParams(), client));
-        assertThat(e.getMessage(), containsString(DUPLICATE_PARAMETER_ERROR_MESSAGE));
-        assertWarnings(MASTER_TIMEOUT_DEPRECATED_MESSAGE);
-    }
-
+        Exception e = assertThrows(OpenSearchParseException.class, () -> action.prepareRequest(getRestRequestWithBothParams(), client));
+        assertThat(e.getMessage(), containsString(DUPLICATE_PARAMETER_ERROR_MESSAGE));
+        assertWarnings(MASTER_TIMEOUT_DEPRECATED_MESSAGE);
+    }
+    
     private MasterNodeRequest getMasterNodeRequest() {
         return new MasterNodeRequest() {
             @Override
