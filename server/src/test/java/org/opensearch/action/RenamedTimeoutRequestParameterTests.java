--- conflicted
+++ resolved
@@ -15,7 +15,6 @@
 import org.opensearch.common.bytes.BytesArray;
 import org.opensearch.common.logging.DeprecationLogger;
 import org.opensearch.common.settings.Settings;
-<<<<<<< HEAD
 import org.opensearch.common.settings.SettingsFilter;
 import org.opensearch.common.xcontent.NamedXContentRegistry;
 import org.opensearch.common.xcontent.XContentType;
@@ -24,8 +23,6 @@
 import org.opensearch.rest.action.admin.cluster.RestClusterRerouteAction;
 import org.opensearch.rest.action.admin.cluster.RestClusterStateAction;
 import org.opensearch.rest.action.admin.cluster.RestClusterUpdateSettingsAction;
-import org.opensearch.rest.action.admin.cluster.RestPendingClusterTasksAction;
-=======
 import org.opensearch.rest.action.cat.RestAllocationAction;
 import org.opensearch.rest.action.cat.RestRepositoriesAction;
 import org.opensearch.rest.action.cat.RestThreadPoolAction;
@@ -39,9 +36,7 @@
 import org.opensearch.rest.action.cat.RestPendingClusterTasksAction;
 import org.opensearch.rest.action.cat.RestSegmentsAction;
 import org.opensearch.rest.action.cat.RestSnapshotAction;
->>>>>>> 78465b4a
 import org.opensearch.rest.BaseRestHandler;
-import org.opensearch.rest.action.cat.RestNodesAction;
 import org.opensearch.test.OpenSearchTestCase;
 import org.opensearch.test.rest.FakeRestRequest;
 import org.opensearch.threadpool.TestThreadPool;
@@ -140,118 +135,124 @@
         assertWarnings(MASTER_TIMEOUT_DEPRECATED_MESSAGE);
     }
 
-<<<<<<< HEAD
-    public void testClusterHealth() {
-        Exception e = assertThrows(
-            OpenSearchParseException.class,
-            () -> RestClusterHealthAction.fromRequest(getRestRequestWithBodyWithBothParams())
-        );
-=======
     public void testCatPendingTasks() {
         RestPendingClusterTasksAction action = new RestPendingClusterTasksAction();
         Exception e = assertThrows(OpenSearchParseException.class, () -> action.doCatRequest(getRestRequestWithBothParams(), client));
->>>>>>> 78465b4a
-        assertThat(e.getMessage(), containsString(DUPLICATE_PARAMETER_ERROR_MESSAGE));
-        assertWarnings(MASTER_TIMEOUT_DEPRECATED_MESSAGE);
-    }
-
-<<<<<<< HEAD
+        assertThat(e.getMessage(), containsString(DUPLICATE_PARAMETER_ERROR_MESSAGE));
+        assertWarnings(MASTER_TIMEOUT_DEPRECATED_MESSAGE);
+    }
+
+    public void testCatPlugins() {
+        RestPluginsAction action = new RestPluginsAction();
+        Exception e = assertThrows(OpenSearchParseException.class, () -> action.doCatRequest(getRestRequestWithBothParams(), client));
+        assertThat(e.getMessage(), containsString(DUPLICATE_PARAMETER_ERROR_MESSAGE));
+        assertWarnings(MASTER_TIMEOUT_DEPRECATED_MESSAGE);
+    }
+
+    public void testCatRepositories() {
+        RestRepositoriesAction action = new RestRepositoriesAction();
+        Exception e = assertThrows(OpenSearchParseException.class, () -> action.doCatRequest(getRestRequestWithBothParams(), client));
+        assertThat(e.getMessage(), containsString(DUPLICATE_PARAMETER_ERROR_MESSAGE));
+        assertWarnings(MASTER_TIMEOUT_DEPRECATED_MESSAGE);
+    }
+
+    public void testCatShards() {
+        RestShardsAction action = new RestShardsAction();
+        Exception e = assertThrows(OpenSearchParseException.class, () -> action.doCatRequest(getRestRequestWithBothParams(), client));
+        assertThat(e.getMessage(), containsString(DUPLICATE_PARAMETER_ERROR_MESSAGE));
+        assertWarnings(MASTER_TIMEOUT_DEPRECATED_MESSAGE);
+    }
+
+    public void testCatSnapshots() {
+        RestSnapshotAction action = new RestSnapshotAction();
+        Exception e = assertThrows(OpenSearchParseException.class, () -> action.doCatRequest(getRestRequestWithBothParams(), client));
+        assertThat(e.getMessage(), containsString(DUPLICATE_PARAMETER_ERROR_MESSAGE));
+        assertWarnings(MASTER_TIMEOUT_DEPRECATED_MESSAGE);
+    }
+
+    public void testCatTemplates() {
+        RestTemplatesAction action = new RestTemplatesAction();
+        Exception e = assertThrows(OpenSearchParseException.class, () -> action.doCatRequest(getRestRequestWithBothParams(), client));
+        assertThat(e.getMessage(), containsString(DUPLICATE_PARAMETER_ERROR_MESSAGE));
+        assertWarnings(MASTER_TIMEOUT_DEPRECATED_MESSAGE);
+    }
+
+    public void testCatThreadPool() {
+        RestThreadPoolAction action = new RestThreadPoolAction();
+        Exception e = assertThrows(OpenSearchParseException.class, () -> action.doCatRequest(getRestRequestWithBothParams(), client));
+        assertThat(e.getMessage(), containsString(DUPLICATE_PARAMETER_ERROR_MESSAGE));
+        assertWarnings(MASTER_TIMEOUT_DEPRECATED_MESSAGE);
+    }
+
+    public void testCatSegments() {
+        RestSegmentsAction action = new RestSegmentsAction();
+        Exception e = assertThrows(OpenSearchParseException.class, () -> action.doCatRequest(getRestRequestWithBothParams(), client));
+        assertThat(e.getMessage(), containsString(DUPLICATE_PARAMETER_ERROR_MESSAGE));
+        assertWarnings(MASTER_TIMEOUT_DEPRECATED_MESSAGE);
+    }
+
+    public void testClusterHealth() {
+        Exception e = assertThrows(
+                OpenSearchParseException.class,
+                () -> RestClusterHealthAction.fromRequest(getRestRequestWithBodyWithBothParams())
+        );
+        assertThat(e.getMessage(), containsString(DUPLICATE_PARAMETER_ERROR_MESSAGE));
+        assertWarnings(MASTER_TIMEOUT_DEPRECATED_MESSAGE);
+    }
+
     public void testClusterReroute() throws IOException {
         final SettingsFilter filter = new SettingsFilter(Collections.singleton("foo.filtered"));
         RestClusterRerouteAction action = new RestClusterRerouteAction(filter);
         Exception e = assertThrows(
-            OpenSearchParseException.class,
-            () -> action.prepareRequest(getRestRequestWithBodyWithBothParams(), client)
-        );
-=======
-    public void testCatPlugins() {
-        RestPluginsAction action = new RestPluginsAction();
-        Exception e = assertThrows(OpenSearchParseException.class, () -> action.doCatRequest(getRestRequestWithBothParams(), client));
->>>>>>> 78465b4a
-        assertThat(e.getMessage(), containsString(DUPLICATE_PARAMETER_ERROR_MESSAGE));
-        assertWarnings(MASTER_TIMEOUT_DEPRECATED_MESSAGE);
-    }
-
-<<<<<<< HEAD
+                OpenSearchParseException.class,
+                () -> action.prepareRequest(getRestRequestWithBodyWithBothParams(), client)
+        );
+        assertThat(e.getMessage(), containsString(DUPLICATE_PARAMETER_ERROR_MESSAGE));
+        assertWarnings(MASTER_TIMEOUT_DEPRECATED_MESSAGE);
+    }
+
     public void testClusterState() throws IOException {
         final SettingsFilter filter = new SettingsFilter(Collections.singleton("foo.filtered"));
         RestClusterStateAction action = new RestClusterStateAction(filter);
         Exception e = assertThrows(
-            OpenSearchParseException.class,
-            () -> action.prepareRequest(getRestRequestWithBodyWithBothParams(), client)
-        );
-=======
-    public void testCatRepositories() {
-        RestRepositoriesAction action = new RestRepositoriesAction();
-        Exception e = assertThrows(OpenSearchParseException.class, () -> action.doCatRequest(getRestRequestWithBothParams(), client));
->>>>>>> 78465b4a
-        assertThat(e.getMessage(), containsString(DUPLICATE_PARAMETER_ERROR_MESSAGE));
-        assertWarnings(MASTER_TIMEOUT_DEPRECATED_MESSAGE);
-    }
-
-<<<<<<< HEAD
+                OpenSearchParseException.class,
+                () -> action.prepareRequest(getRestRequestWithBodyWithBothParams(), client)
+        );
+        assertThat(e.getMessage(), containsString(DUPLICATE_PARAMETER_ERROR_MESSAGE));
+        assertWarnings(MASTER_TIMEOUT_DEPRECATED_MESSAGE);
+    }
+
     public void testClusterGetSettings() throws IOException {
         final SettingsFilter filter = new SettingsFilter(Collections.singleton("foo.filtered"));
         RestClusterGetSettingsAction action = new RestClusterGetSettingsAction(null, null, filter);
         Exception e = assertThrows(
-            OpenSearchParseException.class,
-            () -> action.prepareRequest(getRestRequestWithBodyWithBothParams(), client)
-        );
-=======
-    public void testCatShards() {
-        RestShardsAction action = new RestShardsAction();
-        Exception e = assertThrows(OpenSearchParseException.class, () -> action.doCatRequest(getRestRequestWithBothParams(), client));
->>>>>>> 78465b4a
-        assertThat(e.getMessage(), containsString(DUPLICATE_PARAMETER_ERROR_MESSAGE));
-        assertWarnings(MASTER_TIMEOUT_DEPRECATED_MESSAGE);
-    }
-
-<<<<<<< HEAD
+                OpenSearchParseException.class,
+                () -> action.prepareRequest(getRestRequestWithBodyWithBothParams(), client)
+        );
+        assertThat(e.getMessage(), containsString(DUPLICATE_PARAMETER_ERROR_MESSAGE));
+        assertWarnings(MASTER_TIMEOUT_DEPRECATED_MESSAGE);
+    }
+
     public void testClusterUpdateSettings() throws IOException {
         RestClusterUpdateSettingsAction action = new RestClusterUpdateSettingsAction();
         Exception e = assertThrows(
-            OpenSearchParseException.class,
-            () -> action.prepareRequest(getRestRequestWithBodyWithBothParams(), client)
-        );
-=======
-    public void testCatSnapshots() {
-        RestSnapshotAction action = new RestSnapshotAction();
-        Exception e = assertThrows(OpenSearchParseException.class, () -> action.doCatRequest(getRestRequestWithBothParams(), client));
->>>>>>> 78465b4a
-        assertThat(e.getMessage(), containsString(DUPLICATE_PARAMETER_ERROR_MESSAGE));
-        assertWarnings(MASTER_TIMEOUT_DEPRECATED_MESSAGE);
-    }
-
-<<<<<<< HEAD
+                OpenSearchParseException.class,
+                () -> action.prepareRequest(getRestRequestWithBodyWithBothParams(), client)
+        );
+        assertThat(e.getMessage(), containsString(DUPLICATE_PARAMETER_ERROR_MESSAGE));
+        assertWarnings(MASTER_TIMEOUT_DEPRECATED_MESSAGE);
+    }
+
     public void testClusterPendingTasks() {
-        RestPendingClusterTasksAction action = new RestPendingClusterTasksAction();
-        Exception e = assertThrows(
-            OpenSearchParseException.class,
-            () -> action.prepareRequest(getRestRequestWithBodyWithBothParams(), client)
-        );
-=======
-    public void testCatTemplates() {
-        RestTemplatesAction action = new RestTemplatesAction();
-        Exception e = assertThrows(OpenSearchParseException.class, () -> action.doCatRequest(getRestRequestWithBothParams(), client));
-        assertThat(e.getMessage(), containsString(DUPLICATE_PARAMETER_ERROR_MESSAGE));
-        assertWarnings(MASTER_TIMEOUT_DEPRECATED_MESSAGE);
-    }
-
-    public void testCatThreadPool() {
-        RestThreadPoolAction action = new RestThreadPoolAction();
-        Exception e = assertThrows(OpenSearchParseException.class, () -> action.doCatRequest(getRestRequestWithBothParams(), client));
-        assertThat(e.getMessage(), containsString(DUPLICATE_PARAMETER_ERROR_MESSAGE));
-        assertWarnings(MASTER_TIMEOUT_DEPRECATED_MESSAGE);
-    }
-
-    public void testCatSegments() {
-        RestSegmentsAction action = new RestSegmentsAction();
-        Exception e = assertThrows(OpenSearchParseException.class, () -> action.doCatRequest(getRestRequestWithBothParams(), client));
->>>>>>> 78465b4a
-        assertThat(e.getMessage(), containsString(DUPLICATE_PARAMETER_ERROR_MESSAGE));
-        assertWarnings(MASTER_TIMEOUT_DEPRECATED_MESSAGE);
-    }
-
+        org.opensearch.rest.action.admin.cluster.RestPendingClusterTasksAction action = new org.opensearch.rest.action.admin.cluster.RestPendingClusterTasksAction();
+        Exception e = assertThrows(
+                OpenSearchParseException.class,
+                () -> action.prepareRequest(getRestRequestWithBodyWithBothParams(), client)
+        );
+        assertThat(e.getMessage(), containsString(DUPLICATE_PARAMETER_ERROR_MESSAGE));
+        assertWarnings(MASTER_TIMEOUT_DEPRECATED_MESSAGE);
+    }
+    
     private MasterNodeRequest getMasterNodeRequest() {
         return new MasterNodeRequest() {
             @Override
