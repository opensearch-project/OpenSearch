--- conflicted
+++ resolved
@@ -24,19 +24,6 @@
 import org.opensearch.rest.action.admin.cluster.RestClusterRerouteAction;
 import org.opensearch.rest.action.admin.cluster.RestClusterStateAction;
 import org.opensearch.rest.action.admin.cluster.RestClusterUpdateSettingsAction;
-<<<<<<< HEAD
-import org.opensearch.rest.action.admin.cluster.RestCleanupRepositoryAction;
-import org.opensearch.rest.action.admin.cluster.RestCloneSnapshotAction;
-import org.opensearch.rest.action.admin.cluster.RestCreateSnapshotAction;
-import org.opensearch.rest.action.admin.cluster.RestDeleteRepositoryAction;
-import org.opensearch.rest.action.admin.cluster.RestDeleteSnapshotAction;
-import org.opensearch.rest.action.admin.cluster.RestGetRepositoriesAction;
-import org.opensearch.rest.action.admin.cluster.RestGetSnapshotsAction;
-import org.opensearch.rest.action.admin.cluster.RestPutRepositoryAction;
-import org.opensearch.rest.action.admin.cluster.RestRestoreSnapshotAction;
-import org.opensearch.rest.action.admin.cluster.RestSnapshotsStatusAction;
-import org.opensearch.rest.action.admin.cluster.RestVerifyRepositoryAction;
-=======
 import org.opensearch.rest.action.admin.cluster.dangling.RestDeleteDanglingIndexAction;
 import org.opensearch.rest.action.admin.cluster.dangling.RestImportDanglingIndexAction;
 import org.opensearch.rest.action.admin.indices.RestAddIndexBlockAction;
@@ -54,7 +41,17 @@
 import org.opensearch.rest.action.admin.indices.RestResizeHandler;
 import org.opensearch.rest.action.admin.indices.RestRolloverIndexAction;
 import org.opensearch.rest.action.admin.indices.RestUpdateSettingsAction;
->>>>>>> 7aa496f9
+import org.opensearch.rest.action.admin.cluster.RestCleanupRepositoryAction;
+import org.opensearch.rest.action.admin.cluster.RestCloneSnapshotAction;
+import org.opensearch.rest.action.admin.cluster.RestCreateSnapshotAction;
+import org.opensearch.rest.action.admin.cluster.RestDeleteRepositoryAction;
+import org.opensearch.rest.action.admin.cluster.RestDeleteSnapshotAction;
+import org.opensearch.rest.action.admin.cluster.RestGetRepositoriesAction;
+import org.opensearch.rest.action.admin.cluster.RestGetSnapshotsAction;
+import org.opensearch.rest.action.admin.cluster.RestPutRepositoryAction;
+import org.opensearch.rest.action.admin.cluster.RestRestoreSnapshotAction;
+import org.opensearch.rest.action.admin.cluster.RestSnapshotsStatusAction;
+import org.opensearch.rest.action.admin.cluster.RestVerifyRepositoryAction;
 import org.opensearch.rest.action.cat.RestAllocationAction;
 import org.opensearch.rest.action.cat.RestRepositoriesAction;
 import org.opensearch.rest.action.cat.RestThreadPoolAction;
@@ -285,10 +282,6 @@
         assertWarnings(MASTER_TIMEOUT_DEPRECATED_MESSAGE);
     }
 
-<<<<<<< HEAD
-    public void testCleanupRepository() {
-        RestCleanupRepositoryAction action = new RestCleanupRepositoryAction();
-=======
     public void testAddIndexBlock() {
         FakeRestRequest request = new FakeRestRequest();
         request.params().put("cluster_manager_timeout", "1h");
@@ -303,81 +296,46 @@
 
     public void testCloseIndex() {
         RestCloseIndexAction action = new RestCloseIndexAction();
->>>>>>> 7aa496f9
-        Exception e = assertThrows(OpenSearchParseException.class, () -> action.prepareRequest(getRestRequestWithBothParams(), client));
-        assertThat(e.getMessage(), containsString(DUPLICATE_PARAMETER_ERROR_MESSAGE));
-        assertWarnings(MASTER_TIMEOUT_DEPRECATED_MESSAGE);
-    }
-
-<<<<<<< HEAD
-    public void testCloneSnapshot() {
-        RestCloneSnapshotAction action = new RestCloneSnapshotAction();
-        Exception e = assertThrows(
-            OpenSearchParseException.class,
-            () -> action.prepareRequest(getRestRequestWithBodyWithBothParams(), client)
-        );
-=======
+        Exception e = assertThrows(OpenSearchParseException.class, () -> action.prepareRequest(getRestRequestWithBothParams(), client));
+        assertThat(e.getMessage(), containsString(DUPLICATE_PARAMETER_ERROR_MESSAGE));
+        assertWarnings(MASTER_TIMEOUT_DEPRECATED_MESSAGE);
+    }
+
     public void testCreateIndex() {
         RestCreateIndexAction action = new RestCreateIndexAction();
         Exception e = assertThrows(OpenSearchParseException.class, () -> action.prepareRequest(getRestRequestWithBothParams(), client));
->>>>>>> 7aa496f9
-        assertThat(e.getMessage(), containsString(DUPLICATE_PARAMETER_ERROR_MESSAGE));
-        assertWarnings(MASTER_TIMEOUT_DEPRECATED_MESSAGE);
-    }
-
-<<<<<<< HEAD
-    public void testCreateSnapshot() {
-        RestCreateSnapshotAction action = new RestCreateSnapshotAction();
-=======
+        assertThat(e.getMessage(), containsString(DUPLICATE_PARAMETER_ERROR_MESSAGE));
+        assertWarnings(MASTER_TIMEOUT_DEPRECATED_MESSAGE);
+    }
+
     public void testDeleteIndex() {
         RestDeleteIndexAction action = new RestDeleteIndexAction();
->>>>>>> 7aa496f9
-        Exception e = assertThrows(OpenSearchParseException.class, () -> action.prepareRequest(getRestRequestWithBothParams(), client));
-        assertThat(e.getMessage(), containsString(DUPLICATE_PARAMETER_ERROR_MESSAGE));
-        assertWarnings(MASTER_TIMEOUT_DEPRECATED_MESSAGE);
-    }
-
-<<<<<<< HEAD
-    public void testDeleteRepository() {
-        RestDeleteRepositoryAction action = new RestDeleteRepositoryAction();
-=======
+        Exception e = assertThrows(OpenSearchParseException.class, () -> action.prepareRequest(getRestRequestWithBothParams(), client));
+        assertThat(e.getMessage(), containsString(DUPLICATE_PARAMETER_ERROR_MESSAGE));
+        assertWarnings(MASTER_TIMEOUT_DEPRECATED_MESSAGE);
+    }
+
     public void testGetIndices() {
         RestGetIndicesAction action = new RestGetIndicesAction();
->>>>>>> 7aa496f9
-        Exception e = assertThrows(OpenSearchParseException.class, () -> action.prepareRequest(getRestRequestWithBothParams(), client));
-        assertThat(e.getMessage(), containsString(DUPLICATE_PARAMETER_ERROR_MESSAGE));
-        assertWarnings(MASTER_TIMEOUT_DEPRECATED_MESSAGE);
-    }
-
-<<<<<<< HEAD
-    public void testDeleteSnapshot() {
-        RestDeleteSnapshotAction action = new RestDeleteSnapshotAction();
-=======
+        Exception e = assertThrows(OpenSearchParseException.class, () -> action.prepareRequest(getRestRequestWithBothParams(), client));
+        assertThat(e.getMessage(), containsString(DUPLICATE_PARAMETER_ERROR_MESSAGE));
+        assertWarnings(MASTER_TIMEOUT_DEPRECATED_MESSAGE);
+    }
+
     public void testGetMapping() {
         RestGetMappingAction action = new RestGetMappingAction(threadPool);
->>>>>>> 7aa496f9
-        Exception e = assertThrows(OpenSearchParseException.class, () -> action.prepareRequest(getRestRequestWithBothParams(), client));
-        assertThat(e.getMessage(), containsString(DUPLICATE_PARAMETER_ERROR_MESSAGE));
-        assertWarnings(MASTER_TIMEOUT_DEPRECATED_MESSAGE);
-    }
-
-<<<<<<< HEAD
-    public void testGetRepositories() {
-        final SettingsFilter filter = new SettingsFilter(Collections.singleton("foo.filtered"));
-        RestGetRepositoriesAction action = new RestGetRepositoriesAction(filter);
-=======
+        Exception e = assertThrows(OpenSearchParseException.class, () -> action.prepareRequest(getRestRequestWithBothParams(), client));
+        assertThat(e.getMessage(), containsString(DUPLICATE_PARAMETER_ERROR_MESSAGE));
+        assertWarnings(MASTER_TIMEOUT_DEPRECATED_MESSAGE);
+    }
+
     public void testGetSettings() {
         RestGetSettingsAction action = new RestGetSettingsAction();
->>>>>>> 7aa496f9
-        Exception e = assertThrows(OpenSearchParseException.class, () -> action.prepareRequest(getRestRequestWithBothParams(), client));
-        assertThat(e.getMessage(), containsString(DUPLICATE_PARAMETER_ERROR_MESSAGE));
-        assertWarnings(MASTER_TIMEOUT_DEPRECATED_MESSAGE);
-    }
-
-<<<<<<< HEAD
-    public void testGetSnapshots() {
-        RestGetSnapshotsAction action = new RestGetSnapshotsAction();
-=======
+        Exception e = assertThrows(OpenSearchParseException.class, () -> action.prepareRequest(getRestRequestWithBothParams(), client));
+        assertThat(e.getMessage(), containsString(DUPLICATE_PARAMETER_ERROR_MESSAGE));
+        assertWarnings(MASTER_TIMEOUT_DEPRECATED_MESSAGE);
+    }
+
     public void testIndexDeleteAliases() {
         FakeRestRequest request = new FakeRestRequest();
         request.params().put("cluster_manager_timeout", "1h");
@@ -399,16 +357,11 @@
 
     public void testIndicesAliases() {
         RestIndicesAliasesAction action = new RestIndicesAliasesAction();
->>>>>>> 7aa496f9
-        Exception e = assertThrows(OpenSearchParseException.class, () -> action.prepareRequest(getRestRequestWithBothParams(), client));
-        assertThat(e.getMessage(), containsString(DUPLICATE_PARAMETER_ERROR_MESSAGE));
-        assertWarnings(MASTER_TIMEOUT_DEPRECATED_MESSAGE);
-    }
-
-<<<<<<< HEAD
-    public void testPutRepository() {
-        RestPutRepositoryAction action = new RestPutRepositoryAction();
-=======
+        Exception e = assertThrows(OpenSearchParseException.class, () -> action.prepareRequest(getRestRequestWithBothParams(), client));
+        assertThat(e.getMessage(), containsString(DUPLICATE_PARAMETER_ERROR_MESSAGE));
+        assertWarnings(MASTER_TIMEOUT_DEPRECATED_MESSAGE);
+    }
+
     public void testOpenIndex() {
         RestOpenIndexAction action = new RestOpenIndexAction();
         Exception e = assertThrows(OpenSearchParseException.class, () -> action.prepareRequest(getRestRequestWithBothParams(), client));
@@ -418,19 +371,14 @@
 
     public void testPutMapping() {
         RestPutMappingAction action = new RestPutMappingAction();
->>>>>>> 7aa496f9
-        Exception e = assertThrows(
-            OpenSearchParseException.class,
-            () -> action.prepareRequest(getRestRequestWithBodyWithBothParams(), client)
-        );
-        assertThat(e.getMessage(), containsString(DUPLICATE_PARAMETER_ERROR_MESSAGE));
-        assertWarnings(MASTER_TIMEOUT_DEPRECATED_MESSAGE);
-    }
-
-<<<<<<< HEAD
-    public void testRestoreSnapshot() {
-        RestRestoreSnapshotAction action = new RestRestoreSnapshotAction();
-=======
+        Exception e = assertThrows(
+            OpenSearchParseException.class,
+            () -> action.prepareRequest(getRestRequestWithBodyWithBothParams(), client)
+        );
+        assertThat(e.getMessage(), containsString(DUPLICATE_PARAMETER_ERROR_MESSAGE));
+        assertWarnings(MASTER_TIMEOUT_DEPRECATED_MESSAGE);
+    }
+
     public void testShrinkIndex() {
         RestResizeHandler.RestShrinkIndexAction action = new RestResizeHandler.RestShrinkIndexAction();
         Exception e = assertThrows(OpenSearchParseException.class, () -> action.prepareRequest(getRestRequestWithBothParams(), client));
@@ -447,38 +395,25 @@
 
     public void testCloneIndex() {
         RestResizeHandler.RestCloneIndexAction action = new RestResizeHandler.RestCloneIndexAction();
->>>>>>> 7aa496f9
-        Exception e = assertThrows(OpenSearchParseException.class, () -> action.prepareRequest(getRestRequestWithBothParams(), client));
-        assertThat(e.getMessage(), containsString(DUPLICATE_PARAMETER_ERROR_MESSAGE));
-        assertWarnings(MASTER_TIMEOUT_DEPRECATED_MESSAGE);
-    }
-
-<<<<<<< HEAD
-    public void testSnapshotsStatus() {
-        RestSnapshotsStatusAction action = new RestSnapshotsStatusAction();
-=======
+        Exception e = assertThrows(OpenSearchParseException.class, () -> action.prepareRequest(getRestRequestWithBothParams(), client));
+        assertThat(e.getMessage(), containsString(DUPLICATE_PARAMETER_ERROR_MESSAGE));
+        assertWarnings(MASTER_TIMEOUT_DEPRECATED_MESSAGE);
+    }
+
     public void testRolloverIndex() {
         RestRolloverIndexAction action = new RestRolloverIndexAction();
->>>>>>> 7aa496f9
-        Exception e = assertThrows(OpenSearchParseException.class, () -> action.prepareRequest(getRestRequestWithBothParams(), client));
-        assertThat(e.getMessage(), containsString(DUPLICATE_PARAMETER_ERROR_MESSAGE));
-        assertWarnings(MASTER_TIMEOUT_DEPRECATED_MESSAGE);
-    }
-
-<<<<<<< HEAD
-    public void testVerifyRepository() {
-        RestVerifyRepositoryAction action = new RestVerifyRepositoryAction();
-=======
+        Exception e = assertThrows(OpenSearchParseException.class, () -> action.prepareRequest(getRestRequestWithBothParams(), client));
+        assertThat(e.getMessage(), containsString(DUPLICATE_PARAMETER_ERROR_MESSAGE));
+        assertWarnings(MASTER_TIMEOUT_DEPRECATED_MESSAGE);
+    }
+
     public void testUpdateSettings() {
         RestUpdateSettingsAction action = new RestUpdateSettingsAction();
->>>>>>> 7aa496f9
-        Exception e = assertThrows(OpenSearchParseException.class, () -> action.prepareRequest(getRestRequestWithBothParams(), client));
-        assertThat(e.getMessage(), containsString(DUPLICATE_PARAMETER_ERROR_MESSAGE));
-        assertWarnings(MASTER_TIMEOUT_DEPRECATED_MESSAGE);
-    }
-
-<<<<<<< HEAD
-=======
+        Exception e = assertThrows(OpenSearchParseException.class, () -> action.prepareRequest(getRestRequestWithBothParams(), client));
+        assertThat(e.getMessage(), containsString(DUPLICATE_PARAMETER_ERROR_MESSAGE));
+        assertWarnings(MASTER_TIMEOUT_DEPRECATED_MESSAGE);
+    }
+
     public void testDeleteDanglingIndex() {
         FakeRestRequest request = new FakeRestRequest();
         request.params().put("cluster_manager_timeout", "1h");
@@ -501,7 +436,90 @@
         assertWarnings(MASTER_TIMEOUT_DEPRECATED_MESSAGE);
     }
 
->>>>>>> 7aa496f9
+    public void testCleanupRepository() {
+        RestCleanupRepositoryAction action = new RestCleanupRepositoryAction();
+        Exception e = assertThrows(OpenSearchParseException.class, () -> action.prepareRequest(getRestRequestWithBothParams(), client));
+        assertThat(e.getMessage(), containsString(DUPLICATE_PARAMETER_ERROR_MESSAGE));
+        assertWarnings(MASTER_TIMEOUT_DEPRECATED_MESSAGE);
+    }
+
+    public void testCloneSnapshot() {
+        RestCloneSnapshotAction action = new RestCloneSnapshotAction();
+        Exception e = assertThrows(
+            OpenSearchParseException.class,
+            () -> action.prepareRequest(getRestRequestWithBodyWithBothParams(), client)
+        );
+        assertThat(e.getMessage(), containsString(DUPLICATE_PARAMETER_ERROR_MESSAGE));
+        assertWarnings(MASTER_TIMEOUT_DEPRECATED_MESSAGE);
+    }
+
+    public void testCreateSnapshot() {
+        RestCreateSnapshotAction action = new RestCreateSnapshotAction();
+        Exception e = assertThrows(OpenSearchParseException.class, () -> action.prepareRequest(getRestRequestWithBothParams(), client));
+        assertThat(e.getMessage(), containsString(DUPLICATE_PARAMETER_ERROR_MESSAGE));
+        assertWarnings(MASTER_TIMEOUT_DEPRECATED_MESSAGE);
+    }
+
+    public void testDeleteRepository() {
+        RestDeleteRepositoryAction action = new RestDeleteRepositoryAction();
+        Exception e = assertThrows(OpenSearchParseException.class, () -> action.prepareRequest(getRestRequestWithBothParams(), client));
+        assertThat(e.getMessage(), containsString(DUPLICATE_PARAMETER_ERROR_MESSAGE));
+        assertWarnings(MASTER_TIMEOUT_DEPRECATED_MESSAGE);
+    }
+
+    public void testDeleteSnapshot() {
+        RestDeleteSnapshotAction action = new RestDeleteSnapshotAction();
+        Exception e = assertThrows(OpenSearchParseException.class, () -> action.prepareRequest(getRestRequestWithBothParams(), client));
+        assertThat(e.getMessage(), containsString(DUPLICATE_PARAMETER_ERROR_MESSAGE));
+        assertWarnings(MASTER_TIMEOUT_DEPRECATED_MESSAGE);
+    }
+
+    public void testGetRepositories() {
+        final SettingsFilter filter = new SettingsFilter(Collections.singleton("foo.filtered"));
+        RestGetRepositoriesAction action = new RestGetRepositoriesAction(filter);
+        Exception e = assertThrows(OpenSearchParseException.class, () -> action.prepareRequest(getRestRequestWithBothParams(), client));
+        assertThat(e.getMessage(), containsString(DUPLICATE_PARAMETER_ERROR_MESSAGE));
+        assertWarnings(MASTER_TIMEOUT_DEPRECATED_MESSAGE);
+    }
+
+    public void testGetSnapshots() {
+        RestGetSnapshotsAction action = new RestGetSnapshotsAction();
+        Exception e = assertThrows(OpenSearchParseException.class, () -> action.prepareRequest(getRestRequestWithBothParams(), client));
+        assertThat(e.getMessage(), containsString(DUPLICATE_PARAMETER_ERROR_MESSAGE));
+        assertWarnings(MASTER_TIMEOUT_DEPRECATED_MESSAGE);
+    }
+
+    public void testPutRepository() {
+        RestPutRepositoryAction action = new RestPutRepositoryAction();
+        Exception e = assertThrows(
+            OpenSearchParseException.class,
+            () -> action.prepareRequest(getRestRequestWithBodyWithBothParams(), client)
+        );
+        assertThat(e.getMessage(), containsString(DUPLICATE_PARAMETER_ERROR_MESSAGE));
+        assertWarnings(MASTER_TIMEOUT_DEPRECATED_MESSAGE);
+    }
+
+    public void testRestoreSnapshot() {
+        RestRestoreSnapshotAction action = new RestRestoreSnapshotAction();
+        Exception e = assertThrows(OpenSearchParseException.class, () -> action.prepareRequest(getRestRequestWithBothParams(), client));
+        assertThat(e.getMessage(), containsString(DUPLICATE_PARAMETER_ERROR_MESSAGE));
+        assertWarnings(MASTER_TIMEOUT_DEPRECATED_MESSAGE);
+    }
+
+    public void testSnapshotsStatus() {
+        RestSnapshotsStatusAction action = new RestSnapshotsStatusAction();
+        Exception e = assertThrows(OpenSearchParseException.class, () -> action.prepareRequest(getRestRequestWithBothParams(), client));
+        assertThat(e.getMessage(), containsString(DUPLICATE_PARAMETER_ERROR_MESSAGE));
+        assertWarnings(MASTER_TIMEOUT_DEPRECATED_MESSAGE);
+    }
+
+    public void testVerifyRepository() {
+        RestVerifyRepositoryAction action = new RestVerifyRepositoryAction();
+        Exception e = assertThrows(OpenSearchParseException.class, () -> action.prepareRequest(getRestRequestWithBothParams(), client));
+        assertThat(e.getMessage(), containsString(DUPLICATE_PARAMETER_ERROR_MESSAGE));
+        assertWarnings(MASTER_TIMEOUT_DEPRECATED_MESSAGE);
+    }
+
     private MasterNodeRequest getMasterNodeRequest() {
         return new MasterNodeRequest() {
             @Override
