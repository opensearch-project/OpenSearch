/*
 * SPDX-License-Identifier: Apache-2.0
 *
 * The OpenSearch Contributors require contributions made to
 * this file be licensed under the Apache-2.0 license or a
 * compatible open source license.
 */

package org.opensearch.action;

import org.junit.After;
import org.opensearch.OpenSearchParseException;
import org.opensearch.action.support.master.MasterNodeRequest;
import org.opensearch.client.node.NodeClient;
import org.opensearch.common.bytes.BytesArray;
import org.opensearch.common.logging.DeprecationLogger;
import org.opensearch.common.settings.Settings;
import org.opensearch.common.settings.SettingsFilter;
import org.opensearch.common.xcontent.NamedXContentRegistry;
import org.opensearch.common.xcontent.XContentType;
import org.opensearch.rest.BaseRestHandler;
import org.opensearch.rest.action.admin.cluster.RestClusterGetSettingsAction;
import org.opensearch.rest.action.admin.cluster.RestClusterHealthAction;
import org.opensearch.rest.action.admin.cluster.RestClusterRerouteAction;
import org.opensearch.rest.action.admin.cluster.RestClusterStateAction;
import org.opensearch.rest.action.admin.cluster.RestClusterUpdateSettingsAction;
import org.opensearch.rest.action.admin.cluster.dangling.RestDeleteDanglingIndexAction;
import org.opensearch.rest.action.admin.cluster.dangling.RestImportDanglingIndexAction;
import org.opensearch.rest.action.admin.indices.RestAddIndexBlockAction;
import org.opensearch.rest.action.admin.indices.RestCloseIndexAction;
import org.opensearch.rest.action.admin.indices.RestCreateIndexAction;
import org.opensearch.rest.action.admin.indices.RestDeleteIndexAction;
import org.opensearch.rest.action.admin.indices.RestGetIndicesAction;
import org.opensearch.rest.action.admin.indices.RestGetMappingAction;
import org.opensearch.rest.action.admin.indices.RestGetSettingsAction;
import org.opensearch.rest.action.admin.indices.RestIndexDeleteAliasesAction;
import org.opensearch.rest.action.admin.indices.RestIndexPutAliasAction;
import org.opensearch.rest.action.admin.indices.RestIndicesAliasesAction;
import org.opensearch.rest.action.admin.indices.RestOpenIndexAction;
import org.opensearch.rest.action.admin.indices.RestPutMappingAction;
import org.opensearch.rest.action.admin.indices.RestResizeHandler;
import org.opensearch.rest.action.admin.indices.RestRolloverIndexAction;
import org.opensearch.rest.action.admin.indices.RestUpdateSettingsAction;
<<<<<<< HEAD
import org.opensearch.rest.action.admin.cluster.RestDeleteStoredScriptAction;
import org.opensearch.rest.action.admin.cluster.RestGetStoredScriptAction;
import org.opensearch.rest.action.admin.cluster.RestPutStoredScriptAction;
=======
import org.opensearch.rest.action.admin.indices.RestDeleteComponentTemplateAction;
import org.opensearch.rest.action.admin.indices.RestDeleteComposableIndexTemplateAction;
import org.opensearch.rest.action.admin.indices.RestDeleteIndexTemplateAction;
import org.opensearch.rest.action.admin.indices.RestGetComponentTemplateAction;
import org.opensearch.rest.action.admin.indices.RestGetComposableIndexTemplateAction;
import org.opensearch.rest.action.admin.indices.RestGetIndexTemplateAction;
import org.opensearch.rest.action.admin.indices.RestPutComponentTemplateAction;
import org.opensearch.rest.action.admin.indices.RestPutComposableIndexTemplateAction;
import org.opensearch.rest.action.admin.indices.RestPutIndexTemplateAction;
import org.opensearch.rest.action.admin.indices.RestSimulateIndexTemplateAction;
import org.opensearch.rest.action.admin.indices.RestSimulateTemplateAction;
>>>>>>> ba3ed8a9
import org.opensearch.rest.action.cat.RestAllocationAction;
import org.opensearch.rest.action.cat.RestRepositoriesAction;
import org.opensearch.rest.action.cat.RestThreadPoolAction;
import org.opensearch.rest.action.cat.RestMasterAction;
import org.opensearch.rest.action.cat.RestShardsAction;
import org.opensearch.rest.action.cat.RestPluginsAction;
import org.opensearch.rest.action.cat.RestNodeAttrsAction;
import org.opensearch.rest.action.cat.RestNodesAction;
import org.opensearch.rest.action.cat.RestIndicesAction;
import org.opensearch.rest.action.cat.RestTemplatesAction;
import org.opensearch.rest.action.cat.RestPendingClusterTasksAction;
import org.opensearch.rest.action.cat.RestSegmentsAction;
import org.opensearch.rest.action.cat.RestSnapshotAction;
import org.opensearch.rest.action.ingest.RestDeletePipelineAction;
import org.opensearch.rest.action.ingest.RestGetPipelineAction;
import org.opensearch.rest.action.ingest.RestPutPipelineAction;
import org.opensearch.test.OpenSearchTestCase;
import org.opensearch.test.rest.FakeRestRequest;
import org.opensearch.threadpool.TestThreadPool;

import java.io.IOException;
import java.util.Collections;

import static org.hamcrest.Matchers.containsString;
import static org.opensearch.cluster.metadata.IndexMetadata.INDEX_READ_ONLY_SETTING;

/**
 * As of 2.0, the request parameter 'master_timeout' in all applicable REST APIs is deprecated,
 * and alternative parameter 'cluster_manager_timeout' is added.
 * The tests are used to validate the behavior about the renamed request parameter.
 * Remove the test after removing MASTER_ROLE and 'master_timeout'.
 */
public class RenamedTimeoutRequestParameterTests extends OpenSearchTestCase {
    private final TestThreadPool threadPool = new TestThreadPool(RenamedTimeoutRequestParameterTests.class.getName());
    private final NodeClient client = new NodeClient(Settings.EMPTY, threadPool);
    private final DeprecationLogger deprecationLogger = DeprecationLogger.getLogger(RenamedTimeoutRequestParameterTests.class);

    private static final String DUPLICATE_PARAMETER_ERROR_MESSAGE =
        "Please only use one of the request parameters [master_timeout, cluster_manager_timeout].";
    private static final String MASTER_TIMEOUT_DEPRECATED_MESSAGE =
        "Parameter [master_timeout] is deprecated and will be removed in 3.0. To support inclusive language, please use [cluster_manager_timeout] instead.";

    @After
    public void terminateThreadPool() {
        terminate(threadPool);
    }

    public void testNoWarningsForNewParam() {
        BaseRestHandler.parseDeprecatedMasterTimeoutParameter(
            getMasterNodeRequest(),
            getRestRequestWithNewParam(),
            deprecationLogger,
            "test"
        );
    }

    public void testDeprecationWarningForOldParam() {
        BaseRestHandler.parseDeprecatedMasterTimeoutParameter(
            getMasterNodeRequest(),
            getRestRequestWithDeprecatedParam(),
            deprecationLogger,
            "test"
        );
        assertWarnings(MASTER_TIMEOUT_DEPRECATED_MESSAGE);
    }

    public void testBothParamsNotValid() {
        Exception e = assertThrows(
            OpenSearchParseException.class,
            () -> BaseRestHandler.parseDeprecatedMasterTimeoutParameter(
                getMasterNodeRequest(),
                getRestRequestWithBothParams(),
                deprecationLogger,
                "test"
            )
        );
        assertThat(e.getMessage(), containsString(DUPLICATE_PARAMETER_ERROR_MESSAGE));
        assertWarnings(MASTER_TIMEOUT_DEPRECATED_MESSAGE);
    }

    public void testCatAllocation() {
        RestAllocationAction action = new RestAllocationAction();
        Exception e = assertThrows(OpenSearchParseException.class, () -> action.doCatRequest(getRestRequestWithBothParams(), client));
        assertThat(e.getMessage(), containsString(DUPLICATE_PARAMETER_ERROR_MESSAGE));
        assertWarnings(MASTER_TIMEOUT_DEPRECATED_MESSAGE);
    }

    public void testCatIndices() {
        RestIndicesAction action = new RestIndicesAction();
        Exception e = assertThrows(OpenSearchParseException.class, () -> action.doCatRequest(getRestRequestWithBothParams(), client));
        assertThat(e.getMessage(), containsString(DUPLICATE_PARAMETER_ERROR_MESSAGE));
        assertWarnings(MASTER_TIMEOUT_DEPRECATED_MESSAGE);
    }

    public void testCatClusterManager() {
        RestMasterAction action = new RestMasterAction();
        Exception e = assertThrows(OpenSearchParseException.class, () -> action.doCatRequest(getRestRequestWithBothParams(), client));
        assertThat(e.getMessage(), containsString(DUPLICATE_PARAMETER_ERROR_MESSAGE));
        assertWarnings(MASTER_TIMEOUT_DEPRECATED_MESSAGE);
    }

    public void testCatNodeattrs() {
        RestNodeAttrsAction action = new RestNodeAttrsAction();
        Exception e = assertThrows(OpenSearchParseException.class, () -> action.doCatRequest(getRestRequestWithBothParams(), client));
        assertThat(e.getMessage(), containsString(DUPLICATE_PARAMETER_ERROR_MESSAGE));
        assertWarnings(MASTER_TIMEOUT_DEPRECATED_MESSAGE);
    }

    public void testCatNodes() {
        RestNodesAction action = new RestNodesAction();
        Exception e = assertThrows(OpenSearchParseException.class, () -> action.doCatRequest(getRestRequestWithBothParams(), client));
        assertThat(e.getMessage(), containsString(DUPLICATE_PARAMETER_ERROR_MESSAGE));
        assertWarnings(MASTER_TIMEOUT_DEPRECATED_MESSAGE);
    }

    public void testCatPendingTasks() {
        RestPendingClusterTasksAction action = new RestPendingClusterTasksAction();
        Exception e = assertThrows(OpenSearchParseException.class, () -> action.doCatRequest(getRestRequestWithBothParams(), client));
        assertThat(e.getMessage(), containsString(DUPLICATE_PARAMETER_ERROR_MESSAGE));
        assertWarnings(MASTER_TIMEOUT_DEPRECATED_MESSAGE);
    }

    public void testCatPlugins() {
        RestPluginsAction action = new RestPluginsAction();
        Exception e = assertThrows(OpenSearchParseException.class, () -> action.doCatRequest(getRestRequestWithBothParams(), client));
        assertThat(e.getMessage(), containsString(DUPLICATE_PARAMETER_ERROR_MESSAGE));
        assertWarnings(MASTER_TIMEOUT_DEPRECATED_MESSAGE);
    }

    public void testCatRepositories() {
        RestRepositoriesAction action = new RestRepositoriesAction();
        Exception e = assertThrows(OpenSearchParseException.class, () -> action.doCatRequest(getRestRequestWithBothParams(), client));
        assertThat(e.getMessage(), containsString(DUPLICATE_PARAMETER_ERROR_MESSAGE));
        assertWarnings(MASTER_TIMEOUT_DEPRECATED_MESSAGE);
    }

    public void testCatShards() {
        RestShardsAction action = new RestShardsAction();
        Exception e = assertThrows(OpenSearchParseException.class, () -> action.doCatRequest(getRestRequestWithBothParams(), client));
        assertThat(e.getMessage(), containsString(DUPLICATE_PARAMETER_ERROR_MESSAGE));
        assertWarnings(MASTER_TIMEOUT_DEPRECATED_MESSAGE);
    }

    public void testCatSnapshots() {
        RestSnapshotAction action = new RestSnapshotAction();
        Exception e = assertThrows(OpenSearchParseException.class, () -> action.doCatRequest(getRestRequestWithBothParams(), client));
        assertThat(e.getMessage(), containsString(DUPLICATE_PARAMETER_ERROR_MESSAGE));
        assertWarnings(MASTER_TIMEOUT_DEPRECATED_MESSAGE);
    }

    public void testCatTemplates() {
        RestTemplatesAction action = new RestTemplatesAction();
        Exception e = assertThrows(OpenSearchParseException.class, () -> action.doCatRequest(getRestRequestWithBothParams(), client));
        assertThat(e.getMessage(), containsString(DUPLICATE_PARAMETER_ERROR_MESSAGE));
        assertWarnings(MASTER_TIMEOUT_DEPRECATED_MESSAGE);
    }

    public void testCatThreadPool() {
        RestThreadPoolAction action = new RestThreadPoolAction();
        Exception e = assertThrows(OpenSearchParseException.class, () -> action.doCatRequest(getRestRequestWithBothParams(), client));
        assertThat(e.getMessage(), containsString(DUPLICATE_PARAMETER_ERROR_MESSAGE));
        assertWarnings(MASTER_TIMEOUT_DEPRECATED_MESSAGE);
    }

    public void testCatSegments() {
        RestSegmentsAction action = new RestSegmentsAction();
        Exception e = assertThrows(OpenSearchParseException.class, () -> action.doCatRequest(getRestRequestWithBothParams(), client));
        assertThat(e.getMessage(), containsString(DUPLICATE_PARAMETER_ERROR_MESSAGE));
        assertWarnings(MASTER_TIMEOUT_DEPRECATED_MESSAGE);
    }

    public void testClusterHealth() {
        Exception e = assertThrows(
            OpenSearchParseException.class,
            () -> RestClusterHealthAction.fromRequest(getRestRequestWithBodyWithBothParams())
        );
        assertThat(e.getMessage(), containsString(DUPLICATE_PARAMETER_ERROR_MESSAGE));
        assertWarnings(MASTER_TIMEOUT_DEPRECATED_MESSAGE);
    }

    public void testClusterReroute() throws IOException {
        final SettingsFilter filter = new SettingsFilter(Collections.singleton("foo.filtered"));
        RestClusterRerouteAction action = new RestClusterRerouteAction(filter);
        Exception e = assertThrows(
            OpenSearchParseException.class,
            () -> action.prepareRequest(getRestRequestWithBodyWithBothParams(), client)
        );
        assertThat(e.getMessage(), containsString(DUPLICATE_PARAMETER_ERROR_MESSAGE));
        assertWarnings(MASTER_TIMEOUT_DEPRECATED_MESSAGE);
    }

    public void testClusterState() throws IOException {
        final SettingsFilter filter = new SettingsFilter(Collections.singleton("foo.filtered"));
        RestClusterStateAction action = new RestClusterStateAction(filter);
        Exception e = assertThrows(
            OpenSearchParseException.class,
            () -> action.prepareRequest(getRestRequestWithBodyWithBothParams(), client)
        );
        assertThat(e.getMessage(), containsString(DUPLICATE_PARAMETER_ERROR_MESSAGE));
        assertWarnings(MASTER_TIMEOUT_DEPRECATED_MESSAGE);
    }

    public void testClusterGetSettings() throws IOException {
        final SettingsFilter filter = new SettingsFilter(Collections.singleton("foo.filtered"));
        RestClusterGetSettingsAction action = new RestClusterGetSettingsAction(null, null, filter);
        Exception e = assertThrows(
            OpenSearchParseException.class,
            () -> action.prepareRequest(getRestRequestWithBodyWithBothParams(), client)
        );
        assertThat(e.getMessage(), containsString(DUPLICATE_PARAMETER_ERROR_MESSAGE));
        assertWarnings(MASTER_TIMEOUT_DEPRECATED_MESSAGE);
    }

    public void testClusterUpdateSettings() throws IOException {
        RestClusterUpdateSettingsAction action = new RestClusterUpdateSettingsAction();
        Exception e = assertThrows(
            OpenSearchParseException.class,
            () -> action.prepareRequest(getRestRequestWithBodyWithBothParams(), client)
        );
        assertThat(e.getMessage(), containsString(DUPLICATE_PARAMETER_ERROR_MESSAGE));
        assertWarnings(MASTER_TIMEOUT_DEPRECATED_MESSAGE);
    }

    public void testClusterPendingTasks() {
        RestPendingClusterTasksAction action = new RestPendingClusterTasksAction();
        Exception e = assertThrows(
            OpenSearchParseException.class,
            () -> action.prepareRequest(getRestRequestWithBodyWithBothParams(), client)
        );
        assertThat(e.getMessage(), containsString(DUPLICATE_PARAMETER_ERROR_MESSAGE));
        assertWarnings(MASTER_TIMEOUT_DEPRECATED_MESSAGE);
    }

    public void testAddIndexBlock() {
        FakeRestRequest request = new FakeRestRequest();
        request.params().put("cluster_manager_timeout", "1h");
        request.params().put("master_timeout", "3s");
        request.params().put("block", "metadata");
        NodeClient client = new NodeClient(Settings.builder().put(INDEX_READ_ONLY_SETTING.getKey(), Boolean.FALSE).build(), threadPool);
        RestAddIndexBlockAction action = new RestAddIndexBlockAction();
        Exception e = assertThrows(OpenSearchParseException.class, () -> action.prepareRequest(request, client));
        assertThat(e.getMessage(), containsString(DUPLICATE_PARAMETER_ERROR_MESSAGE));
        assertWarnings(MASTER_TIMEOUT_DEPRECATED_MESSAGE);
    }

    public void testCloseIndex() {
        RestCloseIndexAction action = new RestCloseIndexAction();
        Exception e = assertThrows(OpenSearchParseException.class, () -> action.prepareRequest(getRestRequestWithBothParams(), client));
        assertThat(e.getMessage(), containsString(DUPLICATE_PARAMETER_ERROR_MESSAGE));
        assertWarnings(MASTER_TIMEOUT_DEPRECATED_MESSAGE);
    }

    public void testCreateIndex() {
        RestCreateIndexAction action = new RestCreateIndexAction();
        Exception e = assertThrows(OpenSearchParseException.class, () -> action.prepareRequest(getRestRequestWithBothParams(), client));
        assertThat(e.getMessage(), containsString(DUPLICATE_PARAMETER_ERROR_MESSAGE));
        assertWarnings(MASTER_TIMEOUT_DEPRECATED_MESSAGE);
    }

    public void testDeleteIndex() {
        RestDeleteIndexAction action = new RestDeleteIndexAction();
        Exception e = assertThrows(OpenSearchParseException.class, () -> action.prepareRequest(getRestRequestWithBothParams(), client));
        assertThat(e.getMessage(), containsString(DUPLICATE_PARAMETER_ERROR_MESSAGE));
        assertWarnings(MASTER_TIMEOUT_DEPRECATED_MESSAGE);
    }

    public void testGetIndices() {
        RestGetIndicesAction action = new RestGetIndicesAction();
        Exception e = assertThrows(OpenSearchParseException.class, () -> action.prepareRequest(getRestRequestWithBothParams(), client));
        assertThat(e.getMessage(), containsString(DUPLICATE_PARAMETER_ERROR_MESSAGE));
        assertWarnings(MASTER_TIMEOUT_DEPRECATED_MESSAGE);
    }

    public void testGetMapping() {
        RestGetMappingAction action = new RestGetMappingAction(threadPool);
        Exception e = assertThrows(OpenSearchParseException.class, () -> action.prepareRequest(getRestRequestWithBothParams(), client));
        assertThat(e.getMessage(), containsString(DUPLICATE_PARAMETER_ERROR_MESSAGE));
        assertWarnings(MASTER_TIMEOUT_DEPRECATED_MESSAGE);
    }

    public void testGetSettings() {
        RestGetSettingsAction action = new RestGetSettingsAction();
        Exception e = assertThrows(OpenSearchParseException.class, () -> action.prepareRequest(getRestRequestWithBothParams(), client));
        assertThat(e.getMessage(), containsString(DUPLICATE_PARAMETER_ERROR_MESSAGE));
        assertWarnings(MASTER_TIMEOUT_DEPRECATED_MESSAGE);
    }

    public void testIndexDeleteAliases() {
        FakeRestRequest request = new FakeRestRequest();
        request.params().put("cluster_manager_timeout", "1h");
        request.params().put("master_timeout", "3s");
        request.params().put("name", "*");
        request.params().put("index", "test");
        RestIndexDeleteAliasesAction action = new RestIndexDeleteAliasesAction();
        Exception e = assertThrows(OpenSearchParseException.class, () -> action.prepareRequest(request, client));
        assertThat(e.getMessage(), containsString(DUPLICATE_PARAMETER_ERROR_MESSAGE));
        assertWarnings(MASTER_TIMEOUT_DEPRECATED_MESSAGE);
    }

    public void testIndexPutAlias() {
        RestIndexPutAliasAction action = new RestIndexPutAliasAction();
        Exception e = assertThrows(OpenSearchParseException.class, () -> action.prepareRequest(getRestRequestWithBothParams(), client));
        assertThat(e.getMessage(), containsString(DUPLICATE_PARAMETER_ERROR_MESSAGE));
        assertWarnings(MASTER_TIMEOUT_DEPRECATED_MESSAGE);
    }

    public void testIndicesAliases() {
        RestIndicesAliasesAction action = new RestIndicesAliasesAction();
        Exception e = assertThrows(OpenSearchParseException.class, () -> action.prepareRequest(getRestRequestWithBothParams(), client));
        assertThat(e.getMessage(), containsString(DUPLICATE_PARAMETER_ERROR_MESSAGE));
        assertWarnings(MASTER_TIMEOUT_DEPRECATED_MESSAGE);
    }

    public void testOpenIndex() {
        RestOpenIndexAction action = new RestOpenIndexAction();
        Exception e = assertThrows(OpenSearchParseException.class, () -> action.prepareRequest(getRestRequestWithBothParams(), client));
        assertThat(e.getMessage(), containsString(DUPLICATE_PARAMETER_ERROR_MESSAGE));
        assertWarnings(MASTER_TIMEOUT_DEPRECATED_MESSAGE);
    }

    public void testPutMapping() {
        RestPutMappingAction action = new RestPutMappingAction();
        Exception e = assertThrows(
            OpenSearchParseException.class,
            () -> action.prepareRequest(getRestRequestWithBodyWithBothParams(), client)
        );
        assertThat(e.getMessage(), containsString(DUPLICATE_PARAMETER_ERROR_MESSAGE));
        assertWarnings(MASTER_TIMEOUT_DEPRECATED_MESSAGE);
    }

    public void testShrinkIndex() {
        RestResizeHandler.RestShrinkIndexAction action = new RestResizeHandler.RestShrinkIndexAction();
        Exception e = assertThrows(OpenSearchParseException.class, () -> action.prepareRequest(getRestRequestWithBothParams(), client));
        assertThat(e.getMessage(), containsString(DUPLICATE_PARAMETER_ERROR_MESSAGE));
        assertWarnings(MASTER_TIMEOUT_DEPRECATED_MESSAGE);
    }

    public void testSplitIndex() {
        RestResizeHandler.RestSplitIndexAction action = new RestResizeHandler.RestSplitIndexAction();
        Exception e = assertThrows(OpenSearchParseException.class, () -> action.prepareRequest(getRestRequestWithBothParams(), client));
        assertThat(e.getMessage(), containsString(DUPLICATE_PARAMETER_ERROR_MESSAGE));
        assertWarnings(MASTER_TIMEOUT_DEPRECATED_MESSAGE);
    }

    public void testCloneIndex() {
        RestResizeHandler.RestCloneIndexAction action = new RestResizeHandler.RestCloneIndexAction();
        Exception e = assertThrows(OpenSearchParseException.class, () -> action.prepareRequest(getRestRequestWithBothParams(), client));
        assertThat(e.getMessage(), containsString(DUPLICATE_PARAMETER_ERROR_MESSAGE));
        assertWarnings(MASTER_TIMEOUT_DEPRECATED_MESSAGE);
    }

    public void testRolloverIndex() {
        RestRolloverIndexAction action = new RestRolloverIndexAction();
        Exception e = assertThrows(OpenSearchParseException.class, () -> action.prepareRequest(getRestRequestWithBothParams(), client));
        assertThat(e.getMessage(), containsString(DUPLICATE_PARAMETER_ERROR_MESSAGE));
        assertWarnings(MASTER_TIMEOUT_DEPRECATED_MESSAGE);
    }

    public void testUpdateSettings() {
        RestUpdateSettingsAction action = new RestUpdateSettingsAction();
        Exception e = assertThrows(OpenSearchParseException.class, () -> action.prepareRequest(getRestRequestWithBothParams(), client));
        assertThat(e.getMessage(), containsString(DUPLICATE_PARAMETER_ERROR_MESSAGE));
        assertWarnings(MASTER_TIMEOUT_DEPRECATED_MESSAGE);
    }

    public void testDeleteDanglingIndex() {
        FakeRestRequest request = new FakeRestRequest();
        request.params().put("cluster_manager_timeout", "1h");
        request.params().put("master_timeout", "3s");
        request.params().put("index_uuid", "test");
        RestDeleteDanglingIndexAction action = new RestDeleteDanglingIndexAction();
        Exception e = assertThrows(OpenSearchParseException.class, () -> action.prepareRequest(request, client));
        assertThat(e.getMessage(), containsString(DUPLICATE_PARAMETER_ERROR_MESSAGE));
        assertWarnings(MASTER_TIMEOUT_DEPRECATED_MESSAGE);
    }

    public void testImportDanglingIndex() {
        FakeRestRequest request = new FakeRestRequest();
        request.params().put("cluster_manager_timeout", "1h");
        request.params().put("master_timeout", "3s");
        request.params().put("index_uuid", "test");
        RestImportDanglingIndexAction action = new RestImportDanglingIndexAction();
        Exception e = assertThrows(OpenSearchParseException.class, () -> action.prepareRequest(request, client));
        assertThat(e.getMessage(), containsString(DUPLICATE_PARAMETER_ERROR_MESSAGE));
        assertWarnings(MASTER_TIMEOUT_DEPRECATED_MESSAGE);
    }

<<<<<<< HEAD
    public void testDeletePipeline() {
        FakeRestRequest request = new FakeRestRequest();
        request.params().put("cluster_manager_timeout", "1h");
        request.params().put("master_timeout", "3s");
        request.params().put("id", "test");
        RestDeletePipelineAction action = new RestDeletePipelineAction();
        Exception e = assertThrows(OpenSearchParseException.class, () -> action.prepareRequest(request, client));
=======
    public void testDeleteComponentTemplate() {
        RestDeleteComponentTemplateAction action = new RestDeleteComponentTemplateAction();
        Exception e = assertThrows(OpenSearchParseException.class, () -> action.prepareRequest(getRestRequestWithBothParams(), client));
>>>>>>> ba3ed8a9
        assertThat(e.getMessage(), containsString(DUPLICATE_PARAMETER_ERROR_MESSAGE));
        assertWarnings(MASTER_TIMEOUT_DEPRECATED_MESSAGE);
    }

<<<<<<< HEAD
    public void testGetPipeline() {
        RestGetPipelineAction action = new RestGetPipelineAction();
=======
    public void testDeleteComposableIndexTemplate() {
        RestDeleteComposableIndexTemplateAction action = new RestDeleteComposableIndexTemplateAction();
>>>>>>> ba3ed8a9
        Exception e = assertThrows(OpenSearchParseException.class, () -> action.prepareRequest(getRestRequestWithBothParams(), client));
        assertThat(e.getMessage(), containsString(DUPLICATE_PARAMETER_ERROR_MESSAGE));
        assertWarnings(MASTER_TIMEOUT_DEPRECATED_MESSAGE);
    }

<<<<<<< HEAD
    public void testPutPipeline() {
        FakeRestRequest request = getFakeRestRequestWithBody();
        request.params().put("cluster_manager_timeout", "2m");
        request.params().put("master_timeout", "3s");
        request.params().put("id", "test");
        RestPutPipelineAction action = new RestPutPipelineAction();
        Exception e = assertThrows(OpenSearchParseException.class, () -> action.prepareRequest(request, client));
=======
    public void testDeleteIndexTemplate() {
        RestDeleteIndexTemplateAction action = new RestDeleteIndexTemplateAction();
        Exception e = assertThrows(OpenSearchParseException.class, () -> action.prepareRequest(getRestRequestWithBothParams(), client));
        assertThat(e.getMessage(), containsString(DUPLICATE_PARAMETER_ERROR_MESSAGE));
        assertWarnings(MASTER_TIMEOUT_DEPRECATED_MESSAGE);
    }

    public void testGetComponentTemplate() {
        RestGetComponentTemplateAction action = new RestGetComponentTemplateAction();
        Exception e = assertThrows(OpenSearchParseException.class, () -> action.prepareRequest(getRestRequestWithBothParams(), client));
        assertThat(e.getMessage(), containsString(DUPLICATE_PARAMETER_ERROR_MESSAGE));
        assertWarnings(MASTER_TIMEOUT_DEPRECATED_MESSAGE);
    }

    public void testGetComposableIndexTemplate() {
        RestGetComposableIndexTemplateAction action = new RestGetComposableIndexTemplateAction();
        Exception e = assertThrows(OpenSearchParseException.class, () -> action.prepareRequest(getRestRequestWithBothParams(), client));
        assertThat(e.getMessage(), containsString(DUPLICATE_PARAMETER_ERROR_MESSAGE));
        assertWarnings(MASTER_TIMEOUT_DEPRECATED_MESSAGE);
    }

    public void testGetIndexTemplate() {
        RestGetIndexTemplateAction action = new RestGetIndexTemplateAction();
        Exception e = assertThrows(OpenSearchParseException.class, () -> action.prepareRequest(getRestRequestWithBothParams(), client));
        assertThat(e.getMessage(), containsString(DUPLICATE_PARAMETER_ERROR_MESSAGE));
        assertWarnings(MASTER_TIMEOUT_DEPRECATED_MESSAGE);
    }

    public void testPutComponentTemplate() {
        RestPutComponentTemplateAction action = new RestPutComponentTemplateAction();
        Exception e = assertThrows(OpenSearchParseException.class, () -> action.prepareRequest(getRestRequestWithBothParams(), client));
>>>>>>> ba3ed8a9
        assertThat(e.getMessage(), containsString(DUPLICATE_PARAMETER_ERROR_MESSAGE));
        assertWarnings(MASTER_TIMEOUT_DEPRECATED_MESSAGE);
    }

<<<<<<< HEAD
    public void testDeleteStoredScript() {
        RestDeleteStoredScriptAction action = new RestDeleteStoredScriptAction();
=======
    public void testPutComposableIndexTemplate() {
        RestPutComposableIndexTemplateAction action = new RestPutComposableIndexTemplateAction();
>>>>>>> ba3ed8a9
        Exception e = assertThrows(OpenSearchParseException.class, () -> action.prepareRequest(getRestRequestWithBothParams(), client));
        assertThat(e.getMessage(), containsString(DUPLICATE_PARAMETER_ERROR_MESSAGE));
        assertWarnings(MASTER_TIMEOUT_DEPRECATED_MESSAGE);
    }

<<<<<<< HEAD
    public void testGetStoredScript() {
        RestGetStoredScriptAction action = new RestGetStoredScriptAction();
=======
    public void testPutIndexTemplate() {
        RestPutIndexTemplateAction action = new RestPutIndexTemplateAction();
>>>>>>> ba3ed8a9
        Exception e = assertThrows(OpenSearchParseException.class, () -> action.prepareRequest(getRestRequestWithBothParams(), client));
        assertThat(e.getMessage(), containsString(DUPLICATE_PARAMETER_ERROR_MESSAGE));
        assertWarnings(MASTER_TIMEOUT_DEPRECATED_MESSAGE);
    }

<<<<<<< HEAD
    public void testPutStoredScript() {
        RestPutStoredScriptAction action = new RestPutStoredScriptAction();
        Exception e = assertThrows(
            OpenSearchParseException.class,
            () -> action.prepareRequest(getRestRequestWithBodyWithBothParams(), client)
        );
        assertThat(e.getMessage(), containsString(DUPLICATE_PARAMETER_ERROR_MESSAGE));
        assertWarnings(MASTER_TIMEOUT_DEPRECATED_MESSAGE, "empty templates should no longer be used");
=======
    public void testSimulateIndexTemplate() {
        FakeRestRequest request = new FakeRestRequest();
        request.params().put("cluster_manager_timeout", randomFrom("1h", "2m"));
        request.params().put("master_timeout", "3s");
        request.params().put("name", "test");
        RestSimulateIndexTemplateAction action = new RestSimulateIndexTemplateAction();
        Exception e = assertThrows(OpenSearchParseException.class, () -> action.prepareRequest(request, client));
        assertThat(e.getMessage(), containsString(DUPLICATE_PARAMETER_ERROR_MESSAGE));
        assertWarnings(MASTER_TIMEOUT_DEPRECATED_MESSAGE);
    }

    public void testSimulateTemplate() {
        RestSimulateTemplateAction action = new RestSimulateTemplateAction();
        Exception e = assertThrows(OpenSearchParseException.class, () -> action.prepareRequest(getRestRequestWithBothParams(), client));
        assertThat(e.getMessage(), containsString(DUPLICATE_PARAMETER_ERROR_MESSAGE));
        assertWarnings(MASTER_TIMEOUT_DEPRECATED_MESSAGE);
>>>>>>> ba3ed8a9
    }

    private MasterNodeRequest getMasterNodeRequest() {
        return new MasterNodeRequest() {
            @Override
            public ActionRequestValidationException validate() {
                return null;
            }
        };
    }

    private FakeRestRequest getRestRequestWithBothParams() {
        FakeRestRequest request = new FakeRestRequest();
        request.params().put("cluster_manager_timeout", "1h");
        request.params().put("master_timeout", "3s");
        return request;
    }

    private FakeRestRequest getRestRequestWithDeprecatedParam() {
        FakeRestRequest request = new FakeRestRequest();
        request.params().put("master_timeout", "3s");
        return request;
    }

    private FakeRestRequest getRestRequestWithNewParam() {
        FakeRestRequest request = new FakeRestRequest();
        request.params().put("cluster_manager_timeout", "2m");
        return request;
    }

    private FakeRestRequest getRestRequestWithBodyWithBothParams() {
        FakeRestRequest request = getFakeRestRequestWithBody();
        request.params().put("cluster_manager_timeout", "2m");
        request.params().put("master_timeout", "3s");
        return request;
    }

    private FakeRestRequest getFakeRestRequestWithBody() {
        return new FakeRestRequest.Builder(NamedXContentRegistry.EMPTY).withContent(new BytesArray("{}"), XContentType.JSON).build();
    }
}<|MERGE_RESOLUTION|>--- conflicted
+++ resolved
@@ -41,11 +41,6 @@
 import org.opensearch.rest.action.admin.indices.RestResizeHandler;
 import org.opensearch.rest.action.admin.indices.RestRolloverIndexAction;
 import org.opensearch.rest.action.admin.indices.RestUpdateSettingsAction;
-<<<<<<< HEAD
-import org.opensearch.rest.action.admin.cluster.RestDeleteStoredScriptAction;
-import org.opensearch.rest.action.admin.cluster.RestGetStoredScriptAction;
-import org.opensearch.rest.action.admin.cluster.RestPutStoredScriptAction;
-=======
 import org.opensearch.rest.action.admin.indices.RestDeleteComponentTemplateAction;
 import org.opensearch.rest.action.admin.indices.RestDeleteComposableIndexTemplateAction;
 import org.opensearch.rest.action.admin.indices.RestDeleteIndexTemplateAction;
@@ -57,7 +52,9 @@
 import org.opensearch.rest.action.admin.indices.RestPutIndexTemplateAction;
 import org.opensearch.rest.action.admin.indices.RestSimulateIndexTemplateAction;
 import org.opensearch.rest.action.admin.indices.RestSimulateTemplateAction;
->>>>>>> ba3ed8a9
+import org.opensearch.rest.action.admin.cluster.RestDeleteStoredScriptAction;
+import org.opensearch.rest.action.admin.cluster.RestGetStoredScriptAction;
+import org.opensearch.rest.action.admin.cluster.RestPutStoredScriptAction;
 import org.opensearch.rest.action.cat.RestAllocationAction;
 import org.opensearch.rest.action.cat.RestRepositoriesAction;
 import org.opensearch.rest.action.cat.RestThreadPoolAction;
@@ -445,7 +442,87 @@
         assertWarnings(MASTER_TIMEOUT_DEPRECATED_MESSAGE);
     }
 
-<<<<<<< HEAD
+    public void testDeleteComponentTemplate() {
+        RestDeleteComponentTemplateAction action = new RestDeleteComponentTemplateAction();
+        Exception e = assertThrows(OpenSearchParseException.class, () -> action.prepareRequest(getRestRequestWithBothParams(), client));
+        assertThat(e.getMessage(), containsString(DUPLICATE_PARAMETER_ERROR_MESSAGE));
+        assertWarnings(MASTER_TIMEOUT_DEPRECATED_MESSAGE);
+    }
+
+    public void testDeleteComposableIndexTemplate() {
+        RestDeleteComposableIndexTemplateAction action = new RestDeleteComposableIndexTemplateAction();
+        Exception e = assertThrows(OpenSearchParseException.class, () -> action.prepareRequest(getRestRequestWithBothParams(), client));
+        assertThat(e.getMessage(), containsString(DUPLICATE_PARAMETER_ERROR_MESSAGE));
+        assertWarnings(MASTER_TIMEOUT_DEPRECATED_MESSAGE);
+    }
+
+    public void testDeleteIndexTemplate() {
+        RestDeleteIndexTemplateAction action = new RestDeleteIndexTemplateAction();
+        Exception e = assertThrows(OpenSearchParseException.class, () -> action.prepareRequest(getRestRequestWithBothParams(), client));
+        assertThat(e.getMessage(), containsString(DUPLICATE_PARAMETER_ERROR_MESSAGE));
+        assertWarnings(MASTER_TIMEOUT_DEPRECATED_MESSAGE);
+    }
+
+    public void testGetComponentTemplate() {
+        RestGetComponentTemplateAction action = new RestGetComponentTemplateAction();
+        Exception e = assertThrows(OpenSearchParseException.class, () -> action.prepareRequest(getRestRequestWithBothParams(), client));
+        assertThat(e.getMessage(), containsString(DUPLICATE_PARAMETER_ERROR_MESSAGE));
+        assertWarnings(MASTER_TIMEOUT_DEPRECATED_MESSAGE);
+    }
+
+    public void testGetComposableIndexTemplate() {
+        RestGetComposableIndexTemplateAction action = new RestGetComposableIndexTemplateAction();
+        Exception e = assertThrows(OpenSearchParseException.class, () -> action.prepareRequest(getRestRequestWithBothParams(), client));
+        assertThat(e.getMessage(), containsString(DUPLICATE_PARAMETER_ERROR_MESSAGE));
+        assertWarnings(MASTER_TIMEOUT_DEPRECATED_MESSAGE);
+    }
+
+    public void testGetIndexTemplate() {
+        RestGetIndexTemplateAction action = new RestGetIndexTemplateAction();
+        Exception e = assertThrows(OpenSearchParseException.class, () -> action.prepareRequest(getRestRequestWithBothParams(), client));
+        assertThat(e.getMessage(), containsString(DUPLICATE_PARAMETER_ERROR_MESSAGE));
+        assertWarnings(MASTER_TIMEOUT_DEPRECATED_MESSAGE);
+    }
+
+    public void testPutComponentTemplate() {
+        RestPutComponentTemplateAction action = new RestPutComponentTemplateAction();
+        Exception e = assertThrows(OpenSearchParseException.class, () -> action.prepareRequest(getRestRequestWithBothParams(), client));
+        assertThat(e.getMessage(), containsString(DUPLICATE_PARAMETER_ERROR_MESSAGE));
+        assertWarnings(MASTER_TIMEOUT_DEPRECATED_MESSAGE);
+    }
+
+    public void testPutComposableIndexTemplate() {
+        RestPutComposableIndexTemplateAction action = new RestPutComposableIndexTemplateAction();
+        Exception e = assertThrows(OpenSearchParseException.class, () -> action.prepareRequest(getRestRequestWithBothParams(), client));
+        assertThat(e.getMessage(), containsString(DUPLICATE_PARAMETER_ERROR_MESSAGE));
+        assertWarnings(MASTER_TIMEOUT_DEPRECATED_MESSAGE);
+    }
+
+    public void testPutIndexTemplate() {
+        RestPutIndexTemplateAction action = new RestPutIndexTemplateAction();
+        Exception e = assertThrows(OpenSearchParseException.class, () -> action.prepareRequest(getRestRequestWithBothParams(), client));
+        assertThat(e.getMessage(), containsString(DUPLICATE_PARAMETER_ERROR_MESSAGE));
+        assertWarnings(MASTER_TIMEOUT_DEPRECATED_MESSAGE);
+    }
+
+    public void testSimulateIndexTemplate() {
+        FakeRestRequest request = new FakeRestRequest();
+        request.params().put("cluster_manager_timeout", randomFrom("1h", "2m"));
+        request.params().put("master_timeout", "3s");
+        request.params().put("name", "test");
+        RestSimulateIndexTemplateAction action = new RestSimulateIndexTemplateAction();
+        Exception e = assertThrows(OpenSearchParseException.class, () -> action.prepareRequest(request, client));
+        assertThat(e.getMessage(), containsString(DUPLICATE_PARAMETER_ERROR_MESSAGE));
+        assertWarnings(MASTER_TIMEOUT_DEPRECATED_MESSAGE);
+    }
+
+    public void testSimulateTemplate() {
+        RestSimulateTemplateAction action = new RestSimulateTemplateAction();
+        Exception e = assertThrows(OpenSearchParseException.class, () -> action.prepareRequest(getRestRequestWithBothParams(), client));
+        assertThat(e.getMessage(), containsString(DUPLICATE_PARAMETER_ERROR_MESSAGE));
+        assertWarnings(MASTER_TIMEOUT_DEPRECATED_MESSAGE);
+    }
+
     public void testDeletePipeline() {
         FakeRestRequest request = new FakeRestRequest();
         request.params().put("cluster_manager_timeout", "1h");
@@ -453,28 +530,17 @@
         request.params().put("id", "test");
         RestDeletePipelineAction action = new RestDeletePipelineAction();
         Exception e = assertThrows(OpenSearchParseException.class, () -> action.prepareRequest(request, client));
-=======
-    public void testDeleteComponentTemplate() {
-        RestDeleteComponentTemplateAction action = new RestDeleteComponentTemplateAction();
-        Exception e = assertThrows(OpenSearchParseException.class, () -> action.prepareRequest(getRestRequestWithBothParams(), client));
->>>>>>> ba3ed8a9
-        assertThat(e.getMessage(), containsString(DUPLICATE_PARAMETER_ERROR_MESSAGE));
-        assertWarnings(MASTER_TIMEOUT_DEPRECATED_MESSAGE);
-    }
-
-<<<<<<< HEAD
+        assertThat(e.getMessage(), containsString(DUPLICATE_PARAMETER_ERROR_MESSAGE));
+        assertWarnings(MASTER_TIMEOUT_DEPRECATED_MESSAGE);
+    }
+
     public void testGetPipeline() {
         RestGetPipelineAction action = new RestGetPipelineAction();
-=======
-    public void testDeleteComposableIndexTemplate() {
-        RestDeleteComposableIndexTemplateAction action = new RestDeleteComposableIndexTemplateAction();
->>>>>>> ba3ed8a9
-        Exception e = assertThrows(OpenSearchParseException.class, () -> action.prepareRequest(getRestRequestWithBothParams(), client));
-        assertThat(e.getMessage(), containsString(DUPLICATE_PARAMETER_ERROR_MESSAGE));
-        assertWarnings(MASTER_TIMEOUT_DEPRECATED_MESSAGE);
-    }
-
-<<<<<<< HEAD
+        Exception e = assertThrows(OpenSearchParseException.class, () -> action.prepareRequest(getRestRequestWithBothParams(), client));
+        assertThat(e.getMessage(), containsString(DUPLICATE_PARAMETER_ERROR_MESSAGE));
+        assertWarnings(MASTER_TIMEOUT_DEPRECATED_MESSAGE);
+    }
+
     public void testPutPipeline() {
         FakeRestRequest request = getFakeRestRequestWithBody();
         request.params().put("cluster_manager_timeout", "2m");
@@ -482,68 +548,24 @@
         request.params().put("id", "test");
         RestPutPipelineAction action = new RestPutPipelineAction();
         Exception e = assertThrows(OpenSearchParseException.class, () -> action.prepareRequest(request, client));
-=======
-    public void testDeleteIndexTemplate() {
-        RestDeleteIndexTemplateAction action = new RestDeleteIndexTemplateAction();
-        Exception e = assertThrows(OpenSearchParseException.class, () -> action.prepareRequest(getRestRequestWithBothParams(), client));
-        assertThat(e.getMessage(), containsString(DUPLICATE_PARAMETER_ERROR_MESSAGE));
-        assertWarnings(MASTER_TIMEOUT_DEPRECATED_MESSAGE);
-    }
-
-    public void testGetComponentTemplate() {
-        RestGetComponentTemplateAction action = new RestGetComponentTemplateAction();
-        Exception e = assertThrows(OpenSearchParseException.class, () -> action.prepareRequest(getRestRequestWithBothParams(), client));
-        assertThat(e.getMessage(), containsString(DUPLICATE_PARAMETER_ERROR_MESSAGE));
-        assertWarnings(MASTER_TIMEOUT_DEPRECATED_MESSAGE);
-    }
-
-    public void testGetComposableIndexTemplate() {
-        RestGetComposableIndexTemplateAction action = new RestGetComposableIndexTemplateAction();
-        Exception e = assertThrows(OpenSearchParseException.class, () -> action.prepareRequest(getRestRequestWithBothParams(), client));
-        assertThat(e.getMessage(), containsString(DUPLICATE_PARAMETER_ERROR_MESSAGE));
-        assertWarnings(MASTER_TIMEOUT_DEPRECATED_MESSAGE);
-    }
-
-    public void testGetIndexTemplate() {
-        RestGetIndexTemplateAction action = new RestGetIndexTemplateAction();
-        Exception e = assertThrows(OpenSearchParseException.class, () -> action.prepareRequest(getRestRequestWithBothParams(), client));
-        assertThat(e.getMessage(), containsString(DUPLICATE_PARAMETER_ERROR_MESSAGE));
-        assertWarnings(MASTER_TIMEOUT_DEPRECATED_MESSAGE);
-    }
-
-    public void testPutComponentTemplate() {
-        RestPutComponentTemplateAction action = new RestPutComponentTemplateAction();
-        Exception e = assertThrows(OpenSearchParseException.class, () -> action.prepareRequest(getRestRequestWithBothParams(), client));
->>>>>>> ba3ed8a9
-        assertThat(e.getMessage(), containsString(DUPLICATE_PARAMETER_ERROR_MESSAGE));
-        assertWarnings(MASTER_TIMEOUT_DEPRECATED_MESSAGE);
-    }
-
-<<<<<<< HEAD
+        assertThat(e.getMessage(), containsString(DUPLICATE_PARAMETER_ERROR_MESSAGE));
+        assertWarnings(MASTER_TIMEOUT_DEPRECATED_MESSAGE);
+    }
+
     public void testDeleteStoredScript() {
         RestDeleteStoredScriptAction action = new RestDeleteStoredScriptAction();
-=======
-    public void testPutComposableIndexTemplate() {
-        RestPutComposableIndexTemplateAction action = new RestPutComposableIndexTemplateAction();
->>>>>>> ba3ed8a9
-        Exception e = assertThrows(OpenSearchParseException.class, () -> action.prepareRequest(getRestRequestWithBothParams(), client));
-        assertThat(e.getMessage(), containsString(DUPLICATE_PARAMETER_ERROR_MESSAGE));
-        assertWarnings(MASTER_TIMEOUT_DEPRECATED_MESSAGE);
-    }
-
-<<<<<<< HEAD
+        Exception e = assertThrows(OpenSearchParseException.class, () -> action.prepareRequest(getRestRequestWithBothParams(), client));
+        assertThat(e.getMessage(), containsString(DUPLICATE_PARAMETER_ERROR_MESSAGE));
+        assertWarnings(MASTER_TIMEOUT_DEPRECATED_MESSAGE);
+    }
+
     public void testGetStoredScript() {
         RestGetStoredScriptAction action = new RestGetStoredScriptAction();
-=======
-    public void testPutIndexTemplate() {
-        RestPutIndexTemplateAction action = new RestPutIndexTemplateAction();
->>>>>>> ba3ed8a9
-        Exception e = assertThrows(OpenSearchParseException.class, () -> action.prepareRequest(getRestRequestWithBothParams(), client));
-        assertThat(e.getMessage(), containsString(DUPLICATE_PARAMETER_ERROR_MESSAGE));
-        assertWarnings(MASTER_TIMEOUT_DEPRECATED_MESSAGE);
-    }
-
-<<<<<<< HEAD
+        Exception e = assertThrows(OpenSearchParseException.class, () -> action.prepareRequest(getRestRequestWithBothParams(), client));
+        assertThat(e.getMessage(), containsString(DUPLICATE_PARAMETER_ERROR_MESSAGE));
+        assertWarnings(MASTER_TIMEOUT_DEPRECATED_MESSAGE);
+    }
+
     public void testPutStoredScript() {
         RestPutStoredScriptAction action = new RestPutStoredScriptAction();
         Exception e = assertThrows(
@@ -552,24 +574,6 @@
         );
         assertThat(e.getMessage(), containsString(DUPLICATE_PARAMETER_ERROR_MESSAGE));
         assertWarnings(MASTER_TIMEOUT_DEPRECATED_MESSAGE, "empty templates should no longer be used");
-=======
-    public void testSimulateIndexTemplate() {
-        FakeRestRequest request = new FakeRestRequest();
-        request.params().put("cluster_manager_timeout", randomFrom("1h", "2m"));
-        request.params().put("master_timeout", "3s");
-        request.params().put("name", "test");
-        RestSimulateIndexTemplateAction action = new RestSimulateIndexTemplateAction();
-        Exception e = assertThrows(OpenSearchParseException.class, () -> action.prepareRequest(request, client));
-        assertThat(e.getMessage(), containsString(DUPLICATE_PARAMETER_ERROR_MESSAGE));
-        assertWarnings(MASTER_TIMEOUT_DEPRECATED_MESSAGE);
-    }
-
-    public void testSimulateTemplate() {
-        RestSimulateTemplateAction action = new RestSimulateTemplateAction();
-        Exception e = assertThrows(OpenSearchParseException.class, () -> action.prepareRequest(getRestRequestWithBothParams(), client));
-        assertThat(e.getMessage(), containsString(DUPLICATE_PARAMETER_ERROR_MESSAGE));
-        assertWarnings(MASTER_TIMEOUT_DEPRECATED_MESSAGE);
->>>>>>> ba3ed8a9
     }
 
     private MasterNodeRequest getMasterNodeRequest() {
