--- conflicted
+++ resolved
@@ -15,11 +15,21 @@
 import org.opensearch.common.bytes.BytesArray;
 import org.opensearch.common.logging.DeprecationLogger;
 import org.opensearch.common.settings.Settings;
-<<<<<<< HEAD
 import org.opensearch.common.settings.SettingsFilter;
 import org.opensearch.common.xcontent.NamedXContentRegistry;
 import org.opensearch.common.xcontent.XContentType;
-=======
+import org.opensearch.rest.BaseRestHandler;
+import org.opensearch.rest.action.admin.cluster.RestCleanupRepositoryAction;
+import org.opensearch.rest.action.admin.cluster.RestCloneSnapshotAction;
+import org.opensearch.rest.action.admin.cluster.RestCreateSnapshotAction;
+import org.opensearch.rest.action.admin.cluster.RestDeleteRepositoryAction;
+import org.opensearch.rest.action.admin.cluster.RestDeleteSnapshotAction;
+import org.opensearch.rest.action.admin.cluster.RestGetRepositoriesAction;
+import org.opensearch.rest.action.admin.cluster.RestGetSnapshotsAction;
+import org.opensearch.rest.action.admin.cluster.RestPutRepositoryAction;
+import org.opensearch.rest.action.admin.cluster.RestRestoreSnapshotAction;
+import org.opensearch.rest.action.admin.cluster.RestSnapshotsStatusAction;
+import org.opensearch.rest.action.admin.cluster.RestVerifyRepositoryAction;
 import org.opensearch.rest.action.cat.RestAllocationAction;
 import org.opensearch.rest.action.cat.RestRepositoriesAction;
 import org.opensearch.rest.action.cat.RestThreadPoolAction;
@@ -33,20 +43,6 @@
 import org.opensearch.rest.action.cat.RestPendingClusterTasksAction;
 import org.opensearch.rest.action.cat.RestSegmentsAction;
 import org.opensearch.rest.action.cat.RestSnapshotAction;
->>>>>>> 78465b4a
-import org.opensearch.rest.BaseRestHandler;
-import org.opensearch.rest.action.admin.cluster.RestCleanupRepositoryAction;
-import org.opensearch.rest.action.admin.cluster.RestCloneSnapshotAction;
-import org.opensearch.rest.action.admin.cluster.RestCreateSnapshotAction;
-import org.opensearch.rest.action.admin.cluster.RestDeleteRepositoryAction;
-import org.opensearch.rest.action.admin.cluster.RestDeleteSnapshotAction;
-import org.opensearch.rest.action.admin.cluster.RestGetRepositoriesAction;
-import org.opensearch.rest.action.admin.cluster.RestGetSnapshotsAction;
-import org.opensearch.rest.action.admin.cluster.RestPutRepositoryAction;
-import org.opensearch.rest.action.admin.cluster.RestRestoreSnapshotAction;
-import org.opensearch.rest.action.admin.cluster.RestSnapshotsStatusAction;
-import org.opensearch.rest.action.admin.cluster.RestVerifyRepositoryAction;
-import org.opensearch.rest.action.cat.RestNodesAction;
 import org.opensearch.test.OpenSearchTestCase;
 import org.opensearch.test.rest.FakeRestRequest;
 import org.opensearch.threadpool.TestThreadPool;
@@ -144,102 +140,115 @@
         assertWarnings(MASTER_TIMEOUT_DEPRECATED_MESSAGE);
     }
 
-<<<<<<< HEAD
+    public void testCatPendingTasks() {
+        RestPendingClusterTasksAction action = new RestPendingClusterTasksAction();
+        Exception e = assertThrows(OpenSearchParseException.class, () -> action.doCatRequest(getRestRequestWithBothParams(), client));
+        assertThat(e.getMessage(), containsString(DUPLICATE_PARAMETER_ERROR_MESSAGE));
+        assertWarnings(MASTER_TIMEOUT_DEPRECATED_MESSAGE);
+    }
+
+    public void testCatPlugins() {
+        RestPluginsAction action = new RestPluginsAction();
+        Exception e = assertThrows(OpenSearchParseException.class, () -> action.doCatRequest(getRestRequestWithBothParams(), client));
+        assertThat(e.getMessage(), containsString(DUPLICATE_PARAMETER_ERROR_MESSAGE));
+        assertWarnings(MASTER_TIMEOUT_DEPRECATED_MESSAGE);
+    }
+
+    public void testCatRepositories() {
+        RestRepositoriesAction action = new RestRepositoriesAction();
+        Exception e = assertThrows(OpenSearchParseException.class, () -> action.doCatRequest(getRestRequestWithBothParams(), client));
+        assertThat(e.getMessage(), containsString(DUPLICATE_PARAMETER_ERROR_MESSAGE));
+        assertWarnings(MASTER_TIMEOUT_DEPRECATED_MESSAGE);
+    }
+
+    public void testCatShards() {
+        RestShardsAction action = new RestShardsAction();
+        Exception e = assertThrows(OpenSearchParseException.class, () -> action.doCatRequest(getRestRequestWithBothParams(), client));
+        assertThat(e.getMessage(), containsString(DUPLICATE_PARAMETER_ERROR_MESSAGE));
+        assertWarnings(MASTER_TIMEOUT_DEPRECATED_MESSAGE);
+    }
+
+    public void testCatSnapshots() {
+        RestSnapshotAction action = new RestSnapshotAction();
+        Exception e = assertThrows(OpenSearchParseException.class, () -> action.doCatRequest(getRestRequestWithBothParams(), client));
+        assertThat(e.getMessage(), containsString(DUPLICATE_PARAMETER_ERROR_MESSAGE));
+        assertWarnings(MASTER_TIMEOUT_DEPRECATED_MESSAGE);
+    }
+
+    public void testCatTemplates() {
+        RestTemplatesAction action = new RestTemplatesAction();
+        Exception e = assertThrows(OpenSearchParseException.class, () -> action.doCatRequest(getRestRequestWithBothParams(), client));
+        assertThat(e.getMessage(), containsString(DUPLICATE_PARAMETER_ERROR_MESSAGE));
+        assertWarnings(MASTER_TIMEOUT_DEPRECATED_MESSAGE);
+    }
+
+    public void testCatThreadPool() {
+        RestThreadPoolAction action = new RestThreadPoolAction();
+        Exception e = assertThrows(OpenSearchParseException.class, () -> action.doCatRequest(getRestRequestWithBothParams(), client));
+        assertThat(e.getMessage(), containsString(DUPLICATE_PARAMETER_ERROR_MESSAGE));
+        assertWarnings(MASTER_TIMEOUT_DEPRECATED_MESSAGE);
+    }
+
+    public void testCatSegments() {
+        RestSegmentsAction action = new RestSegmentsAction();
+        Exception e = assertThrows(OpenSearchParseException.class, () -> action.doCatRequest(getRestRequestWithBothParams(), client));
+        assertThat(e.getMessage(), containsString(DUPLICATE_PARAMETER_ERROR_MESSAGE));
+        assertWarnings(MASTER_TIMEOUT_DEPRECATED_MESSAGE);
+    }
+
     public void testCleanupRepository() {
         RestCleanupRepositoryAction action = new RestCleanupRepositoryAction();
         Exception e = assertThrows(OpenSearchParseException.class, () -> action.prepareRequest(getRestRequestWithBothParams(), client));
-=======
-    public void testCatPendingTasks() {
-        RestPendingClusterTasksAction action = new RestPendingClusterTasksAction();
-        Exception e = assertThrows(OpenSearchParseException.class, () -> action.doCatRequest(getRestRequestWithBothParams(), client));
->>>>>>> 78465b4a
-        assertThat(e.getMessage(), containsString(DUPLICATE_PARAMETER_ERROR_MESSAGE));
-        assertWarnings(MASTER_TIMEOUT_DEPRECATED_MESSAGE);
-    }
-
-<<<<<<< HEAD
+        assertThat(e.getMessage(), containsString(DUPLICATE_PARAMETER_ERROR_MESSAGE));
+        assertWarnings(MASTER_TIMEOUT_DEPRECATED_MESSAGE);
+    }
+
     public void testCloneSnapshot() {
         RestCloneSnapshotAction action = new RestCloneSnapshotAction();
         Exception e = assertThrows(
             OpenSearchParseException.class,
             () -> action.prepareRequest(getRestRequestWithBodyWithBothParams(), client)
         );
-=======
-    public void testCatPlugins() {
-        RestPluginsAction action = new RestPluginsAction();
-        Exception e = assertThrows(OpenSearchParseException.class, () -> action.doCatRequest(getRestRequestWithBothParams(), client));
->>>>>>> 78465b4a
-        assertThat(e.getMessage(), containsString(DUPLICATE_PARAMETER_ERROR_MESSAGE));
-        assertWarnings(MASTER_TIMEOUT_DEPRECATED_MESSAGE);
-    }
-
-<<<<<<< HEAD
+        assertThat(e.getMessage(), containsString(DUPLICATE_PARAMETER_ERROR_MESSAGE));
+        assertWarnings(MASTER_TIMEOUT_DEPRECATED_MESSAGE);
+    }
+
     public void testCreateSnapshot() {
         RestCreateSnapshotAction action = new RestCreateSnapshotAction();
         Exception e = assertThrows(OpenSearchParseException.class, () -> action.prepareRequest(getRestRequestWithBothParams(), client));
-=======
-    public void testCatRepositories() {
-        RestRepositoriesAction action = new RestRepositoriesAction();
-        Exception e = assertThrows(OpenSearchParseException.class, () -> action.doCatRequest(getRestRequestWithBothParams(), client));
->>>>>>> 78465b4a
-        assertThat(e.getMessage(), containsString(DUPLICATE_PARAMETER_ERROR_MESSAGE));
-        assertWarnings(MASTER_TIMEOUT_DEPRECATED_MESSAGE);
-    }
-
-<<<<<<< HEAD
+        assertThat(e.getMessage(), containsString(DUPLICATE_PARAMETER_ERROR_MESSAGE));
+        assertWarnings(MASTER_TIMEOUT_DEPRECATED_MESSAGE);
+    }
+
     public void testDeleteRepository() {
         RestDeleteRepositoryAction action = new RestDeleteRepositoryAction();
         Exception e = assertThrows(OpenSearchParseException.class, () -> action.prepareRequest(getRestRequestWithBothParams(), client));
-=======
-    public void testCatShards() {
-        RestShardsAction action = new RestShardsAction();
-        Exception e = assertThrows(OpenSearchParseException.class, () -> action.doCatRequest(getRestRequestWithBothParams(), client));
->>>>>>> 78465b4a
-        assertThat(e.getMessage(), containsString(DUPLICATE_PARAMETER_ERROR_MESSAGE));
-        assertWarnings(MASTER_TIMEOUT_DEPRECATED_MESSAGE);
-    }
-
-<<<<<<< HEAD
+        assertThat(e.getMessage(), containsString(DUPLICATE_PARAMETER_ERROR_MESSAGE));
+        assertWarnings(MASTER_TIMEOUT_DEPRECATED_MESSAGE);
+    }
+
     public void testDeleteSnapshot() {
         RestDeleteSnapshotAction action = new RestDeleteSnapshotAction();
         Exception e = assertThrows(OpenSearchParseException.class, () -> action.prepareRequest(getRestRequestWithBothParams(), client));
-=======
-    public void testCatSnapshots() {
-        RestSnapshotAction action = new RestSnapshotAction();
-        Exception e = assertThrows(OpenSearchParseException.class, () -> action.doCatRequest(getRestRequestWithBothParams(), client));
->>>>>>> 78465b4a
-        assertThat(e.getMessage(), containsString(DUPLICATE_PARAMETER_ERROR_MESSAGE));
-        assertWarnings(MASTER_TIMEOUT_DEPRECATED_MESSAGE);
-    }
-
-<<<<<<< HEAD
+        assertThat(e.getMessage(), containsString(DUPLICATE_PARAMETER_ERROR_MESSAGE));
+        assertWarnings(MASTER_TIMEOUT_DEPRECATED_MESSAGE);
+    }
+
     public void testGetRepositories() {
         final SettingsFilter filter = new SettingsFilter(Collections.singleton("foo.filtered"));
         RestGetRepositoriesAction action = new RestGetRepositoriesAction(filter);
         Exception e = assertThrows(OpenSearchParseException.class, () -> action.prepareRequest(getRestRequestWithBothParams(), client));
-=======
-    public void testCatTemplates() {
-        RestTemplatesAction action = new RestTemplatesAction();
-        Exception e = assertThrows(OpenSearchParseException.class, () -> action.doCatRequest(getRestRequestWithBothParams(), client));
->>>>>>> 78465b4a
-        assertThat(e.getMessage(), containsString(DUPLICATE_PARAMETER_ERROR_MESSAGE));
-        assertWarnings(MASTER_TIMEOUT_DEPRECATED_MESSAGE);
-    }
-
-<<<<<<< HEAD
+        assertThat(e.getMessage(), containsString(DUPLICATE_PARAMETER_ERROR_MESSAGE));
+        assertWarnings(MASTER_TIMEOUT_DEPRECATED_MESSAGE);
+    }
+
     public void testGetSnapshots() {
         RestGetSnapshotsAction action = new RestGetSnapshotsAction();
         Exception e = assertThrows(OpenSearchParseException.class, () -> action.prepareRequest(getRestRequestWithBothParams(), client));
-=======
-    public void testCatThreadPool() {
-        RestThreadPoolAction action = new RestThreadPoolAction();
-        Exception e = assertThrows(OpenSearchParseException.class, () -> action.doCatRequest(getRestRequestWithBothParams(), client));
->>>>>>> 78465b4a
-        assertThat(e.getMessage(), containsString(DUPLICATE_PARAMETER_ERROR_MESSAGE));
-        assertWarnings(MASTER_TIMEOUT_DEPRECATED_MESSAGE);
-    }
-
-<<<<<<< HEAD
+        assertThat(e.getMessage(), containsString(DUPLICATE_PARAMETER_ERROR_MESSAGE));
+        assertWarnings(MASTER_TIMEOUT_DEPRECATED_MESSAGE);
+    }
+
     public void testPutRepository() {
         RestPutRepositoryAction action = new RestPutRepositoryAction();
         Exception e = assertThrows(
@@ -267,11 +276,6 @@
     public void testVerifyRepository() {
         RestVerifyRepositoryAction action = new RestVerifyRepositoryAction();
         Exception e = assertThrows(OpenSearchParseException.class, () -> action.prepareRequest(getRestRequestWithBothParams(), client));
-=======
-    public void testCatSegments() {
-        RestSegmentsAction action = new RestSegmentsAction();
-        Exception e = assertThrows(OpenSearchParseException.class, () -> action.doCatRequest(getRestRequestWithBothParams(), client));
->>>>>>> 78465b4a
         assertThat(e.getMessage(), containsString(DUPLICATE_PARAMETER_ERROR_MESSAGE));
         assertWarnings(MASTER_TIMEOUT_DEPRECATED_MESSAGE);
     }
@@ -306,7 +310,7 @@
 
     private FakeRestRequest getRestRequestWithBodyWithBothParams() {
         FakeRestRequest request = getFakeRestRequestWithBody();
-        request.params().put("cluster_manager_timeout", randomFrom("1h", "2m"));
+        request.params().put("cluster_manager_timeout", "2m");
         request.params().put("master_timeout", "3s");
         return request;
     }
