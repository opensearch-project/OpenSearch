--- conflicted
+++ resolved
@@ -15,9 +15,6 @@
 import org.opensearch.common.bytes.BytesArray;
 import org.opensearch.common.logging.DeprecationLogger;
 import org.opensearch.common.settings.Settings;
-<<<<<<< HEAD
-import org.opensearch.rest.BaseRestHandler;
-=======
 import org.opensearch.common.settings.SettingsFilter;
 import org.opensearch.common.xcontent.NamedXContentRegistry;
 import org.opensearch.common.xcontent.XContentType;
@@ -27,7 +24,17 @@
 import org.opensearch.rest.action.admin.cluster.RestClusterRerouteAction;
 import org.opensearch.rest.action.admin.cluster.RestClusterStateAction;
 import org.opensearch.rest.action.admin.cluster.RestClusterUpdateSettingsAction;
->>>>>>> 7d23b180
+import org.opensearch.rest.action.admin.indices.RestDeleteComponentTemplateAction;
+import org.opensearch.rest.action.admin.indices.RestDeleteComposableIndexTemplateAction;
+import org.opensearch.rest.action.admin.indices.RestDeleteIndexTemplateAction;
+import org.opensearch.rest.action.admin.indices.RestGetComponentTemplateAction;
+import org.opensearch.rest.action.admin.indices.RestGetComposableIndexTemplateAction;
+import org.opensearch.rest.action.admin.indices.RestGetIndexTemplateAction;
+import org.opensearch.rest.action.admin.indices.RestPutComponentTemplateAction;
+import org.opensearch.rest.action.admin.indices.RestPutComposableIndexTemplateAction;
+import org.opensearch.rest.action.admin.indices.RestPutIndexTemplateAction;
+import org.opensearch.rest.action.admin.indices.RestSimulateIndexTemplateAction;
+import org.opensearch.rest.action.admin.indices.RestSimulateTemplateAction;
 import org.opensearch.rest.action.cat.RestAllocationAction;
 import org.opensearch.rest.action.cat.RestRepositoriesAction;
 import org.opensearch.rest.action.cat.RestThreadPoolAction;
@@ -41,20 +48,6 @@
 import org.opensearch.rest.action.cat.RestPendingClusterTasksAction;
 import org.opensearch.rest.action.cat.RestSegmentsAction;
 import org.opensearch.rest.action.cat.RestSnapshotAction;
-<<<<<<< HEAD
-import org.opensearch.rest.action.admin.indices.RestDeleteComponentTemplateAction;
-import org.opensearch.rest.action.admin.indices.RestDeleteComposableIndexTemplateAction;
-import org.opensearch.rest.action.admin.indices.RestDeleteIndexTemplateAction;
-import org.opensearch.rest.action.admin.indices.RestGetComponentTemplateAction;
-import org.opensearch.rest.action.admin.indices.RestGetComposableIndexTemplateAction;
-import org.opensearch.rest.action.admin.indices.RestGetIndexTemplateAction;
-import org.opensearch.rest.action.admin.indices.RestPutComponentTemplateAction;
-import org.opensearch.rest.action.admin.indices.RestPutComposableIndexTemplateAction;
-import org.opensearch.rest.action.admin.indices.RestPutIndexTemplateAction;
-import org.opensearch.rest.action.admin.indices.RestSimulateIndexTemplateAction;
-import org.opensearch.rest.action.admin.indices.RestSimulateTemplateAction;
-=======
->>>>>>> 7d23b180
 import org.opensearch.test.OpenSearchTestCase;
 import org.opensearch.test.rest.FakeRestRequest;
 import org.opensearch.threadpool.TestThreadPool;
@@ -209,26 +202,15 @@
         assertWarnings(MASTER_TIMEOUT_DEPRECATED_MESSAGE);
     }
 
-<<<<<<< HEAD
-    public void testDeleteComponentTemplate() {
-        RestDeleteComponentTemplateAction action = new RestDeleteComponentTemplateAction();
-        Exception e = assertThrows(OpenSearchParseException.class, () -> action.prepareRequest(getRestRequestWithBothParams(), client));
-=======
     public void testClusterHealth() {
         Exception e = assertThrows(
             OpenSearchParseException.class,
             () -> RestClusterHealthAction.fromRequest(getRestRequestWithBodyWithBothParams())
         );
->>>>>>> 7d23b180
-        assertThat(e.getMessage(), containsString(DUPLICATE_PARAMETER_ERROR_MESSAGE));
-        assertWarnings(MASTER_TIMEOUT_DEPRECATED_MESSAGE);
-    }
-
-<<<<<<< HEAD
-    public void testDeleteComposableIndexTemplate() {
-        RestDeleteComposableIndexTemplateAction action = new RestDeleteComposableIndexTemplateAction();
-        Exception e = assertThrows(OpenSearchParseException.class, () -> action.prepareRequest(getRestRequestWithBothParams(), client));
-=======
+        assertThat(e.getMessage(), containsString(DUPLICATE_PARAMETER_ERROR_MESSAGE));
+        assertWarnings(MASTER_TIMEOUT_DEPRECATED_MESSAGE);
+    }
+
     public void testClusterReroute() throws IOException {
         final SettingsFilter filter = new SettingsFilter(Collections.singleton("foo.filtered"));
         RestClusterRerouteAction action = new RestClusterRerouteAction(filter);
@@ -236,16 +218,10 @@
             OpenSearchParseException.class,
             () -> action.prepareRequest(getRestRequestWithBodyWithBothParams(), client)
         );
->>>>>>> 7d23b180
-        assertThat(e.getMessage(), containsString(DUPLICATE_PARAMETER_ERROR_MESSAGE));
-        assertWarnings(MASTER_TIMEOUT_DEPRECATED_MESSAGE);
-    }
-
-<<<<<<< HEAD
-    public void testDeleteIndexTemplate() {
-        RestDeleteIndexTemplateAction action = new RestDeleteIndexTemplateAction();
-        Exception e = assertThrows(OpenSearchParseException.class, () -> action.prepareRequest(getRestRequestWithBothParams(), client));
-=======
+        assertThat(e.getMessage(), containsString(DUPLICATE_PARAMETER_ERROR_MESSAGE));
+        assertWarnings(MASTER_TIMEOUT_DEPRECATED_MESSAGE);
+    }
+
     public void testClusterState() throws IOException {
         final SettingsFilter filter = new SettingsFilter(Collections.singleton("foo.filtered"));
         RestClusterStateAction action = new RestClusterStateAction(filter);
@@ -253,16 +229,10 @@
             OpenSearchParseException.class,
             () -> action.prepareRequest(getRestRequestWithBodyWithBothParams(), client)
         );
->>>>>>> 7d23b180
-        assertThat(e.getMessage(), containsString(DUPLICATE_PARAMETER_ERROR_MESSAGE));
-        assertWarnings(MASTER_TIMEOUT_DEPRECATED_MESSAGE);
-    }
-
-<<<<<<< HEAD
-    public void testGetComponentTemplate() {
-        RestGetComponentTemplateAction action = new RestGetComponentTemplateAction();
-        Exception e = assertThrows(OpenSearchParseException.class, () -> action.prepareRequest(getRestRequestWithBothParams(), client));
-=======
+        assertThat(e.getMessage(), containsString(DUPLICATE_PARAMETER_ERROR_MESSAGE));
+        assertWarnings(MASTER_TIMEOUT_DEPRECATED_MESSAGE);
+    }
+
     public void testClusterGetSettings() throws IOException {
         final SettingsFilter filter = new SettingsFilter(Collections.singleton("foo.filtered"));
         RestClusterGetSettingsAction action = new RestClusterGetSettingsAction(null, null, filter);
@@ -270,28 +240,65 @@
             OpenSearchParseException.class,
             () -> action.prepareRequest(getRestRequestWithBodyWithBothParams(), client)
         );
->>>>>>> 7d23b180
-        assertThat(e.getMessage(), containsString(DUPLICATE_PARAMETER_ERROR_MESSAGE));
-        assertWarnings(MASTER_TIMEOUT_DEPRECATED_MESSAGE);
-    }
-
-<<<<<<< HEAD
+        assertThat(e.getMessage(), containsString(DUPLICATE_PARAMETER_ERROR_MESSAGE));
+        assertWarnings(MASTER_TIMEOUT_DEPRECATED_MESSAGE);
+    }
+
+    public void testClusterUpdateSettings() throws IOException {
+        RestClusterUpdateSettingsAction action = new RestClusterUpdateSettingsAction();
+        Exception e = assertThrows(
+            OpenSearchParseException.class,
+            () -> action.prepareRequest(getRestRequestWithBodyWithBothParams(), client)
+        );
+        assertThat(e.getMessage(), containsString(DUPLICATE_PARAMETER_ERROR_MESSAGE));
+        assertWarnings(MASTER_TIMEOUT_DEPRECATED_MESSAGE);
+    }
+
+    public void testClusterPendingTasks() {
+        RestPendingClusterTasksAction action = new RestPendingClusterTasksAction();
+        Exception e = assertThrows(
+            OpenSearchParseException.class,
+            () -> action.prepareRequest(getRestRequestWithBodyWithBothParams(), client)
+        );
+        assertThat(e.getMessage(), containsString(DUPLICATE_PARAMETER_ERROR_MESSAGE));
+        assertWarnings(MASTER_TIMEOUT_DEPRECATED_MESSAGE);
+    }
+
+    public void testDeleteComponentTemplate() {
+        RestDeleteComponentTemplateAction action = new RestDeleteComponentTemplateAction();
+        Exception e = assertThrows(OpenSearchParseException.class, () -> action.prepareRequest(getRestRequestWithBothParams(), client));
+        assertThat(e.getMessage(), containsString(DUPLICATE_PARAMETER_ERROR_MESSAGE));
+        assertWarnings(MASTER_TIMEOUT_DEPRECATED_MESSAGE);
+    }
+
+    public void testDeleteComposableIndexTemplate() {
+        RestDeleteComposableIndexTemplateAction action = new RestDeleteComposableIndexTemplateAction();
+        Exception e = assertThrows(OpenSearchParseException.class, () -> action.prepareRequest(getRestRequestWithBothParams(), client));
+        assertThat(e.getMessage(), containsString(DUPLICATE_PARAMETER_ERROR_MESSAGE));
+        assertWarnings(MASTER_TIMEOUT_DEPRECATED_MESSAGE);
+    }
+
+    public void testDeleteIndexTemplate() {
+        RestDeleteIndexTemplateAction action = new RestDeleteIndexTemplateAction();
+        Exception e = assertThrows(OpenSearchParseException.class, () -> action.prepareRequest(getRestRequestWithBothParams(), client));
+        assertThat(e.getMessage(), containsString(DUPLICATE_PARAMETER_ERROR_MESSAGE));
+        assertWarnings(MASTER_TIMEOUT_DEPRECATED_MESSAGE);
+    }
+
+    public void testGetComponentTemplate() {
+        RestGetComponentTemplateAction action = new RestGetComponentTemplateAction();
+        Exception e = assertThrows(OpenSearchParseException.class, () -> action.prepareRequest(getRestRequestWithBothParams(), client));
+        assertThat(e.getMessage(), containsString(DUPLICATE_PARAMETER_ERROR_MESSAGE));
+        assertWarnings(MASTER_TIMEOUT_DEPRECATED_MESSAGE);
+    }
+
     public void testGetComposableIndexTemplate() {
         RestGetComposableIndexTemplateAction action = new RestGetComposableIndexTemplateAction();
         Exception e = assertThrows(OpenSearchParseException.class, () -> action.prepareRequest(getRestRequestWithBothParams(), client));
-=======
-    public void testClusterUpdateSettings() throws IOException {
-        RestClusterUpdateSettingsAction action = new RestClusterUpdateSettingsAction();
-        Exception e = assertThrows(
-            OpenSearchParseException.class,
-            () -> action.prepareRequest(getRestRequestWithBodyWithBothParams(), client)
-        );
->>>>>>> 7d23b180
-        assertThat(e.getMessage(), containsString(DUPLICATE_PARAMETER_ERROR_MESSAGE));
-        assertWarnings(MASTER_TIMEOUT_DEPRECATED_MESSAGE);
-    }
-
-<<<<<<< HEAD
+        assertThat(e.getMessage(), containsString(DUPLICATE_PARAMETER_ERROR_MESSAGE));
+        assertWarnings(MASTER_TIMEOUT_DEPRECATED_MESSAGE);
+    }
+
     public void testGetIndexTemplate() {
         RestGetIndexTemplateAction action = new RestGetIndexTemplateAction();
         Exception e = assertThrows(OpenSearchParseException.class, () -> action.prepareRequest(getRestRequestWithBothParams(), client));
@@ -334,14 +341,6 @@
     public void testSimulateTemplate() {
         RestSimulateTemplateAction action = new RestSimulateTemplateAction();
         Exception e = assertThrows(OpenSearchParseException.class, () -> action.prepareRequest(getRestRequestWithBothParams(), client));
-=======
-    public void testClusterPendingTasks() {
-        RestPendingClusterTasksAction action = new RestPendingClusterTasksAction();
-        Exception e = assertThrows(
-            OpenSearchParseException.class,
-            () -> action.prepareRequest(getRestRequestWithBodyWithBothParams(), client)
-        );
->>>>>>> 7d23b180
         assertThat(e.getMessage(), containsString(DUPLICATE_PARAMETER_ERROR_MESSAGE));
         assertWarnings(MASTER_TIMEOUT_DEPRECATED_MESSAGE);
     }
