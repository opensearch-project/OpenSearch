--- conflicted
+++ resolved
@@ -613,24 +613,11 @@
 
     private void assertRejectingJoinWithIncompatibleVersion(final Version badVersion) throws InterruptedException, ExecutionException {
         addNodes(randomInt(5));
-<<<<<<< HEAD
-        final Version badVersion;
-        if (randomBoolean()) {
-            badVersion = getPreviousVersion(Version.CURRENT.minimumCompatibilityVersion());
-        } else {
-            badVersion = randomFrom(allVersions().stream().filter(v -> v.before(Version.CURRENT)).collect(Collectors.toList()));
-        }
-=======
->>>>>>> 46cdfbec
         final DiscoveryNode badNode = new DiscoveryNode("badNode", buildNewFakeTransportAddress(), emptyMap(),
             new HashSet<>(randomSubsetOf(DiscoveryNodeRole.BUILT_IN_ROLES)), badVersion);
 
         final Version goodVersion =
-<<<<<<< HEAD
-            randomFrom(allVersions().stream().filter(v -> v.onOrAfter(Version.CURRENT)).collect(Collectors.toList()));
-=======
             randomFrom(allVersions().stream().filter(v -> v.compareMajor(Version.CURRENT) >= 0).collect(Collectors.toList()));
->>>>>>> 46cdfbec
         final DiscoveryNode goodNode = new DiscoveryNode("goodNode", buildNewFakeTransportAddress(), emptyMap(),
             new HashSet<>(randomSubsetOf(DiscoveryNodeRole.BUILT_IN_ROLES)), goodVersion);
 
