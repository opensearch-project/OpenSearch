/*
 * SPDX-License-Identifier: Apache-2.0
 *
 * The OpenSearch Contributors require contributions made to
 * this file be licensed under the Apache-2.0 license or a
 * compatible open source license.
 */

/*
 * Licensed to Elasticsearch under one or more contributor
 * license agreements. See the NOTICE file distributed with
 * this work for additional information regarding copyright
 * ownership. Elasticsearch licenses this file to you under
 * the Apache License, Version 2.0 (the "License"); you may
 * not use this file except in compliance with the License.
 * You may obtain a copy of the License at
 *
 *    http://www.apache.org/licenses/LICENSE-2.0
 *
 * Unless required by applicable law or agreed to in writing,
 * software distributed under the License is distributed on an
 * "AS IS" BASIS, WITHOUT WARRANTIES OR CONDITIONS OF ANY
 * KIND, either express or implied.  See the License for the
 * specific language governing permissions and limitations
 * under the License.
 */

/*
 * Modifications Copyright OpenSearch Contributors. See
 * GitHub history for details.
 */

package org.opensearch.discovery;

import org.opensearch.OpenSearchException;
import org.opensearch.Version;
import org.opensearch.action.ActionListener;
import org.opensearch.cluster.coordination.DeterministicTaskQueue;
import org.opensearch.cluster.coordination.PeersResponse;
import org.opensearch.cluster.node.DiscoveryNode;
import org.opensearch.cluster.node.DiscoveryNodes;
import org.opensearch.cluster.node.DiscoveryNodes.Builder;
import org.opensearch.common.io.stream.StreamInput;
import org.opensearch.common.settings.Settings;
import org.opensearch.common.transport.TransportAddress;
import org.opensearch.discovery.PeerFinder.TransportAddressConnector;
import org.opensearch.test.OpenSearchTestCase;
import org.opensearch.test.transport.CapturingTransport;
import org.opensearch.test.transport.CapturingTransport.CapturedRequest;
import org.opensearch.test.transport.StubbableConnectionManager;
import org.opensearch.threadpool.ThreadPool.Names;
import org.opensearch.transport.ClusterConnectionManager;
import org.opensearch.transport.ConnectionManager;
import org.opensearch.transport.TransportException;
import org.opensearch.transport.TransportResponseHandler;
import org.opensearch.transport.TransportService;
import org.junit.After;
import org.junit.Before;

import java.io.IOException;
import java.util.ArrayList;
import java.util.Arrays;
import java.util.Collections;
import java.util.HashMap;
import java.util.HashSet;
import java.util.List;
import java.util.Map;
import java.util.Optional;
import java.util.OptionalLong;
import java.util.Set;
import java.util.concurrent.atomic.AtomicBoolean;
import java.util.function.Consumer;
import java.util.function.Function;
import java.util.stream.Collectors;
import java.util.stream.Stream;
import java.util.stream.StreamSupport;

import static java.util.Collections.emptyList;
import static java.util.Collections.emptyMap;
import static java.util.Collections.emptySet;
import static java.util.Collections.singletonList;
import static org.opensearch.discovery.PeerFinder.REQUEST_PEERS_ACTION_NAME;
import static org.opensearch.node.Node.NODE_NAME_SETTING;
import static org.hamcrest.Matchers.contains;
import static org.hamcrest.Matchers.empty;
import static org.hamcrest.Matchers.emptyArray;
import static org.hamcrest.Matchers.equalTo;
import static org.hamcrest.Matchers.instanceOf;
import static org.hamcrest.Matchers.is;
import static org.hamcrest.Matchers.nullValue;

public class PeerFinderTests extends OpenSearchTestCase {

    private CapturingTransport capturingTransport;
    private DeterministicTaskQueue deterministicTaskQueue;
    private DiscoveryNode localNode;
    private MockTransportAddressConnector transportAddressConnector;
    private TestPeerFinder peerFinder;
    private List<TransportAddress> providedAddresses;
    private long addressResolveDelay; // -1 means address resolution fails

    private Set<DiscoveryNode> disconnectedNodes = new HashSet<>();
    private Set<DiscoveryNode> connectedNodes = new HashSet<>();
    private DiscoveryNodes lastAcceptedNodes;
    private TransportService transportService;
    private Iterable<DiscoveryNode> foundPeersFromNotification;

    private static long CONNECTION_TIMEOUT_MILLIS = 30000;

    class MockTransportAddressConnector implements TransportAddressConnector {
        final Map<TransportAddress, DiscoveryNode> reachableNodes = new HashMap<>();
        final Set<TransportAddress> unreachableAddresses = new HashSet<>();
        final Set<TransportAddress> slowAddresses = new HashSet<>();
        final Set<TransportAddress> inFlightConnectionAttempts = new HashSet<>();

        void addReachableNode(DiscoveryNode node) {
            reachableNodes.put(node.getAddress(), node);
        }

        @Override
        public void connectToRemoteMasterNode(TransportAddress transportAddress, ActionListener<DiscoveryNode> listener) {
            assert localNode.getAddress().equals(transportAddress) == false : "should not probe local node";

            final boolean isNotInFlight = inFlightConnectionAttempts.add(transportAddress);
            assertTrue(isNotInFlight);

            final long connectResultTime = deterministicTaskQueue.getCurrentTimeMillis() + (slowAddresses.contains(transportAddress)
                ? CONNECTION_TIMEOUT_MILLIS
                : 0);

            deterministicTaskQueue.scheduleAt(connectResultTime, new Runnable() {
                @Override
                public void run() {
                    if (unreachableAddresses.contains(transportAddress)) {
                        assertTrue(inFlightConnectionAttempts.remove(transportAddress));
                        listener.onFailure(new IOException("cannot connect to " + transportAddress));
                        return;
                    }

                    for (final Map.Entry<TransportAddress, DiscoveryNode> addressAndNode : reachableNodes.entrySet()) {
                        if (addressAndNode.getKey().equals(transportAddress)) {
                            final DiscoveryNode discoveryNode = addressAndNode.getValue();
                            if (discoveryNode.isMasterNode()) {
                                disconnectedNodes.remove(discoveryNode);
                                connectedNodes.add(discoveryNode);
                                assertTrue(inFlightConnectionAttempts.remove(transportAddress));
                                listener.onResponse(discoveryNode);
                                return;
                            } else {
                                listener.onFailure(new OpenSearchException("non-master node " + discoveryNode));
                                return;
                            }
                        }
                    }

                    throw new AssertionError(transportAddress + " unknown");
                }

                @Override
                public String toString() {
                    return "connection attempt to " + transportAddress;
                }
            });
        }
    }

    class TestPeerFinder extends PeerFinder {
        DiscoveryNode discoveredClusterManagerNode;
        OptionalLong discoveredClusterManagerTerm = OptionalLong.empty();

        TestPeerFinder(Settings settings, TransportService transportService, TransportAddressConnector transportAddressConnector) {
            super(settings, transportService, transportAddressConnector, PeerFinderTests.this::resolveConfiguredHosts);
        }

        @Override
<<<<<<< HEAD
        protected void onActiveMasterFound(DiscoveryNode clusterManagerNode, long term) {
=======
        protected void onActiveClusterManagerFound(DiscoveryNode masterNode, long term) {
>>>>>>> dd7add25
            assert holdsLock() == false : "PeerFinder lock held in error";
            assertThat(discoveredClusterManagerNode, nullValue());
            assertFalse(discoveredClusterManagerTerm.isPresent());
            discoveredClusterManagerNode = clusterManagerNode;
            discoveredClusterManagerTerm = OptionalLong.of(term);
        }

        @Override
        protected void onFoundPeersUpdated() {
            assert holdsLock() == false : "PeerFinder lock held in error";
            foundPeersFromNotification = getFoundPeers();
            logger.trace("onFoundPeersUpdated({})", foundPeersFromNotification);
        }
    }

    private void resolveConfiguredHosts(Consumer<List<TransportAddress>> onResult) {
        if (addressResolveDelay >= 0) {
            deterministicTaskQueue.scheduleAt(deterministicTaskQueue.getCurrentTimeMillis() + addressResolveDelay, new Runnable() {
                @Override
                public void run() {
                    onResult.accept(providedAddresses);
                }

                @Override
                public String toString() {
                    return "PeerFinderTests#resolveConfiguredHosts";
                }
            });
        } else {
            assertThat(addressResolveDelay, is(-1L));
        }
    }

    private void updateLastAcceptedNodes(Consumer<DiscoveryNodes.Builder> onBuilder) {
        final Builder builder = DiscoveryNodes.builder(lastAcceptedNodes);
        onBuilder.accept(builder);
        lastAcceptedNodes = builder.build();
    }

    @Before
    public void setup() {
        capturingTransport = new CapturingTransport();
        transportAddressConnector = new MockTransportAddressConnector();
        providedAddresses = new ArrayList<>();
        addressResolveDelay = 0L;

        final Settings settings = Settings.builder().put(NODE_NAME_SETTING.getKey(), "node").build();
        deterministicTaskQueue = new DeterministicTaskQueue(settings, random());

        localNode = newDiscoveryNode("local-node");

        ConnectionManager innerConnectionManager = new ClusterConnectionManager(settings, capturingTransport);
        StubbableConnectionManager connectionManager = new StubbableConnectionManager(innerConnectionManager);
        connectionManager.setDefaultNodeConnectedBehavior((cm, discoveryNode) -> {
            final boolean isConnected = connectedNodes.contains(discoveryNode);
            final boolean isDisconnected = disconnectedNodes.contains(discoveryNode);
            assert isConnected != isDisconnected : discoveryNode + ": isConnected=" + isConnected + ", isDisconnected=" + isDisconnected;
            return isConnected;
        });
        connectionManager.setDefaultGetConnectionBehavior((cm, discoveryNode) -> capturingTransport.createConnection(discoveryNode));
        transportService = new TransportService(
            settings,
            capturingTransport,
            deterministicTaskQueue.getThreadPool(),
            TransportService.NOOP_TRANSPORT_INTERCEPTOR,
            boundTransportAddress -> localNode,
            null,
            emptySet(),
            connectionManager
        );

        transportService.start();
        transportService.acceptIncomingRequests();

        lastAcceptedNodes = DiscoveryNodes.builder().localNodeId(localNode.getId()).add(localNode).build();

        peerFinder = new TestPeerFinder(settings, transportService, transportAddressConnector);
        foundPeersFromNotification = emptyList();
    }

    @After
    public void deactivateAndRunRemainingTasks() {
        peerFinder.deactivate(localNode);
        deterministicTaskQueue.runAllRunnableTasks();
    }

    public void testAddsReachableNodesFromUnicastHostsList() {
        final DiscoveryNode otherNode = newDiscoveryNode("node-from-hosts-list");
        providedAddresses.add(otherNode.getAddress());
        transportAddressConnector.addReachableNode(otherNode);

        peerFinder.activate(lastAcceptedNodes);
        runAllRunnableTasks();

        assertFoundPeers(otherNode);
    }

    public void testDoesNotReturnDuplicateNodesWithDistinctAddresses() {
        final DiscoveryNode otherNode = newDiscoveryNode("node-from-hosts-list");
        final TransportAddress alternativeAddress = buildNewFakeTransportAddress();

        providedAddresses.add(otherNode.getAddress());
        providedAddresses.add(alternativeAddress);
        transportAddressConnector.addReachableNode(otherNode);
        transportAddressConnector.reachableNodes.put(alternativeAddress, otherNode);

        peerFinder.activate(lastAcceptedNodes);
        runAllRunnableTasks();

        assertFoundPeers(otherNode);
    }

    public void testAddsReachableNodesFromUnicastHostsListProvidedLater() {
        final DiscoveryNode otherNode = newDiscoveryNode("node-from-hosts-list");
        providedAddresses.add(otherNode.getAddress());
        transportAddressConnector.addReachableNode(otherNode);
        addressResolveDelay = 10000;

        peerFinder.activate(lastAcceptedNodes);
        runAllRunnableTasks();
        assertFoundPeers();

        final long successTime = addressResolveDelay + PeerFinder.DISCOVERY_FIND_PEERS_INTERVAL_SETTING.get(Settings.EMPTY).millis();
        while (deterministicTaskQueue.getCurrentTimeMillis() < successTime) {
            deterministicTaskQueue.advanceTime();
            runAllRunnableTasks();
        }

        assertFoundPeers(otherNode);
    }

    public void testDoesNotRequireAddressResolutionToSucceed() {
        final DiscoveryNode otherNode = newDiscoveryNode("node-from-hosts-list");
        providedAddresses.add(otherNode.getAddress());
        transportAddressConnector.addReachableNode(otherNode);
        addressResolveDelay = -1;

        peerFinder.activate(lastAcceptedNodes);
        runAllRunnableTasks();
        assertFoundPeers();

        final long successTime = 10000 + PeerFinder.DISCOVERY_FIND_PEERS_INTERVAL_SETTING.get(Settings.EMPTY).millis();
        while (deterministicTaskQueue.getCurrentTimeMillis() < successTime) {
            deterministicTaskQueue.advanceTime();
            runAllRunnableTasks();
        }

        assertFoundPeers();
    }

    public void testDoesNotAddUnreachableNodesFromUnicastHostsList() {
        final DiscoveryNode otherNode = newDiscoveryNode("node-from-hosts-list");
        providedAddresses.add(otherNode.getAddress());
        transportAddressConnector.unreachableAddresses.add(otherNode.getAddress());

        peerFinder.activate(lastAcceptedNodes);
        runAllRunnableTasks();

        assertFoundPeers();
    }

    public void testDoesNotAddNonMasterEligibleNodesFromUnicastHostsList() {
        final DiscoveryNode nonClusterManagerNode = new DiscoveryNode(
            "node-from-hosts-list",
            buildNewFakeTransportAddress(),
            emptyMap(),
            emptySet(),
            Version.CURRENT
        );

        providedAddresses.add(nonClusterManagerNode.getAddress());
        transportAddressConnector.addReachableNode(nonClusterManagerNode);

        peerFinder.activate(lastAcceptedNodes);
        runAllRunnableTasks();

        assertFoundPeers();

        assertThat(capturingTransport.capturedRequests(), emptyArray());
    }

    public void testChecksUnicastHostsForChanges() {
        peerFinder.activate(lastAcceptedNodes);
        runAllRunnableTasks();
        assertFoundPeers();

        final DiscoveryNode otherNode = newDiscoveryNode("node-from-hosts-list");
        providedAddresses.add(otherNode.getAddress());
        transportAddressConnector.addReachableNode(otherNode);

        deterministicTaskQueue.advanceTime();
        runAllRunnableTasks();

        assertFoundPeers(otherNode);
    }

    public void testDeactivationClearsPastKnowledge() {
        final DiscoveryNode otherNode = newDiscoveryNode("node-from-hosts-list");
        providedAddresses.add(otherNode.getAddress());
        transportAddressConnector.addReachableNode(otherNode);

        peerFinder.activate(lastAcceptedNodes);
        runAllRunnableTasks();

        assertFoundPeers(otherNode);

        peerFinder.deactivate(localNode);

        providedAddresses.clear();
        peerFinder.activate(lastAcceptedNodes);
        runAllRunnableTasks();
        assertFoundPeers();
    }

    public void testAddsReachableNodesFromClusterState() {
        final DiscoveryNode otherNode = newDiscoveryNode("node-in-cluster-state");
        updateLastAcceptedNodes(b -> b.add(otherNode));
        transportAddressConnector.addReachableNode(otherNode);

        peerFinder.activate(lastAcceptedNodes);
        runAllRunnableTasks();

        assertFoundPeers(otherNode);
    }

    public void testDoesNotAddUnreachableNodesFromClusterState() {
        final DiscoveryNode otherNode = newDiscoveryNode("node-in-cluster-state");
        updateLastAcceptedNodes(b -> b.add(otherNode));
        transportAddressConnector.unreachableAddresses.add(otherNode.getAddress());

        peerFinder.activate(lastAcceptedNodes);
        runAllRunnableTasks();
        assertFoundPeers();
    }

    public void testAddsReachableNodesFromIncomingRequests() {
        final DiscoveryNode sourceNode = newDiscoveryNode("request-source");
        final DiscoveryNode otherKnownNode = newDiscoveryNode("other-known-node");

        transportAddressConnector.addReachableNode(sourceNode);
        transportAddressConnector.addReachableNode(otherKnownNode);

        peerFinder.activate(lastAcceptedNodes);
        peerFinder.handlePeersRequest(new PeersRequest(sourceNode, Collections.singletonList(otherKnownNode)));
        runAllRunnableTasks();

        assertFoundPeers(sourceNode, otherKnownNode);
    }

    public void testDoesNotAddReachableNonMasterEligibleNodesFromIncomingRequests() {
        final DiscoveryNode sourceNode = new DiscoveryNode(
            "request-source",
            buildNewFakeTransportAddress(),
            emptyMap(),
            emptySet(),
            Version.CURRENT
        );
        final DiscoveryNode otherKnownNode = newDiscoveryNode("other-known-node");

        transportAddressConnector.addReachableNode(otherKnownNode);

        peerFinder.activate(lastAcceptedNodes);
        peerFinder.handlePeersRequest(new PeersRequest(sourceNode, Collections.singletonList(otherKnownNode)));
        runAllRunnableTasks();

        assertFoundPeers(otherKnownNode);
    }

    public void testDoesNotAddUnreachableNodesFromIncomingRequests() {
        final DiscoveryNode sourceNode = newDiscoveryNode("request-source");
        final DiscoveryNode otherKnownNode = newDiscoveryNode("other-known-node");

        transportAddressConnector.addReachableNode(sourceNode);
        transportAddressConnector.unreachableAddresses.add(otherKnownNode.getAddress());

        peerFinder.activate(lastAcceptedNodes);
        peerFinder.handlePeersRequest(new PeersRequest(sourceNode, Collections.singletonList(otherKnownNode)));
        runAllRunnableTasks();

        assertFoundPeers(sourceNode);
    }

    public void testDoesNotAddUnreachableSourceNodeFromIncomingRequests() {
        final DiscoveryNode sourceNode = newDiscoveryNode("request-source");
        final DiscoveryNode otherKnownNode = newDiscoveryNode("other-known-node");

        transportAddressConnector.unreachableAddresses.add(sourceNode.getAddress());
        transportAddressConnector.addReachableNode(otherKnownNode);

        peerFinder.activate(lastAcceptedNodes);
        peerFinder.handlePeersRequest(new PeersRequest(sourceNode, Collections.singletonList(otherKnownNode)));
        runAllRunnableTasks();

        assertFoundPeers(otherKnownNode);
    }

    public void testRespondsToRequestWhenActive() {
        final DiscoveryNode sourceNode = newDiscoveryNode("request-source");

        transportAddressConnector.addReachableNode(sourceNode);

        peerFinder.activate(lastAcceptedNodes);
        final PeersResponse peersResponse1 = peerFinder.handlePeersRequest(new PeersRequest(sourceNode, Collections.emptyList()));
        assertFalse(peersResponse1.getMasterNode().isPresent());
        assertThat(peersResponse1.getKnownPeers(), empty()); // sourceNode is not yet known
        assertThat(peersResponse1.getTerm(), is(0L));

        runAllRunnableTasks();

        assertFoundPeers(sourceNode);

        final long updatedTerm = randomNonNegativeLong();
        peerFinder.setCurrentTerm(updatedTerm);
        final PeersResponse peersResponse2 = peerFinder.handlePeersRequest(new PeersRequest(sourceNode, Collections.emptyList()));
        assertFalse(peersResponse2.getMasterNode().isPresent());
        assertThat(peersResponse2.getKnownPeers(), contains(sourceNode));
        assertThat(peersResponse2.getTerm(), is(updatedTerm));
    }

    public void testDelegatesRequestHandlingWhenInactive() {
        final DiscoveryNode clusterManagerNode = newDiscoveryNode("master-node");
        final DiscoveryNode sourceNode = newDiscoveryNode("request-source");
        transportAddressConnector.addReachableNode(sourceNode);

        peerFinder.activate(DiscoveryNodes.EMPTY_NODES);

        final long term = randomNonNegativeLong();
        peerFinder.setCurrentTerm(term);
        peerFinder.deactivate(clusterManagerNode);

        final PeersResponse expectedResponse = new PeersResponse(Optional.of(clusterManagerNode), Collections.emptyList(), term);
        final PeersResponse peersResponse = peerFinder.handlePeersRequest(new PeersRequest(sourceNode, Collections.emptyList()));
        assertThat(peersResponse, equalTo(expectedResponse));
    }

    public void testReceivesRequestsFromTransportService() {
        final DiscoveryNode sourceNode = newDiscoveryNode("request-source");

        transportAddressConnector.addReachableNode(sourceNode);

        peerFinder.activate(lastAcceptedNodes);

        final AtomicBoolean responseReceived = new AtomicBoolean();

        transportService.sendRequest(
            localNode,
            REQUEST_PEERS_ACTION_NAME,
            new PeersRequest(sourceNode, Collections.emptyList()),
            new TransportResponseHandler<PeersResponse>() {
                @Override
                public PeersResponse read(StreamInput in) throws IOException {
                    return new PeersResponse(in);
                }

                @Override
                public void handleResponse(PeersResponse response) {
                    assertTrue(responseReceived.compareAndSet(false, true));
                    assertFalse(response.getMasterNode().isPresent());
                    assertThat(response.getKnownPeers(), empty()); // sourceNode is not yet known
                    assertThat(response.getTerm(), is(0L));
                }

                @Override
                public void handleException(TransportException exp) {
                    throw new AssertionError("unexpected", exp);
                }

                @Override
                public String executor() {
                    return Names.SAME;
                }
            }
        );

        runAllRunnableTasks();
        assertTrue(responseReceived.get());
        assertFoundPeers(sourceNode);
    }

    public void testRequestsPeersIncludingKnownPeersInRequest() {
        final DiscoveryNode otherNode = newDiscoveryNode("node-from-hosts-list");
        providedAddresses.add(otherNode.getAddress());
        transportAddressConnector.addReachableNode(otherNode);

        peerFinder.activate(lastAcceptedNodes);
        runAllRunnableTasks();

        assertFoundPeers(otherNode);

        final CapturedRequest[] capturedRequests = capturingTransport.getCapturedRequestsAndClear();
        assertThat(capturedRequests.length, is(1));
        final PeersRequest peersRequest = (PeersRequest) capturedRequests[0].request;
        assertThat(peersRequest.getKnownPeers(), contains(otherNode));
    }

    public void testAddsReachablePeersFromResponse() {
        final DiscoveryNode otherNode = newDiscoveryNode("node-from-hosts-list");
        providedAddresses.add(otherNode.getAddress());
        transportAddressConnector.addReachableNode(otherNode);

        peerFinder.activate(lastAcceptedNodes);
        runAllRunnableTasks();

        assertFoundPeers(otherNode);

        final DiscoveryNode discoveredNode = newDiscoveryNode("discovered-node");
        transportAddressConnector.addReachableNode(discoveredNode);
        respondToRequests(node -> {
            assertThat(node, is(otherNode));
            return new PeersResponse(Optional.empty(), singletonList(discoveredNode), randomNonNegativeLong());
        });

        runAllRunnableTasks();
        assertFoundPeers(otherNode, discoveredNode);
    }

    public void testAddsReachableMasterFromResponse() {
        final DiscoveryNode otherNode = newDiscoveryNode("node-from-hosts-list");
        providedAddresses.add(otherNode.getAddress());
        transportAddressConnector.addReachableNode(otherNode);

        peerFinder.activate(lastAcceptedNodes);
        runAllRunnableTasks();

        assertFoundPeers(otherNode);
        final DiscoveryNode discoveredMaster = newDiscoveryNode("discovered-master");

        respondToRequests(node -> {
            assertThat(node, is(otherNode));
            return new PeersResponse(Optional.of(discoveredMaster), emptyList(), randomNonNegativeLong());
        });

        transportAddressConnector.addReachableNode(discoveredMaster);
        runAllRunnableTasks();
        assertFoundPeers(otherNode, discoveredMaster);
        assertThat(peerFinder.discoveredClusterManagerNode, nullValue());
        assertFalse(peerFinder.discoveredClusterManagerTerm.isPresent());
    }

    public void testHandlesDiscoveryOfMasterFromResponseFromMaster() {
        final DiscoveryNode otherNode = newDiscoveryNode("node-from-hosts-list");
        providedAddresses.add(otherNode.getAddress());
        transportAddressConnector.addReachableNode(otherNode);

        peerFinder.activate(lastAcceptedNodes);
        runAllRunnableTasks();

        assertFoundPeers(otherNode);

        final long term = randomNonNegativeLong();
        respondToRequests(node -> {
            assertThat(node, is(otherNode));
            return new PeersResponse(Optional.of(otherNode), emptyList(), term);
        });

        runAllRunnableTasks();
        assertFoundPeers(otherNode);
        assertThat(peerFinder.discoveredClusterManagerNode, is(otherNode));
        assertThat(peerFinder.discoveredClusterManagerTerm, is(OptionalLong.of(term)));
    }

    public void testOnlyRequestsPeersOncePerRoundButDoesRetryNextRound() {
        final DiscoveryNode sourceNode = newDiscoveryNode("request-source");
        transportAddressConnector.addReachableNode(sourceNode);

        peerFinder.activate(lastAcceptedNodes);
        peerFinder.handlePeersRequest(new PeersRequest(sourceNode, emptyList()));
        runAllRunnableTasks();
        assertFoundPeers(sourceNode);

        respondToRequests(node -> {
            assertThat(node, is(sourceNode));
            return new PeersResponse(Optional.empty(), singletonList(sourceNode), randomNonNegativeLong());
        });

        peerFinder.handlePeersRequest(new PeersRequest(sourceNode, emptyList()));
        runAllRunnableTasks();
        respondToRequests(node -> { throw new AssertionError("there should have been no further requests"); });

        final DiscoveryNode otherNode = newDiscoveryNode("otherNode");
        transportAddressConnector.addReachableNode(otherNode);

        deterministicTaskQueue.advanceTime();
        runAllRunnableTasks();
        respondToRequests(node -> {
            assertThat(node, is(sourceNode));
            return new PeersResponse(Optional.empty(), singletonList(otherNode), randomNonNegativeLong());
        });
        runAllRunnableTasks();
        assertFoundPeers(sourceNode, otherNode);
    }

    public void testDoesNotReconnectToNodesOnceConnected() {
        final DiscoveryNode otherNode = newDiscoveryNode("node-from-hosts-list");
        providedAddresses.add(otherNode.getAddress());
        transportAddressConnector.addReachableNode(otherNode);

        peerFinder.activate(lastAcceptedNodes);
        runAllRunnableTasks();

        assertFoundPeers(otherNode);

        transportAddressConnector.reachableNodes.clear();
        deterministicTaskQueue.advanceTime();
        runAllRunnableTasks();

        assertFoundPeers(otherNode);
    }

    public void testDiscardsDisconnectedNodes() {
        final DiscoveryNode otherNode = newDiscoveryNode("original-node");
        providedAddresses.add(otherNode.getAddress());
        transportAddressConnector.addReachableNode(otherNode);

        peerFinder.activate(lastAcceptedNodes);
        runAllRunnableTasks();

        assertFoundPeers(otherNode);

        transportAddressConnector.reachableNodes.clear();
        transportAddressConnector.unreachableAddresses.add(otherNode.getAddress());
        connectedNodes.remove(otherNode);
        disconnectedNodes.add(otherNode);

        deterministicTaskQueue.advanceTime();
        runAllRunnableTasks();
        assertFoundPeers();
    }

    public void testDoesNotMakeMultipleConcurrentConnectionAttemptsToOneAddress() {
        final DiscoveryNode otherNode = newDiscoveryNode("node-from-hosts-list");
        providedAddresses.add(otherNode.getAddress());
        transportAddressConnector.unreachableAddresses.add(otherNode.getAddress());
        transportAddressConnector.slowAddresses.add(otherNode.getAddress());

        peerFinder.activate(lastAcceptedNodes);
        runAllRunnableTasks();
        assertFoundPeers();

        deterministicTaskQueue.advanceTime();
        runAllRunnableTasks(); // MockTransportAddressConnector verifies no multiple connection attempts
        assertFoundPeers();

        transportAddressConnector.slowAddresses.clear();
        transportAddressConnector.unreachableAddresses.clear();
        transportAddressConnector.addReachableNode(otherNode);

        while (deterministicTaskQueue.getCurrentTimeMillis() < CONNECTION_TIMEOUT_MILLIS) {
            assertFoundPeers();
            deterministicTaskQueue.advanceTime();
            runAllRunnableTasks();
        }

        // need to wait for the connection to timeout, then for another wakeup, before discovering the peer
        final long expectedTime = CONNECTION_TIMEOUT_MILLIS + PeerFinder.DISCOVERY_FIND_PEERS_INTERVAL_SETTING.get(Settings.EMPTY).millis();

        while (deterministicTaskQueue.getCurrentTimeMillis() < expectedTime) {
            deterministicTaskQueue.advanceTime();
            runAllRunnableTasks();
        }

        assertFoundPeers(otherNode);
    }

    public void testTimesOutAndRetriesConnectionsToBlackholedNodes() {
        final DiscoveryNode otherNode = newDiscoveryNode("node-from-hosts-list");
        final DiscoveryNode nodeToFind = newDiscoveryNode("node-to-find");

        providedAddresses.add(otherNode.getAddress());
        transportAddressConnector.addReachableNode(otherNode);
        transportAddressConnector.addReachableNode(nodeToFind);

        peerFinder.activate(lastAcceptedNodes);

        while (true) {
            deterministicTaskQueue.advanceTime();
            runAllRunnableTasks(); // MockTransportAddressConnector verifies no multiple connection attempts
            if (capturingTransport.getCapturedRequestsAndClear().length > 0) {
                break;
            }
        }

        final long timeoutAtMillis = deterministicTaskQueue.getCurrentTimeMillis() + PeerFinder.DISCOVERY_REQUEST_PEERS_TIMEOUT_SETTING.get(
            Settings.EMPTY
        ).millis();
        while (deterministicTaskQueue.getCurrentTimeMillis() < timeoutAtMillis) {
            assertFoundPeers(otherNode);
            deterministicTaskQueue.advanceTime();
            runAllRunnableTasks();
        }

        // need to wait for the connection to timeout, then for another wakeup, before discovering the peer
        final long expectedTime = timeoutAtMillis + PeerFinder.DISCOVERY_FIND_PEERS_INTERVAL_SETTING.get(Settings.EMPTY).millis();

        while (deterministicTaskQueue.getCurrentTimeMillis() < expectedTime) {
            deterministicTaskQueue.advanceTime();
            runAllRunnableTasks();
        }

        respondToRequests(node -> {
            assertThat(node, is(otherNode));
            return new PeersResponse(Optional.empty(), singletonList(nodeToFind), randomNonNegativeLong());
        });

        deterministicTaskQueue.advanceTime();
        runAllRunnableTasks();

        assertFoundPeers(nodeToFind, otherNode);
    }

    public void testReconnectsToDisconnectedNodes() {
        final DiscoveryNode otherNode = newDiscoveryNode("original-node");
        providedAddresses.add(otherNode.getAddress());
        transportAddressConnector.addReachableNode(otherNode);

        peerFinder.activate(lastAcceptedNodes);
        runAllRunnableTasks();

        assertFoundPeers(otherNode);

        transportAddressConnector.reachableNodes.clear();
        final DiscoveryNode rebootedOtherNode = new DiscoveryNode("rebooted-node", otherNode.getAddress(), Version.CURRENT);
        transportAddressConnector.addReachableNode(rebootedOtherNode);

        connectedNodes.remove(otherNode);
        disconnectedNodes.add(otherNode);

        deterministicTaskQueue.advanceTime();
        runAllRunnableTasks();

        assertFoundPeers(rebootedOtherNode);
    }

    private void respondToRequests(Function<DiscoveryNode, PeersResponse> responseFactory) {
        final CapturedRequest[] capturedRequests = capturingTransport.getCapturedRequestsAndClear();
        for (final CapturedRequest capturedRequest : capturedRequests) {
            assertThat(capturedRequest.action, is(REQUEST_PEERS_ACTION_NAME));
            assertThat(capturedRequest.request, instanceOf(PeersRequest.class));
            final PeersRequest peersRequest = (PeersRequest) capturedRequest.request;
            assertThat(peersRequest.getSourceNode(), is(localNode));
            capturingTransport.handleResponse(capturedRequests[0].requestId, responseFactory.apply(capturedRequest.node));
        }
    }

    private void assertFoundPeers(DiscoveryNode... expectedNodesArray) {
        final Set<DiscoveryNode> expectedNodes = Arrays.stream(expectedNodesArray).collect(Collectors.toSet());
        final List<DiscoveryNode> actualNodesList = StreamSupport.stream(peerFinder.getFoundPeers().spliterator(), false)
            .collect(Collectors.toList());
        final HashSet<DiscoveryNode> actualNodesSet = new HashSet<>(actualNodesList);
        assertThat(actualNodesSet, equalTo(expectedNodes));
        assertTrue("no duplicates in " + actualNodesList, actualNodesSet.size() == actualNodesList.size());
        assertNotifiedOfAllUpdates();
    }

    private void assertNotifiedOfAllUpdates() {
        final Stream<DiscoveryNode> actualNodes = StreamSupport.stream(peerFinder.getFoundPeers().spliterator(), false);
        final Stream<DiscoveryNode> notifiedNodes = StreamSupport.stream(foundPeersFromNotification.spliterator(), false);
        assertThat(notifiedNodes.collect(Collectors.toSet()), equalTo(actualNodes.collect(Collectors.toSet())));
    }

    private DiscoveryNode newDiscoveryNode(String nodeId) {
        return new DiscoveryNode(nodeId, buildNewFakeTransportAddress(), Version.CURRENT);
    }

    private void runAllRunnableTasks() {
        deterministicTaskQueue.scheduleNow(new Runnable() {
            @Override
            public void run() {
                PeerFinderTests.this.assertNotifiedOfAllUpdates();
            }

            @Override
            public String toString() {
                return "assertNotifiedOfAllUpdates";
            }
        });
        deterministicTaskQueue.runAllRunnableTasks();
        assertNotifiedOfAllUpdates();
    }
}<|MERGE_RESOLUTION|>--- conflicted
+++ resolved
@@ -173,11 +173,7 @@
         }
 
         @Override
-<<<<<<< HEAD
-        protected void onActiveMasterFound(DiscoveryNode clusterManagerNode, long term) {
-=======
-        protected void onActiveClusterManagerFound(DiscoveryNode masterNode, long term) {
->>>>>>> dd7add25
+        protected void onActiveClusterManagerFound(DiscoveryNode clusterManagerNode, long term) {
             assert holdsLock() == false : "PeerFinder lock held in error";
             assertThat(discoveredClusterManagerNode, nullValue());
             assertFalse(discoveredClusterManagerTerm.isPresent());
