/*
 * SPDX-License-Identifier: Apache-2.0
 *
 * The OpenSearch Contributors require contributions made to
 * this file be licensed under the Apache-2.0 license or a
 * compatible open source license.
 */

/*
 * Licensed to Elasticsearch under one or more contributor
 * license agreements. See the NOTICE file distributed with
 * this work for additional information regarding copyright
 * ownership. Elasticsearch licenses this file to you under
 * the Apache License, Version 2.0 (the "License"); you may
 * not use this file except in compliance with the License.
 * You may obtain a copy of the License at
 *
 *    http://www.apache.org/licenses/LICENSE-2.0
 *
 * Unless required by applicable law or agreed to in writing,
 * software distributed under the License is distributed on an
 * "AS IS" BASIS, WITHOUT WARRANTIES OR CONDITIONS OF ANY
 * KIND, either express or implied.  See the License for the
 * specific language governing permissions and limitations
 * under the License.
 */

/*
 * Modifications Copyright OpenSearch Contributors. See
 * GitHub history for details.
 */

package org.opensearch.repositories.blobstore;

import org.opensearch.Version;
import org.opensearch.action.admin.cluster.snapshots.create.CreateSnapshotResponse;
import org.opensearch.action.support.PlainActionFuture;
import org.opensearch.action.support.master.AcknowledgedResponse;
import org.opensearch.client.Client;
import org.opensearch.cluster.metadata.RepositoryMetadata;
import org.opensearch.common.UUIDs;
import org.opensearch.common.settings.Settings;
import org.opensearch.common.unit.ByteSizeUnit;
import org.opensearch.env.Environment;
import org.opensearch.repositories.IndexId;
import org.opensearch.repositories.RepositoriesService;
import org.opensearch.repositories.RepositoryData;
import org.opensearch.repositories.RepositoryException;
import org.opensearch.repositories.ShardGenerations;
import org.opensearch.repositories.fs.FsRepository;
import org.opensearch.snapshots.SnapshotId;
import org.opensearch.snapshots.SnapshotState;
import org.opensearch.test.OpenSearchIntegTestCase;

import java.nio.file.Path;
import java.util.Arrays;
import java.util.Collections;
import java.util.List;
import java.util.Map;
import java.util.function.Function;
import java.util.stream.Collectors;

import static org.hamcrest.Matchers.equalTo;
import static org.hamcrest.Matchers.nullValue;
import static org.opensearch.repositories.RepositoryDataTests.generateRandomRepoData;

/**
 * Tests for the {@link BlobStoreRepository} and its subclasses.
 */
<<<<<<< HEAD
@LuceneTestCase.SuppressFileSystems("ExtrasFS")
public class BlobStoreRepositoryTests extends BlobStoreRepositoryHelperTests {
=======
public class BlobStoreRepositoryTests extends OpenSearchSingleNodeTestCase {

    static final String REPO_TYPE = "fsLike";

    protected Collection<Class<? extends Plugin>> getPlugins() {
        return Arrays.asList(FsLikeRepoPlugin.class);
    }

    // the reason for this plug-in is to drop any assertSnapshotOrGenericThread as mostly all access in this test goes from test threads
    public static class FsLikeRepoPlugin extends Plugin implements RepositoryPlugin {

        @Override
        public Map<String, Repository.Factory> getRepositories(
            Environment env,
            NamedXContentRegistry namedXContentRegistry,
            ClusterService clusterService,
            RecoverySettings recoverySettings
        ) {
            return Collections.singletonMap(
                REPO_TYPE,
                (metadata) -> new FsRepository(metadata, env, namedXContentRegistry, clusterService, recoverySettings) {
                    @Override
                    protected void assertSnapshotOrGenericThread() {
                        // eliminate thread name check as we access blobStore on test/main threads
                    }
                }
            );
        }
    }

    @Override
    protected Settings nodeSettings() {
        return Settings.builder().put(super.nodeSettings()).put(FeatureFlags.REMOTE_STORE, "true").build();
    }
>>>>>>> 96630f03

    public void testRetrieveSnapshots() throws Exception {
        final Client client = client();
        final Path location = OpenSearchIntegTestCase.randomRepoPath(node().settings());
        final String repositoryName = "test-repo";

        logger.info("-->  creating repository");
        AcknowledgedResponse putRepositoryResponse = client.admin()
            .cluster()
            .preparePutRepository(repositoryName)
            .setType(REPO_TYPE)
            .setSettings(Settings.builder().put(node().settings()).put("location", location))
            .get();
        assertThat(putRepositoryResponse.isAcknowledged(), equalTo(true));

        logger.info("--> creating an index and indexing documents");
        final String indexName = "test-idx";
        createIndex(indexName);
        ensureGreen();
        int numDocs = randomIntBetween(10, 20);
        for (int i = 0; i < numDocs; i++) {
            String id = Integer.toString(i);
            client().prepareIndex(indexName).setId(id).setSource("text", "sometext").get();
        }
        client().admin().indices().prepareFlush(indexName).get();

        logger.info("--> create first snapshot");
        CreateSnapshotResponse createSnapshotResponse = client.admin()
            .cluster()
            .prepareCreateSnapshot(repositoryName, "test-snap-1")
            .setWaitForCompletion(true)
            .setIndices(indexName)
            .get();
        final SnapshotId snapshotId1 = createSnapshotResponse.getSnapshotInfo().snapshotId();

        logger.info("--> create second snapshot");
        createSnapshotResponse = client.admin()
            .cluster()
            .prepareCreateSnapshot(repositoryName, "test-snap-2")
            .setWaitForCompletion(true)
            .setIndices(indexName)
            .get();
        final SnapshotId snapshotId2 = createSnapshotResponse.getSnapshotInfo().snapshotId();

        logger.info("--> make sure the node's repository can resolve the snapshots");
        final RepositoriesService repositoriesService = getInstanceFromNode(RepositoriesService.class);
        final BlobStoreRepository repository = (BlobStoreRepository) repositoriesService.repository(repositoryName);
        final List<SnapshotId> originalSnapshots = Arrays.asList(snapshotId1, snapshotId2);

        List<SnapshotId> snapshotIds = OpenSearchBlobStoreRepositoryIntegTestCase.getRepositoryData(repository)
            .getSnapshotIds()
            .stream()
            .sorted((s1, s2) -> s1.getName().compareTo(s2.getName()))
            .collect(Collectors.toList());
        assertThat(snapshotIds, equalTo(originalSnapshots));
    }

    // Validate Scenario remoteStoreShallowCopy Snapshot -> remoteStoreShallowCopy Snapshot
    // -> remoteStoreShallowCopy Snapshot -> normal snapshot
    public void testReadAndWriteSnapshotsThroughIndexFile() throws Exception {
        final BlobStoreRepository repository = setupRepo();
        final long pendingGeneration = repository.metadata.pendingGeneration();
        // write to and read from a index file with no entries
        assertThat(OpenSearchBlobStoreRepositoryIntegTestCase.getRepositoryData(repository).getSnapshotIds().size(), equalTo(0));
        final RepositoryData emptyData = RepositoryData.EMPTY;
        writeIndexGen(repository, emptyData, emptyData.getGenId());
        RepositoryData repoData = OpenSearchBlobStoreRepositoryIntegTestCase.getRepositoryData(repository);
        assertEquals(repoData, emptyData);
        assertEquals(repoData.getIndices().size(), 0);
        assertEquals(repoData.getSnapshotIds().size(), 0);
        assertEquals(pendingGeneration + 1L, repoData.getGenId());

        // write to and read from an index file with snapshots but no indices
        repoData = addRandomSnapshotsToRepoData(repoData, false);
        writeIndexGen(repository, repoData, repoData.getGenId());
        assertEquals(repoData, OpenSearchBlobStoreRepositoryIntegTestCase.getRepositoryData(repository));

        // write to and read from a index file with random repository data
        repoData = addRandomSnapshotsToRepoData(OpenSearchBlobStoreRepositoryIntegTestCase.getRepositoryData(repository), true);
        writeIndexGen(repository, repoData, repoData.getGenId());
        assertEquals(repoData, OpenSearchBlobStoreRepositoryIntegTestCase.getRepositoryData(repository));
    }

    public void testIndexGenerationalFiles() throws Exception {
        final BlobStoreRepository repository = setupRepo();
        assertEquals(OpenSearchBlobStoreRepositoryIntegTestCase.getRepositoryData(repository), RepositoryData.EMPTY);

        final long pendingGeneration = repository.metadata.pendingGeneration();

        // write to index generational file
        RepositoryData repositoryData = generateRandomRepoData();
        writeIndexGen(repository, repositoryData, RepositoryData.EMPTY_REPO_GEN);
        assertThat(OpenSearchBlobStoreRepositoryIntegTestCase.getRepositoryData(repository), equalTo(repositoryData));
        final long expectedGeneration = pendingGeneration + 1L;
        assertThat(repository.latestIndexBlobId(), equalTo(expectedGeneration));
        assertThat(repository.readSnapshotIndexLatestBlob(), equalTo(expectedGeneration));

        // adding more and writing to a new index generational file
        repositoryData = addRandomSnapshotsToRepoData(OpenSearchBlobStoreRepositoryIntegTestCase.getRepositoryData(repository), true);
        writeIndexGen(repository, repositoryData, repositoryData.getGenId());
        assertEquals(OpenSearchBlobStoreRepositoryIntegTestCase.getRepositoryData(repository), repositoryData);
        assertThat(repository.latestIndexBlobId(), equalTo(expectedGeneration + 1L));
        assertThat(repository.readSnapshotIndexLatestBlob(), equalTo(expectedGeneration + 1L));

        // removing a snapshot and writing to a new index generational file
        repositoryData = OpenSearchBlobStoreRepositoryIntegTestCase.getRepositoryData(repository)
            .removeSnapshots(Collections.singleton(repositoryData.getSnapshotIds().iterator().next()), ShardGenerations.EMPTY);
        writeIndexGen(repository, repositoryData, repositoryData.getGenId());
        assertEquals(OpenSearchBlobStoreRepositoryIntegTestCase.getRepositoryData(repository), repositoryData);
        assertThat(repository.latestIndexBlobId(), equalTo(expectedGeneration + 2L));
        assertThat(repository.readSnapshotIndexLatestBlob(), equalTo(expectedGeneration + 2L));
    }

    public void testRepositoryDataConcurrentModificationNotAllowed() {
        final BlobStoreRepository repository = setupRepo();

        // write to index generational file
        RepositoryData repositoryData = generateRandomRepoData();
        final long startingGeneration = repositoryData.getGenId();
        final PlainActionFuture<RepositoryData> future1 = PlainActionFuture.newFuture();
        repository.writeIndexGen(repositoryData, startingGeneration, Version.CURRENT, Function.identity(), future1);

        // write repo data again to index generational file, errors because we already wrote to the
        // N+1 generation from which this repository data instance was created
        expectThrows(
            RepositoryException.class,
            () -> writeIndexGen(repository, repositoryData.withGenId(startingGeneration + 1), repositoryData.getGenId())
        );
    }

    public void testBadChunksize() throws Exception {
        final Client client = client();
        final Path location = OpenSearchIntegTestCase.randomRepoPath(node().settings());
        final String repositoryName = "test-repo";

        expectThrows(
            RepositoryException.class,
            () -> client.admin()
                .cluster()
                .preparePutRepository(repositoryName)
                .setType(REPO_TYPE)
                .setSettings(
                    Settings.builder()
                        .put(node().settings())
                        .put("location", location)
                        .put("chunk_size", randomLongBetween(-10, 0), ByteSizeUnit.BYTES)
                )
                .get()
        );
    }

    public void testFsRepositoryCompressDeprecated() {
        final Path location = OpenSearchIntegTestCase.randomRepoPath(node().settings());
        final Settings settings = Settings.builder().put(node().settings()).put("location", location).build();
        final RepositoryMetadata metadata = new RepositoryMetadata("test-repo", REPO_TYPE, settings);

        Settings useCompressSettings = Settings.builder()
            .put(node().getEnvironment().settings())
            .put(FsRepository.REPOSITORIES_COMPRESS_SETTING.getKey(), true)
            .build();
        Environment useCompressEnvironment = new Environment(useCompressSettings, node().getEnvironment().configDir());

        new FsRepository(metadata, useCompressEnvironment, null, BlobStoreTestUtil.mockClusterService(), null);

        assertWarnings(
            "[repositories.fs.compress] setting was deprecated in OpenSearch and will be removed in a future release!"
                + " See the breaking changes documentation for the next major version."
        );
    }

    private static void writeIndexGen(BlobStoreRepository repository, RepositoryData repositoryData, long generation) throws Exception {
        PlainActionFuture.<RepositoryData, Exception>get(
            f -> repository.writeIndexGen(repositoryData, generation, Version.CURRENT, Function.identity(), f)
        );
    }

    private BlobStoreRepository setupRepo() {
        final Client client = client();
        final Path location = OpenSearchIntegTestCase.randomRepoPath(node().settings());
        final String repositoryName = "test-repo";

        AcknowledgedResponse putRepositoryResponse = client.admin()
            .cluster()
            .preparePutRepository(repositoryName)
            .setType(REPO_TYPE)
            .setSettings(Settings.builder().put(node().settings()).put("location", location))
            .get();
        assertThat(putRepositoryResponse.isAcknowledged(), equalTo(true));

        final RepositoriesService repositoriesService = getInstanceFromNode(RepositoriesService.class);
        final BlobStoreRepository repository = (BlobStoreRepository) repositoriesService.repository(repositoryName);
        assertThat("getBlobContainer has to be lazy initialized", repository.getBlobContainer(), nullValue());
        return repository;
    }

    private RepositoryData addRandomSnapshotsToRepoData(RepositoryData repoData, boolean inclIndices) {
        int numSnapshots = randomIntBetween(1, 20);
        for (int i = 0; i < numSnapshots; i++) {
            SnapshotId snapshotId = new SnapshotId(randomAlphaOfLength(8), UUIDs.randomBase64UUID());
            int numIndices = inclIndices ? randomIntBetween(0, 20) : 0;
            final ShardGenerations.Builder builder = ShardGenerations.builder();
            for (int j = 0; j < numIndices; j++) {
                builder.put(new IndexId(randomAlphaOfLength(8), UUIDs.randomBase64UUID()), 0, "1");
            }
            final ShardGenerations shardGenerations = builder.build();
            final Map<IndexId, String> indexLookup = shardGenerations.indices()
                .stream()
                .collect(Collectors.toMap(Function.identity(), ind -> randomAlphaOfLength(256)));
            repoData = repoData.addSnapshot(
                snapshotId,
                randomFrom(SnapshotState.SUCCESS, SnapshotState.PARTIAL, SnapshotState.FAILED),
                Version.CURRENT,
                shardGenerations,
                indexLookup,
                indexLookup.values().stream().collect(Collectors.toMap(Function.identity(), ignored -> UUIDs.randomBase64UUID(random())))
            );
        }
        return repoData;
    }

}<|MERGE_RESOLUTION|>--- conflicted
+++ resolved
@@ -67,11 +67,7 @@
 /**
  * Tests for the {@link BlobStoreRepository} and its subclasses.
  */
-<<<<<<< HEAD
-@LuceneTestCase.SuppressFileSystems("ExtrasFS")
 public class BlobStoreRepositoryTests extends BlobStoreRepositoryHelperTests {
-=======
-public class BlobStoreRepositoryTests extends OpenSearchSingleNodeTestCase {
 
     static final String REPO_TYPE = "fsLike";
 
@@ -105,7 +101,6 @@
     protected Settings nodeSettings() {
         return Settings.builder().put(super.nodeSettings()).put(FeatureFlags.REMOTE_STORE, "true").build();
     }
->>>>>>> 96630f03
 
     public void testRetrieveSnapshots() throws Exception {
         final Client client = client();
