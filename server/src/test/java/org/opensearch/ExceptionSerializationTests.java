--- conflicted
+++ resolved
@@ -867,10 +867,7 @@
         ids.put(165, ClusterManagerThrottlingException.class);
         ids.put(166, SnapshotInUseDeletionException.class);
         ids.put(167, UnsupportedWeightedRoutingStateException.class);
-<<<<<<< HEAD
-=======
         ids.put(10001, IndexCreateBlockException.class);
->>>>>>> c21c8998
 
         Map<Class<? extends OpenSearchException>, Integer> reverse = new HashMap<>();
         for (Map.Entry<Integer, Class<? extends OpenSearchException>> entry : ids.entrySet()) {
