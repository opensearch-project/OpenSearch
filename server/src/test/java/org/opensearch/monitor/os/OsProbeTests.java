/*
 * SPDX-License-Identifier: Apache-2.0
 *
 * The OpenSearch Contributors require contributions made to
 * this file be licensed under the Apache-2.0 license or a
 * compatible open source license.
 */

/*
 * Licensed to Elasticsearch under one or more contributor
 * license agreements. See the NOTICE file distributed with
 * this work for additional information regarding copyright
 * ownership. Elasticsearch licenses this file to you under
 * the Apache License, Version 2.0 (the "License"); you may
 * not use this file except in compliance with the License.
 * You may obtain a copy of the License at
 *
 *    http://www.apache.org/licenses/LICENSE-2.0
 *
 * Unless required by applicable law or agreed to in writing,
 * software distributed under the License is distributed on an
 * "AS IS" BASIS, WITHOUT WARRANTIES OR CONDITIONS OF ANY
 * KIND, either express or implied.  See the License for the
 * specific language governing permissions and limitations
 * under the License.
 */

/*
 * Modifications Copyright OpenSearch Contributors. See
 * GitHub history for details.
 */

package org.opensearch.monitor.os;

import static org.hamcrest.CoreMatchers.not;
import static org.hamcrest.CoreMatchers.nullValue;
import static org.hamcrest.Matchers.allOf;
import static org.hamcrest.Matchers.anyOf;
import static org.hamcrest.Matchers.both;
import static org.hamcrest.Matchers.equalTo;
import static org.hamcrest.Matchers.greaterThan;
import static org.hamcrest.Matchers.greaterThanOrEqualTo;
import static org.hamcrest.Matchers.is;
import static org.hamcrest.Matchers.lessThanOrEqualTo;
import static org.hamcrest.Matchers.notNullValue;
import static org.junit.Assume.assumeThat;

import java.io.IOException;
import java.math.BigInteger;
import java.util.Arrays;
import java.util.Collections;
import java.util.List;
import java.util.Locale;
import java.util.stream.Collectors;

import org.apache.logging.log4j.Logger;
import org.apache.lucene.util.Constants;
import org.opensearch.test.OpenSearchTestCase;

import static org.mockito.ArgumentMatchers.anyString;
import static org.mockito.Mockito.mock;
import static org.mockito.Mockito.never;
import static org.mockito.Mockito.reset;
import static org.mockito.Mockito.times;
import static org.mockito.Mockito.verify;

public class OsProbeTests extends OpenSearchTestCase {

    public void testOsInfo() throws IOException {
        final int allocatedProcessors = randomIntBetween(1, Runtime.getRuntime().availableProcessors());
        final long refreshInterval = randomBoolean() ? -1 : randomNonNegativeLong();
        final String prettyName;
        if (Constants.LINUX) {
            prettyName = randomFrom("Fedora 28 (Workstation Edition)", "Linux", null);
        } else {
            prettyName = Constants.OS_NAME;
        }
        final OsProbe osProbe = new OsProbe() {

            @Override
            List<String> readOsRelease() throws IOException {
                assert Constants.LINUX : Constants.OS_NAME;
                if (prettyName != null) {
                    final String quote = randomFrom("\"", "'", "");
                    final String space = randomFrom(" ", "");
                    final String prettyNameLine = String.format(Locale.ROOT, "PRETTY_NAME=%s%s%s%s", quote, prettyName, quote, space);
                    return Arrays.asList("NAME=" + randomAlphaOfLength(16), prettyNameLine);
                } else {
                    return Collections.singletonList("NAME=" + randomAlphaOfLength(16));
                }
            }

        };
        final OsInfo info = osProbe.osInfo(refreshInterval, allocatedProcessors);
        assertNotNull(info);
        assertThat(info.getRefreshInterval(), equalTo(refreshInterval));
        assertThat(info.getName(), equalTo(Constants.OS_NAME));
        if (Constants.LINUX) {
            if (prettyName != null) {
                assertThat(info.getPrettyName(), equalTo(prettyName));
            } else {
                assertThat(info.getPrettyName(), equalTo(Constants.OS_NAME));
            }
        }
        assertThat(info.getArch(), equalTo(Constants.OS_ARCH));
        assertThat(info.getVersion(), equalTo(Constants.OS_VERSION));
        assertThat(info.getAllocatedProcessors(), equalTo(allocatedProcessors));
        assertThat(info.getAvailableProcessors(), equalTo(Runtime.getRuntime().availableProcessors()));
    }

    @AwaitsFix(bugUrl = "https://github.com/elastic/elasticsearch/issues/66629")
    public void testOsStats() {
        final OsProbe osProbe = new OsProbe();
        OsStats stats = osProbe.osStats();
        assertNotNull(stats);
        assertThat(stats.getTimestamp(), greaterThan(0L));
        assertThat(
            stats.getCpu().getPercent(),
            anyOf(equalTo((short) -1), is(both(greaterThanOrEqualTo((short) 0)).and(lessThanOrEqualTo((short) 100))))
        );
        double[] loadAverage = stats.getCpu().getLoadAverage();
        if (loadAverage != null) {
            assertThat(loadAverage.length, equalTo(3));
        }
        if (Constants.WINDOWS) {
            // load average is unavailable on Windows
            assertNull(loadAverage);
        } else if (Constants.LINUX) {
            // we should be able to get the load average
            assertNotNull(loadAverage);
            assertThat(loadAverage[0], greaterThanOrEqualTo((double) 0));
            assertThat(loadAverage[1], greaterThanOrEqualTo((double) 0));
            assertThat(loadAverage[2], greaterThanOrEqualTo((double) 0));
        } else if (Constants.MAC_OS_X) {
            // one minute load average is available, but 10-minute and 15-minute load averages are not
            assertNotNull(loadAverage);
            assertThat(loadAverage[0], greaterThanOrEqualTo((double) 0));
            assertThat(loadAverage[1], equalTo((double) -1));
            assertThat(loadAverage[2], equalTo((double) -1));
        } else {
            // unknown system, but the best case is that we have the one-minute load average
            if (loadAverage != null) {
                assertThat(loadAverage[0], anyOf(equalTo((double) -1), greaterThanOrEqualTo((double) 0)));
                assertThat(loadAverage[1], equalTo((double) -1));
                assertThat(loadAverage[2], equalTo((double) -1));
            }
        }

        assertNotNull(stats.getMem());
        assertThat(stats.getMem().getTotal().getBytes(), greaterThan(0L));
        assertThat(stats.getMem().getFree().getBytes(), greaterThan(0L));
        assertThat(stats.getMem().getFreePercent(), allOf(greaterThanOrEqualTo((short) 0), lessThanOrEqualTo((short) 100)));
        assertThat(stats.getMem().getUsed().getBytes(), greaterThan(0L));
        assertThat(stats.getMem().getUsedPercent(), allOf(greaterThanOrEqualTo((short) 0), lessThanOrEqualTo((short) 100)));

        assertNotNull(stats.getSwap());
        assertNotNull(stats.getSwap().getTotal());

        long total = stats.getSwap().getTotal().getBytes();
        if (total > 0) {
            assertThat(stats.getSwap().getTotal().getBytes(), greaterThan(0L));
            assertThat(stats.getSwap().getFree().getBytes(), greaterThan(0L));
            assertThat(stats.getSwap().getUsed().getBytes(), greaterThanOrEqualTo(0L));
        } else {
            // On platforms with no swap
            assertThat(stats.getSwap().getTotal().getBytes(), equalTo(0L));
            assertThat(stats.getSwap().getFree().getBytes(), equalTo(0L));
            assertThat(stats.getSwap().getUsed().getBytes(), equalTo(0L));
        }

        if (Constants.LINUX) {
            if (stats.getCgroup() != null) {
                assertThat(stats.getCgroup().getCpuAcctControlGroup(), notNullValue());
                assertThat(stats.getCgroup().getCpuAcctUsageNanos(), greaterThan(0L));
                assertThat(stats.getCgroup().getCpuCfsQuotaMicros(), anyOf(equalTo(-1L), greaterThanOrEqualTo(0L)));
                assertThat(stats.getCgroup().getCpuCfsPeriodMicros(), greaterThanOrEqualTo(0L));
                assertThat(stats.getCgroup().getCpuStat().getNumberOfElapsedPeriods(), greaterThanOrEqualTo(0L));
                assertThat(stats.getCgroup().getCpuStat().getNumberOfTimesThrottled(), greaterThanOrEqualTo(0L));
                assertThat(stats.getCgroup().getCpuStat().getTimeThrottledNanos(), greaterThanOrEqualTo(0L));
                // These could be null if transported from a node running an older version, but shouldn't be null on the current node
                assertThat(stats.getCgroup().getMemoryControlGroup(), notNullValue());
                assertThat(stats.getCgroup().getMemoryLimitInBytes(), notNullValue());
                assertThat(new BigInteger(stats.getCgroup().getMemoryLimitInBytes()), greaterThan(BigInteger.ZERO));
                assertThat(stats.getCgroup().getMemoryUsageInBytes(), notNullValue());
                assertThat(new BigInteger(stats.getCgroup().getMemoryUsageInBytes()), greaterThan(BigInteger.ZERO));
            }
        } else {
            assertNull(stats.getCgroup());
        }
    }

    public void testGetSystemLoadAverage() {
        assumeTrue("test runs on Linux only", Constants.LINUX);

        final OsProbe probe = new OsProbe() {
            @Override
            String readProcLoadavg() {
                return "1.51 1.69 1.99 3/417 23251";
            }
        };

        final double[] systemLoadAverage = probe.getSystemLoadAverage();

        assertNotNull(systemLoadAverage);
        assertThat(systemLoadAverage.length, equalTo(3));

        // avoid silliness with representing doubles
        assertThat(systemLoadAverage[0], equalTo(Double.parseDouble("1.51")));
        assertThat(systemLoadAverage[1], equalTo(Double.parseDouble("1.69")));
        assertThat(systemLoadAverage[2], equalTo(Double.parseDouble("1.99")));
    }

    public void testCgroupProbe() {
        assumeTrue("test runs on Linux only", Constants.LINUX);

        final boolean areCgroupStatsAvailable = randomBoolean();
        final String hierarchy = randomAlphaOfLength(16);

        final OsProbe probe = buildStubOsProbe(areCgroupStatsAvailable, hierarchy);

        final OsStats.Cgroup cgroup = probe.osStats().getCgroup();

        if (areCgroupStatsAvailable) {
            assertNotNull(cgroup);
            assertThat(cgroup.getCpuAcctControlGroup(), equalTo("/" + hierarchy));
            assertThat(cgroup.getCpuAcctUsageNanos(), equalTo(364869866063112L));
            assertThat(cgroup.getCpuControlGroup(), equalTo("/" + hierarchy));
            assertThat(cgroup.getCpuCfsPeriodMicros(), equalTo(100000L));
            assertThat(cgroup.getCpuCfsQuotaMicros(), equalTo(50000L));
            assertThat(cgroup.getCpuStat().getNumberOfElapsedPeriods(), equalTo(17992L));
            assertThat(cgroup.getCpuStat().getNumberOfTimesThrottled(), equalTo(1311L));
            assertThat(cgroup.getCpuStat().getTimeThrottledNanos(), equalTo(139298645489L));
            assertThat(cgroup.getMemoryLimitInBytes(), equalTo("18446744073709551615"));
            assertThat(cgroup.getMemoryUsageInBytes(), equalTo("4796416"));
        } else {
            assertNull(cgroup);
        }
    }

    public void testCgroupProbeWithMissingCpuAcct() {
        assumeTrue("test runs on Linux only", Constants.LINUX);

        final String hierarchy = randomAlphaOfLength(16);

        // This cgroup data is missing a line about cpuacct
        List<String> procSelfCgroupLines = getProcSelfGroupLines(hierarchy).stream()
            .map(line -> line.replaceFirst(",cpuacct", ""))
            .collect(Collectors.toList());

        final OsProbe probe = buildStubOsProbe(true, hierarchy, procSelfCgroupLines);

        final OsStats.Cgroup cgroup = probe.osStats().getCgroup();

        assertNull(cgroup);
    }

    public void testCgroupProbeWithMissingCpu() {
        assumeTrue("test runs on Linux only", Constants.LINUX);

        final String hierarchy = randomAlphaOfLength(16);

        // This cgroup data is missing a line about cpu
        List<String> procSelfCgroupLines = getProcSelfGroupLines(hierarchy).stream()
            .map(line -> line.replaceFirst(":cpu,", ":"))
            .collect(Collectors.toList());

        final OsProbe probe = buildStubOsProbe(true, hierarchy, procSelfCgroupLines);

        final OsStats.Cgroup cgroup = probe.osStats().getCgroup();

        assertNull(cgroup);
    }

    public void testCgroupProbeWithMissingMemory() {
        assumeTrue("test runs on Linux only", Constants.LINUX);

        final String hierarchy = randomAlphaOfLength(16);

        // This cgroup data is missing a line about memory
        List<String> procSelfCgroupLines = getProcSelfGroupLines(hierarchy).stream()
            .filter(line -> !line.contains(":memory:"))
            .collect(Collectors.toList());

        final OsProbe probe = buildStubOsProbe(true, hierarchy, procSelfCgroupLines);

        final OsStats.Cgroup cgroup = probe.osStats().getCgroup();

        assertNull(cgroup);
    }

    public void testLogWarnCpuMessageOnlyOnes() {
        final Logger logger = mock(Logger.class);

        final OsProbe noCpuStatsOsProbe = new OsProbe(logger) {
            @Override
            List<String> readSysFsCgroupCpuAcctCpuStat(String controlGroup) throws IOException {
                return Collections.singletonList("nr_periods 1");
            }
        };

<<<<<<< HEAD
        assumeThat("CGroups are not available", noCpuStatsOsProbe.areCgroupStatsAvailable(), is(true));
        noCpuStatsOsProbe.osStats();
=======
        assumeThat("CGroups are available", noCpuStatsOsProbe.areCgroupStatsAvailable(), is(true));
        OsStats osStats = noCpuStatsOsProbe.osStats();

        // Depending on CGroups v1/v2, the cgroup stats may not be available
        assumeThat("CGroup is available", osStats.getCgroup(), is(not(nullValue())));

>>>>>>> 05f4aac0
        // no nr_throttled and throttled_time
        verify(logger, times(2)).warn(anyString());
        reset(logger);
        noCpuStatsOsProbe.osStats();
        verify(logger, never()).warn(anyString());
    }

    private static List<String> getProcSelfGroupLines(String hierarchy) {
        return Arrays.asList(
            "10:freezer:/",
            "9:net_cls,net_prio:/",
            "8:pids:/",
            "7:blkio:/",
            "6:memory:/" + hierarchy,
            "5:devices:/user.slice",
            "4:hugetlb:/",
            "3:perf_event:/",
            "2:cpu,cpuacct,cpuset:/" + hierarchy,
            "1:name=systemd:/user.slice/user-1000.slice/session-2359.scope",
            "0::/cgroup2"
        );
    }

    private static OsProbe buildStubOsProbe(final boolean areCgroupStatsAvailable, final String hierarchy) {
        List<String> procSelfCgroupLines = getProcSelfGroupLines(hierarchy);

        return buildStubOsProbe(areCgroupStatsAvailable, hierarchy, procSelfCgroupLines);
    }

    /**
     * Builds a test instance of OsProbe. Methods that ordinarily read from the filesystem are overridden to return values based upon
     * the arguments to this method.
     *
     * @param areCgroupStatsAvailable whether or not cgroup data is available. Normally OsProbe establishes this for itself.
     * @param hierarchy a mock value used to generate a cgroup hierarchy.
     * @param procSelfCgroupLines the lines that will be used as the content of <code>/proc/self/cgroup</code>
     * @return a test instance
     */
    private static OsProbe buildStubOsProbe(
        final boolean areCgroupStatsAvailable,
        final String hierarchy,
        List<String> procSelfCgroupLines
    ) {
        return new OsProbe() {
            @Override
            List<String> readProcSelfCgroup() {
                return procSelfCgroupLines;
            }

            @Override
            String readSysFsCgroupCpuAcctCpuAcctUsage(String controlGroup) {
                assertThat(controlGroup, equalTo("/" + hierarchy));
                return "364869866063112";
            }

            @Override
            String readSysFsCgroupCpuAcctCpuCfsPeriod(String controlGroup) {
                assertThat(controlGroup, equalTo("/" + hierarchy));
                return "100000";
            }

            @Override
            String readSysFsCgroupCpuAcctCpuAcctCfsQuota(String controlGroup) {
                assertThat(controlGroup, equalTo("/" + hierarchy));
                return "50000";
            }

            @Override
            List<String> readSysFsCgroupCpuAcctCpuStat(String controlGroup) {
                return Arrays.asList("nr_periods 17992", "nr_throttled 1311", "throttled_time 139298645489");
            }

            @Override
            String readSysFsCgroupMemoryLimitInBytes(String controlGroup) {
                assertThat(controlGroup, equalTo("/" + hierarchy));
                // This is the highest value that can be stored in an unsigned 64 bit number, hence too big for long
                return "18446744073709551615";
            }

            @Override
            String readSysFsCgroupMemoryUsageInBytes(String controlGroup) {
                assertThat(controlGroup, equalTo("/" + hierarchy));
                return "4796416";
            }

            @Override
            boolean areCgroupStatsAvailable() {
                return areCgroupStatsAvailable;
            }
        };
    }

}<|MERGE_RESOLUTION|>--- conflicted
+++ resolved
@@ -298,17 +298,12 @@
             }
         };
 
-<<<<<<< HEAD
-        assumeThat("CGroups are not available", noCpuStatsOsProbe.areCgroupStatsAvailable(), is(true));
-        noCpuStatsOsProbe.osStats();
-=======
         assumeThat("CGroups are available", noCpuStatsOsProbe.areCgroupStatsAvailable(), is(true));
         OsStats osStats = noCpuStatsOsProbe.osStats();
 
         // Depending on CGroups v1/v2, the cgroup stats may not be available
         assumeThat("CGroup is available", osStats.getCgroup(), is(not(nullValue())));
 
->>>>>>> 05f4aac0
         // no nr_throttled and throttled_time
         verify(logger, times(2)).warn(anyString());
         reset(logger);
