/*
 * SPDX-License-Identifier: Apache-2.0
 *
 * The OpenSearch Contributors require contributions made to
 * this file be licensed under the Apache-2.0 license or a
 * compatible open source license.
 */

/*
 * Licensed to Elasticsearch under one or more contributor
 * license agreements. See the NOTICE file distributed with
 * this work for additional information regarding copyright
 * ownership. Elasticsearch licenses this file to you under
 * the Apache License, Version 2.0 (the "License"); you may
 * not use this file except in compliance with the License.
 * You may obtain a copy of the License at
 *
 *    http://www.apache.org/licenses/LICENSE-2.0
 *
 * Unless required by applicable law or agreed to in writing,
 * software distributed under the License is distributed on an
 * "AS IS" BASIS, WITHOUT WARRANTIES OR CONDITIONS OF ANY
 * KIND, either express or implied.  See the License for the
 * specific language governing permissions and limitations
 * under the License.
 */

/*
 * Modifications Copyright OpenSearch Contributors. See
 * GitHub history for details.
 */

package org.opensearch.monitor.fs;

import org.apache.logging.log4j.Level;
import org.apache.logging.log4j.LogManager;
import org.apache.lucene.mockfile.FilterFileChannel;
import org.apache.lucene.mockfile.FilterFileSystemProvider;
import org.opensearch.cluster.coordination.DeterministicTaskQueue;
import org.opensearch.common.io.PathUtils;
import org.opensearch.common.io.PathUtilsForTesting;
import org.opensearch.common.settings.ClusterSettings;
import org.opensearch.common.settings.Settings;
import org.opensearch.env.NodeEnvironment;
import org.opensearch.monitor.StatusInfo;
import org.opensearch.test.OpenSearchTestCase;
import org.opensearch.test.MockLogAppender;
import org.opensearch.test.junit.annotations.TestLogging;
import org.opensearch.threadpool.TestThreadPool;
import org.opensearch.threadpool.ThreadPool;
import org.junit.Before;

import java.io.IOException;
import java.io.OutputStream;
import java.nio.channels.FileChannel;
import java.nio.file.FileSystem;
import java.nio.file.Path;
import java.nio.file.OpenOption;
import java.nio.file.attribute.FileAttribute;
import java.util.Set;
import java.util.concurrent.TimeUnit;
import java.util.concurrent.atomic.AtomicBoolean;
import java.util.concurrent.atomic.AtomicInteger;

import static org.hamcrest.Matchers.equalTo;
import static org.opensearch.monitor.StatusInfo.Status.HEALTHY;
import static org.opensearch.monitor.StatusInfo.Status.UNHEALTHY;
import static org.opensearch.node.Node.NODE_NAME_SETTING;
import static org.hamcrest.Matchers.is;

public class FsHealthServiceTests extends OpenSearchTestCase {

    private DeterministicTaskQueue deterministicTaskQueue;

    @Before
    public void createObjects() {
        Settings settings = Settings.builder().put(NODE_NAME_SETTING.getKey(), "node").build();
        deterministicTaskQueue = new DeterministicTaskQueue(settings, random());
    }

    public void testSchedulesHealthCheckAtRefreshIntervals() throws Exception {
        long refreshInterval = randomLongBetween(1000, 12000);
        final Settings settings = Settings.builder().put(FsHealthService.REFRESH_INTERVAL_SETTING.getKey(), refreshInterval + "ms").build();
        final ClusterSettings clusterSettings = new ClusterSettings(Settings.EMPTY, ClusterSettings.BUILT_IN_CLUSTER_SETTINGS);
        try (NodeEnvironment env = newNodeEnvironment()) {
            FsHealthService fsHealthService = new FsHealthService(settings, clusterSettings, deterministicTaskQueue.getThreadPool(), env);
            final long startTimeMillis = deterministicTaskQueue.getCurrentTimeMillis();
            fsHealthService.doStart();
            assertFalse(deterministicTaskQueue.hasRunnableTasks());
            assertTrue(deterministicTaskQueue.hasDeferredTasks());
            int rescheduledCount = 0;
            for (int i = 1; i <= randomIntBetween(5, 10); i++) {
                if (deterministicTaskQueue.hasRunnableTasks()) {
                    deterministicTaskQueue.runRandomTask();
                } else {
                    assertThat(deterministicTaskQueue.getLatestDeferredExecutionTime(), is(refreshInterval * (rescheduledCount + 1)));
                    deterministicTaskQueue.advanceTime();
                    rescheduledCount++;
                }
                assertThat(deterministicTaskQueue.getCurrentTimeMillis() - startTimeMillis, is(refreshInterval * rescheduledCount));
            }

            fsHealthService.doStop();
            deterministicTaskQueue.runAllTasksInTimeOrder();

            assertFalse(deterministicTaskQueue.hasRunnableTasks());
            assertFalse(deterministicTaskQueue.hasDeferredTasks());
        }
    }

    public void testFailsHealthOnIOException() throws IOException {
        FileSystem fileSystem = PathUtils.getDefaultFileSystem();
        FileSystemIOExceptionProvider disruptFileSystemProvider = new FileSystemIOExceptionProvider(fileSystem);
        fileSystem = disruptFileSystemProvider.getFileSystem(null);
        PathUtilsForTesting.installMock(fileSystem);
        final Settings settings = Settings.EMPTY;
        final ClusterSettings clusterSettings = new ClusterSettings(Settings.EMPTY, ClusterSettings.BUILT_IN_CLUSTER_SETTINGS);
        TestThreadPool testThreadPool = new TestThreadPool(getClass().getName(), settings);
        try (NodeEnvironment env = newNodeEnvironment()) {
            FsHealthService fsHealthService = new FsHealthService(settings, clusterSettings, testThreadPool, env);
            fsHealthService.new FsHealthMonitor().run();
            assertEquals(HEALTHY, fsHealthService.getHealth().getStatus());
            assertEquals("health check passed", fsHealthService.getHealth().getInfo());

            // disrupt file system
            disruptFileSystemProvider.restrictPathPrefix(""); // disrupt all paths
            disruptFileSystemProvider.injectIOException.set(true);
            fsHealthService = new FsHealthService(settings, clusterSettings, testThreadPool, env);
            fsHealthService.new FsHealthMonitor().run();
            assertEquals(UNHEALTHY, fsHealthService.getHealth().getStatus());
            for (Path path : env.nodeDataPaths()) {
                assertTrue(fsHealthService.getHealth().getInfo().contains(path.toString()));
            }
            assertEquals(env.nodeDataPaths().length, disruptFileSystemProvider.getInjectedPathCount());
        } finally {
            disruptFileSystemProvider.injectIOException.set(false);
            PathUtilsForTesting.teardown();
            ThreadPool.terminate(testThreadPool, 500, TimeUnit.MILLISECONDS);
        }
    }

    @TestLogging(value = "org.opensearch.monitor.fs:WARN", reason = "to ensure that we log on hung IO at WARN level")
    public void testLoggingOnHungIO() throws Exception {
        long slowLogThreshold = randomLongBetween(100, 200);
        final Settings settings = Settings.builder()
            .put(FsHealthService.SLOW_PATH_LOGGING_THRESHOLD_SETTING.getKey(), slowLogThreshold + "ms")
            .build();
        FileSystem fileSystem = PathUtils.getDefaultFileSystem();
        TestThreadPool testThreadPool = new TestThreadPool(getClass().getName(), settings);
        FileSystemFsyncHungProvider disruptFileSystemProvider = new FileSystemFsyncHungProvider(
            fileSystem,
            randomLongBetween(slowLogThreshold + 1, 400),
            testThreadPool
        );
        fileSystem = disruptFileSystemProvider.getFileSystem(null);
        PathUtilsForTesting.installMock(fileSystem);
        final ClusterSettings clusterSettings = new ClusterSettings(Settings.EMPTY, ClusterSettings.BUILT_IN_CLUSTER_SETTINGS);

        try (
            MockLogAppender mockAppender = MockLogAppender.createForLoggers(LogManager.getLogger(FsHealthService.class));
            NodeEnvironment env = newNodeEnvironment()
        ) {
            FsHealthService fsHealthService = new FsHealthService(settings, clusterSettings, testThreadPool, env);
            int counter = 0;
            for (Path path : env.nodeDataPaths()) {
                mockAppender.addExpectation(
                    new MockLogAppender.SeenEventExpectation(
                        "test" + ++counter,
                        FsHealthService.class.getCanonicalName(),
                        Level.WARN,
                        "health check of [" + path + "] took [*ms] which is above the warn threshold*"
                    )
                );
            }

<<<<<<< HEAD
            //disrupt file system
            disruptFileSystemProvider.injectIODelay.set(true);
=======
            // disrupt file system
            disruptFileSystemProvider.injectIOException.set(true);
>>>>>>> c1854209
            fsHealthService.new FsHealthMonitor().run();
            assertEquals(env.nodeDataPaths().length, disruptFileSystemProvider.getInjectedPathCount());
            assertBusy(mockAppender::assertAllExpectationsMatched);
        } finally {
            PathUtilsForTesting.teardown();
            ThreadPool.terminate(testThreadPool, 500, TimeUnit.MILLISECONDS);
        }
    }

    public void testFailsHealthOnHungIOBeyondHealthyTimeout() throws Exception {
        long healthyTimeoutThreshold = randomLongBetween(500, 1000);
        long refreshInterval = randomLongBetween(500, 1000);
        long slowLogThreshold = randomLongBetween(100, 200);
        long delayBetweenChecks = 100;
        final Settings settings = Settings.builder()
            .put(FsHealthService.HEALTHY_TIMEOUT_SETTING.getKey(), healthyTimeoutThreshold + "ms")
            .put(FsHealthService.REFRESH_INTERVAL_SETTING.getKey(), refreshInterval + "ms")
            .put(FsHealthService.SLOW_PATH_LOGGING_THRESHOLD_SETTING.getKey(), slowLogThreshold + "ms")
            .put(ThreadPool.ESTIMATED_TIME_INTERVAL_SETTING.getKey(), 0)//we need to verify exact time
            .build();
        FileSystem fileSystem = PathUtils.getDefaultFileSystem();
        TestThreadPool testThreadPool = new TestThreadPool(getClass().getName(), settings);
        FileSystemFsyncHungProvider disruptFileSystemProvider = new FileSystemFsyncHungProvider(fileSystem, testThreadPool);
        fileSystem = disruptFileSystemProvider.getFileSystem(null);
        PathUtilsForTesting.installMock(fileSystem);
        final ClusterSettings clusterSettings = new ClusterSettings(Settings.EMPTY, ClusterSettings.BUILT_IN_CLUSTER_SETTINGS);
        try (NodeEnvironment env = newNodeEnvironment()) {
            FsHealthService fsHealthService = new FsHealthService(settings, clusterSettings, testThreadPool, env);
            logger.info("--> Initial health status prior to the first monitor run");
            StatusInfo fsHealth = fsHealthService.getHealth();
            assertEquals(HEALTHY, fsHealth.getStatus());
            assertEquals("health check passed", fsHealth.getInfo());
            logger.info("--> First monitor run");
            fsHealthService.new FsHealthMonitor().run();
            fsHealth = fsHealthService.getHealth();
            assertEquals(HEALTHY, fsHealth.getStatus());
            assertEquals("health check passed", fsHealth.getInfo());
            logger.info("--> Disrupt file system");
            disruptFileSystemProvider.injectIODelay.set(true);
            final FsHealthService fsHealthSrvc = new FsHealthService(settings, clusterSettings, testThreadPool, env);
            fsHealthSrvc.doStart();
            assertTrue(waitUntil(() -> fsHealthSrvc.getHealth().getStatus() == UNHEALTHY, healthyTimeoutThreshold + (2 *refreshInterval),
                TimeUnit.MILLISECONDS));
            fsHealth = fsHealthSrvc.getHealth();
            assertEquals(UNHEALTHY, fsHealth.getStatus());
            assertEquals("healthy threshold breached", fsHealth.getInfo());
            int disruptedPathCount = disruptFileSystemProvider.getInjectedPathCount();
            assertThat(disruptedPathCount, equalTo(1));
            logger.info("--> Fix file system disruption");
            disruptFileSystemProvider.injectIODelay.set(false);
            assertTrue(waitUntil(() -> fsHealthSrvc.getHealth().getStatus() == HEALTHY, delayBetweenChecks + (2 * refreshInterval),
                TimeUnit.MILLISECONDS));
            fsHealth = fsHealthSrvc.getHealth();
            assertEquals(HEALTHY, fsHealth.getStatus());
            assertEquals("health check passed", fsHealth.getInfo());
            assertEquals(disruptedPathCount, disruptFileSystemProvider.getInjectedPathCount());
            fsHealthSrvc.doStop();
        } finally {
            PathUtilsForTesting.teardown();
            ThreadPool.terminate(testThreadPool, 500, TimeUnit.MILLISECONDS);
        }
    }

    public void testFailsHealthOnSinglePathFsyncFailure() throws IOException {
        FileSystem fileSystem = PathUtils.getDefaultFileSystem();
        FileSystemFsyncIOExceptionProvider disruptFsyncFileSystemProvider = new FileSystemFsyncIOExceptionProvider(fileSystem);
        fileSystem = disruptFsyncFileSystemProvider.getFileSystem(null);
        PathUtilsForTesting.installMock(fileSystem);
        final Settings settings = Settings.EMPTY;
        final ClusterSettings clusterSettings = new ClusterSettings(Settings.EMPTY, ClusterSettings.BUILT_IN_CLUSTER_SETTINGS);
        TestThreadPool testThreadPool = new TestThreadPool(getClass().getName(), settings);
        try (NodeEnvironment env = newNodeEnvironment()) {
            Path[] paths = env.nodeDataPaths();
            FsHealthService fsHealthService = new FsHealthService(settings, clusterSettings, testThreadPool, env);
            fsHealthService.new FsHealthMonitor().run();
            assertEquals(HEALTHY, fsHealthService.getHealth().getStatus());
            assertEquals("health check passed", fsHealthService.getHealth().getInfo());

            // disrupt file system fsync on single path
            disruptFsyncFileSystemProvider.injectIOException.set(true);
            String disruptedPath = randomFrom(paths).toString();
            disruptFsyncFileSystemProvider.restrictPathPrefix(disruptedPath);
            fsHealthService = new FsHealthService(settings, clusterSettings, testThreadPool, env);
            fsHealthService.new FsHealthMonitor().run();
            assertEquals(UNHEALTHY, fsHealthService.getHealth().getStatus());
            assertThat(fsHealthService.getHealth().getInfo(), is("health check failed on [" + disruptedPath + "]"));
            assertEquals(1, disruptFsyncFileSystemProvider.getInjectedPathCount());
        } finally {
            disruptFsyncFileSystemProvider.injectIOException.set(false);
            PathUtilsForTesting.teardown();
            ThreadPool.terminate(testThreadPool, 500, TimeUnit.MILLISECONDS);
        }
    }

    public void testFailsHealthOnSinglePathWriteFailure() throws IOException {
        FileSystem fileSystem = PathUtils.getDefaultFileSystem();
        FileSystemIOExceptionProvider disruptWritesFileSystemProvider = new FileSystemIOExceptionProvider(fileSystem);
        fileSystem = disruptWritesFileSystemProvider.getFileSystem(null);
        PathUtilsForTesting.installMock(fileSystem);
        final Settings settings = Settings.EMPTY;
        final ClusterSettings clusterSettings = new ClusterSettings(Settings.EMPTY, ClusterSettings.BUILT_IN_CLUSTER_SETTINGS);
        TestThreadPool testThreadPool = new TestThreadPool(getClass().getName(), settings);
        try (NodeEnvironment env = newNodeEnvironment()) {
            Path[] paths = env.nodeDataPaths();
            FsHealthService fsHealthService = new FsHealthService(settings, clusterSettings, testThreadPool, env);
            fsHealthService.new FsHealthMonitor().run();
            assertEquals(HEALTHY, fsHealthService.getHealth().getStatus());
            assertEquals("health check passed", fsHealthService.getHealth().getInfo());

            // disrupt file system writes on single path
            String disruptedPath = randomFrom(paths).toString();
            disruptWritesFileSystemProvider.restrictPathPrefix(disruptedPath);
            disruptWritesFileSystemProvider.injectIOException.set(true);
            fsHealthService = new FsHealthService(settings, clusterSettings, testThreadPool, env);
            fsHealthService.new FsHealthMonitor().run();
            assertEquals(UNHEALTHY, fsHealthService.getHealth().getStatus());
            assertThat(fsHealthService.getHealth().getInfo(), is("health check failed on [" + disruptedPath + "]"));
            assertEquals(1, disruptWritesFileSystemProvider.getInjectedPathCount());
        } finally {
            disruptWritesFileSystemProvider.injectIOException.set(false);
            PathUtilsForTesting.teardown();
            ThreadPool.terminate(testThreadPool, 500, TimeUnit.MILLISECONDS);
        }
    }

    public void testFailsHealthOnUnexpectedLockFileSize() throws IOException {
        FileSystem fileSystem = PathUtils.getDefaultFileSystem();
        final Settings settings = Settings.EMPTY;
        TestThreadPool testThreadPool = new TestThreadPool(getClass().getName(), settings);
        FileSystemUnexpectedLockFileSizeProvider unexpectedLockFileSizeFileSystemProvider = new FileSystemUnexpectedLockFileSizeProvider(
            fileSystem,
            1,
            testThreadPool
        );
        fileSystem = unexpectedLockFileSizeFileSystemProvider.getFileSystem(null);
        PathUtilsForTesting.installMock(fileSystem);
        final ClusterSettings clusterSettings = new ClusterSettings(Settings.EMPTY, ClusterSettings.BUILT_IN_CLUSTER_SETTINGS);
        try (NodeEnvironment env = newNodeEnvironment()) {
            FsHealthService fsHealthService = new FsHealthService(settings, clusterSettings, testThreadPool, env);
            fsHealthService.new FsHealthMonitor().run();
            assertEquals(HEALTHY, fsHealthService.getHealth().getStatus());
            assertEquals("health check passed", fsHealthService.getHealth().getInfo());

            // enabling unexpected file size injection
            unexpectedLockFileSizeFileSystemProvider.injectUnexpectedFileSize.set(true);

            fsHealthService = new FsHealthService(settings, clusterSettings, testThreadPool, env);
            fsHealthService.new FsHealthMonitor().run();
            assertEquals(UNHEALTHY, fsHealthService.getHealth().getStatus());
            assertThat(fsHealthService.getHealth().getInfo(), is("health check failed due to broken node lock"));
            assertEquals(1, unexpectedLockFileSizeFileSystemProvider.getInjectedPathCount());
        } finally {
            unexpectedLockFileSizeFileSystemProvider.injectUnexpectedFileSize.set(false);
            PathUtilsForTesting.teardown();
            ThreadPool.terminate(testThreadPool, 500, TimeUnit.MILLISECONDS);
        }
    }

    private static class FileSystemIOExceptionProvider extends FilterFileSystemProvider {

        AtomicBoolean injectIOException = new AtomicBoolean();
        AtomicInteger injectedPaths = new AtomicInteger();

        private String pathPrefix;

        FileSystemIOExceptionProvider(FileSystem inner) {
            super("disrupt_fs_health://", inner);
        }

        public void restrictPathPrefix(String pathPrefix) {
            this.pathPrefix = pathPrefix;
        }

        public int getInjectedPathCount() {
            return injectedPaths.get();
        }

        @Override
        public OutputStream newOutputStream(Path path, OpenOption... options) throws IOException {
            if (injectIOException.get()) {
                assert pathPrefix != null : "must set pathPrefix before starting disruptions";
                if (path.toString().startsWith(pathPrefix) && path.toString().endsWith(FsHealthService.FsHealthMonitor.TEMP_FILE_NAME)) {
                    injectedPaths.incrementAndGet();
                    throw new IOException("fake IOException");
                }
            }
            return super.newOutputStream(path, options);
        }
    }

    private static class FileSystemFsyncIOExceptionProvider extends FilterFileSystemProvider {

        AtomicBoolean injectIOException = new AtomicBoolean();
        AtomicInteger injectedPaths = new AtomicInteger();

        private String pathPrefix = null;

        FileSystemFsyncIOExceptionProvider(FileSystem inner) {
            super("disrupt_fs_health://", inner);
        }

        public void restrictPathPrefix(String pathPrefix) {
            this.pathPrefix = pathPrefix;
        }

        public int getInjectedPathCount() {
            return injectedPaths.get();
        }

        @Override
        public FileChannel newFileChannel(Path path, Set<? extends OpenOption> options, FileAttribute<?>... attrs) throws IOException {
            return new FilterFileChannel(super.newFileChannel(path, options, attrs)) {
                @Override
                public void force(boolean metaData) throws IOException {
                    if (injectIOException.get()) {
                        assert pathPrefix != null : "must set pathPrefix before starting disruptions";
                        if (path.toString().startsWith(pathPrefix)
                            && path.toString().endsWith(FsHealthService.FsHealthMonitor.TEMP_FILE_NAME)) {
                            injectedPaths.incrementAndGet();
                            throw new IOException("fake IOException");
                        }
                    }
                    super.force(metaData);
                }
            };
        }
    }

    private static class FileSystemFsyncHungProvider extends FilterFileSystemProvider {

        AtomicBoolean injectIODelay = new AtomicBoolean();
        AtomicInteger injectedPaths = new AtomicInteger();

        private final long delay;
        private final ThreadPool threadPool;
        private static final long AWAIT_BUSY_THRESHOLD = 100L;

        FileSystemFsyncHungProvider(FileSystem inner, long delay, ThreadPool threadPool) {
            super("disrupt_fs_health://", inner);
            this.delay = delay;
            this.threadPool = threadPool;
        }

<<<<<<< HEAD
        FileSystemFsyncHungProvider(FileSystem inner, ThreadPool threadPool) {
            super("disrupt_fs_health://", inner);
            this.threadPool = threadPool;
            this.delay = Long.MAX_VALUE;
        }

        public int getInjectedPathCount(){
=======
        public int getInjectedPathCount() {
>>>>>>> c1854209
            return injectedPaths.get();
        }

        @Override
        public FileChannel newFileChannel(Path path, Set<? extends OpenOption> options, FileAttribute<?>... attrs) throws IOException {
            return new FilterFileChannel(super.newFileChannel(path, options, attrs)) {
                @Override
                public void force(boolean metaData) throws IOException {
                    if (injectIODelay.get()) {
                        if (path.getFileName().toString().equals(FsHealthService.FsHealthMonitor.TEMP_FILE_NAME)) {
                            injectedPaths.incrementAndGet();
                            final long startTimeMillis = threadPool.relativeTimeInMillis();
                            long timeInMillis = 1;
                            long maxWaitTimeMillis = startTimeMillis + delay >= 0 ? startTimeMillis + delay : Long.MAX_VALUE;//long overflow
                            do {
                                try {
                                    Thread.sleep(timeInMillis);
                                } catch (InterruptedException e) {
                                    throw new AssertionError(e);
                                }
                                timeInMillis = Math.min(AWAIT_BUSY_THRESHOLD, timeInMillis * 2);
                            } while (threadPool.relativeTimeInMillis() <= maxWaitTimeMillis && injectIODelay.get());
                        }
                    }
                    super.force(metaData);
                }
            };
        }
    }

    private static class FileSystemUnexpectedLockFileSizeProvider extends FilterFileSystemProvider {

        AtomicBoolean injectUnexpectedFileSize = new AtomicBoolean();
        AtomicInteger injectedPaths = new AtomicInteger();

        private final long size;
        private final ThreadPool threadPool;

        FileSystemUnexpectedLockFileSizeProvider(FileSystem inner, long size, ThreadPool threadPool) {
            super("disrupt_fs_health://", inner);
            this.size = size;
            this.threadPool = threadPool;
        }

        public int getInjectedPathCount() {
            return injectedPaths.get();
        }

        @Override
        public FileChannel newFileChannel(Path path, Set<? extends OpenOption> options, FileAttribute<?>... attrs) throws IOException {
            return new FilterFileChannel(super.newFileChannel(path, options, attrs)) {
                @Override
                public long size() throws IOException {
                    if (injectUnexpectedFileSize.get()) {
                        if (path.getFileName().toString().equals(NodeEnvironment.NODE_LOCK_FILENAME)) {
                            injectedPaths.incrementAndGet();
                            return size;
                        }
                    }
                    return super.size();
                }
            };
        }
    }
}<|MERGE_RESOLUTION|>--- conflicted
+++ resolved
@@ -173,13 +173,8 @@
                 );
             }
 
-<<<<<<< HEAD
-            //disrupt file system
-            disruptFileSystemProvider.injectIODelay.set(true);
-=======
             // disrupt file system
             disruptFileSystemProvider.injectIOException.set(true);
->>>>>>> c1854209
             fsHealthService.new FsHealthMonitor().run();
             assertEquals(env.nodeDataPaths().length, disruptFileSystemProvider.getInjectedPathCount());
             assertBusy(mockAppender::assertAllExpectationsMatched);
@@ -423,17 +418,13 @@
             this.threadPool = threadPool;
         }
 
-<<<<<<< HEAD
         FileSystemFsyncHungProvider(FileSystem inner, ThreadPool threadPool) {
             super("disrupt_fs_health://", inner);
             this.threadPool = threadPool;
             this.delay = Long.MAX_VALUE;
         }
 
-        public int getInjectedPathCount(){
-=======
         public int getInjectedPathCount() {
->>>>>>> c1854209
             return injectedPaths.get();
         }
 
