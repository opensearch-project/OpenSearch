--- conflicted
+++ resolved
@@ -116,14 +116,6 @@
   // https://mvnrepository.com/artifact/org.roaringbitmap/RoaringBitmap
   api libs.roaringbitmap
 
-<<<<<<< HEAD
-  // bouncyCastle
-  api libs.bcjce
-  api libs.bctls
-  api libs.bcutil
-
-=======
->>>>>>> aa11b27e
   testImplementation 'org.awaitility:awaitility:4.3.0'
   testImplementation(project(":test:framework")) {
     // tests use the locally compiled version of server
@@ -158,10 +150,6 @@
     exclude '**/*.binary'
     exclude '**/*.st'
     exclude '**/*.meta'
-}
-
-tasks.named("dependencyLicenses").configure {
-  mapping from: /bc.*/, to: 'bouncycastle'
 }
 
 tasks.named("testingConventions").configure {
