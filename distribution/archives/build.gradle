/*
 * SPDX-License-Identifier: Apache-2.0
 *
 * The OpenSearch Contributors require contributions made to
 * this file be licensed under the Apache-2.0 license or a
 * compatible open source license.
 *
 * Modifications Copyright OpenSearch Contributors. See
 * GitHub history for details.
 */

/*
 * Licensed to Elasticsearch under one or more contributor
 * license agreements. See the NOTICE file distributed with
 * this work for additional information regarding copyright
 * ownership. Elasticsearch licenses this file to you under
 * the Apache License, Version 2.0 (the "License"); you may
 * not use this file except in compliance with the License.
 * You may obtain a copy of the License at
 *
 *    http://www.apache.org/licenses/LICENSE-2.0
 *
 * Unless required by applicable law or agreed to in writing,
 * software distributed under the License is distributed on an
 * "AS IS" BASIS, WITHOUT WARRANTIES OR CONDITIONS OF ANY
 * KIND, either express or implied.  See the License for the
 * specific language governing permissions and limitations
 * under the License.
 */

apply plugin: 'opensearch.internal-distribution-archive-setup'

CopySpec archiveFiles(CopySpec modulesFiles, String distributionType, String platform, String architecture, boolean jdk) {
  return copySpec {
    into("opensearch-${version}") {
      into('lib') {
        with libFiles()
      }
      into('config') {
        dirMode 0750
        fileMode 0660
        with configFiles(distributionType, jdk)
        from {
          dirMode 0750
          jvmOptionsDir.getParent()
        }
      }
      into('bin') {
        with binFiles(distributionType, jdk)
      }
      if (jdk) {
        into("darwin".equals(platform) ? 'jdk.app' : 'jdk') {
          with jdkFiles(project, platform, architecture)
        }
      }
      into('') {
        from {
          dirMode 0755
          logsDir.getParent()
        }
      }
      into('') {
        from {
          dirMode 0755
          pluginsDir.getParent()
        }
      }
      from(rootProject.projectDir) {
        include 'README.md'
      }
      from(rootProject.file('licenses')) {
        include 'APACHE-LICENSE-2.0.txt'
        rename { 'LICENSE.txt' }
      }

      with noticeFile(jdk)
      into('modules') {
        with modulesFiles
      }
    }
  }
}

distribution_archives {
  integTestZip {
    content {
      archiveFiles(transportModulesFiles, 'zip', null, 'x64', false)
    }
  }

  darwinTar {
    archiveClassifier = 'darwin-x64'
    content {
      archiveFiles(modulesFiles('darwin-x64'), 'tar', 'darwin', 'x64', true)
    }
  }

  darwinArm64Tar {
    archiveClassifier = 'darwin-arm64'
    content {
      archiveFiles(modulesFiles('darwin-arm64'), 'tar', 'darwin', 'arm64', true)
    }
  }

  noJdkDarwinTar {
    archiveClassifier = 'no-jdk-darwin-x64'
    content {
      archiveFiles(modulesFiles('darwin-x64'), 'tar', 'darwin', 'x64', false)
    }
  }

  noJdkDarwinArm64Tar {
    archiveClassifier = 'no-jdk-darwin-arm64'
    content {
      archiveFiles(modulesFiles('darwin-arm64'), 'tar', 'darwin', 'arm64', false)
    }
  }

  freebsdTar {
    archiveClassifier = 'freebsd-x64'
    content {
      archiveFiles(modulesFiles('freebsd-x64'), 'tar', 'freebsd', 'x64', false)
    }
  }

  noJdkFreebsdTar {
    archiveClassifier = 'no-jdk-freebsd-x64'
    content {
      archiveFiles(modulesFiles('freebsd-x64'), 'tar', 'freebsd', 'x64', false)
    }
  }

  linuxArm64Tar {
    archiveClassifier = 'linux-arm64'
    content {
      archiveFiles(modulesFiles('linux-arm64'), 'tar', 'linux', 'arm64', true)
    }
  }

  noJdkLinuxArm64Tar {
    archiveClassifier = 'no-jdk-linux-arm64'
    content {
      archiveFiles(modulesFiles('linux-arm64'), 'tar', 'linux', 'arm64', false)
    }
  }

  linuxTar {
    archiveClassifier = 'linux-x64'
    content {
      archiveFiles(modulesFiles('linux-x64'), 'tar', 'linux', 'x64', true)
    }
  }

  noJdkLinuxTar {
    archiveClassifier = 'no-jdk-linux-x64'
    content {
      archiveFiles(modulesFiles('linux-x64'), 'tar', 'linux', 'x64', false)
    }
  }

<<<<<<< HEAD
=======
  // Should really be `no-jdk-linux-s390x` as it ships without a JDK, however it seems that the build can't handle
  // the absence of the `linux-s390x` target.
>>>>>>> 28ba311a
  linuxS390xTar {
    archiveClassifier = 'linux-s390x'
    content {
      archiveFiles(modulesFiles('linux-s390x'), 'tar', 'linux', 's390x', false)
    }
  }

  windowsZip {
    archiveClassifier = 'windows-x64'
    content {
      archiveFiles(modulesFiles('windows-x64'), 'zip', 'windows', 'x64', true)
    }
  }

  noJdkWindowsZip {
    archiveClassifier = 'no-jdk-windows-x64'
    content {
      archiveFiles(modulesFiles('windows-x64'), 'zip', 'windows', 'x64', false)
    }
  }
}

subprojects {
  apply plugin: 'distribution'
  apply plugin: 'opensearch.internal-distribution-archive-check'

  group = "org.opensearch.distribution"
}<|MERGE_RESOLUTION|>--- conflicted
+++ resolved
@@ -158,11 +158,8 @@
     }
   }
 
-<<<<<<< HEAD
-=======
   // Should really be `no-jdk-linux-s390x` as it ships without a JDK, however it seems that the build can't handle
   // the absence of the `linux-s390x` target.
->>>>>>> 28ba311a
   linuxS390xTar {
     archiveClassifier = 'linux-s390x'
     content {
