--- conflicted
+++ resolved
@@ -79,10 +79,6 @@
                 containsString("Keystore has been corrupted or tampered with")
             )
         );
-<<<<<<< HEAD
-
-=======
->>>>>>> aa11b27e
     }
 
     public void testMissingPromptCreateWithoutPasswordWhenPrompted() throws Exception {
