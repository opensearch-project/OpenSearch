/*
 * SPDX-License-Identifier: Apache-2.0
 *
 * The OpenSearch Contributors require contributions made to
 * this file be licensed under the Apache-2.0 license or a
 * compatible open source license.
 *
 * Modifications Copyright OpenSearch Contributors. See
 * GitHub history for details.
 */

/*
 * Licensed to Elasticsearch under one or more contributor
 * license agreements. See the NOTICE file distributed with
 * this work for additional information regarding copyright
 * ownership. Elasticsearch licenses this file to you under
 * the Apache License, Version 2.0 (the "License"); you may
 * not use this file except in compliance with the License.
 * You may obtain a copy of the License at
 *
 *    http://www.apache.org/licenses/LICENSE-2.0
 *
 * Unless required by applicable law or agreed to in writing,
 * software distributed under the License is distributed on an
 * "AS IS" BASIS, WITHOUT WARRANTIES OR CONDITIONS OF ANY
 * KIND, either express or implied.  See the License for the
 * specific language governing permissions and limitations
 * under the License.
 */

apply plugin: 'opensearch.build'

base {
  archivesBaseName = 'opensearch-plugin-cli'
}

dependencies {
  compileOnly project(":server")
  compileOnly project(":libs:opensearch-cli")
  api "org.bouncycastle:bcpg-fips:1.0.7.1"
  api "org.bouncycastle:bc-fips:1.0.2.3"
  testImplementation project(":test:framework")
<<<<<<< HEAD
  testImplementation 'com.google.jimfs:jimfs:1.3.0'
  testRuntimeOnly('com.google.guava:guava:32.1.1-jre') {
=======
  testImplementation 'com.google.jimfs:jimfs:1.2'
  testRuntimeOnly("com.google.guava:guava:${versions.guava}") {
>>>>>>> 5ad6d6df
    transitive = false
  }

  implementation 'org.apache.commons:commons-compress:1.23.0'
}

tasks.named("dependencyLicenses").configure {
  mapping from: /bc.*/, to: 'bouncycastle'
}

test {
  // TODO: find a way to add permissions for the tests in this module
  systemProperty 'tests.security.manager', 'false'
  jvmArgs += [ "-Djava.security.egd=file:/dev/urandom" ]
}

/*
 * these two classes intentionally use the following JDK internal APIs in order to offer the necessary
 * functionality
 *
 * sun.security.internal.spec.TlsKeyMaterialParameterSpec
 * sun.security.internal.spec.TlsKeyMaterialSpec
 * sun.security.internal.spec.TlsMasterSecretParameterSpec
 * sun.security.internal.spec.TlsPrfParameterSpec
 * sun.security.internal.spec.TlsRsaPremasterSecretParameterSpec
 * sun.security.provider.SecureRandom
 *
 */
thirdPartyAudit.ignoreViolations(
  'org.bouncycastle.jcajce.provider.BouncyCastleFipsProvider$CoreSecureRandom',
  'org.bouncycastle.jcajce.provider.ProvSunTLSKDF',
  'org.bouncycastle.jcajce.provider.ProvSunTLSKDF$BaseTLSKeyGeneratorSpi',
  'org.bouncycastle.jcajce.provider.ProvSunTLSKDF$TLSKeyMaterialGenerator',
  'org.bouncycastle.jcajce.provider.ProvSunTLSKDF$TLSKeyMaterialGenerator$2',
  'org.bouncycastle.jcajce.provider.ProvSunTLSKDF$TLSMasterSecretGenerator',
  'org.bouncycastle.jcajce.provider.ProvSunTLSKDF$TLSMasterSecretGenerator$2',
  'org.bouncycastle.jcajce.provider.ProvSunTLSKDF$TLSPRFKeyGenerator',
  'org.bouncycastle.jcajce.provider.ProvSunTLSKDF$TLSRsaPreMasterSecretGenerator',
  'org.bouncycastle.jcajce.provider.ProvSunTLSKDF$TLSRsaPreMasterSecretGenerator$2',
  'org.bouncycastle.jcajce.provider.ProvSunTLSKDF$TLSExtendedMasterSecretGenerator',
  'org.bouncycastle.jcajce.provider.ProvSunTLSKDF$TLSExtendedMasterSecretGenerator$2'
)

thirdPartyAudit.ignoreMissingClasses(
  'org.brotli.dec.BrotliInputStream',
  'org.objectweb.asm.AnnotationVisitor',
  'org.objectweb.asm.Attribute',
  'org.objectweb.asm.ClassReader',
  'org.objectweb.asm.ClassVisitor',
  'org.objectweb.asm.FieldVisitor',
  'org.objectweb.asm.Label',
  'org.objectweb.asm.MethodVisitor',
  'org.objectweb.asm.Type',
  'org.tukaani.xz.DeltaOptions',
  'org.tukaani.xz.FilterOptions',
  'org.tukaani.xz.LZMA2InputStream',
  'org.tukaani.xz.LZMA2Options',
  'org.tukaani.xz.LZMAInputStream',
  'org.tukaani.xz.LZMAOutputStream',
  'org.tukaani.xz.MemoryLimitException',
  'org.tukaani.xz.UnsupportedOptionsException',
  'org.tukaani.xz.XZ',
  'org.tukaani.xz.XZOutputStream'
)<|MERGE_RESOLUTION|>--- conflicted
+++ resolved
@@ -40,13 +40,8 @@
   api "org.bouncycastle:bcpg-fips:1.0.7.1"
   api "org.bouncycastle:bc-fips:1.0.2.3"
   testImplementation project(":test:framework")
-<<<<<<< HEAD
   testImplementation 'com.google.jimfs:jimfs:1.3.0'
-  testRuntimeOnly('com.google.guava:guava:32.1.1-jre') {
-=======
-  testImplementation 'com.google.jimfs:jimfs:1.2'
   testRuntimeOnly("com.google.guava:guava:${versions.guava}") {
->>>>>>> 5ad6d6df
     transitive = false
   }
 
