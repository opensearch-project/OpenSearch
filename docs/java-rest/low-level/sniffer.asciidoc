// TODO(OpenSearch): Correct the version numbers in this page
[[sniffer]]
== Sniffer

Minimal library that allows to automatically discover nodes from a running
OpenSearch cluster and set them to an existing `RestClient` instance.
It retrieves by default the nodes that belong to the cluster using the
Nodes Info api and uses jackson to parse the obtained json response.

Compatible with OpenSearch 2.x and onwards.

[[java-rest-sniffer-javadoc]]
=== Javadoc

The javadoc for the REST client sniffer can be found at {rest-client-sniffer-javadoc}/index.html.

=== Maven Repository

The REST client sniffer is subject to the same release cycle as
OpenSearch. Replace the version with the desired sniffer version, first
released with `5.0.0-alpha4`. There is no relation between the sniffer version
and the OpenSearch version that the client can communicate with. Sniffer
supports fetching the nodes list from OpenSearch 2.x and onwards.

<<<<<<< HEAD
If you are looking for a SNAPSHOT version, the OpenSearch Maven Snapshot repository is available
at https://snapshots.elastic.co/maven/.
=======
// TODO(OpenSearch): Correct the website url in this page
If you are looking for a SNAPSHOT version, the Elastic Maven Snapshot repository is available
at https://snapshots.opensearch.org/maven/.
>>>>>>> bd11d693

==== Maven configuration

Here is how you can configure the dependency using maven as a dependency manager.
Add the following to your `pom.xml` file:

["source","xml",subs="attributes"]
--------------------------------------------------
<dependency>
    <groupId>org.opensearch.client</groupId>
    <artifactId>opensearch-rest-client-sniffer</artifactId>
    <version>{version}</version>
</dependency>
--------------------------------------------------

==== Gradle configuration

Here is how you can configure the dependency using gradle as a dependency manager.
Add the following to your `build.gradle` file:

["source","groovy",subs="attributes"]
--------------------------------------------------
dependencies {
    compile 'org.opensearch.client:opensearch-rest-client-sniffer:{version}'
}
--------------------------------------------------

=== Usage

Once a `RestClient` instance has been created as shown in <<java-rest-low-usage-initialization>>,
a `Sniffer` can be associated to it. The `Sniffer` will make use of the provided `RestClient`
to periodically (every 5 minutes by default) fetch the list of current nodes from the cluster
and update them by calling `RestClient#setNodes`.

["source","java",subs="attributes,callouts,macros"]
--------------------------------------------------
include-tagged::{doc-tests}/SnifferDocumentation.java[sniffer-init]
--------------------------------------------------

It is important to close the `Sniffer` so that its background thread gets
properly shutdown and all of its resources are released. The `Sniffer`
object should have the same lifecycle as the `RestClient` and get closed
right before the client:

["source","java",subs="attributes,callouts,macros"]
--------------------------------------------------
include-tagged::{doc-tests}/SnifferDocumentation.java[sniffer-close]
--------------------------------------------------

The `Sniffer` updates the nodes by default every 5 minutes. This interval can
be customized by providing it (in milliseconds) as follows:

["source","java",subs="attributes,callouts,macros"]
--------------------------------------------------
include-tagged::{doc-tests}/SnifferDocumentation.java[sniffer-interval]
--------------------------------------------------

It is also possible to enable sniffing on failure, meaning that after each
failure the nodes list gets updated straightaway rather than at the following
ordinary sniffing round. In this case a `SniffOnFailureListener` needs to
be created at first and provided at `RestClient` creation. Also once the
`Sniffer` is later created, it needs to be associated with that same
`SniffOnFailureListener` instance, which will be notified at each failure
and use the `Sniffer` to perform the additional sniffing round as described.

["source","java",subs="attributes,callouts,macros"]
--------------------------------------------------
include-tagged::{doc-tests}/SnifferDocumentation.java[sniff-on-failure]
--------------------------------------------------
<1> Set the failure listener to the `RestClient` instance
<2> When sniffing on failure, not only do the nodes get updated after each
failure, but an additional sniffing round is also scheduled sooner than usual,
by default one minute after the failure, assuming that things will go back to
normal and we want to detect that as soon as possible. Said interval can be
customized  at `Sniffer` creation time through the `setSniffAfterFailureDelayMillis`
method. Note that this last configuration parameter has no effect in case sniffing
on failure is not enabled like explained above.
<3> Set the `Sniffer` instance to the failure listener

The OpenSearch Nodes Info api doesn't return the protocol to use when
connecting to the nodes but only their `host:port` key-pair, hence `http`
is used by default. In case `https` should be used instead, the
`ElasticsearchNodesSniffer` instance has to be manually created and provided
as follows:

["source","java",subs="attributes,callouts,macros"]
--------------------------------------------------
include-tagged::{doc-tests}/SnifferDocumentation.java[sniffer-https]
--------------------------------------------------

In the same way it is also possible to customize the `sniffRequestTimeout`,
which defaults to one second. That is the `timeout` parameter provided as a
query string parameter when calling the Nodes Info api, so that when the
timeout expires on the server side, a valid response is still returned
although it may contain only a subset of the nodes that are part of the
cluster, the ones that have responded until then.

["source","java",subs="attributes,callouts,macros"]
--------------------------------------------------
include-tagged::{doc-tests}/SnifferDocumentation.java[sniff-request-timeout]
--------------------------------------------------

Also, a custom `NodesSniffer` implementation can be provided for advanced
use cases that may require fetching the nodes from external sources rather
than from OpenSearch:

["source","java",subs="attributes,callouts,macros"]
--------------------------------------------------
include-tagged::{doc-tests}/SnifferDocumentation.java[custom-nodes-sniffer]
--------------------------------------------------
<1> Fetch the hosts from the external source<|MERGE_RESOLUTION|>--- conflicted
+++ resolved
@@ -22,14 +22,9 @@
 and the OpenSearch version that the client can communicate with. Sniffer
 supports fetching the nodes list from OpenSearch 2.x and onwards.
 
-<<<<<<< HEAD
+// TODO(OpenSearch): Correct the website url in this page
 If you are looking for a SNAPSHOT version, the OpenSearch Maven Snapshot repository is available
-at https://snapshots.elastic.co/maven/.
-=======
-// TODO(OpenSearch): Correct the website url in this page
-If you are looking for a SNAPSHOT version, the Elastic Maven Snapshot repository is available
 at https://snapshots.opensearch.org/maven/.
->>>>>>> bd11d693
 
 ==== Maven configuration
 
