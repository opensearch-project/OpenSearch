[[logging]]
=== Logging

include::{opensearch-repo-dir}/tab-widgets/code.asciidoc[]

You can use {opensearch}'s application logs to monitor your cluster and diagnose issues.
If you run {opensearch} as a service, the default location of the logs varies based on
your platform and installation method:

include::{opensearch-repo-dir}/tab-widgets/logging-widget.asciidoc[]

If you run {opensearch} from the command line, {opensearch} prints logs to the standard output
(`stdout`).

[discrete]
[[loggin-configuration]]
=== Logging configuration

OpenSearch uses https://logging.apache.org/log4j/2.x/[Log4j 2] for
logging. Log4j 2 can be configured using the log4j2.properties
file. OpenSearch exposes three properties, `${sys:opensearch.logs.base_path}`,
`${sys:opensearch.logs.cluster_name}`, and `${sys:opensearch.logs.node_name}` that can be
referenced in the configuration file to determine the location of the log
files. The property `${sys:opensearch.logs.base_path}` will resolve to the log directory,
`${sys:opensearch.logs.cluster_name}` will resolve to the cluster name (used as the
prefix of log filenames in the default configuration), and
`${sys:opensearch.logs.node_name}` will resolve to the node name (if the node name is
explicitly set).

For example, if your log directory (`path.logs`) is `/var/log/opensearch` and
your cluster is named `production` then `${sys:opensearch.logs.base_path}` will resolve
to `/var/log/opensearch` and
`${sys:opensearch.logs.base_path}${sys:file.separator}${sys:opensearch.logs.cluster_name}.log`
will resolve to `/var/log/opensearch/production.log`.

[source,properties]
--------------------------------------------------
######## Server JSON ############################
appender.rolling.type = RollingFile <1>
appender.rolling.name = rolling
appender.rolling.fileName = ${sys:opensearch.logs.base_path}${sys:file.separator}${sys:opensearch.logs.cluster_name}_server.json <2>
appender.rolling.layout.type = OpenSearchJsonLayout <3>
appender.rolling.layout.type_name = server <4>
appender.rolling.filePattern = ${sys:opensearch.logs.base_path}${sys:file.separator}${sys:opensearch.logs.cluster_name}-%d{yyyy-MM-dd}-%i.json.gz <5>
appender.rolling.policies.type = Policies
appender.rolling.policies.time.type = TimeBasedTriggeringPolicy <6>
appender.rolling.policies.time.interval = 1 <7>
appender.rolling.policies.time.modulate = true <8>
appender.rolling.policies.size.type = SizeBasedTriggeringPolicy <9>
appender.rolling.policies.size.size = 256MB <10>
appender.rolling.strategy.type = DefaultRolloverStrategy
appender.rolling.strategy.fileIndex = nomax
appender.rolling.strategy.action.type = Delete <11>
appender.rolling.strategy.action.basepath = ${sys:opensearch.logs.base_path}
appender.rolling.strategy.action.condition.type = IfFileName <12>
appender.rolling.strategy.action.condition.glob = ${sys:opensearch.logs.cluster_name}-* <13>
appender.rolling.strategy.action.condition.nested_condition.type = IfAccumulatedFileSize <14>
appender.rolling.strategy.action.condition.nested_condition.exceeds = 2GB <15>
################################################
--------------------------------------------------

<1> Configure the `RollingFile` appender
<2> Log to `/var/log/opensearch/production_server.json`
<3> Use JSON layout.
<4> `type_name` is a flag populating the `type` field in a `OpenSearchJsonLayout`.
 It can be used to distinguish different types of logs more easily when parsing them.
<5> Roll logs to `/var/log/opensearch/production-yyyy-MM-dd-i.json`; logs
    will be compressed on each roll and `i` will be incremented
<6> Use a time-based roll policy
<7> Roll logs on a daily basis
<8> Align rolls on the day boundary (as opposed to rolling every twenty-four
    hours)
<9> Using a size-based roll policy
<10> Roll logs after 256 MB
<11> Use a delete action when rolling logs
<12> Only delete logs matching a file pattern
<13> The pattern is to only delete the main logs
<14> Only delete if we have accumulated too many compressed logs
<15> The size condition on the compressed logs is 2 GB

[source,properties]
--------------------------------------------------
######## Server -  old style pattern ###########
appender.rolling_old.type = RollingFile
appender.rolling_old.name = rolling_old
appender.rolling_old.fileName = ${sys:opensearch.logs.base_path}${sys:file.separator}${sys:opensearch.logs.cluster_name}_server.log <1>
appender.rolling_old.layout.type = PatternLayout
appender.rolling_old.layout.pattern = [%d{ISO8601}][%-5p][%-25c{1.}] [%node_name]%marker %m%n
appender.rolling_old.filePattern = ${sys:opensearch.logs.base_path}${sys:file.separator}${sys:opensearch.logs.cluster_name}-%d{yyyy-MM-dd}-%i.old_log.gz

--------------------------------------------------
<1> The configuration for `old style` pattern appenders. These logs will be saved in `*.log` files and if archived will be in `*
.log.gz` files. Note that these should be considered deprecated and will be removed in the future.

NOTE: Log4j's configuration parsing gets confused by any extraneous whitespace;
if you copy and paste any Log4j settings on this page, or enter any Log4j
configuration in general, be sure to trim any leading and trailing whitespace.

Note than you can replace `.gz` by `.zip` in `appender.rolling.filePattern` to
compress the rolled logs using the zip format. If you remove the `.gz`
extension then logs will not be compressed as they are rolled.

If you want to retain log files for a specified period of time, you can use a
rollover strategy with a delete action.

[source,properties]
--------------------------------------------------
appender.rolling.strategy.type = DefaultRolloverStrategy <1>
appender.rolling.strategy.action.type = Delete <2>
appender.rolling.strategy.action.basepath = ${sys:opensearch.logs.base_path} <3>
appender.rolling.strategy.action.condition.type = IfFileName <4>
appender.rolling.strategy.action.condition.glob = ${sys:opensearch.logs.cluster_name}-* <5>
appender.rolling.strategy.action.condition.nested_condition.type = IfLastModified <6>
appender.rolling.strategy.action.condition.nested_condition.age = 7D <7>
--------------------------------------------------

<1> Configure the `DefaultRolloverStrategy`
<2> Configure the `Delete` action for handling rollovers
<3> The base path to the OpenSearch logs
<4> The condition to apply when handling rollovers
<5> Delete files from the base path matching the glob
    `${sys:opensearch.logs.cluster_name}-*`; this is the glob that log files are rolled
    to; this is needed to only delete the rolled OpenSearch logs but not also
    delete the deprecation and slow logs
<6> A nested condition to apply to files matching the glob
<7> Retain logs for seven days

Multiple configuration files can be loaded (in which case they will get merged)
as long as they are named `log4j2.properties` and have the OpenSearch config
directory as an ancestor; this is useful for plugins that expose additional
loggers. The logger section contains the java packages and their corresponding
log level. The appender section contains the destinations for the logs.
Extensive information on how to customize logging and all the supported
appenders can be found on the
https://logging.apache.org/log4j/2.x/manual/configuration.html[Log4j
documentation].

[discrete]
[[configuring-logging-levels]]
=== Configuring logging levels

<<<<<<< HEAD
Each Java package in the {opensearch-repo}[{es} source code] has a related logger. For
=======
Each Java package in the {es-repo}[{opensearch} source code] has a related logger. For
>>>>>>> 4c7483fc
example, the `org.opensearch.discovery` package has
`logger.org.opensearch.discovery` for logs related to the
<<modules-discovery-hosts-providers,discovery>> process.

To get more or less verbose logs, use the <<cluster-update-settings,cluster
update settings API>> to change the related logger's log level. Each logger
accepts Log4j 2's built-in log levels, from least to most verbose: `OFF`,
`FATAL`, `ERROR`, `WARN`, `INFO`, `DEBUG`, and `TRACE`. The default log level is
`INFO`. Messages logged at higher verbosity levels (`DEBUG` and `TRACE`) are
only intended for expert use.

[source,console]
----
PUT /_cluster/settings
{
  "transient": {
    "logger.org.opensearch.discovery": "DEBUG"
  }
}
----

Other ways to change log levels include:

1. `opensearch.yml`:
+
--
[source,yaml]
----
logger.org.opensearch.discovery: DEBUG
----

This is most appropriate when debugging a problem on a single node.
--

2. `log4j2.properties`:
+
--
[source,properties]
----
logger.discovery.name = org.opensearch.discovery
logger.discovery.level = debug
----

This is most appropriate when you already need to change your Log4j 2
configuration for other reasons. For example, you may want to send logs for a
particular logger to another file. However, these use cases are rare.
--

[discrete]
[[deprecation-logging]]
=== Deprecation logging

In addition to regular logging, OpenSearch allows you to enable logging
of deprecated actions. For example this allows you to determine early, if
you need to migrate certain functionality in the future. By default,
deprecation logging is enabled at the WARN level, the level at which all
deprecation log messages will be emitted.

[source,properties]
--------------------------------------------------
logger.deprecation.level = warn
--------------------------------------------------

This will create a daily rolling deprecation log file in your log directory.
Check this file regularly, especially when you intend to upgrade to a new
major version.

The default logging configuration has set the roll policy for the deprecation
logs to roll and compress after 1 GB, and to preserve a maximum of five log
files (four rolled logs, and the active log).

You can disable it in the `config/log4j2.properties` file by setting the deprecation
log level to `error` like this:
[source,properties]
--------------------------------------------------
logger.deprecation.name = org.opensearch.deprecation
logger.deprecation.level = error
--------------------------------------------------


You can identify what is triggering deprecated functionality if `X-Opaque-Id` was used as an HTTP header.
The user ID is included in the `X-Opaque-ID` field in deprecation JSON logs.

[source,js]
---------------------------
{
  "type": "deprecation",
  "timestamp": "2019-08-30T12:07:07,126+02:00",
  "level": "WARN",
  "component": "o.e.d.r.a.a.i.RestCreateIndexAction",
  "cluster.name": "distribution_run",
  "node.name": "node-0",
  "message": "[types removal] Using include_type_name in create index requests is deprecated. The parameter will be removed in the next major version.",
  "x-opaque-id": "MY_USER_ID",
  "cluster.uuid": "Aq-c-PAeQiK3tfBYtig9Bw",
  "node.id": "D7fUYfnfTLa2D7y-xw6tZg"
}
---------------------------
// NOTCONSOLE

[discrete]
[[json-logging]]
=== JSON log format

To make parsing OpenSearch logs easier, logs are now printed in a JSON format.
This is configured by a Log4J layout property `appender.rolling.layout.type = OpenSearchJsonLayout`.
This layout requires a `type_name` attribute to be set which is used to distinguish
logs streams when parsing.
[source,properties]
--------------------------------------------------
appender.rolling.layout.type = OpenSearchJsonLayoutLayout
appender.rolling.layout.type_name = server
--------------------------------------------------
:opensearch-json-layout-java-doc: {opensearch-javadoc}/org/opensearch/common/logging/OpenSearchJsonLayout.html

Each line contains a single JSON document with the properties configured in `OpenSearchJsonLayout`.
See this class {opensearch-json-layout-java-doc}[javadoc] for more details.
However if a JSON document contains an exception, it will be printed over multiple lines.
The first line will contain regular properties and subsequent lines will contain the
stacktrace formatted as a JSON array.


NOTE: You can still use your own custom layout. To do that replace the line
`appender.rolling.layout.type` with a different layout. See sample below:
[source,properties]
--------------------------------------------------
appender.rolling.type = RollingFile
appender.rolling.name = rolling
appender.rolling.fileName = ${sys:opensearch.logs.base_path}${sys:file.separator}${sys:opensearch.logs.cluster_name}_server.log
appender.rolling.layout.type = PatternLayout
appender.rolling.layout.pattern = [%d{ISO8601}][%-5p][%-25c{1.}] [%node_name]%marker %.-10000m%n
appender.rolling.filePattern = ${sys:opensearch.logs.base_path}${sys:file.separator}${sys:opensearch.logs.cluster_name}-%d{yyyy-MM-dd}-%i.log.gz
--------------------------------------------------<|MERGE_RESOLUTION|>--- conflicted
+++ resolved
@@ -139,11 +139,7 @@
 [[configuring-logging-levels]]
 === Configuring logging levels
 
-<<<<<<< HEAD
-Each Java package in the {opensearch-repo}[{es} source code] has a related logger. For
-=======
-Each Java package in the {es-repo}[{opensearch} source code] has a related logger. For
->>>>>>> 4c7483fc
+Each Java package in the {opensearch-repo}[{opensearch} source code] has a related logger. For
 example, the `org.opensearch.discovery` package has
 `logger.org.opensearch.discovery` for logs related to the
 <<modules-discovery-hosts-providers,discovery>> process.
