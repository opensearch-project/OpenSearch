--- conflicted
+++ resolved
@@ -32,13 +32,8 @@
 Linux, macOS, or Windows machine.
 
 [discrete]
-<<<<<<< HEAD
 [[run-opensearch-local]]
-=== Run {es} locally on Linux, macOS, or Windows
-=======
-[[run-elasticsearch-local]]
 === Run {opensearch} locally on Linux, macOS, or Windows
->>>>>>> 4c7483fc
 
 By installing from the tar or zip 
 archive, you can start multiple instances of {opensearch} locally to see how a multi-node 
