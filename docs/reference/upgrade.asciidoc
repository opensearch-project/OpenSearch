[[setup-upgrade]]
= Upgrade {opensearch}

[partintro]
--
{opensearch} can usually be upgraded using a <<rolling-upgrades,Rolling upgrade>>
process so upgrading does not interrupt service. Rolling upgrades are supported:

* Between minor versions
* From 5.6 to 6.8
* From 6.8 to {version}
ifeval::[ "{version}" != "{minor-version}.0" ]
* From any version since {minor-version}.0 to {version}
endif::[]

[TIP]
====
For rolling upgrades between major versions (e.g., 5.6 to 6.8), we recommend
using the {kibana-ref}/upgrade-assistant.html[OpenSearch Dashboards Upgrade Assistant].

The upgrade assistant identifies deprecated settings in your cluster and guides
you through the process of resolving issues, including reindexing.

We also recommend checking your <<deprecation-logging,deprecation logs>> for any
other functionality that may have changed.
====

The following table shows the recommended upgrade paths to {version}.

[cols="<1,3",options="header",]
|====
|Upgrade from   
|Recommended upgrade path to {version}

ifeval::[ "{version}" != "{minor-version}.0" ]
|A previous {minor-version} version (e.g., {minor-version}.0)
|<<rolling-upgrades,Rolling upgrade>> to {version}
endif::[]

|7.0–7.9
|<<rolling-upgrades,Rolling upgrade>> to {version}

|6.8
|<<rolling-upgrades,Rolling upgrade>> to {version}

|6.0–6.7
a|

// TODO(OpenSearch): Correct the website url in this page
. https://www.opensearch.org/guide/en/opensearch/reference/6.8/rolling-upgrades.html[Rolling upgrade] to 6.8
. <<rolling-upgrades,Rolling upgrade>> to {version}

|5.6
a|

. https://www.opensearch.org/guide/en/opensearch/reference/6.8/rolling-upgrades.html[Rolling upgrade] to 6.8
. <<rolling-upgrades,Rolling upgrade>> to {version}

|5.0–5.5
a|

. https://www.opensearch.org/guide/en/opensearch/reference/5.6/rolling-upgrades.html[Rolling upgrade] to 5.6
. https://www.opensearch.org/guide/en/opensearch/reference/6.8/rolling-upgrades.html[Rolling upgrade] to 6.8
. <<rolling-upgrades,Rolling upgrade>> to {version}
|====


[WARNING]
====
The upgrade path from 6.8 to 7.0 is *not* supported (both full cluster restart and rolling upgrade).
====

To upgrade directly to {version} from 6.7 or earlier, you must shut down the
cluster, install {version}, and restart. For more information, see
<<restart-upgrade, Full cluster restart upgrade>>.

[WARNING]
====
In-place downgrades to earlier versions are *not* supported. To downgrade to an
earlier version, <<snapshots-restore-snapshot,restore a snapshot>> taken prior
to the version upgrade.
====

{opensearch} can read indices created in the previous major version. If you
have indices created in 5.x or before, you must reindex or delete them
before upgrading to {version}. {opensearch} nodes will fail to start if
incompatible indices are present. Snapshots of 5.x or earlier indices cannot be
restored to a 7.x cluster even if they were created by a 6.x cluster. For
information about upgrading old indices, see <<reindex-upgrade, Reindex to upgrade>>.

<<<<<<< HEAD
=======
When upgrading to a new version of {opensearch}, you need to upgrade each
of the products in your Elastic Stack. For more information, see the
{stack-ref}/upgrading-elastic-stack.html[Elastic Stack Installation and Upgrade Guide].

>>>>>>> bd11d693
--

include::upgrade/rolling_upgrade.asciidoc[]

include::upgrade/cluster_restart.asciidoc[]

include::upgrade/reindex_upgrade.asciidoc[]<|MERGE_RESOLUTION|>--- conflicted
+++ resolved
@@ -88,13 +88,6 @@
 restored to a 7.x cluster even if they were created by a 6.x cluster. For
 information about upgrading old indices, see <<reindex-upgrade, Reindex to upgrade>>.
 
-<<<<<<< HEAD
-=======
-When upgrading to a new version of {opensearch}, you need to upgrade each
-of the products in your Elastic Stack. For more information, see the
-{stack-ref}/upgrading-elastic-stack.html[Elastic Stack Installation and Upgrade Guide].
-
->>>>>>> bd11d693
 --
 
 include::upgrade/rolling_upgrade.asciidoc[]
