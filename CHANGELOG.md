# CHANGELOG
All notable changes to this project are documented in this file.

The format is based on [Keep a Changelog](https://keepachangelog.com/en/1.0.0/), and this project adheres to [Semantic Versioning](https://semver.org/spec/v2.0.0.html). See the [CONTRIBUTING guide](./CONTRIBUTING.md#Changelog) for instructions on how to add changelog entries.

## [Unreleased 3.3.x]
### Added

### Changed

### Fixed
<<<<<<< HEAD
- [Star Tree] Fix sub-aggregator casting for search with profile=true ([19652](https://github.com/opensearch-project/OpenSearch/pull/19652))
=======
- Fix issue with updating core with a patch number other than 0 ([#19377](https://github.com/opensearch-project/OpenSearch/pull/19377))
>>>>>>> 66965c6c

### Dependencies

### Deprecated

### Removed

### Security

[Unreleased 3.3.x]: https://github.com/opensearch-project/OpenSearch/compare/e972d15...3.3<|MERGE_RESOLUTION|>--- conflicted
+++ resolved
@@ -9,11 +9,8 @@
 ### Changed
 
 ### Fixed
-<<<<<<< HEAD
+- Fix issue with updating core with a patch number other than 0 ([#19377](https://github.com/opensearch-project/OpenSearch/pull/19377))
 - [Star Tree] Fix sub-aggregator casting for search with profile=true ([19652](https://github.com/opensearch-project/OpenSearch/pull/19652))
-=======
-- Fix issue with updating core with a patch number other than 0 ([#19377](https://github.com/opensearch-project/OpenSearch/pull/19377))
->>>>>>> 66965c6c
 
 ### Dependencies
 
