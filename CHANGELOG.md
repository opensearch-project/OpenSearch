--- conflicted
+++ resolved
@@ -43,11 +43,8 @@
 - Bump `com.azure:azure-storage-common` from 12.20.0 to 12.21.0 (#7566)
 - Bump `org.apache.commons:commons-compress` from 1.22 to 1.23.0 (#7563)
 - Bump `jackson` from 2.15.0 to 2.15.1 ([#7603](https://github.com/opensearch-project/OpenSearch/pull/7603))
-<<<<<<< HEAD
+- Bump `net.minidev:json-smart` from 2.4.10 to 2.4.11 (#7660)
 - Bump `com.google.api:gax` from 2.17.0 to 2.27.0 (#7697)
-=======
-- Bump `net.minidev:json-smart` from 2.4.10 to 2.4.11 (#7660)
->>>>>>> f61d3545
 
 ### Changed
 - Enable `./gradlew build` on MacOS by disabling bcw tests ([#7303](https://github.com/opensearch-project/OpenSearch/pull/7303))
