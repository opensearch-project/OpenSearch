--- conflicted
+++ resolved
@@ -213,8 +213,6 @@
     // Worth nothing that, the latest dependency "net.shibboleth.utilities:java-support:8.0.0" has many vulnerabilities.
     // Hence ignored.
     'net.shibboleth.utilities.java.support.xml.SerializeSupport',
-<<<<<<< HEAD
-=======
     'org.bouncycastle.cert.X509CertificateHolder',
     'org.bouncycastle.cert.jcajce.JcaX509CertificateHolder',
     'org.bouncycastle.cert.jcajce.JcaX509v3CertificateBuilder',
@@ -222,7 +220,6 @@
     'org.bouncycastle.openssl.PEMParser',
     'org.bouncycastle.openssl.jcajce.JcaPEMKeyConverter',
     'org.bouncycastle.operator.jcajce.JcaContentSignerBuilder',
->>>>>>> aa11b27e
     'org.cryptomator.siv.SivMode',
     'org.opensaml.core.config.InitializationException',
     'org.opensaml.core.config.InitializationService',
