--- conflicted
+++ resolved
@@ -55,12 +55,8 @@
         return List.of(
             new ActionPlugin.ActionHandler<>(CreateQueryGroupAction.INSTANCE, TransportCreateQueryGroupAction.class),
             new ActionPlugin.ActionHandler<>(GetQueryGroupAction.INSTANCE, TransportGetQueryGroupAction.class),
-<<<<<<< HEAD
-            new ActionPlugin.ActionHandler<>(DeleteQueryGroupAction.INSTANCE, TransportDeleteQueryGroupAction.class)
-=======
             new ActionPlugin.ActionHandler<>(DeleteQueryGroupAction.INSTANCE, TransportDeleteQueryGroupAction.class),
             new ActionPlugin.ActionHandler<>(UpdateQueryGroupAction.INSTANCE, TransportUpdateQueryGroupAction.class)
->>>>>>> 19356506
         );
     }
 
@@ -74,16 +70,12 @@
         IndexNameExpressionResolver indexNameExpressionResolver,
         Supplier<DiscoveryNodes> nodesInCluster
     ) {
-<<<<<<< HEAD
-        return List.of(new RestCreateQueryGroupAction(), new RestGetQueryGroupAction(), new RestDeleteQueryGroupAction());
-=======
         return List.of(
             new RestCreateQueryGroupAction(),
             new RestGetQueryGroupAction(),
             new RestDeleteQueryGroupAction(),
             new RestUpdateQueryGroupAction()
         );
->>>>>>> 19356506
     }
 
     @Override
