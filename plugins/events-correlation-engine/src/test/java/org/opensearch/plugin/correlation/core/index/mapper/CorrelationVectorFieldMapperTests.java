/*
 * SPDX-License-Identifier: Apache-2.0
 *
 * The OpenSearch Contributors require contributions made to
 * this file be licensed under the Apache-2.0 license or a
 * compatible open source license.
 */

package org.opensearch.plugin.correlation.core.index.mapper;

import org.apache.lucene.document.KnnFloatVectorField;
import org.apache.lucene.index.IndexableField;
import org.apache.lucene.index.VectorSimilarityFunction;
import org.apache.lucene.search.FieldExistsQuery;
import org.opensearch.Version;
import org.opensearch.cluster.metadata.IndexMetadata;
import org.opensearch.common.Explicit;
import org.opensearch.common.settings.IndexScopedSettings;
import org.opensearch.common.settings.Settings;
import org.opensearch.common.xcontent.XContentFactory;
import org.opensearch.common.xcontent.XContentHelper;
import org.opensearch.core.common.bytes.BytesReference;
import org.opensearch.core.xcontent.XContentBuilder;
import org.opensearch.index.IndexSettings;
import org.opensearch.index.mapper.ContentPath;
import org.opensearch.index.mapper.FieldMapper;
import org.opensearch.index.mapper.Mapper;
import org.opensearch.index.mapper.MapperParsingException;
import org.opensearch.index.mapper.MapperService;
import org.opensearch.index.mapper.ParseContext;
import org.opensearch.index.query.QueryShardContext;
import org.opensearch.index.query.QueryShardException;
import org.opensearch.plugin.correlation.core.index.CorrelationParamsContext;
import org.opensearch.search.lookup.SearchLookup;
import org.opensearch.test.OpenSearchTestCase;
import org.junit.Assert;

import java.io.IOException;
import java.util.Arrays;
import java.util.HashSet;
import java.util.List;
import java.util.Map;
import java.util.Optional;

import org.mockito.Mockito;

import static org.mockito.Mockito.doReturn;
import static org.mockito.Mockito.mock;
import static org.mockito.Mockito.when;

/**
 * Unit tests for correlation vector field mapper
 */
public class CorrelationVectorFieldMapperTests extends OpenSearchTestCase {

    private static final String CORRELATION_VECTOR_TYPE = "correlation_vector";
    private static final String DIMENSION_FIELD_NAME = "dimension";
    private static final String TYPE_FIELD_NAME = "type";

    /**
     * test builder construction from parse of correlation params context
     * @throws IOException IOException
     */
    public void testBuilder_parse_fromCorrelationParamsContext() throws IOException {
        String fieldName = "test-field-name";
        String indexName = "test-index-name";
        Settings settings = Settings.builder().put(settings(Version.CURRENT).build()).build();

        VectorFieldMapper.TypeParser typeParser = new VectorFieldMapper.TypeParser();

        int efConstruction = 321;
        int m = 12;
        int dimension = 10;
        XContentBuilder xContentBuilder = XContentFactory.jsonBuilder()
            .startObject()
            .field(TYPE_FIELD_NAME, CORRELATION_VECTOR_TYPE)
            .field(DIMENSION_FIELD_NAME, dimension)
            .startObject("correlation_ctx")
            .field("similarityFunction", VectorSimilarityFunction.EUCLIDEAN.name())
            .startObject("parameters")
            .field("m", m)
            .field("ef_construction", efConstruction)
            .endObject()
            .endObject()
            .endObject();

        VectorFieldMapper.Builder builder = (VectorFieldMapper.Builder) typeParser.parse(
            fieldName,
            XContentHelper.convertToMap(BytesReference.bytes(xContentBuilder), true, xContentBuilder.contentType()).v2(),
            buildParserContext(indexName, settings)
        );
        Mapper.BuilderContext builderContext = new Mapper.BuilderContext(settings, new ContentPath());
        builder.build(builderContext);

        Assert.assertEquals(VectorSimilarityFunction.EUCLIDEAN, builder.correlationParamsContext.getValue().getSimilarityFunction());
        Assert.assertEquals(321, builder.correlationParamsContext.getValue().getParameters().get("ef_construction"));

        XContentBuilder xContentBuilderEmptyParams = XContentFactory.jsonBuilder()
            .startObject()
            .field(TYPE_FIELD_NAME, CORRELATION_VECTOR_TYPE)
            .field(DIMENSION_FIELD_NAME, dimension)
            .startObject("correlation_ctx")
            .field("similarityFunction", VectorSimilarityFunction.EUCLIDEAN.name())
            .endObject()
            .endObject();

        VectorFieldMapper.Builder builderEmptyParams = (VectorFieldMapper.Builder) typeParser.parse(
            fieldName,
            XContentHelper.convertToMap(BytesReference.bytes(xContentBuilderEmptyParams), true, xContentBuilderEmptyParams.contentType())
                .v2(),
            buildParserContext(indexName, settings)
        );

        Assert.assertEquals(
            VectorSimilarityFunction.EUCLIDEAN,
            builderEmptyParams.correlationParamsContext.getValue().getSimilarityFunction()
        );
        Assert.assertTrue(builderEmptyParams.correlationParamsContext.getValue().getParameters().isEmpty());
    }

    /**
     * test type parser construction throw error for invalid dimension of correlation vectors
     * @throws IOException IOException
     */
    public void testTypeParser_parse_fromCorrelationParamsContext_InvalidDimension() throws IOException {
        String fieldName = "test-field-name";
        String indexName = "test-index-name";
        Settings settings = Settings.builder().put(settings(Version.CURRENT).build()).build();

        VectorFieldMapper.TypeParser typeParser = new VectorFieldMapper.TypeParser();

        int efConstruction = 321;
        int m = 12;
        XContentBuilder xContentBuilder = XContentFactory.jsonBuilder()
            .startObject()
            .field(TYPE_FIELD_NAME, CORRELATION_VECTOR_TYPE)
            .field(DIMENSION_FIELD_NAME, 2000)
            .startObject("correlation_ctx")
            .field("similarityFunction", VectorSimilarityFunction.EUCLIDEAN.name())
            .startObject("parameters")
            .field("m", m)
            .field("ef_construction", efConstruction)
            .endObject()
            .endObject()
            .endObject();

        VectorFieldMapper.Builder builder = (VectorFieldMapper.Builder) typeParser.parse(
            fieldName,
            XContentHelper.convertToMap(BytesReference.bytes(xContentBuilder), true, xContentBuilder.contentType()).v2(),
            buildParserContext(indexName, settings)
        );

        expectThrows(IllegalArgumentException.class, () -> builder.build(new Mapper.BuilderContext(settings, new ContentPath())));
    }

    /**
     * test type parser construction error for invalid vector similarity function
     * @throws IOException IOException
     */
    public void testTypeParser_parse_fromCorrelationParamsContext_InvalidVectorSimilarityFunction() throws IOException {
        String fieldName = "test-field-name";
        String indexName = "test-index-name";
        Settings settings = Settings.builder().put(settings(Version.CURRENT).build()).build();

        VectorFieldMapper.TypeParser typeParser = new VectorFieldMapper.TypeParser();

        int efConstruction = 321;
        int m = 12;
        XContentBuilder xContentBuilder = XContentFactory.jsonBuilder()
            .startObject()
            .field(TYPE_FIELD_NAME, CORRELATION_VECTOR_TYPE)
            .field(DIMENSION_FIELD_NAME, 2000)
            .startObject("correlation_ctx")
            .field("similarityFunction", "invalid")
            .startObject("parameters")
            .field("m", m)
            .field("ef_construction", efConstruction)
            .endObject()
            .endObject()
            .endObject();

        expectThrows(
            MapperParsingException.class,
            () -> typeParser.parse(
                fieldName,
                XContentHelper.convertToMap(BytesReference.bytes(xContentBuilder), true, xContentBuilder.contentType()).v2(),
                buildParserContext(indexName, settings)
            )
        );
    }

    /**
     * test parseCreateField in CorrelationVectorFieldMapper
<<<<<<< HEAD
     * @throws IOException if an error occurs
=======
     * @throws IOException ioexception
>>>>>>> 1dde018a
     */
    public void testCorrelationVectorFieldMapper_parseCreateField() throws IOException {
        String fieldName = "test-field-name";
        int dimension = 10;
        float[] testVector = createInitializedFloatArray(dimension, 1.0f);
        CorrelationParamsContext correlationParamsContext = new CorrelationParamsContext(VectorSimilarityFunction.EUCLIDEAN, Map.of());

        VectorFieldMapper.CorrelationVectorFieldType correlationVectorFieldType = new VectorFieldMapper.CorrelationVectorFieldType(
            fieldName,
            Map.of(),
            dimension,
            correlationParamsContext
        );

        CorrelationVectorFieldMapper.CreateLuceneFieldMapperInput input = new CorrelationVectorFieldMapper.CreateLuceneFieldMapperInput(
            fieldName,
            correlationVectorFieldType,
            FieldMapper.MultiFields.empty(),
            FieldMapper.CopyTo.empty(),
            new Explicit<>(true, true),
            false,
            false,
            correlationParamsContext
        );

        ParseContext.Document document = new ParseContext.Document();
        ContentPath contentPath = new ContentPath();
        ParseContext parseContext = mock(ParseContext.class);
        when(parseContext.doc()).thenReturn(document);
        when(parseContext.path()).thenReturn(contentPath);

        CorrelationVectorFieldMapper correlationVectorFieldMapper = Mockito.spy(new CorrelationVectorFieldMapper(input));
        doReturn(Optional.of(testVector)).when(correlationVectorFieldMapper).getFloatsFromContext(parseContext, dimension);

        correlationVectorFieldMapper.parseCreateField(parseContext, dimension);

        List<IndexableField> fields = document.getFields();
        assertEquals(1, fields.size());
        IndexableField field = fields.get(0);

        Assert.assertTrue(field instanceof KnnFloatVectorField);
        KnnFloatVectorField knnFloatVectorField = (KnnFloatVectorField) field;
        Assert.assertArrayEquals(testVector, knnFloatVectorField.vectorValue(), 0.001f);
    }

    /**
     * test CorrelationVectorFieldType subclass
     */
    public void testCorrelationVectorFieldType() {
        String fieldName = "test-field-name";
        int dimension = 10;
        QueryShardContext context = mock(QueryShardContext.class);
        SearchLookup searchLookup = mock(SearchLookup.class);

        VectorFieldMapper.CorrelationVectorFieldType correlationVectorFieldType = new VectorFieldMapper.CorrelationVectorFieldType(
            fieldName,
            Map.of(),
            dimension
        );
        Assert.assertThrows(QueryShardException.class, () -> { correlationVectorFieldType.termQuery(new Object(), context); });
        Assert.assertThrows(
            UnsupportedOperationException.class,
            () -> { correlationVectorFieldType.valueFetcher(context, searchLookup, ""); }
        );
        Assert.assertTrue(correlationVectorFieldType.existsQuery(context) instanceof FieldExistsQuery);
        Assert.assertEquals(VectorFieldMapper.CONTENT_TYPE, correlationVectorFieldType.typeName());
    }

    /**
     * test constants in VectorFieldMapper
     */
    public void testVectorFieldMapperConstants() {
        Assert.assertNotNull(VectorFieldMapper.Defaults.IGNORE_MALFORMED);
        Assert.assertNotNull(VectorFieldMapper.Names.IGNORE_MALFORMED);
    }

    private IndexMetadata buildIndexMetaData(String index, Settings settings) {
        return IndexMetadata.builder(index)
            .settings(settings)
            .numberOfShards(1)
            .numberOfReplicas(0)
            .version(7)
            .mappingVersion(0)
            .settingsVersion(0)
            .aliasesVersion(0)
            .creationDate(0)
            .build();
    }

    private Mapper.TypeParser.ParserContext buildParserContext(String index, Settings settings) {
        IndexSettings indexSettings = new IndexSettings(
            buildIndexMetaData(index, settings),
            Settings.EMPTY,
            new IndexScopedSettings(Settings.EMPTY, new HashSet<>(IndexScopedSettings.BUILT_IN_INDEX_SETTINGS))
        );

        MapperService mapperService = mock(MapperService.class);
        when(mapperService.getIndexSettings()).thenReturn(indexSettings);

        return new Mapper.TypeParser.ParserContext(
            null,
            mapperService,
            type -> new VectorFieldMapper.TypeParser(),
            Version.CURRENT,
            null,
            null,
            null
        );
    }

    private static float[] createInitializedFloatArray(int dimension, float value) {
        float[] array = new float[dimension];
        Arrays.fill(array, value);
        return array;
    }
}<|MERGE_RESOLUTION|>--- conflicted
+++ resolved
@@ -191,11 +191,8 @@
 
     /**
      * test parseCreateField in CorrelationVectorFieldMapper
-<<<<<<< HEAD
-     * @throws IOException if an error occurs
-=======
+     
      * @throws IOException ioexception
->>>>>>> 1dde018a
      */
     public void testCorrelationVectorFieldMapper_parseCreateField() throws IOException {
         String fieldName = "test-field-name";
