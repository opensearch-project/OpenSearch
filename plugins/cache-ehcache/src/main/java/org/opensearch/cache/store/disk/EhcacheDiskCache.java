--- conflicted
+++ resolved
@@ -32,14 +32,11 @@
 import org.opensearch.common.util.io.IOUtils;
 
 import java.io.File;
-<<<<<<< HEAD
 import java.io.IOException;
+import java.nio.ByteBuffer;
 import java.nio.file.Files;
 import java.nio.file.Path;
 import java.nio.file.Paths;
-=======
-import java.nio.ByteBuffer;
->>>>>>> 21b28f2a
 import java.time.Duration;
 import java.util.Arrays;
 import java.util.Iterator;
@@ -401,6 +398,7 @@
     }
 
     @Override
+    @SuppressForbidden(reason = "Ehcache uses File.io")
     public void close() {
         cacheManager.removeCache(this.diskCacheAlias);
         cacheManager.close();
