/*
 * SPDX-License-Identifier: Apache-2.0
 *
 * The OpenSearch Contributors require contributions made to
 * this file be licensed under the Apache-2.0 license or a
 * compatible open source license.
 */

package org.opensearch.repositories.s3.async;

import org.opensearch.common.CheckedConsumer;
import org.opensearch.common.Nullable;
import org.opensearch.common.blobstore.ConditionalWrite.ConditionalWriteOptions;
import org.opensearch.common.blobstore.stream.write.WritePriority;

import java.io.IOException;
import java.util.Map;

/**
 * A model encapsulating all details for an upload to S3
 */
public class UploadRequest {
    private final String bucket;
    private final String key;
    private final long contentLength;
    private final WritePriority writePriority;
    private final CheckedConsumer<Boolean, IOException> uploadFinalizer;
    private final boolean doRemoteDataIntegrityCheck;
    private final Long expectedChecksum;
    private final Map<String, String> metadata;
    private final boolean uploadRetryEnabled;
<<<<<<< HEAD
    private final ConditionalWriteOptions conditionalOptions;
=======
    private volatile String serverSideEncryptionType;
    private volatile String serverSideEncryptionKmsKey;
    private volatile boolean serverSideEncryptionBucketKey;
    private volatile String serverSideEncryptionEncryptionContext;
    private final String expectedBucketOwner;
>>>>>>> fe4a98d9

    /**
     * Construct a new UploadRequest object
     *
     * @param bucket                     The name of the S3 bucket
     * @param key                        Key of the file needed to be uploaded
     * @param contentLength              Total content length of the file for upload
     * @param writePriority              The priority of this upload
     * @param uploadFinalizer            An upload finalizer to call once all parts are uploaded
     * @param doRemoteDataIntegrityCheck A boolean to inform vendor plugins whether remote data integrity checks need to be done
     * @param expectedChecksum           Checksum of the file being uploaded for remote data integrity check
     * @param metadata                   Metadata of the file being uploaded
     * @param conditionalOptions         Conditions that must be satisfied for the write to succeed
     */
    public UploadRequest(
        String bucket,
        String key,
        long contentLength,
        WritePriority writePriority,
        CheckedConsumer<Boolean, IOException> uploadFinalizer,
        boolean doRemoteDataIntegrityCheck,
        Long expectedChecksum,
        boolean uploadRetryEnabled,
        @Nullable Map<String, String> metadata,
<<<<<<< HEAD
        @Nullable ConditionalWriteOptions conditionalOptions
=======
        String serverSideEncryptionType,
        String serverSideEncryptionKmsKey,
        boolean serverSideEncryptionBucketKey,
        @Nullable String serverSideEncryptionEncryptionContext,
        @Nullable String expectedBucketOwner
>>>>>>> fe4a98d9
    ) {
        this.bucket = bucket;
        this.key = key;
        this.contentLength = contentLength;
        this.writePriority = writePriority;
        this.uploadFinalizer = uploadFinalizer;
        this.doRemoteDataIntegrityCheck = doRemoteDataIntegrityCheck;
        this.expectedChecksum = expectedChecksum;
        this.uploadRetryEnabled = uploadRetryEnabled;
        this.metadata = metadata;
<<<<<<< HEAD
        this.conditionalOptions = conditionalOptions;
=======
        this.serverSideEncryptionType = serverSideEncryptionType;
        this.serverSideEncryptionKmsKey = serverSideEncryptionKmsKey;
        this.serverSideEncryptionBucketKey = serverSideEncryptionBucketKey;
        this.serverSideEncryptionEncryptionContext = serverSideEncryptionEncryptionContext;
        this.expectedBucketOwner = expectedBucketOwner;
>>>>>>> fe4a98d9
    }

    public String getBucket() {
        return bucket;
    }

    public String getKey() {
        return key;
    }

    public long getContentLength() {
        return contentLength;
    }

    public WritePriority getWritePriority() {
        return writePriority;
    }

    public CheckedConsumer<Boolean, IOException> getUploadFinalizer() {
        return uploadFinalizer;
    }

    public boolean doRemoteDataIntegrityCheck() {
        return doRemoteDataIntegrityCheck;
    }

    public Long getExpectedChecksum() {
        return expectedChecksum;
    }

    public boolean isUploadRetryEnabled() {
        return uploadRetryEnabled;
    }

    /**
     * @return metadata of the blob to be uploaded
     */
    public Map<String, String> getMetadata() {
        return metadata;
    }

<<<<<<< HEAD
    /**
     * @return conditional write options for this upload, or null if none are specified
     */
    @Nullable
    public ConditionalWriteOptions getConditionalOptions() {
        return conditionalOptions;
=======
    public String getServerSideEncryptionType() {
        return serverSideEncryptionType;
    }

    public String getServerSideEncryptionKmsKey() {
        return serverSideEncryptionKmsKey;
    }

    public boolean getServerSideEncryptionBucketKey() {
        return serverSideEncryptionBucketKey;
    }

    public String getServerSideEncryptionEncryptionContext() {
        return serverSideEncryptionEncryptionContext;
    }

    public String getExpectedBucketOwner() {
        return expectedBucketOwner;
>>>>>>> fe4a98d9
    }
}<|MERGE_RESOLUTION|>--- conflicted
+++ resolved
@@ -29,15 +29,12 @@
     private final Long expectedChecksum;
     private final Map<String, String> metadata;
     private final boolean uploadRetryEnabled;
-<<<<<<< HEAD
     private final ConditionalWriteOptions conditionalOptions;
-=======
     private volatile String serverSideEncryptionType;
     private volatile String serverSideEncryptionKmsKey;
     private volatile boolean serverSideEncryptionBucketKey;
     private volatile String serverSideEncryptionEncryptionContext;
     private final String expectedBucketOwner;
->>>>>>> fe4a98d9
 
     /**
      * Construct a new UploadRequest object
@@ -51,6 +48,11 @@
      * @param expectedChecksum           Checksum of the file being uploaded for remote data integrity check
      * @param metadata                   Metadata of the file being uploaded
      * @param conditionalOptions         Conditions that must be satisfied for the write to succeed
+     * @param serverSideEncryptionType   Type of server-side encryption
+     * @param serverSideEncryptionKmsKey KMS key for server-side encryption
+     * @param serverSideEncryptionBucketKey Whether to use bucket keys for server-side encryption
+     * @param serverSideEncryptionEncryptionContext Encryption context for server-side encryption
+     * @param expectedBucketOwner        Expected owner of the bucket
      */
     public UploadRequest(
         String bucket,
@@ -62,15 +64,12 @@
         Long expectedChecksum,
         boolean uploadRetryEnabled,
         @Nullable Map<String, String> metadata,
-<<<<<<< HEAD
-        @Nullable ConditionalWriteOptions conditionalOptions
-=======
+        @Nullable ConditionalWriteOptions conditionalOptions,
         String serverSideEncryptionType,
         String serverSideEncryptionKmsKey,
         boolean serverSideEncryptionBucketKey,
         @Nullable String serverSideEncryptionEncryptionContext,
         @Nullable String expectedBucketOwner
->>>>>>> fe4a98d9
     ) {
         this.bucket = bucket;
         this.key = key;
@@ -81,15 +80,12 @@
         this.expectedChecksum = expectedChecksum;
         this.uploadRetryEnabled = uploadRetryEnabled;
         this.metadata = metadata;
-<<<<<<< HEAD
         this.conditionalOptions = conditionalOptions;
-=======
         this.serverSideEncryptionType = serverSideEncryptionType;
         this.serverSideEncryptionKmsKey = serverSideEncryptionKmsKey;
         this.serverSideEncryptionBucketKey = serverSideEncryptionBucketKey;
         this.serverSideEncryptionEncryptionContext = serverSideEncryptionEncryptionContext;
         this.expectedBucketOwner = expectedBucketOwner;
->>>>>>> fe4a98d9
     }
 
     public String getBucket() {
@@ -131,14 +127,14 @@
         return metadata;
     }
 
-<<<<<<< HEAD
     /**
      * @return conditional write options for this upload, or null if none are specified
      */
     @Nullable
     public ConditionalWriteOptions getConditionalOptions() {
         return conditionalOptions;
-=======
+    }
+
     public String getServerSideEncryptionType() {
         return serverSideEncryptionType;
     }
@@ -157,6 +153,5 @@
 
     public String getExpectedBucketOwner() {
         return expectedBucketOwner;
->>>>>>> fe4a98d9
     }
 }