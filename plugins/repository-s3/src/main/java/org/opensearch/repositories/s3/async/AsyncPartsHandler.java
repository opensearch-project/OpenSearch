--- conflicted
+++ resolved
@@ -142,7 +142,6 @@
     ) {
         Integer partNumber = uploadPartRequest.partNumber();
 
-<<<<<<< HEAD
         ExecutorService streamReadExecutor;
         if (uploadRequest.getWritePriority() == WritePriority.URGENT) {
             streamReadExecutor = urgentExecutorService;
@@ -151,14 +150,9 @@
         } else {
             streamReadExecutor = executorService;
         }
-=======
-        ExecutorService streamReadExecutor = uploadRequest.getWritePriority() == WritePriority.HIGH
-            ? priorityExecutorService
-            : executorService;
         // Buffered stream is needed to allow mark and reset ops during IO errors so that only buffered
         // data can be retried instead of retrying whole file by the application.
         InputStream inputStream = new BufferedInputStream(inputStreamContainer.getInputStream(), (int) (ByteSizeUnit.MB.toBytes(1) + 1));
->>>>>>> 7936f94e
         CompletableFuture<UploadPartResponse> uploadPartResponseFuture = SocketAccess.doPrivileged(
             () -> s3AsyncClient.uploadPart(
                 uploadPartRequest,
