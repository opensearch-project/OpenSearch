--- conflicted
+++ resolved
@@ -99,12 +99,10 @@
         CompletableFuture<Void> resultFuture = asyncTransferManager.uploadObject(
             s3AsyncClient,
             new UploadRequest("bucket", "key", ByteSizeUnit.MB.toBytes(1), WritePriority.HIGH, uploadSuccess -> {
-                // do nothing
-<<<<<<< HEAD
-            }, false, null, true, metadata, null),
-=======
-            }, false, null, true, metadata, ServerSideEncryption.AWS_KMS.toString(), randomAlphaOfLength(10), true, null, null),
->>>>>>> fe4a98d9
+             
+            }, false, null, true, metadata, null , ServerSideEncryption.AWS_KMS.toString(), randomAlphaOfLength(10), true, null, null),
+
+            
             new StreamContext((partIdx, partSize, position) -> {
                 streamRef.set(new ZeroInputStream(partSize));
                 return new InputStreamContainer(streamRef.get(), partSize, position);
@@ -148,16 +146,11 @@
         Map<String, String> metadata = new HashMap<>();
         metadata.put("key1", "value1");
         metadata.put("key2", "value2");
-
+    
         CompletableFuture<Void> resultFuture = asyncTransferManager.uploadObject(
             s3AsyncClient,
             new UploadRequest("bucket", "key", ByteSizeUnit.MB.toBytes(1), WritePriority.HIGH, uploadSuccess -> {
-                // do nothing
-<<<<<<< HEAD
-            }, false, null, true, metadata, null),
-=======
-            }, false, null, true, metadata, ServerSideEncryption.AWS_KMS.toString(), randomAlphaOfLength(10), true, null, null),
->>>>>>> fe4a98d9
+            }, false, null, true, metadata, null, ServerSideEncryption.AWS_KMS.toString(), randomAlphaOfLength(10), true, null, null),
             new StreamContext(
                 (partIdx, partSize, position) -> new InputStreamContainer(new ZeroInputStream(partSize), partSize, position),
                 ByteSizeUnit.MB.toBytes(1),
@@ -213,12 +206,9 @@
         CompletableFuture<Void> resultFuture = asyncTransferManager.uploadObject(
             s3AsyncClient,
             new UploadRequest("bucket", "key", ByteSizeUnit.MB.toBytes(5), WritePriority.HIGH, uploadSuccess -> {
-                // do nothing
-<<<<<<< HEAD
-            }, true, 3376132981L, true, metadata, null),
-=======
-            }, true, 3376132981L, true, metadata, ServerSideEncryption.AWS_KMS.toString(), randomAlphaOfLength(10), true, null, null),
->>>>>>> fe4a98d9
+          
+            }, true, 3376132981L, true, metadata, null, ServerSideEncryption.AWS_KMS.toString(), randomAlphaOfLength(10), true, null, null),
+
             new StreamContext((partIdx, partSize, position) -> {
                 InputStream stream = new ZeroInputStream(partSize);
                 streams.add(stream);
@@ -281,12 +271,9 @@
         CompletableFuture<Void> resultFuture = asyncTransferManager.uploadObject(
             s3AsyncClient,
             new UploadRequest("bucket", "key", ByteSizeUnit.MB.toBytes(5), WritePriority.HIGH, uploadSuccess -> {
-                // do nothing
-<<<<<<< HEAD
-            }, true, 0L, true, metadata, null),
-=======
-            }, true, 0L, true, metadata, ServerSideEncryption.AWS_KMS.toString(), randomAlphaOfLength(10), true, null, null),
->>>>>>> fe4a98d9
+
+            }, true, 0L, true, metadata, null, ServerSideEncryption.AWS_KMS.toString(), randomAlphaOfLength(10), true, null, null),
+
             new StreamContext(
                 (partIdx, partSize, position) -> new InputStreamContainer(new ZeroInputStream(partSize), partSize, position),
                 ByteSizeUnit.MB.toBytes(1),
@@ -336,7 +323,12 @@
                 null,
                 true,
                 metadata,
-                options
+                options,  
+                null,     
+                null,     
+                false,    
+                null,     
+                null    
             ),
             new StreamContext((partIdx, partSize, position) -> {
                 streamRef.set(new ZeroInputStream(partSize));
@@ -389,7 +381,12 @@
                 null,
                 true,
                 null,
-                options
+                options,  
+                null,     
+                null,     
+                false,    
+                null,     
+                null    
             ),
             new StreamContext((partIdx, partSize, position) -> {
                 streamRef.set(new ZeroInputStream(partSize));
@@ -454,7 +451,12 @@
                 null,
                 true,
                 null,
-                options
+                options,  
+                null,     
+                null,     
+                false,    
+                null,     
+                null    
             ),
             new StreamContext((partIdx, partSize, position) -> {
                 streamRef.set(new ZeroInputStream(partSize));
@@ -526,7 +528,12 @@
                 3376132981L,
                 true,
                 null,
-                options
+                options,  
+                null,     
+                null,     
+                false,    
+                null,     
+                null    
             ),
             new StreamContext((partIdx, partSize, position) -> {
                 InputStream stream = new ZeroInputStream(partSize);
@@ -597,8 +604,13 @@
                 0L,
                 true,
                 null,
-                options
-            ),
+                options,  
+                null,     
+                null,     
+                false,    
+                null,     
+                null      
+                ),
             new StreamContext((partIdx, partSize, position) -> {
                 InputStream stream = new ZeroInputStream(partSize);
                 streams.add(stream);
