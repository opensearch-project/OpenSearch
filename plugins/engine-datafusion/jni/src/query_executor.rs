--- conflicted
+++ resolved
@@ -103,11 +103,8 @@
     let listing_options = ListingOptions::new(Arc::new(file_format))
         .with_file_extension(".parquet")
         .with_files_metadata(files_meta)
-<<<<<<< HEAD
         .with_collect_stat(true)
-=======
         .with_session_config_options(&config)
->>>>>>> 165df723
         .with_table_partition_cols(vec![("row_base".to_string(), DataType::Int64)]);
 
     let resolved_schema = match listing_options
@@ -218,14 +215,10 @@
     let list_file_cache = Arc::new(DefaultListFilesCache::default());
     list_file_cache.put(table_path.prefix(), object_meta);
 
-<<<<<<< HEAD
         // Debug: Check if statistics cache is None
     if runtime.runtime_env.cache_manager.get_file_statistic_cache().is_none() {
         println!("passing none - statistics cache is not available in runtime");
     }
-=======
-    let file_metadata_cache = runtime.runtime_env.cache_manager.get_file_metadata_cache();
->>>>>>> 165df723
 
     let runtime_env = RuntimeEnvBuilder::new()
         .with_cache_manager(
