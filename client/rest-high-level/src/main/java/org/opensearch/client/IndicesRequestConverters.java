--- conflicted
+++ resolved
@@ -202,34 +202,6 @@
         return request;
     }
 
-<<<<<<< HEAD
-    /**
-     * converter for the legacy server-side {@link org.opensearch.action.admin.indices.mapping.put.PutMappingRequest} that still supports
-     * types
-     */
-    @Deprecated
-    static Request putMapping(org.opensearch.action.admin.indices.mapping.put.PutMappingRequest putMappingRequest) throws IOException {
-        // The concreteIndex is an internal concept, not applicable to requests made over the REST API.
-        if (putMappingRequest.getConcreteIndex() != null) {
-            throw new IllegalArgumentException("concreteIndex cannot be set on PutMapping requests made over the REST API");
-        }
-
-        Request request = new Request(
-            HttpPut.METHOD_NAME,
-            RequestConverters.endpoint(putMappingRequest.indices(), "_mapping", putMappingRequest.type())
-        );
-
-        RequestConverters.Params parameters = new RequestConverters.Params();
-        parameters.withTimeout(putMappingRequest.timeout());
-        parameters.withClusterManagerTimeout(putMappingRequest.masterNodeTimeout());
-        parameters.putParam(INCLUDE_TYPE_NAME_PARAMETER, "true");
-        request.addParameters(parameters.asMap());
-        request.setEntity(RequestConverters.createEntity(putMappingRequest, RequestConverters.REQUEST_BODY_CONTENT_TYPE));
-        return request;
-    }
-
-=======
->>>>>>> 1f0361a9
     static Request getMappings(GetMappingsRequest getMappingsRequest) {
         String[] indices = getMappingsRequest.indices() == null ? Strings.EMPTY_ARRAY : getMappingsRequest.indices();
 
@@ -243,25 +215,6 @@
         return request;
     }
 
-<<<<<<< HEAD
-    @Deprecated
-    static Request getMappings(org.opensearch.action.admin.indices.mapping.get.GetMappingsRequest getMappingsRequest) {
-        String[] indices = getMappingsRequest.indices() == null ? Strings.EMPTY_ARRAY : getMappingsRequest.indices();
-        String[] types = getMappingsRequest.types() == null ? Strings.EMPTY_ARRAY : getMappingsRequest.types();
-
-        Request request = new Request(HttpGet.METHOD_NAME, RequestConverters.endpoint(indices, "_mapping", types));
-
-        RequestConverters.Params parameters = new RequestConverters.Params();
-        parameters.withClusterManagerTimeout(getMappingsRequest.masterNodeTimeout());
-        parameters.withIndicesOptions(getMappingsRequest.indicesOptions());
-        parameters.withLocal(getMappingsRequest.local());
-        parameters.putParam(INCLUDE_TYPE_NAME_PARAMETER, "true");
-        request.addParameters(parameters.asMap());
-        return request;
-    }
-
-=======
->>>>>>> 1f0361a9
     static Request getFieldMapping(GetFieldMappingsRequest getFieldMappingsRequest) {
         String[] indices = getFieldMappingsRequest.indices() == null ? Strings.EMPTY_ARRAY : getFieldMappingsRequest.indices();
         String[] fields = getFieldMappingsRequest.fields() == null ? Strings.EMPTY_ARRAY : getFieldMappingsRequest.fields();
