--- conflicted
+++ resolved
@@ -498,13 +498,10 @@
         return new Request(HttpDelete.METHOD_NAME, "/_search/point_in_time/_all");
     }
 
-<<<<<<< HEAD
-=======
     static Request getAllPits() {
         return new Request(HttpGet.METHOD_NAME, "/_search/point_in_time/_all");
     }
 
->>>>>>> 3b49c0ee
     static Request multiSearch(MultiSearchRequest multiSearchRequest) throws IOException {
         Request request = new Request(HttpPost.METHOD_NAME, "/_msearch");
 
