--- conflicted
+++ resolved
@@ -890,13 +890,9 @@
             "search_shards",
             "remote_store.restore",
             "cluster.put_weighted_routing",
-<<<<<<< HEAD
-            "cluster.get_weighted_routing", };
-
-=======
+            "cluster.get_weighted_routing",
             "cluster.put_decommission_awareness",
             "cluster.get_decommission_awareness", };
->>>>>>> 4b08d386
         List<String> booleanReturnMethods = Arrays.asList("security.enable_user", "security.disable_user", "security.change_password");
         Set<String> deprecatedMethods = new HashSet<>();
         deprecatedMethods.add("indices.force_merge");
