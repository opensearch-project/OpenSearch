/*
 * SPDX-License-Identifier: Apache-2.0
 *
 * The OpenSearch Contributors require contributions made to
 * this file be licensed under the Apache-2.0 license or a
 * compatible open source license.
 */

/*
 * Licensed to Elasticsearch under one or more contributor
 * license agreements. See the NOTICE file distributed with
 * this work for additional information regarding copyright
 * ownership. Elasticsearch licenses this file to you under
 * the Apache License, Version 2.0 (the "License"); you may
 * not use this file except in compliance with the License.
 * You may obtain a copy of the License at
 *
 *    http://www.apache.org/licenses/LICENSE-2.0
 *
 * Unless required by applicable law or agreed to in writing,
 * software distributed under the License is distributed on an
 * "AS IS" BASIS, WITHOUT WARRANTIES OR CONDITIONS OF ANY
 * KIND, either express or implied.  See the License for the
 * specific language governing permissions and limitations
 * under the License.
 */

/*
 * Modifications Copyright OpenSearch Contributors. See
 * GitHub history for details.
 */

package org.opensearch.client;

import com.fasterxml.jackson.core.JsonParseException;
import org.apache.http.HttpEntity;
import org.apache.http.HttpHost;
import org.apache.http.HttpResponse;
import org.apache.http.ProtocolVersion;
import org.apache.http.RequestLine;
import org.apache.http.StatusLine;
import org.apache.http.client.methods.HttpGet;
import org.apache.http.entity.ContentType;
import org.apache.http.message.BasicHttpResponse;
import org.apache.http.message.BasicRequestLine;
import org.apache.http.message.BasicStatusLine;
import org.apache.http.nio.entity.NByteArrayEntity;
import org.apache.http.nio.entity.NStringEntity;
import org.opensearch.OpenSearchException;
import org.opensearch.action.ActionListener;
import org.opensearch.action.ActionRequest;
import org.opensearch.action.ActionRequestValidationException;
import org.opensearch.action.search.ClearScrollRequest;
import org.opensearch.action.search.ClearScrollResponse;
import org.opensearch.action.search.SearchResponse;
import org.opensearch.action.search.SearchResponseSections;
import org.opensearch.action.search.SearchScrollRequest;
import org.opensearch.action.search.ShardSearchFailure;
import org.opensearch.client.core.MainRequest;
import org.opensearch.client.core.MainResponse;
import org.opensearch.common.CheckedFunction;
import org.opensearch.common.bytes.BytesReference;
import org.opensearch.common.collect.Tuple;
import org.opensearch.common.util.set.Sets;
import org.opensearch.common.xcontent.NamedXContentRegistry;
import org.opensearch.common.xcontent.ToXContent;
import org.opensearch.common.xcontent.ToXContentFragment;
import org.opensearch.common.xcontent.XContentBuilder;
import org.opensearch.common.xcontent.XContentParser;
import org.opensearch.common.xcontent.cbor.CborXContent;
import org.opensearch.common.xcontent.smile.SmileXContent;
import org.opensearch.index.rankeval.DiscountedCumulativeGain;
import org.opensearch.index.rankeval.EvaluationMetric;
import org.opensearch.index.rankeval.ExpectedReciprocalRank;
import org.opensearch.index.rankeval.MeanReciprocalRank;
import org.opensearch.index.rankeval.MetricDetail;
import org.opensearch.index.rankeval.PrecisionAtK;
import org.opensearch.index.rankeval.RecallAtK;
import org.opensearch.join.aggregations.ChildrenAggregationBuilder;
import org.opensearch.rest.RestStatus;
import org.opensearch.search.SearchHits;
import org.opensearch.search.aggregations.Aggregation;
import org.opensearch.search.aggregations.InternalAggregations;
import org.opensearch.search.aggregations.matrix.stats.MatrixStatsAggregationBuilder;
import org.opensearch.search.suggest.Suggest;
import org.opensearch.test.OpenSearchTestCase;
import org.opensearch.test.InternalAggregationTestCase;
import org.opensearch.test.rest.yaml.restspec.ClientYamlSuiteRestApi;
import org.opensearch.test.rest.yaml.restspec.ClientYamlSuiteRestSpec;
import org.hamcrest.Matchers;
import org.junit.Before;

import java.io.IOException;
import java.lang.reflect.Method;
import java.lang.reflect.Modifier;
import java.net.SocketTimeoutException;
import java.util.ArrayList;
import java.util.Arrays;
import java.util.Collections;
import java.util.HashMap;
import java.util.HashSet;
import java.util.List;
import java.util.Map;
import java.util.Optional;
import java.util.Set;
import java.util.concurrent.atomic.AtomicInteger;
import java.util.concurrent.atomic.AtomicReference;
import java.util.stream.Collectors;
import java.util.stream.Stream;

import static org.opensearch.common.xcontent.XContentHelper.toXContent;
import static org.hamcrest.CoreMatchers.endsWith;
import static org.hamcrest.CoreMatchers.equalTo;
import static org.hamcrest.CoreMatchers.instanceOf;
import static org.mockito.Mockito.any;
import static org.mockito.Mockito.mock;
import static org.mockito.Mockito.times;
import static org.mockito.Mockito.verify;
import static org.mockito.Mockito.when;

public class RestHighLevelClientTests extends OpenSearchTestCase {

    private static final String SUBMIT_TASK_PREFIX = "submit_";
    private static final String SUBMIT_TASK_SUFFIX = "_task";
    private static final ProtocolVersion HTTP_PROTOCOL = new ProtocolVersion("http", 1, 1);
    private static final RequestLine REQUEST_LINE = new BasicRequestLine(HttpGet.METHOD_NAME, "/", HTTP_PROTOCOL);

    /**
     * These APIs do not use a Request object (because they don't have a body, or any request parameters).
     * The method naming/parameter assertions use this {@code Set} to determine which rules to apply.
     * (This is also used for async variants of these APIs when they exist)
     */
    private static final Set<String> APIS_WITHOUT_REQUEST_OBJECT = Sets.newHashSet(
        // core
        "ping",
        "info",
        "delete_all_pits",
        "get_all_pits",
        // security
        "security.get_ssl_certificates",
        "security.authenticate",
        "security.get_user_privileges",
        "security.get_builtin_privileges",
        // license
        "license.get_trial_status",
        "license.get_basic_status"

    );

    private RestClient restClient;
    private RestHighLevelClient restHighLevelClient;

    @Before
    public void initClient() {
        restClient = mock(RestClient.class);
        restHighLevelClient = new RestHighLevelClient(restClient, RestClient::close, Collections.emptyList());
    }

    public void testCloseIsIdempotent() throws IOException {
        restHighLevelClient.close();
        verify(restClient, times(1)).close();
        restHighLevelClient.close();
        verify(restClient, times(2)).close();
        restHighLevelClient.close();
        verify(restClient, times(3)).close();
    }

    public void testPingSuccessful() throws IOException {
        Response response = mock(Response.class);
        when(response.getStatusLine()).thenReturn(newStatusLine(RestStatus.OK));
        when(restClient.performRequest(any(Request.class))).thenReturn(response);
        assertTrue(restHighLevelClient.ping(RequestOptions.DEFAULT));
    }

    public void testPing404NotFound() throws IOException {
        Response response = mock(Response.class);
        when(response.getStatusLine()).thenReturn(newStatusLine(RestStatus.NOT_FOUND));
        when(restClient.performRequest(any(Request.class))).thenReturn(response);
        assertFalse(restHighLevelClient.ping(RequestOptions.DEFAULT));
    }

    public void testPingSocketTimeout() throws IOException {
        when(restClient.performRequest(any(Request.class))).thenThrow(new SocketTimeoutException());
        expectThrows(SocketTimeoutException.class, () -> restHighLevelClient.ping(RequestOptions.DEFAULT));
    }

    public void testInfo() throws IOException {
        MainResponse testInfo = new MainResponse(
            "nodeName",
            new MainResponse.Version(
                "number",
                "buildType",
                "buildHash",
                "buildDate",
                true,
                "luceneVersion",
                "minimumWireCompatibilityVersion",
                "minimumIndexCompatibilityVersion"
            ),
            "clusterName",
            "clusterUuid"
        );
        mockResponse((ToXContentFragment) (builder, params) -> {
            // taken from the server side MainResponse
            builder.field("name", testInfo.getNodeName());
            builder.field("cluster_name", testInfo.getClusterName());
            builder.field("cluster_uuid", testInfo.getClusterUuid());
            builder.startObject("version")
                .field("number", testInfo.getVersion().getNumber())
                .field("build_type", testInfo.getVersion().getBuildType())
                .field("build_hash", testInfo.getVersion().getBuildHash())
                .field("build_date", testInfo.getVersion().getBuildDate())
                .field("build_snapshot", testInfo.getVersion().isSnapshot())
                .field("lucene_version", testInfo.getVersion().getLuceneVersion())
                .field("minimum_wire_compatibility_version", testInfo.getVersion().getMinimumWireCompatibilityVersion())
                .field("minimum_index_compatibility_version", testInfo.getVersion().getMinimumIndexCompatibilityVersion())
                .endObject();
            return builder;
        });
        MainResponse receivedInfo = restHighLevelClient.info(RequestOptions.DEFAULT);
        assertEquals(testInfo, receivedInfo);
    }

    public void testSearchScroll() throws IOException {
        SearchResponse mockSearchResponse = new SearchResponse(
            new SearchResponseSections(SearchHits.empty(), InternalAggregations.EMPTY, null, false, false, null, 1),
            randomAlphaOfLengthBetween(5, 10),
            5,
            5,
            0,
            100,
            ShardSearchFailure.EMPTY_ARRAY,
            SearchResponse.Clusters.EMPTY
        );
        mockResponse(mockSearchResponse);
        SearchResponse searchResponse = restHighLevelClient.scroll(
            new SearchScrollRequest(randomAlphaOfLengthBetween(5, 10)),
            RequestOptions.DEFAULT
        );
        assertEquals(mockSearchResponse.getScrollId(), searchResponse.getScrollId());
        assertEquals(0, searchResponse.getHits().getTotalHits().value);
        assertEquals(5, searchResponse.getTotalShards());
        assertEquals(5, searchResponse.getSuccessfulShards());
        assertEquals(100, searchResponse.getTook().getMillis());
    }

    public void testClearScroll() throws IOException {
        ClearScrollResponse mockClearScrollResponse = new ClearScrollResponse(randomBoolean(), randomIntBetween(0, Integer.MAX_VALUE));
        mockResponse(mockClearScrollResponse);
        ClearScrollRequest clearScrollRequest = new ClearScrollRequest();
        clearScrollRequest.addScrollId(randomAlphaOfLengthBetween(5, 10));
        ClearScrollResponse clearScrollResponse = restHighLevelClient.clearScroll(clearScrollRequest, RequestOptions.DEFAULT);
        assertEquals(mockClearScrollResponse.isSucceeded(), clearScrollResponse.isSucceeded());
        assertEquals(mockClearScrollResponse.getNumFreed(), clearScrollResponse.getNumFreed());
    }

    private void mockResponse(ToXContent toXContent) throws IOException {
        Response response = mock(Response.class);
        ContentType contentType = ContentType.parse(RequestConverters.REQUEST_BODY_CONTENT_TYPE.mediaType());
        String requestBody = toXContent(toXContent, RequestConverters.REQUEST_BODY_CONTENT_TYPE, false).utf8ToString();
        when(response.getEntity()).thenReturn(new NStringEntity(requestBody, contentType));
        when(restClient.performRequest(any(Request.class))).thenReturn(response);
    }

    public void testRequestValidation() {
        ActionRequestValidationException validationException = new ActionRequestValidationException();
        validationException.addValidationError("validation error");
        ActionRequest request = new ActionRequest() {
            @Override
            public ActionRequestValidationException validate() {
                return validationException;
            }
        };

        {
            ActionRequestValidationException actualException = expectThrows(
                ActionRequestValidationException.class,
                () -> restHighLevelClient.performRequest(request, null, RequestOptions.DEFAULT, null, null)
            );
            assertSame(validationException, actualException);
        }
        {
            TrackingActionListener trackingActionListener = new TrackingActionListener();
            restHighLevelClient.performRequestAsync(request, null, RequestOptions.DEFAULT, null, trackingActionListener, null);
            assertSame(validationException, trackingActionListener.exception.get());
        }
    }

    public void testNullableActionListener() {
        ActionRequest request = new ActionRequest() {
            @Override
            public ActionRequestValidationException validate() {
                return null;
            }
        };

        assertThrows(
            IllegalArgumentException.class,
            () -> restHighLevelClient.performRequestAsync(request, null, RequestOptions.DEFAULT, null, null, null)
        );
    }

    public void testParseEntity() throws IOException {
        {
            IllegalStateException ise = expectThrows(IllegalStateException.class, () -> restHighLevelClient.parseEntity(null, null));
            assertEquals("Response body expected but not returned", ise.getMessage());
        }
        {
            IllegalStateException ise = expectThrows(
                IllegalStateException.class,
                () -> restHighLevelClient.parseEntity(new NStringEntity("", (ContentType) null), null)
            );
            assertEquals("OpenSearch didn't return the [Content-Type] header, unable to parse response body", ise.getMessage());
        }
        {
            NStringEntity entity = new NStringEntity("", ContentType.APPLICATION_SVG_XML);
            IllegalStateException ise = expectThrows(IllegalStateException.class, () -> restHighLevelClient.parseEntity(entity, null));
            assertEquals("Unsupported Content-Type: " + entity.getContentType().getValue(), ise.getMessage());
        }
        {
            CheckedFunction<XContentParser, String, IOException> entityParser = parser -> {
                assertEquals(XContentParser.Token.START_OBJECT, parser.nextToken());
                assertEquals(XContentParser.Token.FIELD_NAME, parser.nextToken());
                assertTrue(parser.nextToken().isValue());
                String value = parser.text();
                assertEquals(XContentParser.Token.END_OBJECT, parser.nextToken());
                return value;
            };
            HttpEntity jsonEntity = new NStringEntity("{\"field\":\"value\"}", ContentType.APPLICATION_JSON);
            assertEquals("value", restHighLevelClient.parseEntity(jsonEntity, entityParser));
            HttpEntity yamlEntity = new NStringEntity("---\nfield: value\n", ContentType.create("application/yaml"));
            assertEquals("value", restHighLevelClient.parseEntity(yamlEntity, entityParser));
            HttpEntity smileEntity = createBinaryEntity(SmileXContent.contentBuilder(), ContentType.create("application/smile"));
            assertEquals("value", restHighLevelClient.parseEntity(smileEntity, entityParser));
            HttpEntity cborEntity = createBinaryEntity(CborXContent.contentBuilder(), ContentType.create("application/cbor"));
            assertEquals("value", restHighLevelClient.parseEntity(cborEntity, entityParser));
        }
    }

    private static HttpEntity createBinaryEntity(XContentBuilder xContentBuilder, ContentType contentType) throws IOException {
        try (XContentBuilder builder = xContentBuilder) {
            builder.startObject();
            builder.field("field", "value");
            builder.endObject();
            return new NByteArrayEntity(BytesReference.bytes(builder).toBytesRef().bytes, contentType);
        }
    }

    public void testConvertExistsResponse() {
        RestStatus restStatus = randomBoolean() ? RestStatus.OK : randomFrom(RestStatus.values());
        HttpResponse httpResponse = new BasicHttpResponse(newStatusLine(restStatus));
        Response response = new Response(REQUEST_LINE, new HttpHost("localhost", 9200), httpResponse);
        boolean result = RestHighLevelClient.convertExistsResponse(response);
        assertEquals(restStatus == RestStatus.OK, result);
    }

    public void testParseResponseException() throws IOException {
        {
            RestStatus restStatus = randomFrom(RestStatus.values());
            HttpResponse httpResponse = new BasicHttpResponse(newStatusLine(restStatus));
            Response response = new Response(REQUEST_LINE, new HttpHost("localhost", 9200), httpResponse);
            ResponseException responseException = new ResponseException(response);
            OpenSearchException openSearchException = restHighLevelClient.parseResponseException(responseException);
            assertEquals(responseException.getMessage(), openSearchException.getMessage());
            assertEquals(restStatus, openSearchException.status());
            assertSame(responseException, openSearchException.getCause());
        }
        {
            RestStatus restStatus = randomFrom(RestStatus.values());
            HttpResponse httpResponse = new BasicHttpResponse(newStatusLine(restStatus));
            httpResponse.setEntity(
                new NStringEntity(
                    "{\"error\":\"test error message\",\"status\":" + restStatus.getStatus() + "}",
                    ContentType.APPLICATION_JSON
                )
            );
            Response response = new Response(REQUEST_LINE, new HttpHost("localhost", 9200), httpResponse);
            ResponseException responseException = new ResponseException(response);
            OpenSearchException openSearchException = restHighLevelClient.parseResponseException(responseException);
            assertEquals("OpenSearch exception [type=exception, reason=test error message]", openSearchException.getMessage());
            assertEquals(restStatus, openSearchException.status());
            assertSame(responseException, openSearchException.getSuppressed()[0]);
        }
        {
            RestStatus restStatus = randomFrom(RestStatus.values());
            HttpResponse httpResponse = new BasicHttpResponse(newStatusLine(restStatus));
            httpResponse.setEntity(new NStringEntity("{\"error\":", ContentType.APPLICATION_JSON));
            Response response = new Response(REQUEST_LINE, new HttpHost("localhost", 9200), httpResponse);
            ResponseException responseException = new ResponseException(response);
            OpenSearchException openSearchException = restHighLevelClient.parseResponseException(responseException);
            assertEquals("Unable to parse response body", openSearchException.getMessage());
            assertEquals(restStatus, openSearchException.status());
            assertSame(responseException, openSearchException.getCause());
            assertThat(openSearchException.getSuppressed()[0], instanceOf(IOException.class));
        }
        {
            RestStatus restStatus = randomFrom(RestStatus.values());
            HttpResponse httpResponse = new BasicHttpResponse(newStatusLine(restStatus));
            httpResponse.setEntity(new NStringEntity("{\"status\":" + restStatus.getStatus() + "}", ContentType.APPLICATION_JSON));
            Response response = new Response(REQUEST_LINE, new HttpHost("localhost", 9200), httpResponse);
            ResponseException responseException = new ResponseException(response);
            OpenSearchException openSearchException = restHighLevelClient.parseResponseException(responseException);
            assertEquals("Unable to parse response body", openSearchException.getMessage());
            assertEquals(restStatus, openSearchException.status());
            assertSame(responseException, openSearchException.getCause());
            assertThat(openSearchException.getSuppressed()[0], instanceOf(IllegalStateException.class));
        }
    }

    public void testPerformRequestOnSuccess() throws IOException {
        MainRequest mainRequest = new MainRequest();
        CheckedFunction<MainRequest, Request, IOException> requestConverter = request -> new Request(HttpGet.METHOD_NAME, "/");
        RestStatus restStatus = randomFrom(RestStatus.values());
        HttpResponse httpResponse = new BasicHttpResponse(newStatusLine(restStatus));
        Response mockResponse = new Response(REQUEST_LINE, new HttpHost("localhost", 9200), httpResponse);
        when(restClient.performRequest(any(Request.class))).thenReturn(mockResponse);
        {
            Integer result = restHighLevelClient.performRequest(
                mainRequest,
                requestConverter,
                RequestOptions.DEFAULT,
                response -> response.getStatusLine().getStatusCode(),
                Collections.emptySet()
            );
            assertEquals(restStatus.getStatus(), result.intValue());
        }
        {
            IOException ioe = expectThrows(
                IOException.class,
                () -> restHighLevelClient.performRequest(
                    mainRequest,
                    requestConverter,
                    RequestOptions.DEFAULT,
                    response -> { throw new IllegalStateException(); },
                    Collections.emptySet()
                )
            );
            assertEquals(
                "Unable to parse response body for Response{requestLine=GET / http/1.1, host=http://localhost:9200, "
                    + "response=http/1.1 "
                    + restStatus.getStatus()
                    + " "
                    + restStatus.name()
                    + "}",
                ioe.getMessage()
            );
        }
    }

    public void testPerformRequestOnResponseExceptionWithoutEntity() throws IOException {
        MainRequest mainRequest = new MainRequest();
        CheckedFunction<MainRequest, Request, IOException> requestConverter = request -> new Request(HttpGet.METHOD_NAME, "/");
        RestStatus restStatus = randomFrom(RestStatus.values());
        HttpResponse httpResponse = new BasicHttpResponse(newStatusLine(restStatus));
        Response mockResponse = new Response(REQUEST_LINE, new HttpHost("localhost", 9200), httpResponse);
        ResponseException responseException = new ResponseException(mockResponse);
        when(restClient.performRequest(any(Request.class))).thenThrow(responseException);
        OpenSearchException openSearchException = expectThrows(
            OpenSearchException.class,
            () -> restHighLevelClient.performRequest(
                mainRequest,
                requestConverter,
                RequestOptions.DEFAULT,
                response -> response.getStatusLine().getStatusCode(),
                Collections.emptySet()
            )
        );
        assertEquals(responseException.getMessage(), openSearchException.getMessage());
        assertEquals(restStatus, openSearchException.status());
        assertSame(responseException, openSearchException.getCause());
    }

    public void testPerformRequestOnResponseExceptionWithEntity() throws IOException {
        MainRequest mainRequest = new MainRequest();
        CheckedFunction<MainRequest, Request, IOException> requestConverter = request -> new Request(HttpGet.METHOD_NAME, "/");
        RestStatus restStatus = randomFrom(RestStatus.values());
        HttpResponse httpResponse = new BasicHttpResponse(newStatusLine(restStatus));
        httpResponse.setEntity(
            new NStringEntity("{\"error\":\"test error message\",\"status\":" + restStatus.getStatus() + "}", ContentType.APPLICATION_JSON)
        );
        Response mockResponse = new Response(REQUEST_LINE, new HttpHost("localhost", 9200), httpResponse);
        ResponseException responseException = new ResponseException(mockResponse);
        when(restClient.performRequest(any(Request.class))).thenThrow(responseException);
        OpenSearchException openSearchException = expectThrows(
            OpenSearchException.class,
            () -> restHighLevelClient.performRequest(
                mainRequest,
                requestConverter,
                RequestOptions.DEFAULT,
                response -> response.getStatusLine().getStatusCode(),
                Collections.emptySet()
            )
        );
        assertEquals("OpenSearch exception [type=exception, reason=test error message]", openSearchException.getMessage());
        assertEquals(restStatus, openSearchException.status());
        assertSame(responseException, openSearchException.getSuppressed()[0]);
    }

    public void testPerformRequestOnResponseExceptionWithBrokenEntity() throws IOException {
        MainRequest mainRequest = new MainRequest();
        CheckedFunction<MainRequest, Request, IOException> requestConverter = request -> new Request(HttpGet.METHOD_NAME, "/");
        RestStatus restStatus = randomFrom(RestStatus.values());
        HttpResponse httpResponse = new BasicHttpResponse(newStatusLine(restStatus));
        httpResponse.setEntity(new NStringEntity("{\"error\":", ContentType.APPLICATION_JSON));
        Response mockResponse = new Response(REQUEST_LINE, new HttpHost("localhost", 9200), httpResponse);
        ResponseException responseException = new ResponseException(mockResponse);
        when(restClient.performRequest(any(Request.class))).thenThrow(responseException);
        OpenSearchException openSearchException = expectThrows(
            OpenSearchException.class,
            () -> restHighLevelClient.performRequest(
                mainRequest,
                requestConverter,
                RequestOptions.DEFAULT,
                response -> response.getStatusLine().getStatusCode(),
                Collections.emptySet()
            )
        );
        assertEquals("Unable to parse response body", openSearchException.getMessage());
        assertEquals(restStatus, openSearchException.status());
        assertSame(responseException, openSearchException.getCause());
        assertThat(openSearchException.getSuppressed()[0], instanceOf(JsonParseException.class));
    }

    public void testPerformRequestOnResponseExceptionWithBrokenEntity2() throws IOException {
        MainRequest mainRequest = new MainRequest();
        CheckedFunction<MainRequest, Request, IOException> requestConverter = request -> new Request(HttpGet.METHOD_NAME, "/");
        RestStatus restStatus = randomFrom(RestStatus.values());
        HttpResponse httpResponse = new BasicHttpResponse(newStatusLine(restStatus));
        httpResponse.setEntity(new NStringEntity("{\"status\":" + restStatus.getStatus() + "}", ContentType.APPLICATION_JSON));
        Response mockResponse = new Response(REQUEST_LINE, new HttpHost("localhost", 9200), httpResponse);
        ResponseException responseException = new ResponseException(mockResponse);
        when(restClient.performRequest(any(Request.class))).thenThrow(responseException);
        OpenSearchException openSearchException = expectThrows(
            OpenSearchException.class,
            () -> restHighLevelClient.performRequest(
                mainRequest,
                requestConverter,
                RequestOptions.DEFAULT,
                response -> response.getStatusLine().getStatusCode(),
                Collections.emptySet()
            )
        );
        assertEquals("Unable to parse response body", openSearchException.getMessage());
        assertEquals(restStatus, openSearchException.status());
        assertSame(responseException, openSearchException.getCause());
        assertThat(openSearchException.getSuppressed()[0], instanceOf(IllegalStateException.class));
    }

    public void testPerformRequestOnResponseExceptionWithIgnores() throws IOException {
        MainRequest mainRequest = new MainRequest();
        CheckedFunction<MainRequest, Request, IOException> requestConverter = request -> new Request(HttpGet.METHOD_NAME, "/");
        HttpResponse httpResponse = new BasicHttpResponse(newStatusLine(RestStatus.NOT_FOUND));
        Response mockResponse = new Response(REQUEST_LINE, new HttpHost("localhost", 9200), httpResponse);
        ResponseException responseException = new ResponseException(mockResponse);
        when(restClient.performRequest(any(Request.class))).thenThrow(responseException);
        // although we got an exception, we turn it into a successful response because the status code was provided among ignores
        assertEquals(
            Integer.valueOf(404),
            restHighLevelClient.performRequest(
                mainRequest,
                requestConverter,
                RequestOptions.DEFAULT,
                response -> response.getStatusLine().getStatusCode(),
                Collections.singleton(404)
            )
        );
    }

    public void testPerformRequestOnResponseExceptionWithIgnoresErrorNoBody() throws IOException {
        MainRequest mainRequest = new MainRequest();
        CheckedFunction<MainRequest, Request, IOException> requestConverter = request -> new Request(HttpGet.METHOD_NAME, "/");
        HttpResponse httpResponse = new BasicHttpResponse(newStatusLine(RestStatus.NOT_FOUND));
        Response mockResponse = new Response(REQUEST_LINE, new HttpHost("localhost", 9200), httpResponse);
        ResponseException responseException = new ResponseException(mockResponse);
        when(restClient.performRequest(any(Request.class))).thenThrow(responseException);
        OpenSearchException openSearchException = expectThrows(
            OpenSearchException.class,
            () -> restHighLevelClient.performRequest(
                mainRequest,
                requestConverter,
                RequestOptions.DEFAULT,
                response -> { throw new IllegalStateException(); },
                Collections.singleton(404)
            )
        );
        assertEquals(RestStatus.NOT_FOUND, openSearchException.status());
        assertSame(responseException, openSearchException.getCause());
        assertEquals(responseException.getMessage(), openSearchException.getMessage());
    }

    public void testPerformRequestOnResponseExceptionWithIgnoresErrorValidBody() throws IOException {
        MainRequest mainRequest = new MainRequest();
        CheckedFunction<MainRequest, Request, IOException> requestConverter = request -> new Request(HttpGet.METHOD_NAME, "/");
        HttpResponse httpResponse = new BasicHttpResponse(newStatusLine(RestStatus.NOT_FOUND));
        httpResponse.setEntity(new NStringEntity("{\"error\":\"test error message\",\"status\":404}", ContentType.APPLICATION_JSON));
        Response mockResponse = new Response(REQUEST_LINE, new HttpHost("localhost", 9200), httpResponse);
        ResponseException responseException = new ResponseException(mockResponse);
        when(restClient.performRequest(any(Request.class))).thenThrow(responseException);
        OpenSearchException openSearchException = expectThrows(
            OpenSearchException.class,
            () -> restHighLevelClient.performRequest(
                mainRequest,
                requestConverter,
                RequestOptions.DEFAULT,
                response -> { throw new IllegalStateException(); },
                Collections.singleton(404)
            )
        );
        assertEquals(RestStatus.NOT_FOUND, openSearchException.status());
        assertSame(responseException, openSearchException.getSuppressed()[0]);
        assertEquals("OpenSearch exception [type=exception, reason=test error message]", openSearchException.getMessage());
    }

    public void testWrapResponseListenerOnSuccess() {
        {
            TrackingActionListener trackingActionListener = new TrackingActionListener();
            ResponseListener responseListener = restHighLevelClient.wrapResponseListener(
                response -> response.getStatusLine().getStatusCode(),
                trackingActionListener,
                Collections.emptySet()
            );
            RestStatus restStatus = randomFrom(RestStatus.values());
            HttpResponse httpResponse = new BasicHttpResponse(newStatusLine(restStatus));
            responseListener.onSuccess(new Response(REQUEST_LINE, new HttpHost("localhost", 9200), httpResponse));
            assertNull(trackingActionListener.exception.get());
            assertEquals(restStatus.getStatus(), trackingActionListener.statusCode.get());
        }
        {
            TrackingActionListener trackingActionListener = new TrackingActionListener();
            ResponseListener responseListener = restHighLevelClient.wrapResponseListener(
                response -> { throw new IllegalStateException(); },
                trackingActionListener,
                Collections.emptySet()
            );
            RestStatus restStatus = randomFrom(RestStatus.values());
            HttpResponse httpResponse = new BasicHttpResponse(newStatusLine(restStatus));
            responseListener.onSuccess(new Response(REQUEST_LINE, new HttpHost("localhost", 9200), httpResponse));
            assertThat(trackingActionListener.exception.get(), instanceOf(IOException.class));
            IOException ioe = (IOException) trackingActionListener.exception.get();
            assertEquals(
                "Unable to parse response body for Response{requestLine=GET / http/1.1, host=http://localhost:9200, "
                    + "response=http/1.1 "
                    + restStatus.getStatus()
                    + " "
                    + restStatus.name()
                    + "}",
                ioe.getMessage()
            );
            assertThat(ioe.getCause(), instanceOf(IllegalStateException.class));
        }
    }

    public void testWrapResponseListenerOnException() {
        TrackingActionListener trackingActionListener = new TrackingActionListener();
        ResponseListener responseListener = restHighLevelClient.wrapResponseListener(
            response -> response.getStatusLine().getStatusCode(),
            trackingActionListener,
            Collections.emptySet()
        );
        IllegalStateException exception = new IllegalStateException();
        responseListener.onFailure(exception);
        assertSame(exception, trackingActionListener.exception.get());
    }

    public void testWrapResponseListenerOnResponseExceptionWithoutEntity() throws IOException {
        TrackingActionListener trackingActionListener = new TrackingActionListener();
        ResponseListener responseListener = restHighLevelClient.wrapResponseListener(
            response -> response.getStatusLine().getStatusCode(),
            trackingActionListener,
            Collections.emptySet()
        );
        RestStatus restStatus = randomFrom(RestStatus.values());
        HttpResponse httpResponse = new BasicHttpResponse(newStatusLine(restStatus));
        Response response = new Response(REQUEST_LINE, new HttpHost("localhost", 9200), httpResponse);
        ResponseException responseException = new ResponseException(response);
        responseListener.onFailure(responseException);
        assertThat(trackingActionListener.exception.get(), instanceOf(OpenSearchException.class));
        OpenSearchException openSearchException = (OpenSearchException) trackingActionListener.exception.get();
        assertEquals(responseException.getMessage(), openSearchException.getMessage());
        assertEquals(restStatus, openSearchException.status());
        assertSame(responseException, openSearchException.getCause());
    }

    public void testWrapResponseListenerOnResponseExceptionWithEntity() throws IOException {
        TrackingActionListener trackingActionListener = new TrackingActionListener();
        ResponseListener responseListener = restHighLevelClient.wrapResponseListener(
            response -> response.getStatusLine().getStatusCode(),
            trackingActionListener,
            Collections.emptySet()
        );
        RestStatus restStatus = randomFrom(RestStatus.values());
        HttpResponse httpResponse = new BasicHttpResponse(newStatusLine(restStatus));
        httpResponse.setEntity(
            new NStringEntity("{\"error\":\"test error message\",\"status\":" + restStatus.getStatus() + "}", ContentType.APPLICATION_JSON)
        );
        Response response = new Response(REQUEST_LINE, new HttpHost("localhost", 9200), httpResponse);
        ResponseException responseException = new ResponseException(response);
        responseListener.onFailure(responseException);
        assertThat(trackingActionListener.exception.get(), instanceOf(OpenSearchException.class));
        OpenSearchException openSearchException = (OpenSearchException) trackingActionListener.exception.get();
        assertEquals("OpenSearch exception [type=exception, reason=test error message]", openSearchException.getMessage());
        assertEquals(restStatus, openSearchException.status());
        assertSame(responseException, openSearchException.getSuppressed()[0]);
    }

    public void testWrapResponseListenerOnResponseExceptionWithBrokenEntity() throws IOException {
        {
            TrackingActionListener trackingActionListener = new TrackingActionListener();
            ResponseListener responseListener = restHighLevelClient.wrapResponseListener(
                response -> response.getStatusLine().getStatusCode(),
                trackingActionListener,
                Collections.emptySet()
            );
            RestStatus restStatus = randomFrom(RestStatus.values());
            HttpResponse httpResponse = new BasicHttpResponse(newStatusLine(restStatus));
            httpResponse.setEntity(new NStringEntity("{\"error\":", ContentType.APPLICATION_JSON));
            Response response = new Response(REQUEST_LINE, new HttpHost("localhost", 9200), httpResponse);
            ResponseException responseException = new ResponseException(response);
            responseListener.onFailure(responseException);
            assertThat(trackingActionListener.exception.get(), instanceOf(OpenSearchException.class));
            OpenSearchException openSearchException = (OpenSearchException) trackingActionListener.exception.get();
            assertEquals("Unable to parse response body", openSearchException.getMessage());
            assertEquals(restStatus, openSearchException.status());
            assertSame(responseException, openSearchException.getCause());
            assertThat(openSearchException.getSuppressed()[0], instanceOf(JsonParseException.class));
        }
        {
            TrackingActionListener trackingActionListener = new TrackingActionListener();
            ResponseListener responseListener = restHighLevelClient.wrapResponseListener(
                response -> response.getStatusLine().getStatusCode(),
                trackingActionListener,
                Collections.emptySet()
            );
            RestStatus restStatus = randomFrom(RestStatus.values());
            HttpResponse httpResponse = new BasicHttpResponse(newStatusLine(restStatus));
            httpResponse.setEntity(new NStringEntity("{\"status\":" + restStatus.getStatus() + "}", ContentType.APPLICATION_JSON));
            Response response = new Response(REQUEST_LINE, new HttpHost("localhost", 9200), httpResponse);
            ResponseException responseException = new ResponseException(response);
            responseListener.onFailure(responseException);
            assertThat(trackingActionListener.exception.get(), instanceOf(OpenSearchException.class));
            OpenSearchException openSearchException = (OpenSearchException) trackingActionListener.exception.get();
            assertEquals("Unable to parse response body", openSearchException.getMessage());
            assertEquals(restStatus, openSearchException.status());
            assertSame(responseException, openSearchException.getCause());
            assertThat(openSearchException.getSuppressed()[0], instanceOf(IllegalStateException.class));
        }
    }

    public void testWrapResponseListenerOnResponseExceptionWithIgnores() throws IOException {
        TrackingActionListener trackingActionListener = new TrackingActionListener();
        ResponseListener responseListener = restHighLevelClient.wrapResponseListener(
            response -> response.getStatusLine().getStatusCode(),
            trackingActionListener,
            Collections.singleton(404)
        );
        HttpResponse httpResponse = new BasicHttpResponse(newStatusLine(RestStatus.NOT_FOUND));
        Response response = new Response(REQUEST_LINE, new HttpHost("localhost", 9200), httpResponse);
        ResponseException responseException = new ResponseException(response);
        responseListener.onFailure(responseException);
        // although we got an exception, we turn it into a successful response because the status code was provided among ignores
        assertNull(trackingActionListener.exception.get());
        assertEquals(404, trackingActionListener.statusCode.get());
    }

    public void testWrapResponseListenerOnResponseExceptionWithIgnoresErrorNoBody() throws IOException {
        TrackingActionListener trackingActionListener = new TrackingActionListener();
        // response parsing throws exception while handling ignores. same as when GetResponse#fromXContent throws error when trying
        // to parse a 404 response which contains an error rather than a valid document not found response.
        ResponseListener responseListener = restHighLevelClient.wrapResponseListener(
            response -> { throw new IllegalStateException(); },
            trackingActionListener,
            Collections.singleton(404)
        );
        HttpResponse httpResponse = new BasicHttpResponse(newStatusLine(RestStatus.NOT_FOUND));
        Response response = new Response(REQUEST_LINE, new HttpHost("localhost", 9200), httpResponse);
        ResponseException responseException = new ResponseException(response);
        responseListener.onFailure(responseException);
        assertThat(trackingActionListener.exception.get(), instanceOf(OpenSearchException.class));
        OpenSearchException openSearchException = (OpenSearchException) trackingActionListener.exception.get();
        assertEquals(RestStatus.NOT_FOUND, openSearchException.status());
        assertSame(responseException, openSearchException.getCause());
        assertEquals(responseException.getMessage(), openSearchException.getMessage());
    }

    public void testWrapResponseListenerOnResponseExceptionWithIgnoresErrorValidBody() throws IOException {
        TrackingActionListener trackingActionListener = new TrackingActionListener();
        // response parsing throws exception while handling ignores. same as when GetResponse#fromXContent throws error when trying
        // to parse a 404 response which contains an error rather than a valid document not found response.
        ResponseListener responseListener = restHighLevelClient.wrapResponseListener(
            response -> { throw new IllegalStateException(); },
            trackingActionListener,
            Collections.singleton(404)
        );
        HttpResponse httpResponse = new BasicHttpResponse(newStatusLine(RestStatus.NOT_FOUND));
        httpResponse.setEntity(new NStringEntity("{\"error\":\"test error message\",\"status\":404}", ContentType.APPLICATION_JSON));
        Response response = new Response(REQUEST_LINE, new HttpHost("localhost", 9200), httpResponse);
        ResponseException responseException = new ResponseException(response);
        responseListener.onFailure(responseException);
        assertThat(trackingActionListener.exception.get(), instanceOf(OpenSearchException.class));
        OpenSearchException openSearchException = (OpenSearchException) trackingActionListener.exception.get();
        assertEquals(RestStatus.NOT_FOUND, openSearchException.status());
        assertSame(responseException, openSearchException.getSuppressed()[0]);
        assertEquals("OpenSearch exception [type=exception, reason=test error message]", openSearchException.getMessage());
    }

    public void testDefaultNamedXContents() {
        List<NamedXContentRegistry.Entry> namedXContents = RestHighLevelClient.getDefaultNamedXContents();
        int expectedInternalAggregations = InternalAggregationTestCase.getDefaultNamedXContents().size();
        int expectedSuggestions = 3;

        assertEquals(expectedInternalAggregations + expectedSuggestions, namedXContents.size());
        Map<Class<?>, Integer> categories = new HashMap<>();
        for (NamedXContentRegistry.Entry namedXContent : namedXContents) {
            Integer counter = categories.putIfAbsent(namedXContent.categoryClass, 1);
            if (counter != null) {
                categories.put(namedXContent.categoryClass, counter + 1);
            }
        }
        assertEquals(2, categories.size());
        assertEquals(expectedInternalAggregations, categories.get(Aggregation.class).intValue());
        assertEquals(expectedSuggestions, categories.get(Suggest.Suggestion.class).intValue());
    }

    public void testProvidedNamedXContents() {
        List<NamedXContentRegistry.Entry> namedXContents = RestHighLevelClient.getProvidedNamedXContents();
        assertEquals(13, namedXContents.size());
        Map<Class<?>, Integer> categories = new HashMap<>();
        List<String> names = new ArrayList<>();
        for (NamedXContentRegistry.Entry namedXContent : namedXContents) {
            names.add(namedXContent.name.getPreferredName());
            Integer counter = categories.putIfAbsent(namedXContent.categoryClass, 1);
            if (counter != null) {
                categories.put(namedXContent.categoryClass, counter + 1);
            }
        }
        assertEquals("Had: " + categories, 3, categories.size());
        assertEquals(Integer.valueOf(3), categories.get(Aggregation.class));
        assertTrue(names.contains(ChildrenAggregationBuilder.NAME));
        assertTrue(names.contains(MatrixStatsAggregationBuilder.NAME));
        assertEquals(Integer.valueOf(5), categories.get(EvaluationMetric.class));
        assertTrue(names.contains(PrecisionAtK.NAME));
        assertTrue(names.contains(RecallAtK.NAME));
        assertTrue(names.contains(DiscountedCumulativeGain.NAME));
        assertTrue(names.contains(MeanReciprocalRank.NAME));
        assertTrue(names.contains(ExpectedReciprocalRank.NAME));
        assertEquals(Integer.valueOf(5), categories.get(MetricDetail.class));
        assertTrue(names.contains(PrecisionAtK.NAME));
        assertTrue(names.contains(RecallAtK.NAME));
        assertTrue(names.contains(MeanReciprocalRank.NAME));
        assertTrue(names.contains(DiscountedCumulativeGain.NAME));
        assertTrue(names.contains(ExpectedReciprocalRank.NAME));
    }

    public void testApiNamingConventions() throws Exception {
        // this list should be empty once the high-level client is feature complete
        String[] notYetSupportedApi = new String[] {
            "create",
            "get_script_context",
            "get_script_languages",
            "indices.get_upgrade",
            "indices.put_alias",
            "render_search_template",
            "scripts_painless_execute",
            "indices.simulate_template",
            "indices.resolve_index",
            "indices.add_block" };
        // These API are not required for high-level client feature completeness
        String[] notRequiredApi = new String[] {
            "cluster.allocation_explain",
            "cluster.pending_tasks",
            "cluster.reroute",
            "cluster.state",
            "cluster.stats",
            "cluster.post_voting_config_exclusions",
            "cluster.delete_voting_config_exclusions",
            "dangling_indices.delete_dangling_index",
            "dangling_indices.import_dangling_index",
            "dangling_indices.list_dangling_indices",
            "indices.shard_stores",
            "indices.upgrade",
            "indices.recovery",
            "indices.segments",
            "indices.stats",
            "ingest.processor_grok",
            "nodes.info",
            "nodes.stats",
            "nodes.hot_threads",
            "nodes.usage",
            "nodes.reload_secure_settings",
            "search_shards",
            "remote_store.restore",
<<<<<<< HEAD
            "cluster.put_weighted_routing",
            "cluster.get_weighted_routing",
            "cluster.delete_weighted_routing", };
=======
            "cluster.put_decommission_awareness",
            "cluster.get_decommission_awareness",
            "cluster.delete_decommission_awareness", };
>>>>>>> 09938028
        List<String> booleanReturnMethods = Arrays.asList("security.enable_user", "security.disable_user", "security.change_password");
        Set<String> deprecatedMethods = new HashSet<>();
        deprecatedMethods.add("indices.force_merge");
        deprecatedMethods.add("multi_get");
        deprecatedMethods.add("multi_search");
        deprecatedMethods.add("search_scroll");

        ClientYamlSuiteRestSpec restSpec = ClientYamlSuiteRestSpec.load("/rest-api-spec/api");
        Set<String> apiSpec = restSpec.getApis().stream().map(ClientYamlSuiteRestApi::getName).collect(Collectors.toSet());
        Set<String> apiUnsupported = new HashSet<>(apiSpec);
        Set<String> apiNotFound = new HashSet<>();

        Set<String> topLevelMethodsExclusions = new HashSet<>();
        topLevelMethodsExclusions.add("getLowLevelClient");
        topLevelMethodsExclusions.add("close");

        Map<String, Set<Method>> methods = Arrays.stream(RestHighLevelClient.class.getMethods())
            .filter(
                method -> method.getDeclaringClass().equals(RestHighLevelClient.class)
                    && topLevelMethodsExclusions.contains(method.getName()) == false
            )
            .map(method -> Tuple.tuple(toSnakeCase(method.getName()), method))
            .flatMap(
                tuple -> tuple.v2().getReturnType().getName().endsWith("Client")
                    ? getSubClientMethods(tuple.v1(), tuple.v2().getReturnType())
                    : Stream.of(tuple)
            )
            .filter(tuple -> tuple.v2().getAnnotation(Deprecated.class) == null)
            .collect(Collectors.groupingBy(Tuple::v1, Collectors.mapping(Tuple::v2, Collectors.toSet())));

        // TODO remove in 8.0 - we will undeprecate indices.get_template because the current getIndexTemplate
        // impl will replace the existing getTemplate method.
        // The above general-purpose code ignores all deprecated methods which in this case leaves `getTemplate`
        // looking like it doesn't have a valid implementatation when it does.
        apiUnsupported.remove("indices.get_template");

        // Synced flush is deprecated
        apiUnsupported.remove("indices.flush_synced");

        for (Map.Entry<String, Set<Method>> entry : methods.entrySet()) {
            String apiName = entry.getKey();

            for (Method method : entry.getValue()) {
                assertTrue(
                    "method [" + apiName + "] is not final",
                    Modifier.isFinal(method.getClass().getModifiers()) || Modifier.isFinal(method.getModifiers())
                );
                assertTrue("method [" + method + "] should be public", Modifier.isPublic(method.getModifiers()));

                // we convert all the method names to snake case, hence we need to look for the '_async' suffix rather than 'Async'
                if (apiName.endsWith("_async")) {
                    assertAsyncMethod(methods, method, apiName);
                } else if (isSubmitTaskMethod(apiName)) {
                    assertSubmitTaskMethod(methods, method, apiName, restSpec);
                } else {
                    assertSyncMethod(method, apiName, booleanReturnMethods);
                    apiUnsupported.remove(apiName);
                    if (apiSpec.contains(apiName) == false) {
                        if (deprecatedMethods.contains(apiName)) {
                            assertTrue(
                                "method [" + method.getName() + "], api [" + apiName + "] should be deprecated",
                                method.isAnnotationPresent(Deprecated.class)
                            );
                        } else {
                            if (// IndicesClientIT.getIndexTemplate should be renamed "getTemplate" in version 8.0 when we
                                // can get rid of 7.0's deprecated "getTemplate"
                            apiName.equals("indices.get_index_template") == false) {
                                apiNotFound.add(apiName);
                            }
                        }
                    }
                }
            }
        }
        assertThat(
            "Some client method doesn't match a corresponding API defined in the REST spec: " + apiNotFound,
            apiNotFound.size(),
            equalTo(0)
        );

        // we decided not to support cat API in the high-level REST client, they are supposed to be used from a low-level client
        apiUnsupported.removeIf(api -> api.startsWith("cat."));
        Stream.concat(Arrays.stream(notYetSupportedApi), Arrays.stream(notRequiredApi))
            .forEach(
                api -> assertTrue(
                    api + " API is either not defined in the spec or already supported by the high-level client",
                    apiUnsupported.remove(api)
                )
            );
        assertThat("Some API are not supported but they should be: " + apiUnsupported, apiUnsupported.size(), equalTo(0));
    }

    private static void assertSyncMethod(Method method, String apiName, List<String> booleanReturnMethods) {
        // A few methods return a boolean rather than a response object
        if (apiName.equals("ping") || apiName.contains("exist") || booleanReturnMethods.contains(apiName)) {
            assertThat(
                "the return type for method [" + method + "] is incorrect",
                method.getReturnType().getSimpleName(),
                equalTo("boolean")
            );
        } else {
            // It's acceptable for 404s to be represented as empty Optionals
            if (!method.getReturnType().isAssignableFrom(Optional.class)) {
                assertThat(
                    "the return type for method [" + method + "] is incorrect",
                    method.getReturnType().getSimpleName(),
                    endsWith("Response")
                );
            }
        }

        assertEquals("incorrect number of exceptions for method [" + method + "]", 1, method.getExceptionTypes().length);
        final Class<?>[] parameterTypes = method.getParameterTypes();
        // a few methods don't accept a request object as argument
        if (APIS_WITHOUT_REQUEST_OBJECT.contains(apiName)) {
            assertEquals("incorrect number of arguments for method [" + method + "]", 1, method.getParameterCount());
            assertThat("the parameter to method [" + method + "] is the wrong type", parameterTypes[0], equalTo(RequestOptions.class));
        } else {
            assertEquals("incorrect number of arguments for method [" + method + "]", 2, method.getParameterCount());
            // This is no longer true for all methods. Some methods can contain these 2 args backwards because of deprecation
            if (parameterTypes[0].equals(RequestOptions.class)) {
                assertThat(
                    "the first parameter to method [" + method + "] is the wrong type",
                    parameterTypes[0],
                    equalTo(RequestOptions.class)
                );
                assertThat(
                    "the second parameter to method [" + method + "] is the wrong type",
                    parameterTypes[1].getSimpleName(),
                    endsWith("Request")
                );
            } else {
                assertThat(
                    "the first parameter to method [" + method + "] is the wrong type",
                    parameterTypes[0].getSimpleName(),
                    endsWith("Request")
                );
                assertThat(
                    "the second parameter to method [" + method + "] is the wrong type",
                    parameterTypes[1],
                    equalTo(RequestOptions.class)
                );
            }
        }
    }

    private static void assertAsyncMethod(Map<String, Set<Method>> methods, Method method, String apiName) {
        assertTrue(
            "async method [" + method.getName() + "] doesn't have corresponding sync method",
            methods.containsKey(apiName.substring(0, apiName.length() - 6))
        );
        assertThat("async method [" + method + "] should return Cancellable", method.getReturnType(), equalTo(Cancellable.class));
        assertEquals("async method [" + method + "] should not throw any exceptions", 0, method.getExceptionTypes().length);
        final Class<?>[] parameterTypes = method.getParameterTypes();
        if (APIS_WITHOUT_REQUEST_OBJECT.contains(apiName.replaceAll("_async$", ""))) {
            assertEquals(2, parameterTypes.length);
            assertThat(parameterTypes[0], equalTo(RequestOptions.class));
            assertThat(parameterTypes[1], equalTo(ActionListener.class));
        } else {
            assertEquals("async method [" + method + "] has the wrong number of arguments", 3, method.getParameterCount());
            // This is no longer true for all methods. Some methods can contain these 2 args backwards because of deprecation
            if (parameterTypes[0].equals(RequestOptions.class)) {
                assertThat(
                    "the first parameter to async method [" + method + "] should be a request type",
                    parameterTypes[0],
                    equalTo(RequestOptions.class)
                );
                assertThat(
                    "the second parameter to async method [" + method + "] is the wrong type",
                    parameterTypes[1].getSimpleName(),
                    endsWith("Request")
                );
            } else {
                assertThat(
                    "the first parameter to async method [" + method + "] should be a request type",
                    parameterTypes[0].getSimpleName(),
                    endsWith("Request")
                );
                assertThat(
                    "the second parameter to async method [" + method + "] is the wrong type",
                    parameterTypes[1],
                    equalTo(RequestOptions.class)
                );
            }
            assertThat(
                "the third parameter to async method [" + method + "] is the wrong type",
                parameterTypes[2],
                equalTo(ActionListener.class)
            );
        }
    }

    private static void assertSubmitTaskMethod(
        Map<String, Set<Method>> methods,
        Method method,
        String apiName,
        ClientYamlSuiteRestSpec restSpec
    ) {
        String methodName = extractMethodName(apiName);
        final Class<?>[] parameterTypes = method.getParameterTypes();
        assertTrue("submit task method [" + method.getName() + "] doesn't have corresponding sync method", methods.containsKey(methodName));
        assertEquals("submit task method [" + method + "] has the wrong number of arguments", 2, method.getParameterCount());
        assertThat(
            "the first parameter to submit task method [" + method + "] is the wrong type",
            parameterTypes[0].getSimpleName(),
            endsWith("Request")
        );
        assertThat(
            "the second parameter to submit task method [" + method + "] is the wrong type",
            parameterTypes[1],
            equalTo(RequestOptions.class)
        );

        assertThat(
            "submit task method [" + method + "] must have wait_for_completion parameter in rest spec",
            restSpec.getApi(methodName).getParams(),
            Matchers.hasKey("wait_for_completion")
        );
    }

    private static String extractMethodName(String apiName) {
        return apiName.substring(SUBMIT_TASK_PREFIX.length(), apiName.length() - SUBMIT_TASK_SUFFIX.length());
    }

    private static boolean isSubmitTaskMethod(String apiName) {
        return apiName.startsWith(SUBMIT_TASK_PREFIX) && apiName.endsWith(SUBMIT_TASK_SUFFIX);
    }

    private static Stream<Tuple<String, Method>> getSubClientMethods(String namespace, Class<?> clientClass) {
        return Arrays.stream(clientClass.getMethods())
            .filter(method -> method.getDeclaringClass().equals(clientClass))
            .map(method -> Tuple.tuple(namespace + "." + toSnakeCase(method.getName()), method))
            .flatMap(
                tuple -> tuple.v2().getReturnType().getName().endsWith("Client")
                    ? getSubClientMethods(tuple.v1(), tuple.v2().getReturnType())
                    : Stream.of(tuple)
            );
    }

    private static String toSnakeCase(String camelCase) {
        StringBuilder snakeCaseString = new StringBuilder();
        for (Character aChar : camelCase.toCharArray()) {
            if (Character.isUpperCase(aChar)) {
                snakeCaseString.append('_');
                snakeCaseString.append(Character.toLowerCase(aChar));
            } else {
                snakeCaseString.append(aChar);
            }
        }
        return snakeCaseString.toString();
    }

    private static class TrackingActionListener implements ActionListener<Integer> {
        private final AtomicInteger statusCode = new AtomicInteger(-1);
        private final AtomicReference<Exception> exception = new AtomicReference<>();

        @Override
        public void onResponse(Integer statusCode) {
            assertTrue(this.statusCode.compareAndSet(-1, statusCode));
        }

        @Override
        public void onFailure(Exception e) {
            assertTrue(exception.compareAndSet(null, e));
        }
    }

    private static StatusLine newStatusLine(RestStatus restStatus) {
        return new BasicStatusLine(HTTP_PROTOCOL, restStatus.getStatus(), restStatus.name());
    }
}<|MERGE_RESOLUTION|>--- conflicted
+++ resolved
@@ -889,15 +889,12 @@
             "nodes.reload_secure_settings",
             "search_shards",
             "remote_store.restore",
-<<<<<<< HEAD
             "cluster.put_weighted_routing",
             "cluster.get_weighted_routing",
-            "cluster.delete_weighted_routing", };
-=======
+            "cluster.delete_weighted_routing",
             "cluster.put_decommission_awareness",
             "cluster.get_decommission_awareness",
             "cluster.delete_decommission_awareness", };
->>>>>>> 09938028
         List<String> booleanReturnMethods = Arrays.asList("security.enable_user", "security.disable_user", "security.change_password");
         Set<String> deprecatedMethods = new HashSet<>();
         deprecatedMethods.add("indices.force_merge");
