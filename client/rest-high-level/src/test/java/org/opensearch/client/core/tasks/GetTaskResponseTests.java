--- conflicted
+++ resolved
@@ -97,15 +97,12 @@
         Map<String, String> headers = randomBoolean()
             ? Collections.emptyMap()
             : Collections.singletonMap(randomAlphaOfLength(5), randomAlphaOfLength(5));
-<<<<<<< HEAD
         Map<String, Long> statsInfo = randomBoolean() ? Collections.emptyMap() : Collections.unmodifiableMap(new HashMap<String, Long>() {
             {
                 put(TaskStatsType.MEMORY.toString(), randomLong());
                 put(TaskStatsType.CPU.toString(), randomLong());
             }
         });
-=======
->>>>>>> 06cbc471
         return new TaskInfo(
             taskId,
             type,
@@ -115,15 +112,10 @@
             startTime,
             runningTimeNanos,
             cancellable,
-<<<<<<< HEAD
+            cancelled,
             parentTaskId,
             headers,
             statsInfo
-=======
-            cancelled,
-            parentTaskId,
-            headers
->>>>>>> 06cbc471
         );
     }
 
