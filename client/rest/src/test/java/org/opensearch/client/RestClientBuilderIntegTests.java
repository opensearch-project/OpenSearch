--- conflicted
+++ resolved
@@ -39,11 +39,8 @@
 
 import org.apache.hc.core5.http.HttpHost;
 import org.apache.hc.core5.ssl.SSLContextBuilder;
-<<<<<<< HEAD
 import org.opensearch.common.ssl.KeyStoreFactory;
 import org.opensearch.common.ssl.KeyStoreType;
-=======
->>>>>>> aa11b27e
 import org.junit.AfterClass;
 import org.junit.BeforeClass;
 
@@ -76,11 +73,7 @@
     @BeforeClass
     public static void startHttpServer() throws Exception {
         httpsServer = HttpsServer.create(new InetSocketAddress(InetAddress.getLoopbackAddress(), 0), 0);
-<<<<<<< HEAD
         httpsServer.setHttpsConfigurator(new HttpsConfigurator(getSslContext(true, KeyStoreType.BCFKS)));
-=======
-        httpsServer.setHttpsConfigurator(new HttpsConfigurator(getSslContext(true)));
->>>>>>> aa11b27e
         httpsServer.createContext("/", new ResponseHandler());
         httpsServer.start();
     }
@@ -116,11 +109,7 @@
                 }
             }
 
-<<<<<<< HEAD
             SSLContext.setDefault(getSslContext(false, keyStoreType));
-=======
-            SSLContext.setDefault(getSslContext(false));
->>>>>>> aa11b27e
             try (RestClient client = buildRestClient()) {
                 Response response = client.performRequest(new Request("GET", "/"));
                 assertEquals(200, response.getStatusLine().getStatusCode());
@@ -135,43 +124,24 @@
         return RestClient.builder(new HttpHost("https", address.getHostString(), address.getPort())).build();
     }
 
-<<<<<<< HEAD
     private static SSLContext getSslContext(boolean server, KeyStoreType keyStoreType) throws Exception {
         SSLContext sslContext;
         char[] password = "password".toCharArray();
         SecureRandom secureRandom = SecureRandom.getInstance("DEFAULT", "BCFIPS");
         String fileExtension = KeyStoreType.TYPE_TO_EXTENSION_MAP.get(keyStoreType).get(0);
-=======
-    private static SSLContext getSslContext(boolean server) throws Exception {
-        SSLContext sslContext;
-        char[] password = "password".toCharArray();
-        SecureRandom secureRandom = SecureRandom.getInstance("DEFAULT", "BCFIPS");
-        String fileExtension = ".jks";
->>>>>>> aa11b27e
 
         try (
             InputStream trustStoreFile = RestClientBuilderIntegTests.class.getResourceAsStream("/test_truststore" + fileExtension);
             InputStream keyStoreFile = RestClientBuilderIntegTests.class.getResourceAsStream("/testks" + fileExtension)
         ) {
-<<<<<<< HEAD
             KeyStore keyStore = KeyStoreFactory.getInstance(keyStoreType);
-            keyStore.load(keyStoreFile, password);
-            KeyManagerFactory kmf = KeyManagerFactory.getInstance(KeyManagerFactory.getDefaultAlgorithm());
-            kmf.init(keyStore, password);
-
-            KeyStore trustStore = KeyStoreFactory.getInstance(keyStoreType);
-            trustStore.load(trustStoreFile, password);
-            TrustManagerFactory tmf = TrustManagerFactory.getInstance(TrustManagerFactory.getDefaultAlgorithm());
-=======
-            KeyStore keyStore = KeyStore.getInstance("JKS");
             keyStore.load(keyStoreFile, password);
             KeyManagerFactory kmf = KeyManagerFactory.getInstance("PKIX", "BCJSSE");
             kmf.init(keyStore, password);
 
-            KeyStore trustStore = KeyStore.getInstance("JKS");
+            KeyStore trustStore = KeyStoreFactory.getInstance(keyStoreType);
             trustStore.load(trustStoreFile, password);
             TrustManagerFactory tmf = TrustManagerFactory.getInstance("PKIX", "BCJSSE");
->>>>>>> aa11b27e
             tmf.init(trustStore);
 
             SSLContextBuilder sslContextBuilder = SSLContextBuilder.create()
@@ -180,16 +150,9 @@
                 .setSecureRandom(secureRandom);
 
             if (server) {
-<<<<<<< HEAD
-                sslContextBuilder.loadKeyMaterial(keyStore, password).build();
-            } else {
-                sslContextBuilder.loadTrustMaterial(trustStore, null);
-            }
-=======
                 sslContextBuilder.loadKeyMaterial(keyStore, password);
             }
             sslContextBuilder.loadTrustMaterial(trustStore, null);
->>>>>>> aa11b27e
             sslContext = sslContextBuilder.build();
 
         }
