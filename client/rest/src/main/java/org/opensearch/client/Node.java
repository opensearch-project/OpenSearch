/*
 * SPDX-License-Identifier: Apache-2.0
 *
 * The OpenSearch Contributors require contributions made to
 * this file be licensed under the Apache-2.0 license or a
 * compatible open source license.
 */

/*
 * Licensed to Elasticsearch under one or more contributor
 * license agreements. See the NOTICE file distributed with
 * this work for additional information regarding copyright
 * ownership. Elasticsearch licenses this file to you under
 * the Apache License, Version 2.0 (the "License"); you may
 * not use this file except in compliance with the License.
 * You may obtain a copy of the License at
 *
 *    http://www.apache.org/licenses/LICENSE-2.0
 *
 * Unless required by applicable law or agreed to in writing,
 * software distributed under the License is distributed on an
 * "AS IS" BASIS, WITHOUT WARRANTIES OR CONDITIONS OF ANY
 * KIND, either express or implied.  See the License for the
 * specific language governing permissions and limitations
 * under the License.
 */

/*
 * Modifications Copyright OpenSearch Contributors. See
 * GitHub history for details.
 */

package org.opensearch.client;

import org.apache.http.HttpHost;

import java.util.List;
import java.util.Map;
import java.util.Objects;
import java.util.Set;
import java.util.TreeSet;

/**
 * Metadata about an {@link HttpHost} running OpenSearch.
 */
public class Node {
    /**
     * Address that this host claims is its primary contact point.
     */
    private final HttpHost host;
    /**
     * Addresses on which the host is listening. These are useful to have
     * around because they allow you to find a host based on any address it
     * is listening on.
     */
    private final Set<HttpHost> boundHosts;
    /**
     * Name of the node as configured by the {@code node.name} attribute.
     */
    private final String name;
    /**
     * Version of OpenSearch that the node is running or {@code null}
     * if we don't know the version.
     */
    private final String version;
    /**
     * Roles that the OpenSearch process on the host has or {@code null}
     * if we don't know what roles the node has.
     */
    private final Roles roles;
    /**
     * Attributes declared on the node.
     */
    private final Map<String, List<String>> attributes;

    /**
     * Create a {@linkplain Node} with metadata. All parameters except
     * {@code host} are nullable and implementations of {@link NodeSelector}
     * need to decide what to do in their absence.
     *
     * @param host       primary host address
     * @param boundHosts addresses on which the host is listening
     * @param name       name of the node
     * @param version    version of OpenSearch
     * @param roles      roles that the OpenSearch process has on the host
     * @param attributes attributes declared on the node
     */
    public Node(HttpHost host, Set<HttpHost> boundHosts, String name, String version, Roles roles, Map<String, List<String>> attributes) {
        if (host == null) {
            throw new IllegalArgumentException("host cannot be null");
        }
        this.host = host;
        this.boundHosts = boundHosts;
        this.name = name;
        this.version = version;
        this.roles = roles;
        this.attributes = attributes;
    }

    /**
     * Create a {@linkplain Node} without any metadata.
     *
     * @param host primary host address
     */
    public Node(HttpHost host) {
        this(host, null, null, null, null, null);
    }

    /**
     * Contact information for the host.
     */
    public HttpHost getHost() {
        return host;
    }

    /**
     * Addresses on which the host is listening. These are useful to have
     * around because they allow you to find a host based on any address it
     * is listening on.
     */
    public Set<HttpHost> getBoundHosts() {
        return boundHosts;
    }

    /**
     * The {@code node.name} of the node.
     */
    public String getName() {
        return name;
    }

    /**
     * Version of OpenSearch that the node is running or {@code null}
     * if we don't know the version.
     */
    public String getVersion() {
        return version;
    }

    /**
     * Roles that the OpenSearch process on the host has or {@code null}
     * if we don't know what roles the node has.
     */
    public Roles getRoles() {
        return roles;
    }

    /**
     * Attributes declared on the node.
     */
    public Map<String, List<String>> getAttributes() {
        return attributes;
    }

    @Override
    public String toString() {
        StringBuilder b = new StringBuilder();
        b.append("[host=").append(host);
        if (boundHosts != null) {
            b.append(", bound=").append(boundHosts);
        }
        if (name != null) {
            b.append(", name=").append(name);
        }
        if (version != null) {
            b.append(", version=").append(version);
        }
        if (roles != null) {
            b.append(", roles=").append(roles);
        }
        if (attributes != null) {
            b.append(", attributes=").append(attributes);
        }
        return b.append(']').toString();
    }

    @Override
    public boolean equals(Object obj) {
        if (obj == null || obj.getClass() != getClass()) {
            return false;
        }
        Node other = (Node) obj;
        return host.equals(other.host)
            && Objects.equals(boundHosts, other.boundHosts)
            && Objects.equals(name, other.name)
            && Objects.equals(version, other.version)
            && Objects.equals(roles, other.roles)
            && Objects.equals(attributes, other.attributes);
    }

    @Override
    public int hashCode() {
        return Objects.hash(host, boundHosts, name, version, roles, attributes);
    }

    /**
     * Role information about an OpenSearch process.
     */
    public static final class Roles {

        private final Set<String> roles;

        /**
         * Create a {@link Roles} instance of the given string set.
         *
         * @param roles set of role names.
         */
        public Roles(final Set<String> roles) {
            this.roles = new TreeSet<>(roles);
        }

        /**
<<<<<<< HEAD
         * Returns whether or not the node <strong>could</strong> be elected cluster_manager.
=======
         * Returns whether or not the node <strong>could</strong> be elected master.
>>>>>>> e0f77064
         */
        public boolean isMasterEligible() {
            return roles.contains("master") || roles.contains("cluster_manager");
        }

        /**
         * Returns whether or not the node stores data.
         */
        public boolean isData() {
            return roles.contains("data");
        }

        /**
         * Returns whether or not the node runs ingest pipelines.
         */
        public boolean isIngest() {
            return roles.contains("ingest");
        }

        @Override
        public String toString() {
            return String.join(",", roles);
        }

        @Override
        public boolean equals(Object obj) {
            if (obj == null || obj.getClass() != getClass()) {
                return false;
            }
            Roles other = (Roles) obj;
            return roles.equals(other.roles);
        }

        @Override
        public int hashCode() {
            return roles.hashCode();
        }

    }
}<|MERGE_RESOLUTION|>--- conflicted
+++ resolved
@@ -210,11 +210,7 @@
         }
 
         /**
-<<<<<<< HEAD
-         * Returns whether or not the node <strong>could</strong> be elected cluster_manager.
-=======
-         * Returns whether or not the node <strong>could</strong> be elected master.
->>>>>>> e0f77064
+         * Returns whether or not the node <strong>could</strong> be elected cluster-manager.
          */
         public boolean isMasterEligible() {
             return roles.contains("master") || roles.contains("cluster_manager");
