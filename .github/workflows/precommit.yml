name: Gradle Precommit
on: [pull_request]

jobs:
  precommit:
    if: github.repository == 'opensearch-project/OpenSearch'
    runs-on: ${{ matrix.os }}
    strategy:
      matrix:
<<<<<<< HEAD
        java: [ 21, 23 ]
        os: [ubuntu-latest, windows-latest, macos-latest, macos-13]
=======
        java: [ 11, 17, 21, 23 ]
        os: [ubuntu-latest, windows-latest, macos-latest, macos-13, ubuntu-24.04-arm]
>>>>>>> 8a5c3b53
    steps:
      - uses: actions/checkout@v4
      - name: Set up JDK ${{ matrix.java }}
        uses: actions/setup-java@v4
        with:
          java-version: ${{ matrix.java }}
          distribution: temurin
          cache: gradle
      - name: Run Gradle (precommit)
        shell: bash
        run: |
          ./gradlew javadoc precommit --parallel<|MERGE_RESOLUTION|>--- conflicted
+++ resolved
@@ -7,13 +7,8 @@
     runs-on: ${{ matrix.os }}
     strategy:
       matrix:
-<<<<<<< HEAD
         java: [ 21, 23 ]
-        os: [ubuntu-latest, windows-latest, macos-latest, macos-13]
-=======
-        java: [ 11, 17, 21, 23 ]
         os: [ubuntu-latest, windows-latest, macos-latest, macos-13, ubuntu-24.04-arm]
->>>>>>> 8a5c3b53
     steps:
       - uses: actions/checkout@v4
       - name: Set up JDK ${{ matrix.java }}
