### Description
[Describe what this change achieves]

### Issues Resolved
[List any issues this PR will resolve]

### Check List
- [ ] New functionality includes testing.
  - [ ] All tests pass
- [ ] New functionality has been documented.
  - [ ] New functionality has javadoc added
- [ ] Failing checks are inspected and point to the corresponding known issue(s) (See: [Troubleshooting Failing Builds](../blob/main/CONTRIBUTING.md#troubleshooting-failing-builds))
- [ ] Commits are signed per the DCO using --signoff
<<<<<<< HEAD
- [ ] Commit changes are listed out in CHANGELOG.md file (See: [Changelog](../blob/main/CONTRIBUTING.md#changelog))
=======
>>>>>>> 05f4aac0

By submitting this pull request, I confirm that my contribution is made under the terms of the Apache 2.0 license.
For more information on following Developer Certificate of Origin and signing off your commits, please check [here](https://github.com/opensearch-project/OpenSearch/blob/main/CONTRIBUTING.md#developer-certificate-of-origin).<|MERGE_RESOLUTION|>--- conflicted
+++ resolved
@@ -11,10 +11,6 @@
   - [ ] New functionality has javadoc added
 - [ ] Failing checks are inspected and point to the corresponding known issue(s) (See: [Troubleshooting Failing Builds](../blob/main/CONTRIBUTING.md#troubleshooting-failing-builds))
 - [ ] Commits are signed per the DCO using --signoff
-<<<<<<< HEAD
-- [ ] Commit changes are listed out in CHANGELOG.md file (See: [Changelog](../blob/main/CONTRIBUTING.md#changelog))
-=======
->>>>>>> 05f4aac0
 
 By submitting this pull request, I confirm that my contribution is made under the terms of the Apache 2.0 license.
 For more information on following Developer Certificate of Origin and signing off your commits, please check [here](https://github.com/opensearch-project/OpenSearch/blob/main/CONTRIBUTING.md#developer-certificate-of-origin).