/*
 * Licensed to Elasticsearch under one or more contributor
 * license agreements. See the NOTICE file distributed with
 * this work for additional information regarding copyright
 * ownership. Elasticsearch licenses this file to you under
 * the Apache License, Version 2.0 (the "License"); you may
 * not use this file except in compliance with the License.
 * You may obtain a copy of the License at
 *
 *    http://www.apache.org/licenses/LICENSE-2.0
 *
 * Unless required by applicable law or agreed to in writing,
 * software distributed under the License is distributed on an
 * "AS IS" BASIS, WITHOUT WARRANTIES OR CONDITIONS OF ANY
 * KIND, either express or implied.  See the License for the
 * specific language governing permissions and limitations
 * under the License.
 */

package org.elasticsearch.action.admin.cluster.health;

import org.elasticsearch.cluster.ClusterName;
import org.elasticsearch.cluster.ClusterState;
import org.elasticsearch.cluster.health.ClusterStateHealth;
import org.elasticsearch.cluster.metadata.MetaData;
import org.elasticsearch.common.io.stream.BytesStreamOutput;
import org.elasticsearch.common.io.stream.StreamInput;
import org.elasticsearch.common.unit.TimeValue;
import org.elasticsearch.rest.RestStatus;
import org.elasticsearch.test.ESTestCase;
import org.hamcrest.Matchers;

import java.io.IOException;

import static org.hamcrest.CoreMatchers.allOf;
import static org.hamcrest.Matchers.*;

public class ClusterHealthResponsesTests extends ESTestCase {

<<<<<<< HEAD
    private final IndexNameExpressionResolver indexNameExpressionResolver = new IndexNameExpressionResolver(Settings.EMPTY);

    private void assertIndexHealth(ClusterIndexHealth indexHealth, ShardCounter counter, IndexMetaData indexMetaData) {
        assertThat(indexHealth.getStatus(), equalTo(counter.status()));
        assertThat(indexHealth.getNumberOfShards(), equalTo(indexMetaData.getNumberOfShards()));
        assertThat(indexHealth.getNumberOfReplicas(), equalTo(indexMetaData.getNumberOfReplicas()));
        assertThat(indexHealth.getActiveShards(), equalTo(counter.active));
        assertThat(indexHealth.getRelocatingShards(), equalTo(counter.relocating));
        assertThat(indexHealth.getInitializingShards(), equalTo(counter.initializing));
        assertThat(indexHealth.getUnassignedShards(), equalTo(counter.unassigned));
        assertThat(indexHealth.getShards().size(), equalTo(indexMetaData.getNumberOfShards()));
        assertThat(indexHealth.getValidationFailures(), empty());
        int totalShards = 0;
        for (ClusterShardHealth shardHealth : indexHealth.getShards().values()) {
            totalShards += shardHealth.getActiveShards() + shardHealth.getInitializingShards() + shardHealth.getUnassignedShards();
        }

        assertThat(totalShards, equalTo(indexMetaData.getNumberOfShards() * (1 + indexMetaData.getNumberOfReplicas())));
    }

    protected class ShardCounter {
        public int active;
        public int relocating;
        public int initializing;
        public int unassigned;
        public int primaryActive;
        public int primaryInactive;

        public ClusterHealthStatus status() {
            if (primaryInactive > 0) {
                return ClusterHealthStatus.RED;
            }
            if (unassigned > 0 || initializing > 0) {
                return ClusterHealthStatus.YELLOW;
            }
            return ClusterHealthStatus.GREEN;
        }

        public void update(ShardRouting shardRouting) {
            if (shardRouting.active()) {
                active++;
                if (shardRouting.primary()) {
                    primaryActive++;
                }
                if (shardRouting.relocating()) {
                    relocating++;
                }
                return;
            }

            if (shardRouting.primary()) {
                primaryInactive++;
            }
            if (shardRouting.initializing()) {
                initializing++;
            } else {
                unassigned++;
            }
        }
    }

    static int node_id = 1;

    private ShardRouting genShardRouting(String index, int shardId, boolean primary) {

        ShardRoutingState state;

        int i = randomInt(40);
        if (i > 5) {
            state = ShardRoutingState.STARTED;
        } else if (i > 3) {
            state = ShardRoutingState.RELOCATING;
        } else {
            state = ShardRoutingState.INITIALIZING;
        }

        switch (state) {
            case STARTED:
                return TestShardRouting.newShardRouting(index, shardId, "node_" + Integer.toString(node_id++), null, null, 1, primary,
                        ShardRoutingState.STARTED, 1);
            case INITIALIZING:
                return TestShardRouting.newShardRouting(index, shardId, "node_" + Integer.toString(node_id++), null, null, 1, primary,
                        ShardRoutingState.INITIALIZING, 1);
            case RELOCATING:
                return TestShardRouting.newShardRouting(index, shardId, "node_" + Integer.toString(node_id++),
                        "node_" + Integer.toString(node_id++), null, 1, primary, ShardRoutingState.RELOCATING, 1);
            default:
                throw new ElasticsearchException("Unknown state: " + state.name());
        }

    }

    private IndexShardRoutingTable genShardRoutingTable(String index, int shardId, int replicas, ShardCounter counter) {
        IndexShardRoutingTable.Builder builder = new IndexShardRoutingTable.Builder(new ShardId(index, shardId));
        ShardRouting shardRouting = genShardRouting(index, shardId, true);
        counter.update(shardRouting);
        builder.addShard(shardRouting);
        for (; replicas > 0; replicas--) {
            shardRouting = genShardRouting(index, shardId, false);
            counter.update(shardRouting);
            builder.addShard(shardRouting);
        }

        return builder.build();
    }

    IndexRoutingTable genIndexRoutingTable(IndexMetaData indexMetaData, ShardCounter counter) {
        IndexRoutingTable.Builder builder = IndexRoutingTable.builder(indexMetaData.getIndex());
        for (int shard = 0; shard < indexMetaData.getNumberOfShards(); shard++) {
            builder.addIndexShard(genShardRoutingTable(indexMetaData.getIndex(), shard, indexMetaData.getNumberOfReplicas(), counter));
        }
        return builder.build();
    }

    public void testClusterIndexHealth() {
        int numberOfShards = randomInt(3) + 1;
        int numberOfReplicas = randomInt(4);
        IndexMetaData indexMetaData = IndexMetaData.builder("test1").settings(settings(Version.CURRENT)).numberOfShards(numberOfShards).numberOfReplicas(numberOfReplicas).build();
        ShardCounter counter = new ShardCounter();
        IndexRoutingTable indexRoutingTable = genIndexRoutingTable(indexMetaData, counter);

        ClusterIndexHealth indexHealth = new ClusterIndexHealth(indexMetaData, indexRoutingTable);
        logger.info("index status: {}, expected {}", indexHealth.getStatus(), counter.status());
        assertIndexHealth(indexHealth, counter, indexMetaData);
    }

    private void assertClusterHealth(ClusterHealthResponse clusterHealth, ShardCounter counter) {
        assertThat(clusterHealth.getStatus(), equalTo(counter.status()));
        assertThat(clusterHealth.getActiveShards(), equalTo(counter.active));
        assertThat(clusterHealth.getActivePrimaryShards(), equalTo(counter.primaryActive));
        assertThat(clusterHealth.getInitializingShards(), equalTo(counter.initializing));
        assertThat(clusterHealth.getRelocatingShards(), equalTo(counter.relocating));
        assertThat(clusterHealth.getUnassignedShards(), equalTo(counter.unassigned));
        assertThat(clusterHealth.getValidationFailures(), empty());
    }

=======
>>>>>>> 6a2fa73f
    public void testIsTimeout() throws IOException {
        ClusterHealthResponse res = new ClusterHealthResponse();
        for (int i = 0; i < 5; i++) {
            res.setTimedOut(randomBoolean());
            if (res.isTimedOut()) {
                assertEquals(RestStatus.REQUEST_TIMEOUT, res.status());
            } else {
                assertEquals(RestStatus.OK, res.status());
            }
        }
    }

    public void testClusterHealth() throws IOException {
        ClusterState clusterState = ClusterState.builder(ClusterName.DEFAULT).build();
        int pendingTasks = randomIntBetween(0, 200);
        int inFlight = randomIntBetween(0, 200);
        int delayedUnassigned = randomIntBetween(0, 200);
        TimeValue pendingTaskInQueueTime = TimeValue.timeValueMillis(randomIntBetween(1000, 100000));
        ClusterHealthResponse clusterHealth = new ClusterHealthResponse("bla", new String[] {MetaData.ALL}, clusterState, pendingTasks, inFlight, delayedUnassigned, pendingTaskInQueueTime);
        clusterHealth = maybeSerialize(clusterHealth);
        assertClusterHealth(clusterHealth);
        assertThat(clusterHealth.getNumberOfPendingTasks(), Matchers.equalTo(pendingTasks));
        assertThat(clusterHealth.getNumberOfInFlightFetch(), Matchers.equalTo(inFlight));
        assertThat(clusterHealth.getDelayedUnassignedShards(), Matchers.equalTo(delayedUnassigned));
        assertThat(clusterHealth.getTaskMaxWaitingTime().millis(), is(pendingTaskInQueueTime.millis()));
        assertThat(clusterHealth.getActiveShardsPercent(), is(allOf(greaterThanOrEqualTo(0.0), lessThanOrEqualTo(100.0))));
    }

    private void assertClusterHealth(ClusterHealthResponse clusterHealth) {
        ClusterStateHealth clusterStateHealth = clusterHealth.getClusterStateHealth();

        assertThat(clusterHealth.getValidationFailures(), Matchers.equalTo(clusterStateHealth.getValidationFailures()));
        assertThat(clusterHealth.getActiveShards(), Matchers.equalTo(clusterStateHealth.getActiveShards()));
        assertThat(clusterHealth.getRelocatingShards(), Matchers.equalTo(clusterStateHealth.getRelocatingShards()));
        assertThat(clusterHealth.getActivePrimaryShards(), Matchers.equalTo(clusterStateHealth.getActivePrimaryShards()));
        assertThat(clusterHealth.getInitializingShards(), Matchers.equalTo(clusterStateHealth.getInitializingShards()));
        assertThat(clusterHealth.getUnassignedShards(), Matchers.equalTo(clusterStateHealth.getUnassignedShards()));
        assertThat(clusterHealth.getNumberOfNodes(), Matchers.equalTo(clusterStateHealth.getNumberOfNodes()));
        assertThat(clusterHealth.getNumberOfDataNodes(), Matchers.equalTo(clusterStateHealth.getNumberOfDataNodes()));
    }

    ClusterHealthResponse maybeSerialize(ClusterHealthResponse clusterHealth) throws IOException {
        if (randomBoolean()) {
            BytesStreamOutput out = new BytesStreamOutput();
            clusterHealth.writeTo(out);
            StreamInput in = StreamInput.wrap(out.bytes());
            clusterHealth = ClusterHealthResponse.readResponseFrom(in);
        }
        return clusterHealth;
    }
}<|MERGE_RESOLUTION|>--- conflicted
+++ resolved
@@ -37,145 +37,6 @@
 
 public class ClusterHealthResponsesTests extends ESTestCase {
 
-<<<<<<< HEAD
-    private final IndexNameExpressionResolver indexNameExpressionResolver = new IndexNameExpressionResolver(Settings.EMPTY);
-
-    private void assertIndexHealth(ClusterIndexHealth indexHealth, ShardCounter counter, IndexMetaData indexMetaData) {
-        assertThat(indexHealth.getStatus(), equalTo(counter.status()));
-        assertThat(indexHealth.getNumberOfShards(), equalTo(indexMetaData.getNumberOfShards()));
-        assertThat(indexHealth.getNumberOfReplicas(), equalTo(indexMetaData.getNumberOfReplicas()));
-        assertThat(indexHealth.getActiveShards(), equalTo(counter.active));
-        assertThat(indexHealth.getRelocatingShards(), equalTo(counter.relocating));
-        assertThat(indexHealth.getInitializingShards(), equalTo(counter.initializing));
-        assertThat(indexHealth.getUnassignedShards(), equalTo(counter.unassigned));
-        assertThat(indexHealth.getShards().size(), equalTo(indexMetaData.getNumberOfShards()));
-        assertThat(indexHealth.getValidationFailures(), empty());
-        int totalShards = 0;
-        for (ClusterShardHealth shardHealth : indexHealth.getShards().values()) {
-            totalShards += shardHealth.getActiveShards() + shardHealth.getInitializingShards() + shardHealth.getUnassignedShards();
-        }
-
-        assertThat(totalShards, equalTo(indexMetaData.getNumberOfShards() * (1 + indexMetaData.getNumberOfReplicas())));
-    }
-
-    protected class ShardCounter {
-        public int active;
-        public int relocating;
-        public int initializing;
-        public int unassigned;
-        public int primaryActive;
-        public int primaryInactive;
-
-        public ClusterHealthStatus status() {
-            if (primaryInactive > 0) {
-                return ClusterHealthStatus.RED;
-            }
-            if (unassigned > 0 || initializing > 0) {
-                return ClusterHealthStatus.YELLOW;
-            }
-            return ClusterHealthStatus.GREEN;
-        }
-
-        public void update(ShardRouting shardRouting) {
-            if (shardRouting.active()) {
-                active++;
-                if (shardRouting.primary()) {
-                    primaryActive++;
-                }
-                if (shardRouting.relocating()) {
-                    relocating++;
-                }
-                return;
-            }
-
-            if (shardRouting.primary()) {
-                primaryInactive++;
-            }
-            if (shardRouting.initializing()) {
-                initializing++;
-            } else {
-                unassigned++;
-            }
-        }
-    }
-
-    static int node_id = 1;
-
-    private ShardRouting genShardRouting(String index, int shardId, boolean primary) {
-
-        ShardRoutingState state;
-
-        int i = randomInt(40);
-        if (i > 5) {
-            state = ShardRoutingState.STARTED;
-        } else if (i > 3) {
-            state = ShardRoutingState.RELOCATING;
-        } else {
-            state = ShardRoutingState.INITIALIZING;
-        }
-
-        switch (state) {
-            case STARTED:
-                return TestShardRouting.newShardRouting(index, shardId, "node_" + Integer.toString(node_id++), null, null, 1, primary,
-                        ShardRoutingState.STARTED, 1);
-            case INITIALIZING:
-                return TestShardRouting.newShardRouting(index, shardId, "node_" + Integer.toString(node_id++), null, null, 1, primary,
-                        ShardRoutingState.INITIALIZING, 1);
-            case RELOCATING:
-                return TestShardRouting.newShardRouting(index, shardId, "node_" + Integer.toString(node_id++),
-                        "node_" + Integer.toString(node_id++), null, 1, primary, ShardRoutingState.RELOCATING, 1);
-            default:
-                throw new ElasticsearchException("Unknown state: " + state.name());
-        }
-
-    }
-
-    private IndexShardRoutingTable genShardRoutingTable(String index, int shardId, int replicas, ShardCounter counter) {
-        IndexShardRoutingTable.Builder builder = new IndexShardRoutingTable.Builder(new ShardId(index, shardId));
-        ShardRouting shardRouting = genShardRouting(index, shardId, true);
-        counter.update(shardRouting);
-        builder.addShard(shardRouting);
-        for (; replicas > 0; replicas--) {
-            shardRouting = genShardRouting(index, shardId, false);
-            counter.update(shardRouting);
-            builder.addShard(shardRouting);
-        }
-
-        return builder.build();
-    }
-
-    IndexRoutingTable genIndexRoutingTable(IndexMetaData indexMetaData, ShardCounter counter) {
-        IndexRoutingTable.Builder builder = IndexRoutingTable.builder(indexMetaData.getIndex());
-        for (int shard = 0; shard < indexMetaData.getNumberOfShards(); shard++) {
-            builder.addIndexShard(genShardRoutingTable(indexMetaData.getIndex(), shard, indexMetaData.getNumberOfReplicas(), counter));
-        }
-        return builder.build();
-    }
-
-    public void testClusterIndexHealth() {
-        int numberOfShards = randomInt(3) + 1;
-        int numberOfReplicas = randomInt(4);
-        IndexMetaData indexMetaData = IndexMetaData.builder("test1").settings(settings(Version.CURRENT)).numberOfShards(numberOfShards).numberOfReplicas(numberOfReplicas).build();
-        ShardCounter counter = new ShardCounter();
-        IndexRoutingTable indexRoutingTable = genIndexRoutingTable(indexMetaData, counter);
-
-        ClusterIndexHealth indexHealth = new ClusterIndexHealth(indexMetaData, indexRoutingTable);
-        logger.info("index status: {}, expected {}", indexHealth.getStatus(), counter.status());
-        assertIndexHealth(indexHealth, counter, indexMetaData);
-    }
-
-    private void assertClusterHealth(ClusterHealthResponse clusterHealth, ShardCounter counter) {
-        assertThat(clusterHealth.getStatus(), equalTo(counter.status()));
-        assertThat(clusterHealth.getActiveShards(), equalTo(counter.active));
-        assertThat(clusterHealth.getActivePrimaryShards(), equalTo(counter.primaryActive));
-        assertThat(clusterHealth.getInitializingShards(), equalTo(counter.initializing));
-        assertThat(clusterHealth.getRelocatingShards(), equalTo(counter.relocating));
-        assertThat(clusterHealth.getUnassignedShards(), equalTo(counter.unassigned));
-        assertThat(clusterHealth.getValidationFailures(), empty());
-    }
-
-=======
->>>>>>> 6a2fa73f
     public void testIsTimeout() throws IOException {
         ClusterHealthResponse res = new ClusterHealthResponse();
         for (int i = 0; i < 5; i++) {
