--- conflicted
+++ resolved
@@ -8,27 +8,14 @@
 
 package org.opensearch.test;
 
-<<<<<<< HEAD
-import org.bouncycastle.asn1.x500.X500Name;
-import org.bouncycastle.asn1.x509.SubjectPublicKeyInfo;
-import org.bouncycastle.cert.X509CertificateHolder;
-import org.bouncycastle.cert.X509v1CertificateBuilder;
-import org.bouncycastle.cert.jcajce.JcaX509CertificateConverter;
-import org.bouncycastle.operator.jcajce.JcaContentSignerBuilder;
-import org.opensearch.fips.FipsMode;
-=======
 import org.bouncycastle.asn1.LocaleUtil;
 import org.bouncycastle.jcajce.provider.BouncyCastleFipsProvider;
->>>>>>> d5aa8305
+import org.opensearch.fips.FipsMode;
 
 import java.security.KeyStore;
 import java.security.cert.X509Certificate;
-<<<<<<< HEAD
-import java.util.Date;
 import java.util.HashMap;
 import java.util.List;
-=======
->>>>>>> d5aa8305
 import java.util.Locale;
 import java.util.Map;
 
@@ -61,13 +48,8 @@
     }
 
     public static KeyStore createServerKeyStore() throws Exception {
-<<<<<<< HEAD
-        var serverCred = createCredential();
+        var serverCred = generateCert();
         var keyStore = KeyStore.getInstance(FipsMode.CHECK.isFipsEnabled() ? "BCFKS" : "JKS");
-=======
-        var serverCred = generateCert();
-        var keyStore = KeyStore.getInstance("JKS");
->>>>>>> d5aa8305
         keyStore.load(null, null);
         keyStore.setKeyEntry(
             "server-ca",
