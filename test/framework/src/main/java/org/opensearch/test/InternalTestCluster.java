--- conflicted
+++ resolved
@@ -453,18 +453,11 @@
      * for the description of how this field is used.
      * It's only possible to change {@link #bootstrapClusterManagerNodeIndex} value if autoManageMasterNodes is false.
      */
-<<<<<<< HEAD
     public void setBootstrapMasterNodeIndex(int bootstrapClusterManagerNodeIndex) {
-        assert autoManageClusterManagerNodes == false
-            || bootstrapClusterManagerNodeIndex == -1 : "bootstrapClusterManagerNodeIndex should be -1 if autoManageClusterManagerNodes is true, but was "
+        assert autoManageClusterManagerNodes == false || bootstrapClusterManagerNodeIndex == -1 
+        : "bootstrapClusterManagerNodeIndex should be -1 if autoManageClusterManagerNodes is true, but was "
                 + bootstrapClusterManagerNodeIndex;
         this.bootstrapClusterManagerNodeIndex = bootstrapClusterManagerNodeIndex;
-=======
-    public void setBootstrapMasterNodeIndex(int bootstrapMasterNodeIndex) {
-        assert autoManageMasterNodes == false || bootstrapMasterNodeIndex == -1
-            : "bootstrapMasterNodeIndex should be -1 if autoManageMasterNodes is true, but was " + bootstrapMasterNodeIndex;
-        this.bootstrapMasterNodeIndex = bootstrapMasterNodeIndex;
->>>>>>> 7fe642fd
     }
 
     @Override
