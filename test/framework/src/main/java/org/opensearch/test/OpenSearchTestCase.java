/*
 * SPDX-License-Identifier: Apache-2.0
 *
 * The OpenSearch Contributors require contributions made to
 * this file be licensed under the Apache-2.0 license or a
 * compatible open source license.
 */

/*
 * Licensed to Elasticsearch under one or more contributor
 * license agreements. See the NOTICE file distributed with
 * this work for additional information regarding copyright
 * ownership. Elasticsearch licenses this file to you under
 * the Apache License, Version 2.0 (the "License"); you may
 * not use this file except in compliance with the License.
 * You may obtain a copy of the License at
 *
 *     http://www.apache.org/licenses/LICENSE-2.0
 *
 * Unless required by applicable law or agreed to in writing,
 * software distributed under the License is distributed on an
 * "AS IS" BASIS, WITHOUT WARRANTIES OR CONDITIONS OF ANY
 * KIND, either express or implied.  See the License for the
 * specific language governing permissions and limitations
 * under the License.
 */
/*
 * Modifications Copyright OpenSearch Contributors. See
 * GitHub history for details.
 */

package org.opensearch.test;

import com.carrotsearch.randomizedtesting.RandomizedTest;
import com.carrotsearch.randomizedtesting.annotations.Listeners;
import com.carrotsearch.randomizedtesting.annotations.ThreadLeakLingering;
import com.carrotsearch.randomizedtesting.annotations.ThreadLeakScope;
import com.carrotsearch.randomizedtesting.annotations.ThreadLeakScope.Scope;
import com.carrotsearch.randomizedtesting.annotations.TimeoutSuite;
import com.carrotsearch.randomizedtesting.generators.CodepointSetGenerator;
import com.carrotsearch.randomizedtesting.generators.RandomNumbers;
import com.carrotsearch.randomizedtesting.generators.RandomPicks;
import com.carrotsearch.randomizedtesting.generators.RandomStrings;
import com.carrotsearch.randomizedtesting.rules.TestRuleAdapter;
import org.apache.logging.log4j.Level;
import org.apache.logging.log4j.LogManager;
import org.apache.logging.log4j.Logger;
import org.apache.logging.log4j.core.Appender;
import org.apache.logging.log4j.core.LogEvent;
import org.apache.logging.log4j.core.LoggerContext;
import org.apache.logging.log4j.core.appender.AbstractAppender;
import org.apache.logging.log4j.core.config.Configurator;
import org.apache.logging.log4j.core.layout.PatternLayout;
import org.apache.logging.log4j.status.StatusConsoleListener;
import org.apache.logging.log4j.status.StatusData;
import org.apache.logging.log4j.status.StatusLogger;
import org.apache.lucene.analysis.standard.StandardAnalyzer;
import org.apache.lucene.tests.util.LuceneTestCase;
import org.apache.lucene.tests.util.LuceneTestCase.SuppressCodecs;
import org.apache.lucene.tests.util.TestRuleMarkFailure;
import org.apache.lucene.tests.util.TestUtil;
import org.apache.lucene.tests.util.TimeUnits;
import org.opensearch.Version;
import org.opensearch.bootstrap.BootstrapForTesting;
import org.opensearch.client.Requests;
import org.opensearch.cluster.ClusterModule;
import org.opensearch.cluster.metadata.IndexMetadata;
import org.opensearch.cluster.node.DiscoveryNode;
import org.opensearch.common.CheckedRunnable;
import org.opensearch.common.Numbers;
import org.opensearch.common.SuppressForbidden;
import org.opensearch.core.common.bytes.BytesArray;
import org.opensearch.core.common.bytes.BytesReference;
import org.opensearch.common.io.PathUtils;
import org.opensearch.common.io.PathUtilsForTesting;
import org.opensearch.common.io.stream.BytesStreamOutput;
import org.opensearch.core.common.io.stream.NamedWriteable;
import org.opensearch.core.common.io.stream.NamedWriteableAwareStreamInput;
import org.opensearch.core.common.io.stream.NamedWriteableRegistry;
import org.opensearch.core.common.io.stream.StreamInput;
import org.opensearch.core.common.io.stream.Writeable;
import org.opensearch.core.index.Index;
import org.opensearch.common.joda.JodaDeprecationPatterns;
import org.opensearch.common.logging.DeprecatedMessage;
import org.opensearch.common.logging.HeaderWarning;
import org.opensearch.common.logging.HeaderWarningAppender;
import org.opensearch.common.logging.Loggers;
import org.opensearch.common.settings.Setting;
import org.opensearch.common.settings.Settings;
import org.opensearch.common.time.DateUtils;
import org.opensearch.common.time.FormatNames;
import org.opensearch.common.transport.TransportAddress;
import org.opensearch.common.util.MockBigArrays;
import org.opensearch.common.util.MockPageCacheRecycler;
import org.opensearch.common.util.concurrent.ThreadContext;
import org.opensearch.common.util.set.Sets;
import org.opensearch.common.xcontent.LoggingDeprecationHandler;
import org.opensearch.common.xcontent.XContentHelper;
import org.opensearch.common.xcontent.XContentType;
import org.opensearch.core.xcontent.MediaTypeRegistry;
import org.opensearch.core.xcontent.MediaType;
import org.opensearch.core.xcontent.NamedXContentRegistry;
import org.opensearch.core.xcontent.ToXContent;
import org.opensearch.core.xcontent.XContent;
import org.opensearch.core.xcontent.XContentBuilder;
import org.opensearch.core.xcontent.XContentParser;
import org.opensearch.core.xcontent.XContentParser.Token;
import org.opensearch.env.Environment;
import org.opensearch.env.NodeEnvironment;
import org.opensearch.env.TestEnvironment;
import org.opensearch.index.IndexModule;
import org.opensearch.index.IndexSettings;
import org.opensearch.index.analysis.AnalysisRegistry;
import org.opensearch.index.analysis.AnalyzerScope;
import org.opensearch.index.analysis.CharFilterFactory;
import org.opensearch.index.analysis.IndexAnalyzers;
import org.opensearch.index.analysis.NamedAnalyzer;
import org.opensearch.index.analysis.TokenFilterFactory;
import org.opensearch.index.analysis.TokenizerFactory;
import org.opensearch.index.store.remote.filecache.FileCache;
import org.opensearch.indices.analysis.AnalysisModule;
import org.opensearch.monitor.jvm.JvmInfo;
import org.opensearch.plugins.AnalysisPlugin;
import org.opensearch.plugins.Plugin;
import org.opensearch.script.MockScriptEngine;
import org.opensearch.script.Script;
import org.opensearch.script.ScriptType;
import org.opensearch.search.MockSearchService;
import org.opensearch.test.junit.listeners.LoggingListener;
import org.opensearch.test.junit.listeners.ReproduceInfoPrinter;
import org.opensearch.threadpool.ThreadPool;
import org.opensearch.transport.TransportService;
import org.opensearch.transport.nio.MockNioTransportPlugin;
import org.joda.time.DateTimeZone;
import org.junit.After;
import org.junit.AfterClass;
import org.junit.Before;
import org.junit.BeforeClass;
import org.junit.Rule;
import org.junit.internal.AssumptionViolatedException;
import org.junit.rules.RuleChain;

import java.io.IOException;
import java.io.InputStream;
import java.math.BigInteger;
import java.net.InetAddress;
import java.net.UnknownHostException;
import java.nio.file.Path;
import java.time.ZoneId;
import java.util.ArrayList;
import java.util.Arrays;
import java.util.Collection;
import java.util.Collections;
import java.util.EnumSet;
import java.util.HashSet;
import java.util.LinkedHashMap;
import java.util.List;
import java.util.Locale;
import java.util.Map;
import java.util.Objects;
import java.util.Random;
import java.util.Set;
import java.util.TimeZone;
import java.util.concurrent.CopyOnWriteArrayList;
import java.util.concurrent.ExecutorService;
import java.util.concurrent.TimeUnit;
import java.util.concurrent.atomic.AtomicInteger;
import java.util.function.BooleanSupplier;
import java.util.function.Consumer;
import java.util.function.IntFunction;
import java.util.function.Predicate;
import java.util.function.Supplier;
import java.util.stream.Collectors;
import java.util.stream.Stream;

import static java.util.Collections.emptyMap;
import static org.opensearch.common.util.CollectionUtils.arrayAsArrayList;
import static org.hamcrest.Matchers.empty;
import static org.hamcrest.Matchers.equalTo;
import static org.hamcrest.Matchers.hasItem;

/**
 * Base testcase for randomized unit testing with OpenSearch
 */
@Listeners({ ReproduceInfoPrinter.class, LoggingListener.class })
@ThreadLeakScope(Scope.SUITE)
@ThreadLeakLingering(linger = 5000) // 5 sec lingering
@TimeoutSuite(millis = 20 * TimeUnits.MINUTE)
@LuceneTestCase.SuppressSysoutChecks(bugUrl = "we log a lot on purpose")
// we suppress pretty much all the lucene codecs for now, except asserting
// assertingcodec is the winner for a codec here: it finds bugs and gives clear exceptions.
@SuppressCodecs({
    "SimpleText",
    "Memory",
    "CheapBastard",
    "Direct",
    "Compressing",
    "FST50",
    "FSTOrd50",
    "TestBloomFilteredLucenePostings",
    "MockRandom",
    "BlockTreeOrds",
    "LuceneFixedGap",
    "LuceneVarGapFixedInterval",
    "LuceneVarGapDocFreqInterval",
    "Lucene50" })
@LuceneTestCase.SuppressReproduceLine
public abstract class OpenSearchTestCase extends LuceneTestCase {

    protected static final List<String> JODA_TIMEZONE_IDS;
    protected static final List<String> JAVA_TIMEZONE_IDS;
    protected static final List<String> JAVA_ZONE_IDS;

    private static final AtomicInteger portGenerator = new AtomicInteger();

    private static final Collection<String> nettyLoggedLeaks = new ArrayList<>();
    private HeaderWarningAppender headerWarningAppender;

    @AfterClass
    public static void resetPortCounter() {
        portGenerator.set(0);
    }

    @Override
    public void tearDown() throws Exception {
        FeatureFlagSetter.clear();
        super.tearDown();
    }

    // Allows distinguishing between parallel test processes
    public static final String TEST_WORKER_VM_ID;

    public static final String TEST_WORKER_SYS_PROPERTY = "org.gradle.test.worker";

    public static final String DEFAULT_TEST_WORKER_ID = "--not-gradle--";

    public static final String FIPS_SYSPROP = "tests.fips.enabled";

    static {
        TEST_WORKER_VM_ID = System.getProperty(TEST_WORKER_SYS_PROPERTY, DEFAULT_TEST_WORKER_ID);
        setTestSysProps();

        String leakLoggerName = "io.netty.util.ResourceLeakDetector";
        Logger leakLogger = LogManager.getLogger(leakLoggerName);
        Appender leakAppender = new AbstractAppender(leakLoggerName, null, PatternLayout.newBuilder().withPattern("%m").build()) {
            @Override
            public void append(LogEvent event) {
                String message = event.getMessage().getFormattedMessage();
                if (Level.ERROR.equals(event.getLevel()) && message.contains("LEAK:")) {
                    synchronized (nettyLoggedLeaks) {
                        nettyLoggedLeaks.add(message);
                    }
                }
            }
        };
        leakAppender.start();
        Loggers.addAppender(leakLogger, leakAppender);

        // shutdown hook so that when the test JVM exits, logging is shutdown too
        Runtime.getRuntime().addShutdownHook(new Thread(() -> {
            leakAppender.stop();
            LoggerContext context = (LoggerContext) LogManager.getContext(false);
            Configurator.shutdown(context);
        }));

        BootstrapForTesting.ensureInitialized();
        TransportService.ensureClassloaded(); // ensure server streamables are registered

        // filter out joda timezones that are deprecated for the java time migration
        List<String> jodaTZIds = DateTimeZone.getAvailableIDs()
            .stream()
            .filter(s -> DateUtils.DEPRECATED_SHORT_TZ_IDS.contains(s) == false)
            .sorted()
            .collect(Collectors.toList());
        JODA_TIMEZONE_IDS = Collections.unmodifiableList(jodaTZIds);

        List<String> javaTZIds = Arrays.asList(TimeZone.getAvailableIDs());
        Collections.sort(javaTZIds);
        JAVA_TIMEZONE_IDS = Collections.unmodifiableList(javaTZIds);

        List<String> javaZoneIds = new ArrayList<>(ZoneId.getAvailableZoneIds());
        Collections.sort(javaZoneIds);
        JAVA_ZONE_IDS = Collections.unmodifiableList(javaZoneIds);
    }

    @SuppressForbidden(reason = "force log4j and netty sysprops")
    private static void setTestSysProps() {
        System.setProperty("log4j.shutdownHookEnabled", "false");
        System.setProperty("log4j2.disable.jmx", "true");

        // Enable Netty leak detection and monitor logger for logged leak errors
        System.setProperty("io.netty.leakDetection.level", "paranoid");
    }

    protected final Logger logger = LogManager.getLogger(getClass());
    private ThreadContext threadContext;

    // -----------------------------------------------------------------
    // Suite and test case setup/cleanup.
    // -----------------------------------------------------------------

    @Rule
    public RuleChain failureAndSuccessEvents = RuleChain.outerRule(new TestRuleAdapter() {
        @Override
        protected void afterIfSuccessful() throws Throwable {
            OpenSearchTestCase.this.afterIfSuccessful();
        }

        @Override
        protected void afterAlways(List<Throwable> errors) throws Throwable {
            if (errors != null && errors.isEmpty() == false) {
                boolean allAssumption = true;
                for (Throwable error : errors) {
                    if (false == error instanceof AssumptionViolatedException) {
                        allAssumption = false;
                        break;
                    }
                }
                if (false == allAssumption) {
                    OpenSearchTestCase.this.afterIfFailed(errors);
                }
            }
            super.afterAlways(errors);
        }
    });

    /**
     * Generates a new transport address using {@link TransportAddress#META_ADDRESS} with an incrementing port number.
     * The port number starts at 0 and is reset after each test suite run.
     */
    public static TransportAddress buildNewFakeTransportAddress() {
        return new TransportAddress(TransportAddress.META_ADDRESS, portGenerator.incrementAndGet());
    }

    /**
     * Called when a test fails, supplying the errors it generated. Not called when the test fails because assumptions are violated.
     */
    protected void afterIfFailed(List<Throwable> errors) {}

    /** called after a test is finished, but only if successful */
    protected void afterIfSuccessful() throws Exception {}

    // setup mock filesystems for this test run. we change PathUtils
    // so that all accesses are plumbed thru any mock wrappers

    @BeforeClass
    public static void setFileSystem() throws Exception {
        PathUtilsForTesting.setup();
    }

    @AfterClass
    public static void restoreFileSystem() throws Exception {
        PathUtilsForTesting.teardown();
    }

    // randomize content type for request builders

    @BeforeClass
    public static void setContentType() throws Exception {
        Requests.CONTENT_TYPE = randomFrom(XContentType.values());
        Requests.INDEX_CONTENT_TYPE = randomFrom(XContentType.values());
    }

    @AfterClass
    public static void restoreContentType() {
        Requests.CONTENT_TYPE = XContentType.SMILE;
        Requests.INDEX_CONTENT_TYPE = XContentType.JSON;
    }

    @BeforeClass
    public static void ensureSupportedLocale() {
        if (isUnusableLocale()) {
            Logger logger = LogManager.getLogger(OpenSearchTestCase.class);
            logger.warn(
                "Attempting to run tests in an unusable locale in a FIPS JVM. Certificate expiration validation will fail, "
                    + "switching to English. See: https://github.com/bcgit/bc-java/issues/405"
            );
            Locale.setDefault(Locale.ENGLISH);
        }
    }

    @Before
    public void setHeaderWarningAppender() {
        this.headerWarningAppender = HeaderWarningAppender.createAppender("header_warning", null);
        this.headerWarningAppender.start();
        Loggers.addAppender(LogManager.getLogger("org.opensearch.deprecation"), this.headerWarningAppender);
    }

    @After
    public void removeHeaderWarningAppender() {
        if (this.headerWarningAppender != null) {
            Loggers.removeAppender(LogManager.getLogger("org.opensearch.deprecation"), this.headerWarningAppender);
            this.headerWarningAppender = null;
        }
    }

    @Before
    public final void before() {
        logger.info("{}before test", getTestParamsForLogging());
        assertNull("Thread context initialized twice", threadContext);
        if (enableWarningsCheck()) {
            this.threadContext = new ThreadContext(Settings.EMPTY);
            HeaderWarning.setThreadContext(threadContext);
        }
    }

    @AfterClass
    public static void clearAdditionalRoles() {
        DiscoveryNode.setAdditionalRoles(Collections.emptySet());
    }

    /**
     * Whether or not we check after each test whether it has left warnings behind. That happens if any deprecated feature or syntax
     * was used by the test and the test didn't assert on it using {@link #assertWarnings(String...)}.
     */
    protected boolean enableWarningsCheck() {
        return true;
    }

    protected boolean enableJodaDeprecationWarningsCheck() {
        return false;
    }

    @After
    public final void after() throws Exception {
        checkStaticState(false);
        // We check threadContext != null rather than enableWarningsCheck()
        // because after methods are still called in the event that before
        // methods failed, in which case threadContext might not have been
        // initialized
        if (threadContext != null) {
            ensureNoWarnings();
            HeaderWarning.removeThreadContext(threadContext);
            threadContext = null;
        }
        ensureAllSearchContextsReleased();
        ensureCheckIndexPassed();
        // "clear" the deprecated message set for the next tests to run independently.
        DeprecatedMessage.resetDeprecatedMessageForTests();
        logger.info("{}after test", getTestParamsForLogging());
    }

    private String getTestParamsForLogging() {
        String name = getTestName();
        int start = name.indexOf('{');
        if (start < 0) return "";
        int end = name.lastIndexOf('}');
        if (end < 0) return "";
        return "[" + name.substring(start + 1, end) + "] ";
    }

    private void ensureNoWarnings() {
        // Check that there are no unaccounted warning headers. These should be checked with {@link #assertWarnings(String...)} in the
        // appropriate test
        try {
            final List<String> warnings = threadContext.getResponseHeaders().get("Warning");
            if (warnings != null) {
                List<String> filteredWarnings = new ArrayList<>(warnings);
                if (enableJodaDeprecationWarningsCheck() == false) {
                    filteredWarnings = filterJodaDeprecationWarnings(filteredWarnings);
                }
                if (JvmInfo.jvmInfo().getBundledJdk() == false) {
                    // unit tests do not run with the bundled JDK, if there are warnings we need to filter the no-jdk deprecation warning
                    filteredWarnings = filteredWarnings.stream()
                        .filter(
                            k -> k.contains(
                                "no-jdk distributions that do not bundle a JDK are deprecated and will be removed in a future release"
                            ) == false
                        )
                        .collect(Collectors.toList());
                }
                assertThat("unexpected warning headers", filteredWarnings, empty());
            } else {
                assertNull("unexpected warning headers", warnings);
            }
        } finally {
            resetDeprecationLogger();
        }
    }

    /**
     * Convenience method to assert warnings for settings deprecations and general deprecation warnings.
     *
     * @param settings the settings that are expected to be deprecated
     * @param warnings other expected general deprecation warnings
     */
    protected final void assertSettingDeprecationsAndWarnings(final Setting<?>[] settings, final String... warnings) {
        assertSettingDeprecationsAndWarnings(Arrays.stream(settings).map(Setting::getKey).toArray(String[]::new), warnings);
    }

    protected final void assertSettingDeprecationsAndWarnings(final String[] settings, final String... warnings) {
        assertWarnings(
            Stream.concat(
                Arrays.stream(settings)
                    .map(
                        k -> "["
                            + k
                            + "] setting was deprecated in OpenSearch and will be removed in a future release! "
                            + "See the breaking changes documentation for the next major version."
                    ),
                Arrays.stream(warnings)
            ).toArray(String[]::new)
        );
    }

    /**
     * Convenience method to assert same warnings for settings deprecations and general deprecation warnings
     * are not logged again.
     */
    protected final void assertNoDeprecationWarnings() {
        final List<String> actualWarnings = threadContext.getResponseHeaders().get("Warning");
        assertTrue("Found duplicate warnings logged", actualWarnings == null);
    }

    protected final void assertWarnings(String... expectedWarnings) {
        assertWarnings(true, expectedWarnings);
    }

    /**
     * Allow the given warnings, but don't require their presence.
     */
    protected final void allowedWarnings(String... allowedWarnings) {
        if (enableWarningsCheck() == false) {
            throw new IllegalStateException("unable to check warning headers if the test is not set to do so");
        }
        try {
            final List<String> actualWarnings = threadContext.getResponseHeaders().get("Warning");
            if (actualWarnings == null) {
                return;
            }
            final Set<String> actualWarningValues = actualWarnings.stream()
                .map(s -> HeaderWarning.extractWarningValueFromWarningHeader(s, true))
                .map(HeaderWarning::escapeAndEncode)
                .collect(Collectors.toSet());
            Set<String> expectedWarnings = new HashSet<>(Arrays.asList(allowedWarnings));
            final Set<String> warningsNotExpected = Sets.difference(actualWarningValues, expectedWarnings);
            assertThat(
                "Found "
                    + warningsNotExpected.size()
                    + " unexpected warnings\nExpected: "
                    + expectedWarnings
                    + "\nActual: "
                    + actualWarningValues,
                warningsNotExpected.size(),
                equalTo(0)
            );
        } finally {
            resetDeprecationLogger();
        }
    }

    protected final void assertWarnings(boolean stripXContentPosition, String... expectedWarnings) {
        if (enableWarningsCheck() == false) {
            throw new IllegalStateException("unable to check warning headers if the test is not set to do so");
        }
        try {
            final List<String> actualWarnings = threadContext.getResponseHeaders().get("Warning");
            if (actualWarnings != null && enableJodaDeprecationWarningsCheck() == false) {
                List<String> filteredWarnings = filterJodaDeprecationWarnings(actualWarnings);
                assertWarnings(stripXContentPosition, filteredWarnings, expectedWarnings);
            } else {
                assertWarnings(stripXContentPosition, actualWarnings, expectedWarnings);
            }
        } finally {
            resetDeprecationLogger();
        }
    }

    private List<String> filterJodaDeprecationWarnings(List<String> actualWarnings) {
        return actualWarnings.stream()
            .filter(m -> m.contains(JodaDeprecationPatterns.USE_NEW_FORMAT_SPECIFIERS) == false)
            .collect(Collectors.toList());
    }

    private void assertWarnings(boolean stripXContentPosition, List<String> actualWarnings, String[] expectedWarnings) {
        assertNotNull("no warnings, expected: " + Arrays.asList(expectedWarnings), actualWarnings);
        final Set<String> actualWarningValues = actualWarnings.stream()
            .map(s -> HeaderWarning.extractWarningValueFromWarningHeader(s, stripXContentPosition))
            .collect(Collectors.toSet());
        for (String msg : expectedWarnings) {
            assertThat(actualWarningValues, hasItem(HeaderWarning.escapeAndEncode(msg)));
        }
        assertEquals(
            "Expected "
                + expectedWarnings.length
                + " warnings but found "
                + actualWarnings.size()
                + "\nExpected: "
                + Arrays.asList(expectedWarnings)
                + "\nActual: "
                + actualWarnings,
            expectedWarnings.length,
            actualWarnings.size()
        );
    }

    /**
     * Reset the deprecation logger by clearing the current thread context.
     */
    private void resetDeprecationLogger() {
        // "clear" context by stashing current values and dropping the returned StoredContext
        threadContext.stashContext();
    }

    private static final List<StatusData> statusData = new ArrayList<>();
    static {
        // ensure that the status logger is set to the warn level so we do not miss any warnings with our Log4j usage
        StatusLogger.getLogger().setLevel(Level.WARN);
        // Log4j will write out status messages indicating problems with the Log4j usage to the status logger; we hook into this logger and
        // assert that no such messages were written out as these would indicate a problem with our logging configuration
        StatusLogger.getLogger().registerListener(new StatusConsoleListener(Level.WARN) {

            @Override
            public void log(StatusData data) {
                synchronized (statusData) {
                    statusData.add(data);
                }
            }

        });
    }

    // separate method so that this can be checked again after suite scoped cluster is shut down
    protected static void checkStaticState(boolean afterClass) throws Exception {
        if (afterClass) {
            MockPageCacheRecycler.ensureAllPagesAreReleased();
        }
        MockBigArrays.ensureAllArraysAreReleased();

        // ensure no one changed the status logger level on us
        assertThat(StatusLogger.getLogger().getLevel(), equalTo(Level.WARN));
        synchronized (statusData) {
            try {
                // ensure that there are no status logger messages which would indicate a problem with our Log4j usage; we map the
                // StatusData instances to Strings as otherwise their toString output is useless
                assertThat(
                    statusData.stream().map(status -> status.getMessage().getFormattedMessage()).collect(Collectors.toList()),
                    empty()
                );
            } finally {
                // we clear the list so that status data from other tests do not interfere with tests within the same JVM
                statusData.clear();
            }
        }
        synchronized (nettyLoggedLeaks) {
            try {
                assertThat(nettyLoggedLeaks, empty());
            } finally {
                nettyLoggedLeaks.clear();
            }
        }
    }

    // this must be a separate method from other ensure checks above so suite scoped integ tests can call...TODO: fix that
    public final void ensureAllSearchContextsReleased() throws Exception {
        assertBusy(() -> MockSearchService.assertNoInFlightContext());
    }

    // mockdirectorywrappers currently set this boolean if checkindex fails
    // TODO: can we do this cleaner???

    /** MockFSDirectoryService sets this: */
    public static final List<Exception> checkIndexFailures = new CopyOnWriteArrayList<>();

    @Before
    public final void resetCheckIndexStatus() throws Exception {
        checkIndexFailures.clear();
    }

    public final void ensureCheckIndexPassed() {
        if (checkIndexFailures.isEmpty() == false) {
            final AssertionError e = new AssertionError("at least one shard failed CheckIndex");
            for (Exception failure : checkIndexFailures) {
                e.addSuppressed(failure);
            }
            throw e;
        }
    }

    // -----------------------------------------------------------------
    // Test facilities and facades for subclasses.
    // -----------------------------------------------------------------

    // TODO: decide on one set of naming for between/scaledBetween and remove others
    // TODO: replace frequently() with usually()

    /**
     * Returns a "scaled" random number between min and max (inclusive).
     *
     * @see RandomizedTest#scaledRandomIntBetween(int, int)
     */
    public static int scaledRandomIntBetween(int min, int max) {
        return RandomizedTest.scaledRandomIntBetween(min, max);
    }

    /**
     * A random integer from <code>min</code> to <code>max</code> (inclusive).
     *
     * @see #scaledRandomIntBetween(int, int)
     */
    public static int randomIntBetween(int min, int max) {
        return RandomNumbers.randomIntBetween(random(), min, max);
    }

    /**
     * A random long number between min (inclusive) and max (inclusive).
     */
    public static long randomLongBetween(long min, long max) {
        return RandomNumbers.randomLongBetween(random(), min, max);
    }

    /**
     * Returns a "scaled" number of iterations for loops which can have a variable
     * iteration count. This method is effectively
     * an alias to {@link #scaledRandomIntBetween(int, int)}.
     */
    public static int iterations(int min, int max) {
        return scaledRandomIntBetween(min, max);
    }

    /**
     * An alias for {@link #randomIntBetween(int, int)}.
     *
     * @see #scaledRandomIntBetween(int, int)
     */
    public static int between(int min, int max) {
        return randomIntBetween(min, max);
    }

    /**
     * The exact opposite of {@link #rarely()}.
     */
    public static boolean frequently() {
        return !rarely();
    }

    public static boolean randomBoolean() {
        return random().nextBoolean();
    }

    public static byte randomByte() {
        return (byte) random().nextInt();
    }

    /**
     * Helper method to create a byte array of a given length populated with random byte values
     *
     * @see #randomByte()
     */
    public static byte[] randomByteArrayOfLength(int size) {
        byte[] bytes = new byte[size];
        for (int i = 0; i < size; i++) {
            bytes[i] = randomByte();
        }
        return bytes;
    }

    public static short randomShort() {
        return (short) random().nextInt();
    }

    public static int randomInt() {
        return random().nextInt();
    }

    /**
     * @return a <code>long</code> between <code>0</code> and <code>Long.MAX_VALUE</code> (inclusive) chosen uniformly at random.
     */
    public static long randomNonNegativeLong() {
        long randomLong = randomLong();
        return randomLong == Long.MIN_VALUE ? 0 : Math.abs(randomLong);
    }

    public static float randomFloat() {
        return random().nextFloat();
    }

    public static double randomDouble() {
        return random().nextDouble();
    }

    /**
     * Returns a double value in the interval [start, end) if lowerInclusive is
     * set to true, (start, end) otherwise.
     *
     * @param start          lower bound of interval to draw uniformly distributed random numbers from
     * @param end            upper bound
     * @param lowerInclusive whether or not to include lower end of the interval
     */
    public static double randomDoubleBetween(double start, double end, boolean lowerInclusive) {
        double result = 0.0;

        if (start == -Double.MAX_VALUE || end == Double.MAX_VALUE) {
            // formula below does not work with very large doubles
            result = Double.longBitsToDouble(randomLong());
            while (result < start || result > end || Double.isNaN(result)) {
                result = Double.longBitsToDouble(randomLong());
            }
        } else {
            result = randomDouble();
            if (lowerInclusive == false) {
                while (result <= 0.0) {
                    result = randomDouble();
                }
            }
            result = result * end + (1.0 - result) * start;
        }
        return result;
    }

    public static long randomLong() {
        return random().nextLong();
    }

    /**
     * Returns a random BigInteger uniformly distributed over the range 0 to (2^64 - 1) inclusive
     * Currently BigIntegers are only used for unsigned_long field type, where the max value is 2^64 - 1.
     * Modify this random generator if a wider range for BigIntegers is necessary.
     * @return a random bigInteger in the range [0 ; 2^64 - 1]
     */
    public static BigInteger randomUnsignedLong() {
        BigInteger value = randomBigInteger().abs();

        while (value.compareTo(Numbers.MAX_UNSIGNED_LONG_VALUE) == 1) {
            value = value.subtract(Numbers.MAX_UNSIGNED_LONG_VALUE);
        }

        return value;
    }

    /**
     * Returns a random BigInteger uniformly distributed over the range 0 to (2^64 - 1) inclusive
     * Currently BigIntegers are only used for unsigned_long field type, where the max value is 2^64 - 1.
     * Modify this random generator if a wider range for BigIntegers is necessary.
     * @return a random bigInteger in the range [0 ; 2^64 - 1]
     */
    public static BigInteger randomBigInteger() {
        return new BigInteger(64, random());
    }

    /** A random integer from 0..max (inclusive). */
    public static int randomInt(int max) {
        return RandomizedTest.randomInt(max);
    }

    /** Pick a random object from the given array. The array must not be empty. */
    public static <T> T randomFrom(T... array) {
        return randomFrom(random(), array);
    }

    /** Pick a random object from the given array. The array must not be empty. */
    public static <T> T randomFrom(Random random, T... array) {
        return RandomPicks.randomFrom(random, array);
    }

    /** Pick a random object from the given list. */
    public static <T> T randomFrom(List<T> list) {
        return RandomPicks.randomFrom(random(), list);
    }

    /** Pick a random object from the given collection. */
    public static <T> T randomFrom(Collection<T> collection) {
        return randomFrom(random(), collection);
    }

    /** Pick a random object from the given collection. */
    public static <T> T randomFrom(Random random, Collection<T> collection) {
        return RandomPicks.randomFrom(random, collection);
    }

    public static String randomAlphaOfLengthBetween(int minCodeUnits, int maxCodeUnits) {
        return RandomizedTest.randomAsciiOfLengthBetween(minCodeUnits, maxCodeUnits);
    }

    public static String randomAlphaOfLength(int codeUnits) {
        return RandomizedTest.randomAsciiOfLength(codeUnits);
    }

    public static String randomUnicodeOfLengthBetween(int minCodeUnits, int maxCodeUnits) {
        return RandomizedTest.randomUnicodeOfLengthBetween(minCodeUnits, maxCodeUnits);
    }

    public static String randomUnicodeOfLength(int codeUnits) {
        return RandomizedTest.randomUnicodeOfLength(codeUnits);
    }

    public static String randomUnicodeOfCodepointLengthBetween(int minCodePoints, int maxCodePoints) {
        return RandomizedTest.randomUnicodeOfCodepointLengthBetween(minCodePoints, maxCodePoints);
    }

    public static String randomUnicodeOfCodepointLength(int codePoints) {
        return RandomizedTest.randomUnicodeOfCodepointLength(codePoints);
    }

    public static String randomRealisticUnicodeOfLengthBetween(int minCodeUnits, int maxCodeUnits) {
        return RandomizedTest.randomRealisticUnicodeOfLengthBetween(minCodeUnits, maxCodeUnits);
    }

    public static String randomRealisticUnicodeOfLength(int codeUnits) {
        return RandomizedTest.randomRealisticUnicodeOfLength(codeUnits);
    }

    public static String randomRealisticUnicodeOfCodepointLengthBetween(int minCodePoints, int maxCodePoints) {
        return RandomizedTest.randomRealisticUnicodeOfCodepointLengthBetween(minCodePoints, maxCodePoints);
    }

    public static String randomRealisticUnicodeOfCodepointLength(int codePoints) {
        return RandomizedTest.randomRealisticUnicodeOfCodepointLength(codePoints);
    }

    public static String replaceUnicodeControlCharacters(String uniCodeStr, String toReplaceWith) {
        // replace control characters (https://stackoverflow.com/questions/3438854/replace-unicode-control-characters/)
        return uniCodeStr.replaceAll("\\p{Cc}", toReplaceWith);
    }

    public static String replaceUnicodeControlCharacters(String uniCodeStr) {
        return replaceUnicodeControlCharacters(uniCodeStr, " ");
    }

    /**
     * @param maxArraySize The maximum number of elements in the random array
     * @param stringSize The length of each String in the array
     * @param allowNull Whether the returned array may be null
     * @param allowEmpty Whether the returned array may be empty (have zero elements)
     */
    public static String[] generateRandomStringArray(int maxArraySize, int stringSize, boolean allowNull, boolean allowEmpty) {
        if (allowNull && random().nextBoolean()) {
            return null;
        }
        int arraySize = randomIntBetween(allowEmpty ? 0 : 1, maxArraySize);
        String[] array = new String[arraySize];
        for (int i = 0; i < arraySize; i++) {
            array[i] = RandomStrings.randomAsciiOfLength(random(), stringSize);
        }
        return array;
    }

    public static String[] generateRandomStringArray(int maxArraySize, int stringSize, boolean allowNull) {
        return generateRandomStringArray(maxArraySize, stringSize, allowNull, true);
    }

    public static <T> T[] randomArray(int maxArraySize, IntFunction<T[]> arrayConstructor, Supplier<T> valueConstructor) {
        return randomArray(0, maxArraySize, arrayConstructor, valueConstructor);
    }

    public static <T> T[] randomArray(int minArraySize, int maxArraySize, IntFunction<T[]> arrayConstructor, Supplier<T> valueConstructor) {
        final int size = randomIntBetween(minArraySize, maxArraySize);
        final T[] array = arrayConstructor.apply(size);
        for (int i = 0; i < array.length; i++) {
            array[i] = valueConstructor.get();
        }
        return array;
    }

    public static <T> List<T> randomList(int maxListSize, Supplier<T> valueConstructor) {
        return randomList(0, maxListSize, valueConstructor);
    }

    public static <T> List<T> randomList(int minListSize, int maxListSize, Supplier<T> valueConstructor) {
        final int size = randomIntBetween(minListSize, maxListSize);
        List<T> list = new ArrayList<>();
        for (int i = 0; i < size; i++) {
            list.add(valueConstructor.get());
        }
        return list;
    }

    private static final String[] TIME_SUFFIXES = new String[] { "d", "h", "ms", "s", "m", "micros", "nanos" };

    public static String randomTimeValue(int lower, int upper, String... suffixes) {
        return randomIntBetween(lower, upper) + randomFrom(suffixes);
    }

    public static String randomTimeValue(int lower, int upper) {
        return randomTimeValue(lower, upper, TIME_SUFFIXES);
    }

    public static String randomTimeValue() {
        return randomTimeValue(0, 1000);
    }

    public static String randomPositiveTimeValue() {
        return randomTimeValue(1, 1000);
    }

    /**
     * generate a random DateTimeZone from the ones available in joda library
     */
    public static DateTimeZone randomDateTimeZone() {
        return DateTimeZone.forID(randomFrom(JODA_TIMEZONE_IDS));
    }

    /**
     * generate a random TimeZone from the ones available in java.util
     */
    public static TimeZone randomTimeZone() {
        return TimeZone.getTimeZone(randomJodaAndJavaSupportedTimezone(JAVA_TIMEZONE_IDS));
    }

    /**
     * generate a random TimeZone from the ones available in java.time
     */
    public static ZoneId randomZone() {
        return ZoneId.of(randomJodaAndJavaSupportedTimezone(JAVA_ZONE_IDS));
    }

    /**
     * We need to exclude time zones not supported by joda (like SystemV* timezones)
     * because they cannot be converted back to DateTimeZone which we currently
     * still need to do internally e.g. in bwc serialization and in the extract() method
     * //TODO remove once joda is not supported
     */
    private static String randomJodaAndJavaSupportedTimezone(List<String> zoneIds) {
        return randomValueOtherThanMany(id -> JODA_TIMEZONE_IDS.contains(id) == false, () -> randomFrom(zoneIds));
    }

    /**
     * Generate a random valid date formatter pattern.
     */
    public static String randomDateFormatterPattern() {
        // WEEKYEAR should be used instead of WEEK_YEAR
        EnumSet<FormatNames> formatNames = EnumSet.complementOf(EnumSet.of(FormatNames.WEEK_YEAR));
        return randomFrom(formatNames).getSnakeCaseName();
    }

    /**
     * helper to randomly perform on <code>consumer</code> with <code>value</code>
     */
    public static <T> void maybeSet(Consumer<T> consumer, T value) {
        if (randomBoolean()) {
            consumer.accept(value);
        }
    }

    /**
     * helper to get a random value in a certain range that's different from the input
     */
    public static <T> T randomValueOtherThan(T input, Supplier<T> randomSupplier) {
        return randomValueOtherThanMany(v -> Objects.equals(input, v), randomSupplier);
    }

    /**
     * helper to get a random value in a certain range that's different from the input
     */
    public static <T> T randomValueOtherThanMany(Predicate<T> input, Supplier<T> randomSupplier) {
        T randomValue = null;
        do {
            randomValue = randomSupplier.get();
        } while (input.test(randomValue));
        return randomValue;
    }

    /**
     * Runs the code block for 10 seconds waiting for no assertion to trip.
     */
    public static void assertBusy(CheckedRunnable<Exception> codeBlock) throws Exception {
        assertBusy(codeBlock, 10, TimeUnit.SECONDS);
    }

    /**
     * Runs the code block for the provided interval, waiting for no assertions to trip.
     */
    public static void assertBusy(CheckedRunnable<Exception> codeBlock, long maxWaitTime, TimeUnit unit) throws Exception {
        long maxTimeInMillis = TimeUnit.MILLISECONDS.convert(maxWaitTime, unit);
        // In case you've forgotten your high-school studies, log10(x) / log10(y) == log y(x)
        long iterations = Math.max(Math.round(Math.log10(maxTimeInMillis) / Math.log10(2)), 1);
        long timeInMillis = 1;
        long sum = 0;
        List<AssertionError> failures = new ArrayList<>();
        for (int i = 0; i < iterations; i++) {
            try {
                codeBlock.run();
                return;
            } catch (AssertionError e) {
                failures.add(e);
            }
            sum += timeInMillis;
            Thread.sleep(timeInMillis);
            timeInMillis *= 2;
        }
        timeInMillis = maxTimeInMillis - sum;
        Thread.sleep(Math.max(timeInMillis, 0));
        try {
            codeBlock.run();
        } catch (AssertionError e) {
            for (AssertionError failure : failures) {
                e.addSuppressed(failure);
            }
            throw e;
        }
    }

    /**
     * Periodically execute the supplied function until it returns true, or a timeout
     * is reached. This version uses a timeout of 10 seconds. If at all possible,
     * use {@link OpenSearchTestCase#assertBusy(CheckedRunnable)} instead.
     *
     * @param breakSupplier determines whether to return immediately or continue waiting.
     * @return the last value returned by <code>breakSupplier</code>
     * @throws InterruptedException if any sleep calls were interrupted.
     */
    public static boolean waitUntil(BooleanSupplier breakSupplier) throws InterruptedException {
        return waitUntil(breakSupplier, 10, TimeUnit.SECONDS);
    }

    // After 1s, we stop growing the sleep interval exponentially and just sleep 1s until maxWaitTime
    private static final long AWAIT_BUSY_THRESHOLD = 1000L;

    /**
     * Periodically execute the supplied function until it returns true, or until the
     * specified maximum wait time has elapsed. If at all possible, use
     * {@link OpenSearchTestCase#assertBusy(CheckedRunnable)} instead.
     *
     * @param breakSupplier determines whether to return immediately or continue waiting.
     * @param maxWaitTime the maximum amount of time to wait
     * @param unit the unit of tie for <code>maxWaitTime</code>
     * @return the last value returned by <code>breakSupplier</code>
     * @throws InterruptedException if any sleep calls were interrupted.
     */
    public static boolean waitUntil(BooleanSupplier breakSupplier, long maxWaitTime, TimeUnit unit) throws InterruptedException {
        long maxTimeInMillis = TimeUnit.MILLISECONDS.convert(maxWaitTime, unit);
        long timeInMillis = 1;
        long sum = 0;
        while (sum + timeInMillis < maxTimeInMillis) {
            if (breakSupplier.getAsBoolean()) {
                return true;
            }
            Thread.sleep(timeInMillis);
            sum += timeInMillis;
            timeInMillis = Math.min(AWAIT_BUSY_THRESHOLD, timeInMillis * 2);
        }
        timeInMillis = maxTimeInMillis - sum;
        Thread.sleep(Math.max(timeInMillis, 0));
        return breakSupplier.getAsBoolean();
    }

    public static boolean terminate(ExecutorService... services) {
        boolean terminated = true;
        for (ExecutorService service : services) {
            if (service != null) {
                terminated &= ThreadPool.terminate(service, 10, TimeUnit.SECONDS);
            }
        }
        return terminated;
    }

    public static boolean terminate(ThreadPool threadPool) {
        return ThreadPool.terminate(threadPool, 10, TimeUnit.SECONDS);
    }

    /**
     * Returns a {@link java.nio.file.Path} pointing to the class path relative resource given
     * as the first argument. In contrast to
     * <code>getClass().getResource(...).getFile()</code> this method will not
     * return URL encoded paths if the parent path contains spaces or other
     * non-standard characters.
     */
    @Override
    public Path getDataPath(String relativePath) {
        // we override LTC behavior here: wrap even resources with mockfilesystems,
        // because some code is buggy when it comes to multiple nio.2 filesystems
        // (e.g. FileSystemUtils, and likely some tests)
        try {
            return PathUtils.get(getClass().getResource(relativePath).toURI()).toAbsolutePath().normalize();
        } catch (Exception e) {
            throw new RuntimeException("resource not found: " + relativePath, e);
        }
    }

    /** Returns a random number of temporary paths. */
    public String[] tmpPaths() {
        final int numPaths = TestUtil.nextInt(random(), 1, 3);
        final String[] absPaths = new String[numPaths];
        for (int i = 0; i < numPaths; i++) {
            absPaths[i] = createTempDir().toAbsolutePath().toString();
        }
        return absPaths;
    }

    public NodeEnvironment newNodeEnvironment() throws IOException {
        return newNodeEnvironment(Settings.EMPTY);
    }

    public Settings buildEnvSettings(Settings settings) {
        return Settings.builder()
            .put(settings)
            .put(Environment.PATH_HOME_SETTING.getKey(), createTempDir().toAbsolutePath())
            .putList(Environment.PATH_DATA_SETTING.getKey(), tmpPaths())
            .build();
    }

    public NodeEnvironment newNodeEnvironment(Settings settings) throws IOException {
        Settings build = buildEnvSettings(settings);
        return new NodeEnvironment(build, TestEnvironment.newEnvironment(build));
    }

    /** Return consistent index settings for the provided index version. */
    public static Settings.Builder settings(Version version) {
        Settings.Builder builder = Settings.builder().put(IndexMetadata.SETTING_VERSION_CREATED, version);
        return builder;
    }

    public static Settings.Builder remoteIndexSettings(Version version) {
        Settings.Builder builder = Settings.builder()
<<<<<<< HEAD
=======
            .put(FileCache.DATA_TO_FILE_CACHE_SIZE_RATIO_SETTING.getKey(), 5)
>>>>>>> a3aab67e
            .put(IndexMetadata.SETTING_VERSION_CREATED, version)
            .put(IndexModule.INDEX_STORE_TYPE_SETTING.getKey(), IndexModule.Type.REMOTE_SNAPSHOT.getSettingsKey());
        return builder;
    }

    /**
     * Returns size random values
     */
    public static <T> List<T> randomSubsetOf(int size, T... values) {
        List<T> list = arrayAsArrayList(values);
        return randomSubsetOf(size, list);
    }

    /**
     * Returns a random subset of values (including a potential empty list, or the full original list)
     */
    public static <T> List<T> randomSubsetOf(Collection<T> collection) {
        return randomSubsetOf(randomInt(collection.size()), collection);
    }

    /**
     * Returns size random values
     */
    public static <T> List<T> randomSubsetOf(int size, Collection<T> collection) {
        if (size > collection.size()) {
            throw new IllegalArgumentException(
                "Can\'t pick " + size + " random objects from a collection of " + collection.size() + " objects"
            );
        }
        List<T> tempList = new ArrayList<>(collection);
        Collections.shuffle(tempList, random());
        return tempList.subList(0, size);
    }

    /**
     * Builds a set of unique items. Usually you'll get the requested count but you might get less than that number if the supplier returns
     * lots of repeats. Make sure that the items properly implement equals and hashcode.
     */
    public static <T> Set<T> randomUnique(Supplier<T> supplier, int targetCount) {
        Set<T> things = new HashSet<>();
        int maxTries = targetCount * 10;
        for (int t = 0; t < maxTries; t++) {
            if (things.size() == targetCount) {
                return things;
            }
            things.add(supplier.get());
        }
        // Oh well, we didn't get enough unique things. It'll be ok.
        return things;
    }

    public static String randomGeohash(int minPrecision, int maxPrecision) {
        return geohashGenerator.ofStringLength(random(), minPrecision, maxPrecision);
    }

    public static String getTestTransportType() {
        return MockNioTransportPlugin.MOCK_NIO_TRANSPORT_NAME;
    }

    public static Class<? extends Plugin> getTestTransportPlugin() {
        return MockNioTransportPlugin.class;
    }

    private static final GeohashGenerator geohashGenerator = new GeohashGenerator();

    public static class GeohashGenerator extends CodepointSetGenerator {
        private static final char[] ASCII_SET = "0123456789bcdefghjkmnpqrstuvwxyz".toCharArray();

        public GeohashGenerator() {
            super(ASCII_SET);
        }
    }

    /**
     * Returns the bytes that represent the XContent output of the provided {@link ToXContent} object, using the provided
     * {@link XContentType}. Wraps the output into a new anonymous object according to the value returned
     * by the {@link ToXContent#isFragment()} method returns. Shuffles the keys to make sure that parsing never relies on keys ordering.
     *
     * @deprecated use {@link #toShuffledXContent(ToXContent, MediaType, ToXContent.Params, boolean, String...)} instead
     */
    @Deprecated
    protected final BytesReference toShuffledXContent(
        ToXContent toXContent,
        XContentType xContentType,
        ToXContent.Params params,
        boolean humanReadable,
        String... exceptFieldNames
    ) throws IOException {
        BytesReference bytes = XContentHelper.toXContent(toXContent, xContentType, params, humanReadable);
        try (XContentParser parser = createParser(xContentType.xContent(), bytes)) {
            try (XContentBuilder builder = shuffleXContent(parser, rarely(), exceptFieldNames)) {
                return BytesReference.bytes(builder);
            }
        }
    }

    /**
     * Returns the bytes that represent the XContent output of the provided {@link ToXContent} object, using the provided
     * {@link XContentType}. Wraps the output into a new anonymous object according to the value returned
     * by the {@link ToXContent#isFragment()} method returns. Shuffles the keys to make sure that parsing never relies on keys ordering.
     */
    protected final BytesReference toShuffledXContent(
        ToXContent toXContent,
        MediaType mediaType,
        ToXContent.Params params,
        boolean humanReadable,
        String... exceptFieldNames
    ) throws IOException {
        BytesReference bytes = XContentHelper.toXContent(toXContent, mediaType, params, humanReadable);
        try (XContentParser parser = createParser(mediaType.xContent(), bytes)) {
            try (XContentBuilder builder = shuffleXContent(parser, rarely(), exceptFieldNames)) {
                return BytesReference.bytes(builder);
            }
        }
    }

    /**
     * Randomly shuffles the fields inside objects in the {@link XContentBuilder} passed in.
     * Recursively goes through inner objects and also shuffles them. Exceptions for this
     * recursive shuffling behavior can be made by passing in the names of fields which
     * internally should stay untouched.
     */
    protected final XContentBuilder shuffleXContent(XContentBuilder builder, String... exceptFieldNames) throws IOException {
        try (XContentParser parser = createParser(builder)) {
            return shuffleXContent(parser, builder.isPrettyPrint(), exceptFieldNames);
        }
    }

    /**
     * Randomly shuffles the fields inside objects parsed using the {@link XContentParser} passed in.
     * Recursively goes through inner objects and also shuffles them. Exceptions for this
     * recursive shuffling behavior can be made by passing in the names of fields which
     * internally should stay untouched.
     */
    public static XContentBuilder shuffleXContent(XContentParser parser, boolean prettyPrint, String... exceptFieldNames)
        throws IOException {
        XContentBuilder xContentBuilder = MediaTypeRegistry.contentBuilder(parser.contentType());
        if (prettyPrint) {
            xContentBuilder.prettyPrint();
        }
        Token token = parser.currentToken() == null ? parser.nextToken() : parser.currentToken();
        if (token == Token.START_ARRAY) {
            List<Object> shuffledList = shuffleList(parser.listOrderedMap(), new HashSet<>(Arrays.asList(exceptFieldNames)));
            return xContentBuilder.value(shuffledList);
        }
        // we need a sorted map for reproducibility, as we are going to shuffle its keys and write XContent back
        Map<String, Object> shuffledMap = shuffleMap(
            (LinkedHashMap<String, Object>) parser.mapOrdered(),
            new HashSet<>(Arrays.asList(exceptFieldNames))
        );
        return xContentBuilder.map(shuffledMap);
    }

    // shuffle fields of objects in the list, but not the list itself
    @SuppressWarnings("unchecked")
    private static List<Object> shuffleList(List<Object> list, Set<String> exceptFields) {
        List<Object> targetList = new ArrayList<>();
        for (Object value : list) {
            if (value instanceof Map) {
                LinkedHashMap<String, Object> valueMap = (LinkedHashMap<String, Object>) value;
                targetList.add(shuffleMap(valueMap, exceptFields));
            } else if (value instanceof List) {
                targetList.add(shuffleList((List) value, exceptFields));
            } else {
                targetList.add(value);
            }
        }
        return targetList;
    }

    @SuppressWarnings("unchecked")
    public static LinkedHashMap<String, Object> shuffleMap(LinkedHashMap<String, Object> map, Set<String> exceptFields) {
        List<String> keys = new ArrayList<>(map.keySet());
        LinkedHashMap<String, Object> targetMap = new LinkedHashMap<>();
        Collections.shuffle(keys, random());
        for (String key : keys) {
            Object value = map.get(key);
            if (value instanceof Map && exceptFields.contains(key) == false) {
                LinkedHashMap<String, Object> valueMap = (LinkedHashMap<String, Object>) value;
                targetMap.put(key, shuffleMap(valueMap, exceptFields));
            } else if (value instanceof List && exceptFields.contains(key) == false) {
                targetMap.put(key, shuffleList((List) value, exceptFields));
            } else {
                targetMap.put(key, value);
            }
        }
        return targetMap;
    }

    /**
     * Create a copy of an original {@link Writeable} object by running it through a {@link BytesStreamOutput} and
     * reading it in again using a provided {@link Writeable.Reader}. The stream that is wrapped around the {@link StreamInput}
     * potentially need to use a {@link NamedWriteableRegistry}, so this needs to be provided too (although it can be
     * empty if the object that is streamed doesn't contain any {@link NamedWriteable} objects itself.
     */
    public static <T extends Writeable> T copyWriteable(
        T original,
        NamedWriteableRegistry namedWriteableRegistry,
        Writeable.Reader<T> reader
    ) throws IOException {
        return copyWriteable(original, namedWriteableRegistry, reader, Version.CURRENT);
    }

    /**
     * Same as {@link #copyWriteable(Writeable, NamedWriteableRegistry, Writeable.Reader)} but also allows to provide
     * a {@link Version} argument which will be used to write and read back the object.
     */
    public static <T extends Writeable> T copyWriteable(
        T original,
        NamedWriteableRegistry namedWriteableRegistry,
        Writeable.Reader<T> reader,
        Version version
    ) throws IOException {
        return copyInstance(original, namedWriteableRegistry, (out, value) -> value.writeTo(out), reader, version);
    }

    /**
     * Create a copy of an original {@link NamedWriteable} object by running it through a {@link BytesStreamOutput} and
     * reading it in again using a provided {@link Writeable.Reader}.
     */
    public static <T extends NamedWriteable> T copyNamedWriteable(
        T original,
        NamedWriteableRegistry namedWriteableRegistry,
        Class<T> categoryClass
    ) throws IOException {
        return copyNamedWriteable(original, namedWriteableRegistry, categoryClass, Version.CURRENT);
    }

    /**
     * Same as {@link #copyNamedWriteable(NamedWriteable, NamedWriteableRegistry, Class)} but also allows to provide
     * a {@link Version} argument which will be used to write and read back the object.
     */
    public static <T extends NamedWriteable> T copyNamedWriteable(
        T original,
        NamedWriteableRegistry namedWriteableRegistry,
        Class<T> categoryClass,
        Version version
    ) throws IOException {
        return copyInstance(
            original,
            namedWriteableRegistry,
            (out, value) -> out.writeNamedWriteable(value),
            in -> in.readNamedWriteable(categoryClass),
            version
        );
    }

    protected static <T> T copyInstance(
        T original,
        NamedWriteableRegistry namedWriteableRegistry,
        Writeable.Writer<T> writer,
        Writeable.Reader<T> reader,
        Version version
    ) throws IOException {
        try (BytesStreamOutput output = new BytesStreamOutput()) {
            output.setVersion(version);
            writer.write(output, original);
            try (StreamInput in = new NamedWriteableAwareStreamInput(output.bytes().streamInput(), namedWriteableRegistry)) {
                in.setVersion(version);
                return reader.read(in);
            }
        }
    }

    /**
     * Create a new {@link XContentParser}.
     */
    protected final XContentParser createParser(XContentBuilder builder) throws IOException {
        return createParser(builder.contentType().xContent(), BytesReference.bytes(builder));
    }

    /**
     * Create a new {@link XContentParser}.
     */
    protected final XContentParser createParser(XContent xContent, String data) throws IOException {
        return xContent.createParser(xContentRegistry(), LoggingDeprecationHandler.INSTANCE, data);
    }

    /**
     * Create a new {@link XContentParser}.
     */
    protected final XContentParser createParser(XContent xContent, InputStream data) throws IOException {
        return xContent.createParser(xContentRegistry(), LoggingDeprecationHandler.INSTANCE, data);
    }

    /**
     * Create a new {@link XContentParser}.
     */
    protected final XContentParser createParser(XContent xContent, byte[] data) throws IOException {
        return xContent.createParser(xContentRegistry(), LoggingDeprecationHandler.INSTANCE, data);
    }

    /**
     * Create a new {@link XContentParser}.
     */
    protected final XContentParser createParser(XContent xContent, BytesReference data) throws IOException {
        return createParser(xContentRegistry(), xContent, data);
    }

    /**
     * Create a new {@link XContentParser}.
     */
    protected final XContentParser createParser(NamedXContentRegistry namedXContentRegistry, XContent xContent, BytesReference data)
        throws IOException {
        if (data instanceof BytesArray) {
            final BytesArray array = (BytesArray) data;
            return xContent.createParser(
                namedXContentRegistry,
                LoggingDeprecationHandler.INSTANCE,
                array.array(),
                array.offset(),
                array.length()
            );
        }
        return xContent.createParser(namedXContentRegistry, LoggingDeprecationHandler.INSTANCE, data.streamInput());
    }

    private static final NamedXContentRegistry DEFAULT_NAMED_X_CONTENT_REGISTRY = new NamedXContentRegistry(
        ClusterModule.getNamedXWriteables()
    );

    protected static final NamedWriteableRegistry DEFAULT_NAMED_WRITABLE_REGISTRY = new NamedWriteableRegistry(
        ClusterModule.getNamedWriteables()
    );

    /**
     * The {@link NamedXContentRegistry} to use for this test. Subclasses should override and use liberally.
     */
    protected NamedXContentRegistry xContentRegistry() {
        return DEFAULT_NAMED_X_CONTENT_REGISTRY;
    }

    /**
     * The {@link NamedWriteableRegistry} to use for this test. Subclasses should override and use liberally.
     */
    protected NamedWriteableRegistry writableRegistry() {
        return new NamedWriteableRegistry(ClusterModule.getNamedWriteables());
    }

    /**
     * Create a "mock" script for use either with {@link MockScriptEngine} or anywhere where you need a script but don't really care about
     * its contents.
     */
    public static Script mockScript(String id) {
        return new Script(ScriptType.INLINE, MockScriptEngine.NAME, id, emptyMap());
    }

    /** Returns the suite failure marker: internal use only! */
    public static TestRuleMarkFailure getSuiteFailureMarker() {
        return suiteFailureMarker;
    }

    /** Compares two stack traces, ignoring module (which is not yet serialized) */
    public static void assertArrayEquals(StackTraceElement expected[], StackTraceElement actual[]) {
        assertEquals(expected.length, actual.length);
        for (int i = 0; i < expected.length; i++) {
            assertEquals(expected[i], actual[i]);
        }
    }

    /** Compares two stack trace elements, ignoring module (which is not yet serialized) */
    public static void assertEquals(StackTraceElement expected, StackTraceElement actual) {
        assertEquals(expected.getClassName(), actual.getClassName());
        assertEquals(expected.getMethodName(), actual.getMethodName());
        assertEquals(expected.getFileName(), actual.getFileName());
        assertEquals(expected.getLineNumber(), actual.getLineNumber());
        assertEquals(expected.isNativeMethod(), actual.isNativeMethod());
    }

    protected static long spinForAtLeastOneMillisecond() {
        return spinForAtLeastNMilliseconds(1);
    }

    protected static long spinForAtLeastNMilliseconds(final long ms) {
        long nanosecondsInMillisecond = TimeUnit.NANOSECONDS.convert(ms, TimeUnit.MILLISECONDS);
        /*
         * Force at least ms milliseconds to elapse, but ensure the clock has enough resolution to
         * observe the passage of time.
         */
        long start = System.nanoTime();
        long elapsed;
        while ((elapsed = (System.nanoTime() - start)) < nanosecondsInMillisecond) {
            // busy spin
        }
        return elapsed;
    }

    /**
     * Creates an IndexAnalyzers with a single default analyzer
     */
    protected IndexAnalyzers createDefaultIndexAnalyzers() {
        return new IndexAnalyzers(
            Collections.singletonMap("default", new NamedAnalyzer("default", AnalyzerScope.INDEX, new StandardAnalyzer())),
            Collections.emptyMap(),
            Collections.emptyMap()
        );
    }

    /**
     * Creates an TestAnalysis with all the default analyzers configured.
     */
    public static TestAnalysis createTestAnalysis(Index index, Settings settings, AnalysisPlugin... analysisPlugins) throws IOException {
        Settings nodeSettings = Settings.builder().put(Environment.PATH_HOME_SETTING.getKey(), createTempDir()).build();
        return createTestAnalysis(index, nodeSettings, settings, analysisPlugins);
    }

    /**
     * Creates an TestAnalysis with all the default analyzers configured.
     */
    public static TestAnalysis createTestAnalysis(Index index, Settings nodeSettings, Settings settings, AnalysisPlugin... analysisPlugins)
        throws IOException {
        Settings indexSettings = Settings.builder().put(settings).put(IndexMetadata.SETTING_VERSION_CREATED, Version.CURRENT).build();
        return createTestAnalysis(IndexSettingsModule.newIndexSettings(index, indexSettings), nodeSettings, analysisPlugins);
    }

    /**
     * Creates an TestAnalysis with all the default analyzers configured.
     */
    public static TestAnalysis createTestAnalysis(IndexSettings indexSettings, Settings nodeSettings, AnalysisPlugin... analysisPlugins)
        throws IOException {
        Environment env = TestEnvironment.newEnvironment(nodeSettings);
        AnalysisModule analysisModule = new AnalysisModule(env, Arrays.asList(analysisPlugins));
        AnalysisRegistry analysisRegistry = analysisModule.getAnalysisRegistry();
        return new TestAnalysis(
            analysisRegistry.build(indexSettings),
            analysisRegistry.buildTokenFilterFactories(indexSettings),
            analysisRegistry.buildTokenizerFactories(indexSettings),
            analysisRegistry.buildCharFilterFactories(indexSettings)
        );
    }

    /**
     * This cute helper class just holds all analysis building blocks that are used
     * to build IndexAnalyzers. This is only for testing since in production we only need the
     * result and we don't even expose it there.
     */
    public static final class TestAnalysis {

        public final IndexAnalyzers indexAnalyzers;
        public final Map<String, TokenFilterFactory> tokenFilter;
        public final Map<String, TokenizerFactory> tokenizer;
        public final Map<String, CharFilterFactory> charFilter;

        public TestAnalysis(
            IndexAnalyzers indexAnalyzers,
            Map<String, TokenFilterFactory> tokenFilter,
            Map<String, TokenizerFactory> tokenizer,
            Map<String, CharFilterFactory> charFilter
        ) {
            this.indexAnalyzers = indexAnalyzers;
            this.tokenFilter = tokenFilter;
            this.tokenizer = tokenizer;
            this.charFilter = charFilter;
        }
    }

    private static boolean isUnusableLocale() {
        return inFipsJvm()
            && (Locale.getDefault().toLanguageTag().equals("th-TH")
                || Locale.getDefault().toLanguageTag().equals("ja-JP-u-ca-japanese-x-lvariant-JP")
                || Locale.getDefault().toLanguageTag().equals("th-TH-u-nu-thai-x-lvariant-TH"));
    }

    public static boolean inFipsJvm() {
        return Boolean.parseBoolean(System.getProperty(FIPS_SYSPROP));
    }

    /**
     * Returns a unique port range for this JVM starting from the computed base port
     */
    public static String getPortRange() {
        return getBasePort() + "-" + (getBasePort() + 99); // upper bound is inclusive
    }

    protected static int getBasePort() {
        // some tests use MockTransportService to do network based testing. Yet, we run tests in multiple JVMs that means
        // concurrent tests could claim port that another JVM just released and if that test tries to simulate a disconnect it might
        // be smart enough to re-connect depending on what is tested. To reduce the risk, since this is very hard to debug we use
        // a different default port range per JVM unless the incoming settings override it
        // use a non-default base port otherwise some cluster in this JVM might reuse a port

        // We rely on Gradle implementation details here, the worker IDs are long values incremented by one for the
        // lifespan of the daemon this means that they can get larger than the allowed port range.
        // Ephemeral ports on Linux start at 32768 so we modulo to make sure that we don't exceed that.
        // This is safe as long as we have fewer than 224 Gradle workers running in parallel
        // See also: https://github.com/elastic/elasticsearch/issues/44134
        final String workerIdStr = System.getProperty(OpenSearchTestCase.TEST_WORKER_SYS_PROPERTY);
        final int startAt;
        if (workerIdStr == null) {
            startAt = 0; // IDE
        } else {
            // we adjust the gradle worker id with mod so as to not go over the ephemoral port ranges, but gradle continually
            // increases this value, so the mod can eventually become zero, thus we shift on both sides by 1
            final long workerId = Long.valueOf(workerIdStr);
            assert workerId >= 1 : "Non positive gradle worker id: " + workerIdStr;
            startAt = (int) Math.floorMod(workerId - 1, 223L) + 1;
        }
        assert startAt >= 0 : "Unexpected test worker Id, resulting port range would be negative";
        return 10300 + (startAt * 100);
    }

    protected static InetAddress randomIp(boolean v4) {
        try {
            if (v4) {
                byte[] ipv4 = new byte[4];
                random().nextBytes(ipv4);
                return InetAddress.getByAddress(ipv4);
            } else {
                byte[] ipv6 = new byte[16];
                random().nextBytes(ipv6);
                return InetAddress.getByAddress(ipv6);
            }
        } catch (UnknownHostException e) {
            throw new AssertionError();
        }
    }
}<|MERGE_RESOLUTION|>--- conflicted
+++ resolved
@@ -1202,10 +1202,7 @@
 
     public static Settings.Builder remoteIndexSettings(Version version) {
         Settings.Builder builder = Settings.builder()
-<<<<<<< HEAD
-=======
             .put(FileCache.DATA_TO_FILE_CACHE_SIZE_RATIO_SETTING.getKey(), 5)
->>>>>>> a3aab67e
             .put(IndexMetadata.SETTING_VERSION_CREATED, version)
             .put(IndexModule.INDEX_STORE_TYPE_SETTING.getKey(), IndexModule.Type.REMOTE_SNAPSHOT.getSettingsKey());
         return builder;
