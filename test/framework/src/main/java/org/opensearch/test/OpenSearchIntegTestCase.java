/*
 * SPDX-License-Identifier: Apache-2.0
 *
 * The OpenSearch Contributors require contributions made to
 * this file be licensed under the Apache-2.0 license or a
 * compatible open source license.
 */

/*
 * Licensed to Elasticsearch under one or more contributor
 * license agreements. See the NOTICE file distributed with
 * this work for additional information regarding copyright
 * ownership. Elasticsearch licenses this file to you under
 * the Apache License, Version 2.0 (the "License"); you may
 * not use this file except in compliance with the License.
 * You may obtain a copy of the License at
 *
 *     http://www.apache.org/licenses/LICENSE-2.0
 *
 * Unless required by applicable law or agreed to in writing,
 * software distributed under the License is distributed on an
 * "AS IS" BASIS, WITHOUT WARRANTIES OR CONDITIONS OF ANY
 * KIND, either express or implied.  See the License for the
 * specific language governing permissions and limitations
 * under the License.
 */

/*
 * Modifications Copyright OpenSearch Contributors. See
 * GitHub history for details.
 */

package org.opensearch.test;

import com.carrotsearch.randomizedtesting.annotations.TestGroup;
import com.carrotsearch.randomizedtesting.generators.RandomNumbers;
import com.carrotsearch.randomizedtesting.generators.RandomPicks;

import org.apache.lucene.codecs.Codec;
import org.apache.lucene.index.SegmentInfos;
import org.apache.lucene.search.Sort;
import org.apache.lucene.search.TotalHits;
import org.apache.lucene.tests.util.LuceneTestCase;
import org.opensearch.ExceptionsHelper;
import org.opensearch.OpenSearchException;
import org.opensearch.action.DocWriteResponse;
import org.opensearch.action.admin.cluster.health.ClusterHealthRequest;
import org.opensearch.action.admin.cluster.health.ClusterHealthResponse;
import org.opensearch.action.admin.cluster.node.hotthreads.NodeHotThreads;
import org.opensearch.action.admin.cluster.node.info.NodesInfoResponse;
import org.opensearch.action.admin.cluster.repositories.put.PutRepositoryRequestBuilder;
import org.opensearch.action.admin.cluster.settings.ClusterUpdateSettingsRequest;
import org.opensearch.action.admin.cluster.state.ClusterStateResponse;
import org.opensearch.action.admin.cluster.tasks.PendingClusterTasksResponse;
import org.opensearch.action.admin.indices.create.CreateIndexRequestBuilder;
import org.opensearch.action.admin.indices.exists.indices.IndicesExistsResponse;
import org.opensearch.action.admin.indices.flush.FlushResponse;
import org.opensearch.action.admin.indices.forcemerge.ForceMergeResponse;
import org.opensearch.action.admin.indices.get.GetIndexResponse;
import org.opensearch.action.admin.indices.refresh.RefreshResponse;
import org.opensearch.action.admin.indices.segments.IndexSegments;
import org.opensearch.action.admin.indices.segments.IndexShardSegments;
import org.opensearch.action.admin.indices.segments.IndicesSegmentResponse;
import org.opensearch.action.admin.indices.segments.ShardSegments;
import org.opensearch.action.admin.indices.template.put.PutIndexTemplateRequestBuilder;
import org.opensearch.action.bulk.BulkRequestBuilder;
import org.opensearch.action.bulk.BulkResponse;
import org.opensearch.action.index.IndexRequestBuilder;
import org.opensearch.action.index.IndexResponse;
import org.opensearch.action.search.ClearScrollResponse;
import org.opensearch.action.search.SearchResponse;
import org.opensearch.action.support.IndicesOptions;
import org.opensearch.action.support.WriteRequest;
import org.opensearch.action.support.master.AcknowledgedResponse;
import org.opensearch.client.AdminClient;
import org.opensearch.client.Client;
import org.opensearch.client.ClusterAdminClient;
import org.opensearch.client.Requests;
import org.opensearch.client.RestClient;
import org.opensearch.cluster.ClusterModule;
import org.opensearch.cluster.ClusterState;
import org.opensearch.cluster.coordination.OpenSearchNodeCommand;
import org.opensearch.cluster.health.ClusterHealthStatus;
import org.opensearch.cluster.metadata.Context;
import org.opensearch.cluster.metadata.IndexMetadata;
import org.opensearch.cluster.metadata.Metadata;
import org.opensearch.cluster.routing.IndexRoutingTable;
import org.opensearch.cluster.routing.IndexShardRoutingTable;
import org.opensearch.cluster.routing.ShardRouting;
import org.opensearch.cluster.routing.UnassignedInfo;
import org.opensearch.cluster.routing.allocation.AwarenessReplicaBalance;
import org.opensearch.cluster.routing.allocation.DiskThresholdSettings;
import org.opensearch.cluster.routing.allocation.decider.AwarenessAllocationDecider;
import org.opensearch.cluster.routing.allocation.decider.EnableAllocationDecider;
import org.opensearch.cluster.service.ClusterService;
import org.opensearch.cluster.service.applicationtemplates.TestSystemTemplatesRepositoryPlugin;
import org.opensearch.common.Nullable;
import org.opensearch.common.Priority;
import org.opensearch.common.blobstore.BlobPath;
import org.opensearch.common.collect.Tuple;
import org.opensearch.common.concurrent.GatedCloseable;
import org.opensearch.common.network.NetworkModule;
import org.opensearch.common.regex.Regex;
import org.opensearch.common.settings.ClusterSettings;
import org.opensearch.common.settings.FeatureFlagSettings;
import org.opensearch.common.settings.Setting;
import org.opensearch.common.settings.Setting.Property;
import org.opensearch.common.settings.Settings;
import org.opensearch.common.unit.TimeValue;
import org.opensearch.common.util.FeatureFlags;
import org.opensearch.common.util.concurrent.ThreadContext;
import org.opensearch.common.xcontent.XContentHelper;
import org.opensearch.common.xcontent.XContentType;
import org.opensearch.common.xcontent.smile.SmileXContent;
import org.opensearch.core.action.ActionListener;
import org.opensearch.core.action.support.DefaultShardOperationFailedException;
import org.opensearch.core.common.Strings;
import org.opensearch.core.common.bytes.BytesReference;
import org.opensearch.core.common.io.stream.NamedWriteableRegistry;
import org.opensearch.core.common.transport.TransportAddress;
import org.opensearch.core.common.unit.ByteSizeUnit;
import org.opensearch.core.common.unit.ByteSizeValue;
import org.opensearch.core.concurrency.OpenSearchRejectedExecutionException;
import org.opensearch.core.index.Index;
import org.opensearch.core.index.shard.ShardId;
import org.opensearch.core.rest.RestStatus;
import org.opensearch.core.xcontent.MediaTypeRegistry;
import org.opensearch.core.xcontent.NamedXContentRegistry;
import org.opensearch.core.xcontent.ToXContent;
import org.opensearch.core.xcontent.XContentBuilder;
import org.opensearch.core.xcontent.XContentParser;
import org.opensearch.env.Environment;
import org.opensearch.env.TestEnvironment;
import org.opensearch.index.IndexModule;
import org.opensearch.index.IndexService;
import org.opensearch.index.IndexSettings;
import org.opensearch.index.MergeSchedulerConfig;
import org.opensearch.index.MockEngineFactoryPlugin;
import org.opensearch.index.TieredMergePolicyProvider;
import org.opensearch.index.codec.CodecService;
import org.opensearch.index.engine.Segment;
import org.opensearch.index.mapper.CompletionFieldMapper;
import org.opensearch.index.mapper.MockFieldFilterPlugin;
import org.opensearch.index.remote.RemoteStoreEnums;
import org.opensearch.index.remote.RemoteStoreEnums.PathType;
import org.opensearch.index.remote.RemoteStorePathStrategy;
import org.opensearch.index.shard.IndexShard;
import org.opensearch.index.store.Store;
import org.opensearch.index.translog.Translog;
import org.opensearch.indices.IndicesQueryCache;
import org.opensearch.indices.IndicesRequestCache;
import org.opensearch.indices.IndicesService;
import org.opensearch.indices.RemoteStoreSettings;
import org.opensearch.indices.replication.common.ReplicationType;
import org.opensearch.indices.store.IndicesStore;
import org.opensearch.monitor.os.OsInfo;
import org.opensearch.node.NodeMocksPlugin;
import org.opensearch.node.remotestore.RemoteStoreNodeService;
import org.opensearch.plugins.NetworkPlugin;
import org.opensearch.plugins.Plugin;
import org.opensearch.repositories.IndexId;
import org.opensearch.repositories.blobstore.BlobStoreRepository;
import org.opensearch.repositories.fs.FsRepository;
import org.opensearch.repositories.fs.ReloadableFsRepository;
import org.opensearch.script.MockScriptService;
import org.opensearch.search.MockSearchService;
import org.opensearch.search.SearchHit;
import org.opensearch.search.SearchService;
import org.opensearch.telemetry.TelemetrySettings;
import org.opensearch.test.client.RandomizingClient;
import org.opensearch.test.disruption.NetworkDisruption;
import org.opensearch.test.disruption.ServiceDisruptionScheme;
import org.opensearch.test.store.MockFSIndexStore;
import org.opensearch.test.telemetry.MockTelemetryPlugin;
import org.opensearch.test.transport.MockTransportService;
import org.opensearch.transport.TransportInterceptor;
import org.opensearch.transport.TransportRequest;
import org.opensearch.transport.TransportRequestHandler;
import org.opensearch.transport.TransportService;
import org.hamcrest.Matchers;
import org.junit.AfterClass;
import org.junit.BeforeClass;
import org.junit.Rule;

import java.io.IOException;
import java.lang.Runtime.Version;
import java.lang.annotation.Annotation;
import java.lang.annotation.ElementType;
import java.lang.annotation.Inherited;
import java.lang.annotation.Retention;
import java.lang.annotation.RetentionPolicy;
import java.lang.annotation.Target;
import java.net.InetAddress;
import java.net.InetSocketAddress;
import java.net.URL;
import java.nio.file.Files;
import java.nio.file.Path;
import java.util.ArrayList;
import java.util.Arrays;
import java.util.Collection;
import java.util.Collections;
import java.util.HashMap;
import java.util.HashSet;
import java.util.List;
import java.util.Locale;
import java.util.Map;
import java.util.Optional;
import java.util.Random;
import java.util.Set;
import java.util.concurrent.CopyOnWriteArrayList;
import java.util.concurrent.CountDownLatch;
import java.util.concurrent.TimeUnit;
import java.util.concurrent.atomic.AtomicInteger;
import java.util.function.Function;
import java.util.stream.Collectors;

import static org.opensearch.cluster.metadata.IndexMetadata.SETTING_NUMBER_OF_REPLICAS;
import static org.opensearch.cluster.metadata.IndexMetadata.SETTING_NUMBER_OF_SHARDS;
import static org.opensearch.common.unit.TimeValue.timeValueMillis;
import static org.opensearch.core.common.util.CollectionUtils.eagerPartition;
import static org.opensearch.discovery.DiscoveryModule.DISCOVERY_SEED_PROVIDERS_SETTING;
import static org.opensearch.discovery.SettingsBasedSeedHostsProvider.DISCOVERY_SEED_HOSTS_SETTING;
import static org.opensearch.index.IndexSettings.INDEX_DOC_ID_FUZZY_SET_ENABLED_SETTING;
import static org.opensearch.index.IndexSettings.INDEX_DOC_ID_FUZZY_SET_FALSE_POSITIVE_PROBABILITY_SETTING;
import static org.opensearch.index.IndexSettings.INDEX_SOFT_DELETES_RETENTION_LEASE_PERIOD_SETTING;
import static org.opensearch.index.query.QueryBuilders.matchAllQuery;
import static org.opensearch.index.remote.RemoteStoreEnums.PathHashAlgorithm.FNV_1A_COMPOSITE_1;
import static org.opensearch.indices.IndicesService.CLUSTER_REPLICATION_TYPE_SETTING;
import static org.opensearch.node.remotestore.RemoteStoreNodeAttribute.REMOTE_STORE_CLUSTER_STATE_REPOSITORY_NAME_ATTRIBUTE_KEY;
import static org.opensearch.node.remotestore.RemoteStoreNodeAttribute.REMOTE_STORE_REPOSITORY_SETTINGS_ATTRIBUTE_KEY_PREFIX;
import static org.opensearch.node.remotestore.RemoteStoreNodeAttribute.REMOTE_STORE_REPOSITORY_TYPE_ATTRIBUTE_KEY_FORMAT;
import static org.opensearch.node.remotestore.RemoteStoreNodeAttribute.REMOTE_STORE_ROUTING_TABLE_REPOSITORY_NAME_ATTRIBUTE_KEY;
import static org.opensearch.node.remotestore.RemoteStoreNodeAttribute.REMOTE_STORE_SEGMENT_REPOSITORY_NAME_ATTRIBUTE_KEY;
import static org.opensearch.node.remotestore.RemoteStoreNodeAttribute.REMOTE_STORE_TRANSLOG_REPOSITORY_NAME_ATTRIBUTE_KEY;
import static org.opensearch.node.remotestore.RemoteStoreNodeService.MIGRATION_DIRECTION_SETTING;
import static org.opensearch.node.remotestore.RemoteStoreNodeService.REMOTE_STORE_COMPATIBILITY_MODE_SETTING;
import static org.opensearch.test.XContentTestUtils.convertToMap;
import static org.opensearch.test.XContentTestUtils.differenceBetweenMapsIgnoringArrayOrder;
import static org.opensearch.test.hamcrest.OpenSearchAssertions.assertAcked;
import static org.opensearch.test.hamcrest.OpenSearchAssertions.assertNoFailures;
import static org.opensearch.test.hamcrest.OpenSearchAssertions.assertNoTimeout;
import static org.hamcrest.Matchers.emptyIterable;
import static org.hamcrest.Matchers.equalTo;
import static org.hamcrest.Matchers.greaterThanOrEqualTo;
import static org.hamcrest.Matchers.is;
import static org.hamcrest.Matchers.lessThanOrEqualTo;
import static org.hamcrest.Matchers.startsWith;

/**
 * {@link OpenSearchIntegTestCase} is an abstract base class to run integration
 * tests against a JVM private OpenSearch Cluster. The test class supports 2 different
 * cluster scopes.
 * <ul>
 * <li>{@link Scope#TEST} - uses a new cluster for each individual test method.</li>
 * <li>{@link Scope#SUITE} - uses a cluster shared across all test methods in the same suite</li>
 * </ul>
 * <p>
 * The most common test scope is {@link Scope#SUITE} which shares a cluster per test suite.
 * <p>
 * If the test methods need specific node settings or change persistent and/or transient cluster settings {@link Scope#TEST}
 * should be used. To configure a scope for the test cluster the {@link ClusterScope} annotation
 * should be used, here is an example:
 * <pre>
 *
 * {@literal @}NodeScope(scope=Scope.TEST) public class SomeIT extends OpenSearchIntegTestCase {
 * public void testMethod() {}
 * }
 * </pre>
 * <p>
 * If no {@link ClusterScope} annotation is present on an integration test the default scope is {@link Scope#SUITE}
 * <p>
 * A test cluster creates a set of nodes in the background before the test starts. The number of nodes in the cluster is
 * determined at random and can change across tests. The {@link ClusterScope} allows configuring the initial number of nodes
 * that are created before the tests start.
 *  <pre>
 * {@literal @}NodeScope(scope=Scope.SUITE, numDataNodes=3)
 * public class SomeIT extends OpenSearchIntegTestCase {
 * public void testMethod() {}
 * }
 * </pre>
 * <p>
 * Note, the {@link OpenSearchIntegTestCase} uses randomized settings on a cluster and index level. For instance
 * each test might use different directory implementation for each test or will return a random client to one of the
 * nodes in the cluster for each call to {@link #client()}. Test failures might only be reproducible if the correct
 * system properties are passed to the test execution environment.
 * <p>
 * This class supports the following system properties (passed with -Dkey=value to the application)
 * <ul>
 * <li>-D{@value #TESTS_ENABLE_MOCK_MODULES} - a boolean value to enable or disable mock modules. This is
 * useful to test the system without asserting modules that to make sure they don't hide any bugs in production.</li>
 * <li> - a random seed used to initialize the index random context.
 * </ul>
 */
@LuceneTestCase.SuppressFileSystems("ExtrasFS") // doesn't work with potential multi data path from test cluster yet
public abstract class OpenSearchIntegTestCase extends OpenSearchTestCase {

    /**
     * Property that controls whether ThirdParty Integration tests are run (not the default).
     */
    public static final String SYSPROP_THIRDPARTY = "tests.thirdparty";

    /**
     * The lucene_default {@link Codec} is not added to the list as it internally maps to Asserting {@link Codec}.
     * The override to fetch the {@link CompletionFieldMapper.CompletionFieldType} postings format is not available for this codec.
     */
    public static final List<String> CODECS = List.of(
        CodecService.DEFAULT_CODEC,
        CodecService.LZ4,
        CodecService.BEST_COMPRESSION_CODEC,
        CodecService.ZLIB
    );

    /**
     * Annotation for third-party integration tests.
     * <p>
     * These are tests the require a third-party service in order to run. They
     * may require the user to manually configure an external process (such as rabbitmq),
     * or may additionally require some external configuration (e.g. AWS credentials)
     * via the {@code tests.config} system property.
     */
    @Inherited
    @Retention(RetentionPolicy.RUNTIME)
    @Target(ElementType.TYPE)
    @TestGroup(enabled = false, sysProperty = OpenSearchIntegTestCase.SYSPROP_THIRDPARTY)
    public @interface ThirdParty {
    }

    /** node names of the corresponding clusters will start with these prefixes */
    public static final String SUITE_CLUSTER_NODE_PREFIX = "node_s";
    public static final String TEST_CLUSTER_NODE_PREFIX = "node_t";

    /**
     * Key used to eventually switch to using an external cluster and provide its transport addresses
     */
    public static final String TESTS_CLUSTER = "tests.cluster";

    /**
     * Key used to retrieve the index random seed from the index settings on a running node.
     * The value of this seed can be used to initialize a random context for a specific index.
     * It's set once per test via a generic index template.
     */
    public static final Setting<Long> INDEX_TEST_SEED_SETTING = Setting.longSetting(
        "index.tests.seed",
        0,
        Long.MIN_VALUE,
        Property.IndexScope
    );

    /**
     * A boolean value to enable or disable mock modules. This is useful to test the
     * system without asserting modules that to make sure they don't hide any bugs in
     * production.
     *
     * @see OpenSearchIntegTestCase
     */
    public static final String TESTS_ENABLE_MOCK_MODULES = "tests.enable_mock_modules";

    private static final boolean MOCK_MODULES_ENABLED = "true".equals(System.getProperty(TESTS_ENABLE_MOCK_MODULES, "true"));

    @Rule
    public static OpenSearchTestClusterRule testClusterRule = new OpenSearchTestClusterRule();

    /**
     * Threshold at which indexing switches from frequently async to frequently bulk.
     */
    private static final int FREQUENT_BULK_THRESHOLD = 300;

    /**
     * Threshold at which bulk indexing will always be used.
     */
    private static final int ALWAYS_BULK_THRESHOLD = 3000;

    /**
     * Maximum number of async operations that indexRandom will kick off at one time.
     */
    private static final int MAX_IN_FLIGHT_ASYNC_INDEXES = 150;

    /**
     * Maximum number of documents in a single bulk index request.
     */
    private static final int MAX_BULK_INDEX_REQUEST_SIZE = 1000;

    /**
     * Default minimum number of shards for an index
     */
    protected static final int DEFAULT_MIN_NUM_SHARDS = 1;

    /**
     * Default maximum number of shards for an index
     */
    protected static final int DEFAULT_MAX_NUM_SHARDS = 10;

    /**
     * Key to provide the cluster name
     */
    public static final String TESTS_CLUSTER_NAME = "tests.clustername";

    protected static final String REMOTE_BACKED_STORAGE_REPOSITORY_NAME = "test-remote-store-repo";

    private static Boolean prefixModeVerificationEnable;

    private static Boolean translogPathFixedPrefix;

    private static Boolean segmentsPathFixedPrefix;

    private Path remoteStoreRepositoryPath;

    private ReplicationType randomReplicationType;

    private String randomStorageType;

    @BeforeClass
    public static void beforeClass() throws Exception {
        prefixModeVerificationEnable = randomBoolean();
        translogPathFixedPrefix = randomBoolean();
        segmentsPathFixedPrefix = randomBoolean();
        testClusterRule.beforeClass();
    }

    @Override
    protected final boolean enableWarningsCheck() {
        // In an integ test it doesn't make sense to keep track of warnings: if the cluster is external the warnings are in another jvm,
        // if the cluster is internal the deprecation logger is shared across all nodes
        return false;
    }

    /**
     * Creates a randomized index template. This template is used to pass in randomized settings on a
     * per index basis. Allows to enable/disable the randomization for number of shards and replicas
     */
    protected void randomIndexTemplate() {

        // TODO move settings for random directory etc here into the index based randomized settings.
        if (cluster().size() > 0) {
            Settings.Builder randomSettingsBuilder = setRandomIndexSettings(random(), Settings.builder());
            if (isInternalCluster()) {
                // this is only used by mock plugins and if the cluster is not internal we just can't set it
                randomSettingsBuilder.put(INDEX_TEST_SEED_SETTING.getKey(), random().nextLong());
            }

            randomSettingsBuilder.put(SETTING_NUMBER_OF_SHARDS, numberOfShards()).put(SETTING_NUMBER_OF_REPLICAS, numberOfReplicas());

            // if the test class is annotated with SuppressCodecs("*"), it means don't use lucene's codec randomization
            // otherwise, use it, it has assertions and so on that can find bugs.
            SuppressCodecs annotation = getClass().getAnnotation(SuppressCodecs.class);
            if (annotation != null && annotation.value().length == 1 && "*".equals(annotation.value()[0])) {
                randomSettingsBuilder.put("index.codec", randomFrom(CODECS));
            } else {
                randomSettingsBuilder.put("index.codec", CodecService.LUCENE_DEFAULT_CODEC);
            }

            for (String setting : randomSettingsBuilder.keys()) {
                assertThat("non index. prefix setting set on index template, its a node setting...", setting, startsWith("index."));
            }
            // always default delayed allocation to 0 to make sure we have tests are not delayed
            randomSettingsBuilder.put(UnassignedInfo.INDEX_DELAYED_NODE_LEFT_TIMEOUT_SETTING.getKey(), 0);
            if (randomBoolean()) {
                randomSettingsBuilder.put(IndexModule.INDEX_QUERY_CACHE_ENABLED_SETTING.getKey(), randomBoolean());
            }
            PutIndexTemplateRequestBuilder putTemplate = client().admin()
                .indices()
                .preparePutTemplate("random_index_template")
                .setPatterns(Collections.singletonList("*"))
                .setOrder(0)
                .setSettings(randomSettingsBuilder);
            assertAcked(putTemplate.execute().actionGet());
        }
    }

    protected Settings.Builder setRandomIndexSettings(Random random, Settings.Builder builder) {
        setRandomIndexMergeSettings(random, builder);
        setRandomIndexTranslogSettings(random, builder);

        if (random.nextBoolean()) {
            builder.put(MergeSchedulerConfig.AUTO_THROTTLE_SETTING.getKey(), false);
        }

        if (random.nextBoolean()) {
            builder.put(IndicesRequestCache.INDEX_CACHE_REQUEST_ENABLED_SETTING.getKey(), random.nextBoolean());
        }

        if (random.nextBoolean()) {
            builder.put(IndexSettings.INDEX_CHECK_ON_STARTUP.getKey(), randomFrom(random, "false", "checksum", "true"));
        }

        if (random.nextBoolean()) {
            // keep this low so we don't stall tests
            builder.put(
                UnassignedInfo.INDEX_DELAYED_NODE_LEFT_TIMEOUT_SETTING.getKey(),
                RandomNumbers.randomIntBetween(random, 1, 15) + "ms"
            );
        }

        if (random.nextBoolean()) {
            builder.put(Store.FORCE_RAM_TERM_DICT.getKey(), true);
        }

        return builder;
    }

    private static Settings.Builder setRandomIndexMergeSettings(Random random, Settings.Builder builder) {
        if (random.nextBoolean()) {
            builder.put(
                TieredMergePolicyProvider.INDEX_COMPOUND_FORMAT_SETTING.getKey(),
                (random.nextBoolean() ? random.nextDouble() : random.nextBoolean()).toString()
            );
        }
        switch (random.nextInt(4)) {
            case 3:
                final int maxThreadCount = RandomNumbers.randomIntBetween(random, 1, 4);
                final int maxMergeCount = RandomNumbers.randomIntBetween(random, maxThreadCount, maxThreadCount + 4);
                builder.put(MergeSchedulerConfig.MAX_MERGE_COUNT_SETTING.getKey(), maxMergeCount);
                builder.put(MergeSchedulerConfig.MAX_THREAD_COUNT_SETTING.getKey(), maxThreadCount);
                break;
        }

        return builder;
    }

    private static Settings.Builder setRandomIndexTranslogSettings(Random random, Settings.Builder builder) {
        if (random.nextBoolean()) {
            builder.put(
                IndexSettings.INDEX_TRANSLOG_FLUSH_THRESHOLD_SIZE_SETTING.getKey(),
                new ByteSizeValue(RandomNumbers.randomIntBetween(random, 1, 300), ByteSizeUnit.MB)
            );
        }
        if (random.nextBoolean()) {
            builder.put(IndexSettings.INDEX_TRANSLOG_FLUSH_THRESHOLD_SIZE_SETTING.getKey(), new ByteSizeValue(1, ByteSizeUnit.PB)); // just
                                                                                                                                    // don't
                                                                                                                                    // flush
        }
        if (random.nextBoolean()) {
            builder.put(
                IndexSettings.INDEX_TRANSLOG_DURABILITY_SETTING.getKey(),
                RandomPicks.randomFrom(random, Translog.Durability.values())
            );
        }

        if (random.nextBoolean()) {
            builder.put(
                IndexSettings.INDEX_TRANSLOG_SYNC_INTERVAL_SETTING.getKey(),
                RandomNumbers.randomIntBetween(random, 100, 5000),
                TimeUnit.MILLISECONDS
            );
        }

        return builder;
    }

    /**
     * @return An exclude set of index templates that will not be removed in between tests.
     */
    protected Set<String> excludeTemplates() {
        return Collections.emptySet();
    }

    protected void beforeIndexDeletion() throws Exception {
        cluster().beforeIndexDeletion();
    }

    public static TestCluster cluster() {
        return testClusterRule.cluster();
    }

    public static boolean isInternalCluster() {
        return testClusterRule.isInternalCluster();
    }

    public static InternalTestCluster internalCluster() {
        return testClusterRule.internalCluster().orElseThrow(() -> new UnsupportedOperationException("current test cluster is immutable"));
    }

    public ClusterService clusterService() {
        return internalCluster().clusterService();
    }

    public static Client client() {
        return client(null);
    }

    public static Client client(@Nullable String node) {
        return testClusterRule.clientForNode(node);
    }

    public static Client dataNodeClient() {
        Client client = internalCluster().dataNodeClient();
        if (frequently()) {
            client = new RandomizingClient(client, random());
        }
        return client;
    }

    public static Iterable<Client> clients() {
        return cluster().getClients();
    }

    protected int minimumNumberOfShards() {
        return DEFAULT_MIN_NUM_SHARDS;
    }

    protected int maximumNumberOfShards() {
        return DEFAULT_MAX_NUM_SHARDS;
    }

    protected int numberOfShards() {
        return between(minimumNumberOfShards(), maximumNumberOfShards());
    }

    protected int minimumNumberOfReplicas() {
        return 0;
    }

    protected int maximumNumberOfReplicas() {
        // use either 0 or 1 replica, yet a higher amount when possible, but only rarely
        int maxNumReplicas = Math.max(0, cluster().numDataNodes() - 1);
        return frequently() ? Math.min(1, maxNumReplicas) : maxNumReplicas;
    }

    protected int numberOfReplicas() {
        return between(minimumNumberOfReplicas(), maximumNumberOfReplicas());
    }

    public void setDisruptionScheme(ServiceDisruptionScheme scheme) {
        internalCluster().setDisruptionScheme(scheme);
    }

    /**
     * Creates a disruption that isolates the current cluster-manager node from all other nodes in the cluster.
     *
     * @param disruptionType type of disruption to create
     * @return disruption
     */
    protected static NetworkDisruption isolateClusterManagerDisruption(NetworkDisruption.NetworkLinkDisruptionType disruptionType) {
        final String clusterManagerNode = internalCluster().getClusterManagerName();
        return new NetworkDisruption(
            new NetworkDisruption.TwoPartitions(
                Collections.singleton(clusterManagerNode),
                Arrays.stream(internalCluster().getNodeNames())
                    .filter(name -> name.equals(clusterManagerNode) == false)
                    .collect(Collectors.toSet())
            ),
            disruptionType
        );
    }

    /**
     * Returns a settings object used in {@link #createIndex(String...)} and {@link #prepareCreate(String)} and friends.
     * This method can be overwritten by subclasses to set defaults for the indices that are created by the test.
     * By default it returns a settings object that sets a random number of shards. Number of shards and replicas
     * can be controlled through specific methods.
     */
    public Settings indexSettings() {
        Settings.Builder builder = Settings.builder();
        int numberOfShards = numberOfShards();
        if (numberOfShards > 0) {
            builder.put(SETTING_NUMBER_OF_SHARDS, numberOfShards).build();
        }
        int numberOfReplicas = numberOfReplicas();
        if (numberOfReplicas >= 0) {
            builder.put(SETTING_NUMBER_OF_REPLICAS, numberOfReplicas).build();
        }
        // 30% of the time
        if (randomInt(9) < 3) {
            final String dataPath = randomAlphaOfLength(10);
            logger.info("using custom data_path for index: [{}]", dataPath);
            builder.put(IndexMetadata.SETTING_DATA_PATH, dataPath);
        }
        // always default delayed allocation to 0 to make sure we have tests are not delayed
        builder.put(UnassignedInfo.INDEX_DELAYED_NODE_LEFT_TIMEOUT_SETTING.getKey(), 0);
        if (randomBoolean()) {
            builder.put(IndexSettings.INDEX_SOFT_DELETES_RETENTION_OPERATIONS_SETTING.getKey(), between(0, 1000));
        }
        if (randomBoolean()) {
            builder.put(
                INDEX_SOFT_DELETES_RETENTION_LEASE_PERIOD_SETTING.getKey(),
                timeValueMillis(
                    randomLongBetween(
                        0,
                        randomBoolean() ? 1000 : INDEX_SOFT_DELETES_RETENTION_LEASE_PERIOD_SETTING.get(Settings.EMPTY).millis()
                    )
                ).getStringRep()
            );
        }

        if (randomBoolean()) {
            builder.put(INDEX_DOC_ID_FUZZY_SET_ENABLED_SETTING.getKey(), true);
            builder.put(INDEX_DOC_ID_FUZZY_SET_FALSE_POSITIVE_PROBABILITY_SETTING.getKey(), randomDoubleBetween(0.01, 0.50, true));
        }

        return builder.build();
    }

    /**
     * Setting all feature flag settings at base IT, which can be overridden later by individual
     * IT classes.
     *
     * @return Feature flag settings.
     */
    protected Settings featureFlagSettings() {
        Settings.Builder featureSettings = Settings.builder();
        for (Setting builtInFlag : FeatureFlagSettings.BUILT_IN_FEATURE_FLAGS) {
            featureSettings.put(builtInFlag.getKey(), builtInFlag.getDefaultRaw(Settings.EMPTY));
        }
        // Enabling Telemetry setting by default
        featureSettings.put(FeatureFlags.TELEMETRY_SETTING.getKey(), true);
        featureSettings.put(FeatureFlags.APPLICATION_BASED_CONFIGURATION_TEMPLATES_SETTING.getKey(), true);

        return featureSettings.build();
    }

    /**
     * Represent if it needs to trigger remote state restore or not.
     * For tests with remote store enabled domain, it will be overridden to true.
     *
     * @return if needs to perform remote state restore or not
     */
    protected boolean triggerRemoteStateRestore() {
        return false;
    }

    /**
     * For tests with remote cluster state, it will reset the cluster and cluster state will be
     * restored from remote.
     */
    protected void performRemoteStoreTestAction() {
        if (triggerRemoteStateRestore()) {
            String clusterUUIDBefore = clusterService().state().metadata().clusterUUID();
            internalCluster().resetCluster();
            String clusterUUIDAfter = clusterService().state().metadata().clusterUUID();
            // assertion that UUID is changed post restore.
            assertFalse(clusterUUIDBefore.equals(clusterUUIDAfter));
        }
    }

    /**
     * Creates one or more indices and asserts that the indices are acknowledged. If one of the indices
     * already exists this method will fail and wipe all the indices created so far.
     */
    public final void createIndex(String... names) {

        List<String> created = new ArrayList<>();
        for (String name : names) {
            boolean success = false;
            try {
                assertAcked(prepareCreate(name));
                created.add(name);
                success = true;
            } finally {
                if (!success && !created.isEmpty()) {
                    cluster().wipeIndices(created.toArray(new String[0]));
                }
            }
        }
    }

    /**
     * creates an index with the given setting
     */
    public final void createIndex(String name, Settings indexSettings) {
        assertAcked(prepareCreate(name).setSettings(indexSettings));
    }

    /**
     * creates an index with the given setting
     */
    public final void createIndex(String name, Context context) {
        assertAcked(prepareCreate(name).setContext(context));
    }

    /**
     * Creates a new {@link CreateIndexRequestBuilder} with the settings obtained from {@link #indexSettings()}.
     */
    public final CreateIndexRequestBuilder prepareCreate(String index) {
        return prepareCreate(index, -1);
    }

    /**
     * Creates a new {@link CreateIndexRequestBuilder} with the settings obtained from {@link #indexSettings()}.
     * The index that is created with this builder will only be allowed to allocate on the number of nodes passed to this
     * method.
     * <p>
     * This method uses allocation deciders to filter out certain nodes to allocate the created index on. It defines allocation
     * rules based on <code>index.routing.allocation.exclude._name</code>.
     * </p>
     */
    public final CreateIndexRequestBuilder prepareCreate(String index, int numNodes) {
        return prepareCreate(index, numNodes, Settings.builder());
    }

    /**
     * Creates a new {@link CreateIndexRequestBuilder} with the settings obtained from {@link #indexSettings()}, augmented
     * by the given builder
     */
    public CreateIndexRequestBuilder prepareCreate(String index, Settings.Builder settingsBuilder) {
        return prepareCreate(index, -1, settingsBuilder);
    }

    /**
     * Creates a new {@link CreateIndexRequestBuilder} with the settings obtained from {@link #indexSettings()}.
     * The index that is created with this builder will only be allowed to allocate on the number of nodes passed to this
     * method.
     * <p>
     * This method uses allocation deciders to filter out certain nodes to allocate the created index on. It defines allocation
     * rules based on <code>index.routing.allocation.exclude._name</code>.
     * </p>
     */
    public CreateIndexRequestBuilder prepareCreate(String index, int numNodes, Settings.Builder settingsBuilder) {
        Settings.Builder builder = Settings.builder().put(indexSettings()).put(settingsBuilder.build());

        if (numNodes > 0) {
            internalCluster().ensureAtLeastNumDataNodes(numNodes);
            getExcludeSettings(numNodes, builder);
        }
        return client().admin().indices().prepareCreate(index).setSettings(builder.build());
    }

    private Settings.Builder getExcludeSettings(int num, Settings.Builder builder) {
        String exclude = String.join(",", internalCluster().allDataNodesButN(num));
        builder.put("index.routing.allocation.exclude._name", exclude);
        return builder;
    }

    /**
     * Waits until all nodes have no pending tasks.
     */
    public void waitNoPendingTasksOnAll() throws Exception {
        assertNoTimeout(client().admin().cluster().prepareHealth().setWaitForEvents(Priority.LANGUID).get());
        assertBusy(() -> {
            for (Client client : clients()) {
                ClusterHealthResponse clusterHealth = client.admin().cluster().prepareHealth().setLocal(true).get();
                assertThat("client " + client + " still has in flight fetch", clusterHealth.getNumberOfInFlightFetch(), equalTo(0));
                PendingClusterTasksResponse pendingTasks = client.admin().cluster().preparePendingClusterTasks().setLocal(true).get();
                assertThat("client " + client + " still has pending tasks " + pendingTasks, pendingTasks, Matchers.emptyIterable());
                clusterHealth = client.admin().cluster().prepareHealth().setLocal(true).get();
                assertThat("client " + client + " still has in flight fetch", clusterHealth.getNumberOfInFlightFetch(), equalTo(0));
            }
        });
        assertNoTimeout(client().admin().cluster().prepareHealth().setWaitForEvents(Priority.LANGUID).get());
    }

    /** Ensures the result counts are as expected, and logs the results if different */
    public void assertResultsAndLogOnFailure(long expectedResults, SearchResponse searchResponse) {
        final TotalHits totalHits = searchResponse.getHits().getTotalHits();
        if (totalHits.value != expectedResults || totalHits.relation != TotalHits.Relation.EQUAL_TO) {
            StringBuilder sb = new StringBuilder("search result contains [");
            String value = Long.toString(totalHits.value) + (totalHits.relation == TotalHits.Relation.GREATER_THAN_OR_EQUAL_TO ? "+" : "");
            sb.append(value).append("] results. expected [").append(expectedResults).append("]");
            String failMsg = sb.toString();
            for (SearchHit hit : searchResponse.getHits().getHits()) {
                sb.append("\n-> _index: [").append(hit.getIndex()).append("] id [").append(hit.getId()).append("]");
            }
            logger.warn("{}", sb);
            fail(failMsg);
        }
    }

    /**
     * Restricts the given index to be allocated on <code>n</code> nodes using the allocation deciders.
     * Yet if the shards can't be allocated on any other node shards for this index will remain allocated on
     * more than <code>n</code> nodes.
     */
    public void allowNodes(String index, int n) {
        assert index != null;
        internalCluster().ensureAtLeastNumDataNodes(n);
        Settings.Builder builder = Settings.builder();
        if (n > 0) {
            getExcludeSettings(n, builder);
        }
        Settings build = builder.build();
        if (!build.isEmpty()) {
            logger.debug("allowNodes: updating [{}]'s setting to [{}]", index, build.toDelimitedString(';'));
            client().admin().indices().prepareUpdateSettings(index).setSettings(build).execute().actionGet();
        }
    }

    /**
     * Ensures the cluster has a green state via the cluster health API. This method will also wait for relocations.
     * It is useful to ensure that all action on the cluster have finished and all shards that were currently relocating
     * are now allocated and started.
     */
    public ClusterHealthStatus ensureGreen(String... indices) {
        return ensureGreen(TimeValue.timeValueSeconds(30), indices);
    }

    /**
     * Ensures the cluster has a green state via the cluster health API. This method will also wait for relocations.
     * It is useful to ensure that all action on the cluster have finished and all shards that were currently relocating
     * are now allocated and started.
     *
     * @param timeout time out value to set on {@link ClusterHealthRequest}
     */
    public ClusterHealthStatus ensureGreen(TimeValue timeout, String... indices) {
        return ensureColor(ClusterHealthStatus.GREEN, timeout, false, indices);
    }

    public ClusterHealthStatus ensureGreen(TimeValue timeout, boolean waitForNoRelocatingShards, String... indices) {
        return ensureColor(ClusterHealthStatus.GREEN, timeout, waitForNoRelocatingShards, false, indices);
    }

    /**
     * Ensures the cluster has a yellow state via the cluster health API.
     */
    public ClusterHealthStatus ensureYellow(String... indices) {
        return ensureColor(ClusterHealthStatus.YELLOW, TimeValue.timeValueSeconds(30), false, indices);
    }

    /**
     * Ensures the cluster has a red state via the cluster health API.
     */
    public ClusterHealthStatus ensureRed(String... indices) {
        return ensureColor(ClusterHealthStatus.RED, TimeValue.timeValueSeconds(30), false, indices);
    }

    /**
     * Ensures the cluster has a yellow state via the cluster health API and ensures the that cluster has no initializing shards
     * for the given indices
     */
    public ClusterHealthStatus ensureYellowAndNoInitializingShards(String... indices) {
        return ensureColor(ClusterHealthStatus.YELLOW, TimeValue.timeValueSeconds(30), true, indices);
    }

    private ClusterHealthStatus ensureColor(
        ClusterHealthStatus clusterHealthStatus,
        TimeValue timeout,
        boolean waitForNoInitializingShards,
        String... indices
    ) {
        return ensureColor(clusterHealthStatus, timeout, true, waitForNoInitializingShards, indices);
    }

    private ClusterHealthStatus ensureColor(
        ClusterHealthStatus clusterHealthStatus,
        TimeValue timeout,
        boolean waitForNoRelocatingShards,
        boolean waitForNoInitializingShards,
        String... indices
    ) {
        String color = clusterHealthStatus.name().toLowerCase(Locale.ROOT);
        String method = "ensure" + Strings.capitalize(color);

        ClusterHealthRequest healthRequest = Requests.clusterHealthRequest(indices)
            .timeout(timeout)
            .waitForStatus(clusterHealthStatus)
            .waitForEvents(Priority.LANGUID)
            .waitForNoRelocatingShards(waitForNoRelocatingShards)
            .waitForNoInitializingShards(waitForNoInitializingShards)
            // We currently often use ensureGreen or ensureYellow to check whether the cluster is back in a good state after shutting down
            // a node. If the node that is stopped is the cluster-manager node, another node will become cluster-manager and publish a
            // cluster state where it is cluster-manager but where the node that was stopped hasn't been removed yet from the cluster state.
            // It will only subsequently publish a second state where the old cluster-manager is removed.
            // If the ensureGreen/ensureYellow is timed just right, it will get to execute before the second cluster state update removes
            // the old cluster-manager and the condition ensureGreen / ensureYellow will trivially hold if it held before the node was
            // shut down. The following "waitForNodes" condition ensures that the node has been removed by the cluster-manager
            // so that the health check applies to the set of nodes we expect to be part of the cluster.
            .waitForNodes(Integer.toString(cluster().size()));

        ClusterHealthResponse actionGet = client().admin().cluster().health(healthRequest).actionGet();
        if (actionGet.isTimedOut()) {
            final String hotThreads = client().admin()
                .cluster()
                .prepareNodesHotThreads()
                .setThreads(99999)
                .setIgnoreIdleThreads(false)
                .get()
                .getNodes()
                .stream()
                .map(NodeHotThreads::getHotThreads)
                .collect(Collectors.joining("\n"));
            logger.info(
                "{} timed out, cluster state:\n{}\npending tasks:\n{}\nhot threads:\n{}\n",
                method,
                client().admin().cluster().prepareState().get().getState(),
                client().admin().cluster().preparePendingClusterTasks().get(),
                hotThreads
            );
            fail("timed out waiting for " + color + " state");
        }
        assertThat(
            "Expected at least " + clusterHealthStatus + " but got " + actionGet.getStatus(),
            actionGet.getStatus().value(),
            lessThanOrEqualTo(clusterHealthStatus.value())
        );
        logger.debug("indices {} are {}", indices.length == 0 ? "[_all]" : indices, color);
        return actionGet.getStatus();
    }

    /**
     * Waits for all relocating shards to become active using the cluster health API.
     */
    public ClusterHealthStatus waitForRelocation() {
        return waitForRelocation(null);
    }

    /**
     * Waits for all relocating shards to become active and the cluster has reached the given health status
     * using the cluster health API.
     */
    public ClusterHealthStatus waitForRelocation(ClusterHealthStatus status) {
        ClusterHealthRequest request = Requests.clusterHealthRequest().waitForNoRelocatingShards(true).waitForEvents(Priority.LANGUID);
        if (status != null) {
            request.waitForStatus(status);
        }
        ClusterHealthResponse actionGet = client().admin().cluster().health(request).actionGet();
        if (actionGet.isTimedOut()) {
            logger.info(
                "waitForRelocation timed out (status={}), cluster state:\n{}\n{}",
                status,
                client().admin().cluster().prepareState().get().getState(),
                client().admin().cluster().preparePendingClusterTasks().get()
            );
            assertThat("timed out waiting for relocation", actionGet.isTimedOut(), equalTo(false));
        }
        if (status != null) {
            assertThat(actionGet.getStatus(), equalTo(status));
        }
        return actionGet.getStatus();
    }

    /**
     * Waits until at least a give number of document is visible for searchers
     *
     * @param numDocs number of documents to wait for
     * @param indexer a {@link BackgroundIndexer}. It will be first checked for documents indexed.
     *                This saves on unneeded searches.
     */
    public void waitForDocs(final long numDocs, final BackgroundIndexer indexer) throws Exception {
        // indexing threads can wait for up to ~1m before retrying when they first try to index into a shard which is not STARTED.
        final long maxWaitTimeMs = Math.max(90 * 1000, 200 * numDocs);

        assertBusy(() -> {
            long lastKnownCount = indexer.totalIndexedDocs();

            if (lastKnownCount >= numDocs) {
                try {
                    long count = client().prepareSearch()
                        .setTrackTotalHits(true)
                        .setSize(0)
                        .setQuery(matchAllQuery())
                        .get()
                        .getHits()
                        .getTotalHits().value;

                    if (count == lastKnownCount) {
                        // no progress - try to refresh for the next time
                        client().admin().indices().prepareRefresh().get();
                    }
                    lastKnownCount = count;
                } catch (Exception e) { // count now acts like search and barfs if all shards failed...
                    logger.debug("failed to executed count", e);
                    throw e;
                }
            }

            if (logger.isDebugEnabled()) {
                if (lastKnownCount < numDocs) {
                    logger.debug("[{}] docs indexed. waiting for [{}]", lastKnownCount, numDocs);
                } else {
                    logger.debug("[{}] docs visible for search (needed [{}])", lastKnownCount, numDocs);
                }
            }

            assertThat(lastKnownCount, greaterThanOrEqualTo(numDocs));
        }, maxWaitTimeMs, TimeUnit.MILLISECONDS);
    }

    /**
     * Waits until at least a give number of document is indexed by indexer
     *
     * @param numDocs number of documents to wait for
     * @param indexer a {@link BackgroundIndexer}. It will be first checked for documents indexed.
     *                This saves on unneeded searches.
     */
    public void waitForIndexed(final long numDocs, final BackgroundIndexer indexer) throws Exception {
        // indexing threads can wait for up to ~1m before retrying when they first try to index into a shard which is not STARTED.
        final long maxWaitTimeMs = Math.max(90 * 1000, 200 * numDocs);

        assertBusy(() -> {
            long lastKnownCount = indexer.totalIndexedDocs();
            assertThat(lastKnownCount, greaterThanOrEqualTo(numDocs));
        }, maxWaitTimeMs, TimeUnit.MILLISECONDS);
    }

    /**
     * Prints the current cluster state as debug logging.
     */
    public void logClusterState() {
        logger.debug(
            "cluster state:\n{}\n{}",
            client().admin().cluster().prepareState().get().getState(),
            client().admin().cluster().preparePendingClusterTasks().get()
        );
    }

    protected void ensureClusterSizeConsistency() {
        if (cluster() != null && cluster().size() > 0) { // if static init fails the cluster can be null
            logger.trace("Check consistency for [{}] nodes", cluster().size());
            assertNoTimeout(client().admin().cluster().prepareHealth().setWaitForNodes(Integer.toString(cluster().size())).get());
        }
    }

    /**
     * Verifies that all nodes that have the same version of the cluster state as cluster-manager have same cluster state
     */
    protected void ensureClusterStateConsistency() throws IOException {
        if (cluster() != null && cluster().size() > 0) {
            final NamedWriteableRegistry namedWriteableRegistry = cluster().getNamedWriteableRegistry();
            final Client clusterManagerClient = client();
            ClusterState clusterManagerClusterState = clusterManagerClient.admin().cluster().prepareState().all().get().getState();
            byte[] masterClusterStateBytes = ClusterState.Builder.toBytes(clusterManagerClusterState);
            // remove local node reference
            clusterManagerClusterState = ClusterState.Builder.fromBytes(masterClusterStateBytes, null, namedWriteableRegistry);
            Map<String, Object> clusterManagerStateMap = convertToMap(clusterManagerClusterState);
            int clusterManagerClusterStateSize = clusterManagerClusterState.toString().length();
            String clusterManagerId = clusterManagerClusterState.nodes().getClusterManagerNodeId();
            for (Client client : cluster().getClients()) {
                ClusterState localClusterState = client.admin().cluster().prepareState().all().setLocal(true).get().getState();
                byte[] localClusterStateBytes = ClusterState.Builder.toBytes(localClusterState);
                // remove local node reference
                localClusterState = ClusterState.Builder.fromBytes(localClusterStateBytes, null, namedWriteableRegistry);
                final Map<String, Object> localStateMap = convertToMap(localClusterState);
                final int localClusterStateSize = localClusterState.toString().length();
                // Check that the non-cluster-manager node has the same version of the cluster state as the cluster-manager and
                // that the cluster-manager node matches the cluster-manager (otherwise there is no requirement for the cluster state to
                // match)
                if (clusterManagerClusterState.version() == localClusterState.version()
                    && clusterManagerId.equals(localClusterState.nodes().getClusterManagerNodeId())) {
                    try {
                        assertEquals(
                            "cluster state UUID does not match",
                            clusterManagerClusterState.stateUUID(),
                            localClusterState.stateUUID()
                        );
                        // We cannot compare serialization bytes since serialization order of maps is not guaranteed
                        // We also cannot compare byte array size because CompressedXContent's DeflateCompressor uses
                        // a synced flush that can affect the size of the compressed byte array
                        // (see: DeflateCompressedXContentTests#testDifferentCompressedRepresentation for an example)
                        // instead we compare the string length of cluster state - they should be the same
                        assertEquals("cluster state size does not match", clusterManagerClusterStateSize, localClusterStateSize);
                        // Compare JSON serialization
                        assertNull(
                            "cluster state JSON serialization does not match",
                            differenceBetweenMapsIgnoringArrayOrder(clusterManagerStateMap, localStateMap)
                        );
                    } catch (final AssertionError error) {
                        logger.error(
                            "Cluster state from cluster-manager:\n{}\nLocal cluster state:\n{}",
                            clusterManagerClusterState.toString(),
                            localClusterState.toString()
                        );
                        throw error;
                    }
                }
            }
        }

    }

    protected void ensureClusterStateCanBeReadByNodeTool() throws IOException {
        if (cluster() != null && cluster().size() > 0) {
            final Client clusterManagerClient = client();
            Metadata metadata = clusterManagerClient.admin().cluster().prepareState().all().get().getState().metadata();
            final Map<String, String> serializationParams = new HashMap<>(2);
            serializationParams.put("binary", "true");
            serializationParams.put(Metadata.CONTEXT_MODE_PARAM, Metadata.CONTEXT_MODE_GATEWAY);
            final ToXContent.Params serializationFormatParams = new ToXContent.MapParams(serializationParams);

            // when comparing XContent output, do not use binary format
            final Map<String, String> compareParams = new HashMap<>(2);
            compareParams.put(Metadata.CONTEXT_MODE_PARAM, Metadata.CONTEXT_MODE_GATEWAY);
            final ToXContent.Params compareFormatParams = new ToXContent.MapParams(compareParams);

            {
                Metadata metadataWithoutIndices = Metadata.builder(metadata).removeAllIndices().build();

                XContentBuilder builder = SmileXContent.contentBuilder();
                builder.startObject();
                metadataWithoutIndices.toXContent(builder, serializationFormatParams);
                builder.endObject();
                final BytesReference originalBytes = BytesReference.bytes(builder);

                XContentBuilder compareBuilder = SmileXContent.contentBuilder();
                compareBuilder.startObject();
                metadataWithoutIndices.toXContent(compareBuilder, compareFormatParams);
                compareBuilder.endObject();
                final BytesReference compareOriginalBytes = BytesReference.bytes(compareBuilder);

                final Metadata loadedMetadata;
                try (
                    XContentParser parser = createParser(
                        OpenSearchNodeCommand.namedXContentRegistry,
                        SmileXContent.smileXContent,
                        originalBytes
                    )
                ) {
                    loadedMetadata = Metadata.fromXContent(parser);
                }
                builder = SmileXContent.contentBuilder();
                builder.startObject();
                loadedMetadata.toXContent(builder, compareFormatParams);
                builder.endObject();
                final BytesReference parsedBytes = BytesReference.bytes(builder);

                assertNull(
                    "cluster state XContent serialization does not match, expected "
                        + XContentHelper.convertToMap(compareOriginalBytes, false, XContentType.SMILE)
                        + " but got "
                        + XContentHelper.convertToMap(parsedBytes, false, XContentType.SMILE),
                    differenceBetweenMapsIgnoringArrayOrder(
                        XContentHelper.convertToMap(compareOriginalBytes, false, XContentType.SMILE).v2(),
                        XContentHelper.convertToMap(parsedBytes, false, XContentType.SMILE).v2()
                    )
                );
            }

            for (IndexMetadata indexMetadata : metadata) {
                XContentBuilder builder = SmileXContent.contentBuilder();
                builder.startObject();
                indexMetadata.toXContent(builder, serializationFormatParams);
                builder.endObject();
                final BytesReference originalBytes = BytesReference.bytes(builder);

                XContentBuilder compareBuilder = SmileXContent.contentBuilder();
                compareBuilder.startObject();
                indexMetadata.toXContent(compareBuilder, compareFormatParams);
                compareBuilder.endObject();
                final BytesReference compareOriginalBytes = BytesReference.bytes(compareBuilder);

                final IndexMetadata loadedIndexMetadata;
                try (
                    XContentParser parser = createParser(
                        OpenSearchNodeCommand.namedXContentRegistry,
                        SmileXContent.smileXContent,
                        originalBytes
                    )
                ) {
                    loadedIndexMetadata = IndexMetadata.fromXContent(parser);
                }
                builder = SmileXContent.contentBuilder();
                builder.startObject();
                loadedIndexMetadata.toXContent(builder, compareFormatParams);
                builder.endObject();
                final BytesReference parsedBytes = BytesReference.bytes(builder);

                assertNull(
                    "cluster state XContent serialization does not match, expected "
                        + XContentHelper.convertToMap(compareOriginalBytes, false, XContentType.SMILE)
                        + " but got "
                        + XContentHelper.convertToMap(parsedBytes, false, XContentType.SMILE),
                    differenceBetweenMapsIgnoringArrayOrder(
                        XContentHelper.convertToMap(compareOriginalBytes, false, XContentType.SMILE).v2(),
                        XContentHelper.convertToMap(parsedBytes, false, XContentType.SMILE).v2()
                    )
                );
            }
        }
    }

    /**
     * Ensures the cluster is in a searchable state for the given indices. This means a searchable copy of each
     * shard is available on the cluster.
     */
    protected ClusterHealthStatus ensureSearchable(String... indices) {
        // this is just a temporary thing but it's easier to change if it is encapsulated.
        return ensureGreen(indices);
    }

    protected void ensureStableCluster(int nodeCount) {
        ensureStableCluster(nodeCount, TimeValue.timeValueSeconds(30));
    }

    protected void ensureStableCluster(int nodeCount, TimeValue timeValue) {
        ensureStableCluster(nodeCount, timeValue, false, null);
    }

    protected void ensureStableCluster(int nodeCount, @Nullable String viaNode) {
        ensureStableCluster(nodeCount, TimeValue.timeValueSeconds(30), false, viaNode);
    }

    protected void ensureStableCluster(int nodeCount, TimeValue timeValue, boolean local, @Nullable String viaNode) {
        if (viaNode == null) {
            viaNode = randomFrom(internalCluster().getNodeNames());
        }
        logger.debug("ensuring cluster is stable with [{}] nodes. access node: [{}]. timeout: [{}]", nodeCount, viaNode, timeValue);
        ClusterHealthResponse clusterHealthResponse = client(viaNode).admin()
            .cluster()
            .prepareHealth()
            .setWaitForEvents(Priority.LANGUID)
            .setWaitForNodes(Integer.toString(nodeCount))
            .setTimeout(timeValue)
            .setLocal(local)
            .setWaitForNoRelocatingShards(true)
            .get();
        if (clusterHealthResponse.isTimedOut()) {
            ClusterStateResponse stateResponse = client(viaNode).admin().cluster().prepareState().get();
            fail(
                "failed to reach a stable cluster of ["
                    + nodeCount
                    + "] nodes. Tried via ["
                    + viaNode
                    + "]. last cluster state:\n"
                    + stateResponse.getState()
            );
        }
        assertThat(clusterHealthResponse.isTimedOut(), is(false));
        ensureFullyConnectedCluster();
    }

    /**
     * Ensures that all nodes in the cluster are connected to each other.
     * <p>
     * Some network disruptions may leave nodes that are not the cluster-manager disconnected from each other.
     * {@link org.opensearch.cluster.NodeConnectionsService} will eventually reconnect but it's
     * handy to be able to ensure this happens faster
     */
    protected void ensureFullyConnectedCluster() {
        NetworkDisruption.ensureFullyConnectedCluster(internalCluster());
    }

    /**
     * Syntactic sugar for:
     * <pre>
     *   client().prepareIndex(index, type).setSource(source).execute().actionGet();
     * </pre>
     */
    @Deprecated
    protected final IndexResponse index(String index, String type, XContentBuilder source) {
        return client().prepareIndex(index).setSource(source).execute().actionGet();
    }

    /**
     * Syntactic sugar for:
     * <pre>
     *   client().prepareIndex(index, type).setSource(source).execute().actionGet();
     * </pre>
     */
    protected final IndexResponse index(String index, String type, String id, Map<String, Object> source) {
        return client().prepareIndex(index).setId(id).setSource(source).execute().actionGet();
    }

    /**
     * Syntactic sugar for:
     * <pre>
     *   return client().prepareIndex(index, type, id).setSource(source).execute().actionGet();
     * </pre>
     */
    @Deprecated
    protected final IndexResponse index(String index, String type, String id, XContentBuilder source) {
        return client().prepareIndex(index).setId(id).setSource(source).execute().actionGet();
    }

    /**
     * Syntactic sugar for:
     * <pre>
     *   return client().prepareIndex(index, type, id).setSource(source).execute().actionGet();
     * </pre>
     */
    @Deprecated
    protected final IndexResponse index(String index, String type, String id, Object... source) {
        return client().prepareIndex(index).setId(id).setSource(source).execute().actionGet();
    }

    /**
     * Syntactic sugar for:
     * <pre>
     *   return client().prepareIndex(index, type, id).setSource(source).execute().actionGet();
     * </pre>
     * <p>
     * where source is a JSON String.
     */
    @Deprecated
    protected final IndexResponse index(String index, String type, String id, String source) {
        return client().prepareIndex(index).setId(id).setSource(source, MediaTypeRegistry.JSON).execute().actionGet();
    }

    /**
     * Waits for relocations and refreshes all indices in the cluster.
     *
     * @see #waitForRelocation()
     */
    protected final RefreshResponse refresh(String... indices) {
        waitForRelocation();
        // TODO RANDOMIZE with flush?
        RefreshResponse actionGet = client().admin()
            .indices()
            .prepareRefresh(indices)
            .setIndicesOptions(IndicesOptions.STRICT_EXPAND_OPEN_HIDDEN_FORBID_CLOSED)
            .execute()
            .actionGet();
        assertNoFailures(actionGet);
        return actionGet;
    }

    /**
     * Flushes and refreshes all indices in the cluster
     */
    protected final void flushAndRefresh(String... indices) {
        flush(indices);
        refresh(indices);
    }

    /**
     * Flush some or all indices in the cluster.
     */
    protected final FlushResponse flush(String... indices) {
        waitForRelocation();
        FlushResponse actionGet = client().admin().indices().prepareFlush(indices).execute().actionGet();
        for (DefaultShardOperationFailedException failure : actionGet.getShardFailures()) {
            assertThat("unexpected flush failure " + failure.reason(), failure.status(), equalTo(RestStatus.SERVICE_UNAVAILABLE));
        }
        return actionGet;
    }

    /**
     * Waits for all relocations and force merge all indices in the cluster to 1 segment.
     */
    protected ForceMergeResponse forceMerge() {
        waitForRelocation();
        ForceMergeResponse actionGet = client().admin().indices().prepareForceMerge().setMaxNumSegments(1).execute().actionGet();
        assertNoFailures(actionGet);
        return actionGet;
    }

    protected ForceMergeResponse forceMerge(int maxNumSegments) {
        waitForRelocation();
        ForceMergeResponse actionGet = client().admin()
            .indices()
            .prepareForceMerge()
            .setMaxNumSegments(maxNumSegments)
            .execute()
            .actionGet();
        assertNoFailures(actionGet);
        return actionGet;
    }

    /**
     * Returns <code>true</code> iff the given index exists otherwise <code>false</code>
     */
    protected static boolean indexExists(String index) {
        IndicesExistsResponse actionGet = client().admin().indices().prepareExists(index).execute().actionGet();
        return actionGet.isExists();
    }

    /**
     * Syntactic sugar for enabling allocation for <code>indices</code>
     */
    protected final void enableAllocation(String... indices) {
        client().admin()
            .indices()
            .prepareUpdateSettings(indices)
            .setSettings(Settings.builder().put(EnableAllocationDecider.INDEX_ROUTING_ALLOCATION_ENABLE_SETTING.getKey(), "all"))
            .get();
    }

    /**
     * Syntactic sugar for disabling allocation for <code>indices</code>
     */
    protected final void disableAllocation(String... indices) {
        client().admin()
            .indices()
            .prepareUpdateSettings(indices)
            .setSettings(Settings.builder().put(EnableAllocationDecider.INDEX_ROUTING_ALLOCATION_ENABLE_SETTING.getKey(), "none"))
            .get();
    }

    /**
     * Returns a random admin client. This client can be a node pointing to any of the nodes in the cluster.
     */
    protected AdminClient admin() {
        return client().admin();
    }

    /**
     * Returns a random cluster admin client. This client can be pointing to any of the nodes in the cluster.
     */
    protected ClusterAdminClient clusterAdmin() {
        return admin().cluster();
    }

    /**
     * Convenience method that forwards to {@link #indexRandom(boolean, List)}.
     */
    public void indexRandom(boolean forceRefresh, IndexRequestBuilder... builders) throws InterruptedException {
        indexRandom(forceRefresh, Arrays.asList(builders));
    }

    public void indexRandom(boolean forceRefresh, boolean dummyDocuments, IndexRequestBuilder... builders) throws InterruptedException {
        indexRandom(forceRefresh, dummyDocuments, Arrays.asList(builders));
    }

    /**
     * Indexes the given {@link IndexRequestBuilder} instances randomly. It shuffles the given builders and either
     * indexes them in a blocking or async fashion. This is very useful to catch problems that relate to internal document
     * ids or index segment creations. Some features might have bug when a given document is the first or the last in a
     * segment or if only one document is in a segment etc. This method prevents issues like this by randomizing the index
     * layout.
     *
     * @param forceRefresh if {@code true} all involved indices are refreshed
     *   once the documents are indexed. Additionally if {@code true} some
     *   empty dummy documents are may be randomly inserted into the document
     *   list and deleted once all documents are indexed. This is useful to
     *   produce deleted documents on the server side.
     * @param builders     the documents to index.
     * @see #indexRandom(boolean, boolean, java.util.List)
     */
    public void indexRandom(boolean forceRefresh, List<IndexRequestBuilder> builders) throws InterruptedException {
        indexRandom(forceRefresh, forceRefresh, builders);
    }

    /**
     * Indexes the given {@link IndexRequestBuilder} instances randomly. It shuffles the given builders and either
     * indexes them in a blocking or async fashion. This is very useful to catch problems that relate to internal document
     * ids or index segment creations. Some features might have bug when a given document is the first or the last in a
     * segment or if only one document is in a segment etc. This method prevents issues like this by randomizing the index
     * layout.
     *
     * @param forceRefresh   if {@code true} all involved indices are refreshed once the documents are indexed.
     * @param dummyDocuments if {@code true} some empty dummy documents may be randomly inserted into the document list and deleted once
     *                       all documents are indexed. This is useful to produce deleted documents on the server side.
     * @param builders       the documents to index.
     */
    public void indexRandom(boolean forceRefresh, boolean dummyDocuments, List<IndexRequestBuilder> builders) throws InterruptedException {
        indexRandom(forceRefresh, dummyDocuments, true, builders);
    }

    /**
     * Indexes the given {@link IndexRequestBuilder} instances randomly. It shuffles the given builders and either
     * indexes them in a blocking or async fashion. This is very useful to catch problems that relate to internal document
     * ids or index segment creations. Some features might have bug when a given document is the first or the last in a
     * segment or if only one document is in a segment etc. This method prevents issues like this by randomizing the index
     * layout.
     *
     * @param forceRefresh   if {@code true} all involved indices are refreshed once the documents are indexed.
     * @param dummyDocuments if {@code true} some empty dummy documents may be randomly inserted into the document list and deleted once
     *                       all documents are indexed. This is useful to produce deleted documents on the server side.
     * @param maybeFlush     if {@code true} this method may randomly execute full flushes after index operations.
     * @param builders       the documents to index.
     */
    public void indexRandom(boolean forceRefresh, boolean dummyDocuments, boolean maybeFlush, List<IndexRequestBuilder> builders)
        throws InterruptedException {
        Random random = random();
        Set<String> indices = new HashSet<>();
        for (IndexRequestBuilder builder : builders) {
            indices.add(builder.request().index());
        }
        Set<List<String>> bogusIds = new HashSet<>(); // (index, type, id)
        if (random.nextBoolean() && !builders.isEmpty() && dummyDocuments) {
            builders = new ArrayList<>(builders);
            // inject some bogus docs
            final int numBogusDocs = scaledRandomIntBetween(1, builders.size() * 2);
            final int unicodeLen = between(1, 10);
            for (int i = 0; i < numBogusDocs; i++) {
                String id = "bogus_doc_" + randomRealisticUnicodeOfLength(unicodeLen) + dummmyDocIdGenerator.incrementAndGet();
                String index = RandomPicks.randomFrom(random, indices);
                bogusIds.add(Arrays.asList(index, id));
                // We configure a routing key in case the mapping requires it
                builders.add(client().prepareIndex().setIndex(index).setId(id).setSource("{}", MediaTypeRegistry.JSON).setRouting(id));
            }
        }
        Collections.shuffle(builders, random());
        final CopyOnWriteArrayList<Tuple<IndexRequestBuilder, Exception>> errors = new CopyOnWriteArrayList<>();
        List<CountDownLatch> inFlightAsyncOperations = new ArrayList<>();
        // If you are indexing just a few documents then frequently do it one at a time. If many then frequently in bulk.
        final String[] indicesArray = indices.toArray(new String[] {});
        if (builders.size() < FREQUENT_BULK_THRESHOLD ? frequently() : builders.size() < ALWAYS_BULK_THRESHOLD ? rarely() : false) {
            if (frequently()) {
                logger.info("Index [{}] docs async: [{}] bulk: [{}]", builders.size(), true, false);
                for (IndexRequestBuilder indexRequestBuilder : builders) {
                    indexRequestBuilder.execute(
                        new PayloadLatchedActionListener<>(indexRequestBuilder, newLatch(inFlightAsyncOperations), errors)
                    );
                    postIndexAsyncActions(indicesArray, inFlightAsyncOperations, maybeFlush);
                }
            } else {
                logger.info("Index [{}] docs async: [{}] bulk: [{}]", builders.size(), false, false);
                for (IndexRequestBuilder indexRequestBuilder : builders) {
                    indexRequestBuilder.execute().actionGet();
                    postIndexAsyncActions(indicesArray, inFlightAsyncOperations, maybeFlush);
                }
            }
        } else {
            List<List<IndexRequestBuilder>> partition = eagerPartition(
                builders,
                Math.min(MAX_BULK_INDEX_REQUEST_SIZE, Math.max(1, (int) (builders.size() * randomDouble())))
            );
            logger.info("Index [{}] docs async: [{}] bulk: [{}] partitions [{}]", builders.size(), false, true, partition.size());
            for (List<IndexRequestBuilder> segmented : partition) {
                BulkRequestBuilder bulkBuilder = client().prepareBulk();
                for (IndexRequestBuilder indexRequestBuilder : segmented) {
                    indexRequestBuilder.setRefreshPolicy(WriteRequest.RefreshPolicy.NONE);
                    bulkBuilder.add(indexRequestBuilder);
                }
                BulkResponse actionGet = bulkBuilder.execute().actionGet();
                assertThat(actionGet.hasFailures() ? actionGet.buildFailureMessage() : "", actionGet.hasFailures(), equalTo(false));
            }
        }
        for (CountDownLatch operation : inFlightAsyncOperations) {
            operation.await();
        }
        final List<Exception> actualErrors = new ArrayList<>();
        for (Tuple<IndexRequestBuilder, Exception> tuple : errors) {
            Throwable t = ExceptionsHelper.unwrapCause(tuple.v2());
            if (t instanceof OpenSearchRejectedExecutionException) {
                logger.debug("Error indexing doc: " + t.getMessage() + ", reindexing.");
                tuple.v1().execute().actionGet(); // re-index if rejected
            } else {
                actualErrors.add(tuple.v2());
            }
        }
        assertThat(actualErrors, emptyIterable());

        if (!bogusIds.isEmpty()) {
            // delete the bogus types again - it might trigger merges or at least holes in the segments and enforces deleted docs!
            for (List<String> doc : bogusIds) {
                assertEquals(
                    "failed to delete a dummy doc [" + doc.get(0) + "][" + doc.get(1) + "]",
                    DocWriteResponse.Result.DELETED,
                    client().prepareDelete(doc.get(0), doc.get(1)).setRouting(doc.get(1)).get().getResult()
                );
            }
        }
        if (forceRefresh) {
            assertNoFailures(
                client().admin().indices().prepareRefresh(indicesArray).setIndicesOptions(IndicesOptions.lenientExpandOpen()).get()
            );
        }
        if (dummyDocuments) {
            indexRandomForMultipleSlices(indicesArray);
        }
        if (forceRefresh) {
            waitForReplication();
        }
    }

    /*
     * This method ingests bogus documents for the given indices such that multiple slices
     * are formed. This is useful for testing with the concurrent search use-case as it creates
     * multiple slices based on segment count.
     * @param indices         the indices in which bogus documents should be ingested
     * */
    protected void indexRandomForMultipleSlices(String... indices) throws InterruptedException {
        Set<List<String>> bogusIds = new HashSet<>();
        int refreshCount = randomIntBetween(2, 3);
        for (String index : indices) {
            int numDocs = getNumShards(index).totalNumShards * randomIntBetween(2, 10);
            while (refreshCount-- > 0) {
                final CopyOnWriteArrayList<Tuple<IndexRequestBuilder, Exception>> errors = new CopyOnWriteArrayList<>();
                List<CountDownLatch> inFlightAsyncOperations = new ArrayList<>();
                for (int i = 0; i < numDocs; i++) {
                    String id = "bogus_doc_" + randomRealisticUnicodeOfLength(between(1, 10)) + dummmyDocIdGenerator.incrementAndGet();
                    IndexRequestBuilder indexRequestBuilder = client().prepareIndex()
                        .setIndex(index)
                        .setId(id)
                        .setSource("{}", MediaTypeRegistry.JSON)
                        .setRouting(id);
                    indexRequestBuilder.execute(
                        new PayloadLatchedActionListener<>(indexRequestBuilder, newLatch(inFlightAsyncOperations), errors)
                    );
                    bogusIds.add(Arrays.asList(index, id));
                }
                for (CountDownLatch operation : inFlightAsyncOperations) {
                    operation.await();
                }
                final List<Exception> actualErrors = new ArrayList<>();
                for (Tuple<IndexRequestBuilder, Exception> tuple : errors) {
                    Throwable t = ExceptionsHelper.unwrapCause(tuple.v2());
                    if (t instanceof OpenSearchRejectedExecutionException) {
                        logger.debug("Error indexing doc: " + t.getMessage() + ", reindexing.");
                        tuple.v1().execute().actionGet(); // re-index if rejected
                    } else {
                        actualErrors.add(tuple.v2());
                    }
                }
                assertThat(actualErrors, emptyIterable());
                refresh(index);
            }
        }
        for (List<String> doc : bogusIds) {
            assertEquals(
                "failed to delete a dummy doc [" + doc.get(0) + "][" + doc.get(1) + "]",
                DocWriteResponse.Result.DELETED,
                client().prepareDelete(doc.get(0), doc.get(1)).setRouting(doc.get(1)).get().getResult()
            );
        }
        // refresh is called to make sure the bogus docs doesn't affect the search results
        refresh();
    }

    private final AtomicInteger dummmyDocIdGenerator = new AtomicInteger();

    /** Disables an index block for the specified index */
    public static void disableIndexBlock(String index, String block) {
        Settings settings = Settings.builder().put(block, false).build();
        client().admin().indices().prepareUpdateSettings(index).setSettings(settings).get();
    }

    /** Enables an index block for the specified index */
    public static void enableIndexBlock(String index, String block) {
        if (IndexMetadata.APIBlock.fromSetting(block) == IndexMetadata.APIBlock.READ_ONLY_ALLOW_DELETE || randomBoolean()) {
            // the read-only-allow-delete block isn't supported by the add block API so we must use the update settings API here.
            Settings settings = Settings.builder().put(block, true).build();
            client().admin().indices().prepareUpdateSettings(index).setSettings(settings).get();
        } else {
            client().admin().indices().prepareAddBlock(IndexMetadata.APIBlock.fromSetting(block), index).get();
        }
    }

    /** Sets or unsets the cluster read_only mode **/
    public static void setClusterReadOnly(boolean value) {
        Settings settings = value
            ? Settings.builder().put(Metadata.SETTING_READ_ONLY_SETTING.getKey(), value).build()
            : Settings.builder().putNull(Metadata.SETTING_READ_ONLY_SETTING.getKey()).build();
        assertAcked(client().admin().cluster().prepareUpdateSettings().setTransientSettings(settings).get());
    }

    private static CountDownLatch newLatch(List<CountDownLatch> latches) {
        CountDownLatch l = new CountDownLatch(1);
        latches.add(l);
        return l;
    }

    /**
     * Maybe refresh, force merge, or flush then always make sure there aren't too many in flight async operations.
     */
    private void postIndexAsyncActions(String[] indices, List<CountDownLatch> inFlightAsyncOperations, boolean maybeFlush)
        throws InterruptedException {
        if (rarely()) {
            if (rarely()) {
                client().admin()
                    .indices()
                    .prepareRefresh(indices)
                    .setIndicesOptions(IndicesOptions.lenientExpandOpen())
                    .execute(new LatchedActionListener<>(newLatch(inFlightAsyncOperations)));
            } else if (maybeFlush && rarely()) {
                client().admin()
                    .indices()
                    .prepareFlush(indices)
                    .setIndicesOptions(IndicesOptions.lenientExpandOpen())
                    .execute(new LatchedActionListener<>(newLatch(inFlightAsyncOperations)));
            } else if (rarely()) {
                client().admin()
                    .indices()
                    .prepareForceMerge(indices)
                    .setIndicesOptions(IndicesOptions.lenientExpandOpen())
                    .setMaxNumSegments(between(1, 10))
                    .setFlush(maybeFlush && randomBoolean())
                    .execute(new LatchedActionListener<>(newLatch(inFlightAsyncOperations)));
            }
        }
        while (inFlightAsyncOperations.size() > MAX_IN_FLIGHT_ASYNC_INDEXES) {
            int waitFor = between(0, inFlightAsyncOperations.size() - 1);
            inFlightAsyncOperations.remove(waitFor).await();
        }
    }

    /**
     * The scope of a test cluster used together with
     * {@link OpenSearchIntegTestCase.ClusterScope} annotations on {@link OpenSearchIntegTestCase} subclasses.
     */
    public enum Scope {
        /**
         * A cluster shared across all method in a single test suite
         */
        SUITE,
        /**
         * A test exclusive test cluster
         */
        TEST
    }

    /**
     * Defines a cluster scope for a {@link OpenSearchIntegTestCase} subclass.
     * By default if no {@link ClusterScope} annotation is present {@link OpenSearchIntegTestCase.Scope#SUITE} is used
     * together with randomly chosen settings like number of nodes etc.
     */
    @Retention(RetentionPolicy.RUNTIME)
    @Target({ ElementType.TYPE })
    public @interface ClusterScope {
        /**
         * Returns the scope. {@link OpenSearchIntegTestCase.Scope#SUITE} is default.
         */
        Scope scope() default Scope.SUITE;

        /**
         * Returns the number of nodes in the cluster. Default is {@code -1} which means
         * a random number of nodes is used, where the minimum and maximum number of nodes
         * are either the specified ones or the default ones if not specified.
         */
        int numDataNodes() default -1;

        /**
         * Returns the minimum number of data nodes in the cluster. Default is {@code -1}.
         * Ignored when {@link ClusterScope#numDataNodes()} is set.
         */
        int minNumDataNodes() default -1;

        /**
         * Returns the maximum number of data nodes in the cluster.  Default is {@code -1}.
         * Ignored when {@link ClusterScope#numDataNodes()} is set.
         */
        int maxNumDataNodes() default -1;

        /**
         * Indicates whether the cluster can have dedicated cluster-manager nodes. If {@code false} means data nodes will serve as cluster-manager nodes
         * and there will be no dedicated cluster-manager (and data) nodes. Default is {@code false} which means
         * dedicated cluster-manager nodes will be randomly used.
         */
        boolean supportsDedicatedMasters() default true;

        /**
         * Indicates whether the cluster automatically manages cluster bootstrapping. If set to {@code false} then the
         * tests must manage these things explicitly.
         */
        boolean autoManageMasterNodes() default true;

        /**
         * Returns the number of client nodes in the cluster. Default is {@link InternalTestCluster#DEFAULT_NUM_CLIENT_NODES}, a
         * negative value means that the number of client nodes will be randomized.
         */
        int numClientNodes() default InternalTestCluster.DEFAULT_NUM_CLIENT_NODES;
    }

    private class LatchedActionListener<Response> implements ActionListener<Response> {
        private final CountDownLatch latch;

        LatchedActionListener(CountDownLatch latch) {
            this.latch = latch;
        }

        @Override
        public final void onResponse(Response response) {
            latch.countDown();
        }

        @Override
        public final void onFailure(Exception t) {
            try {
                logger.info("Action Failed", t);
                addError(t);
            } finally {
                latch.countDown();
            }
        }

        protected void addError(Exception e) {}

    }

    private class PayloadLatchedActionListener<Response, T> extends LatchedActionListener<Response> {
        private final CopyOnWriteArrayList<Tuple<T, Exception>> errors;
        private final T builder;

        PayloadLatchedActionListener(T builder, CountDownLatch latch, CopyOnWriteArrayList<Tuple<T, Exception>> errors) {
            super(latch);
            this.errors = errors;
            this.builder = builder;
        }

        @Override
        protected void addError(Exception e) {
            errors.add(new Tuple<>(builder, e));
        }

    }

    /**
     * Clears the given scroll Ids
     */
    public void clearScroll(String... scrollIds) {
        ClearScrollResponse clearResponse = client().prepareClearScroll().setScrollIds(Arrays.asList(scrollIds)).get();
        assertThat(clearResponse.isSucceeded(), equalTo(true));
    }

    static <A extends Annotation> A getAnnotation(Class<?> clazz, Class<A> annotationClass) {
        if (clazz == Object.class || clazz == OpenSearchIntegTestCase.class) {
            return null;
        }
        A annotation = clazz.getAnnotation(annotationClass);
        if (annotation != null) {
            return annotation;
        }
        return getAnnotation(clazz.getSuperclass(), annotationClass);
    }

    private boolean getSupportsDedicatedClusterManagers() {
        ClusterScope annotation = getAnnotation(this.getClass(), ClusterScope.class);
        return annotation == null ? true : annotation.supportsDedicatedMasters();
    }

    private boolean getAutoManageClusterManagerNodes() {
        ClusterScope annotation = getAnnotation(this.getClass(), ClusterScope.class);
        return annotation == null ? true : annotation.autoManageMasterNodes();
    }

    private int getNumDataNodes() {
        ClusterScope annotation = getAnnotation(this.getClass(), ClusterScope.class);
        return annotation == null ? -1 : annotation.numDataNodes();
    }

    private int getMinNumDataNodes() {
        ClusterScope annotation = getAnnotation(this.getClass(), ClusterScope.class);
        return annotation == null || annotation.minNumDataNodes() == -1
            ? InternalTestCluster.DEFAULT_MIN_NUM_DATA_NODES
            : annotation.minNumDataNodes();
    }

    private int getMaxNumDataNodes() {
        ClusterScope annotation = getAnnotation(this.getClass(), ClusterScope.class);
        return annotation == null || annotation.maxNumDataNodes() == -1
            ? InternalTestCluster.DEFAULT_MAX_NUM_DATA_NODES
            : annotation.maxNumDataNodes();
    }

    private int getNumClientNodes() {
        ClusterScope annotation = getAnnotation(this.getClass(), ClusterScope.class);
        return annotation == null ? InternalTestCluster.DEFAULT_NUM_CLIENT_NODES : annotation.numClientNodes();
    }

    /**
     * This method is used to obtain settings for the {@code N}th node in the cluster.
     * Nodes in this cluster are associated with an ordinal number such that nodes can
     * be started with specific configurations. This method might be called multiple
     * times with the same ordinal and is expected to return the same value for each invocation.
     * In other words subclasses must ensure this method is idempotent.
     */
    protected Settings nodeSettings(int nodeOrdinal) {
        final Settings featureFlagSettings = featureFlagSettings();
        Settings.Builder builder = Settings.builder()
            // Default the watermarks to absurdly low to prevent the tests
            // from failing on nodes without enough disk space
            .put(DiskThresholdSettings.CLUSTER_ROUTING_ALLOCATION_LOW_DISK_WATERMARK_SETTING.getKey(), "1b")
            .put(DiskThresholdSettings.CLUSTER_ROUTING_ALLOCATION_HIGH_DISK_WATERMARK_SETTING.getKey(), "1b")
            .put(DiskThresholdSettings.CLUSTER_ROUTING_ALLOCATION_DISK_FLOOD_STAGE_WATERMARK_SETTING.getKey(), "1b")
            // by default we never cache below 10k docs in a segment,
            // bypass this limit so that caching gets some testing in
            // integration tests that usually create few documents
            .put(IndicesQueryCache.INDICES_QUERIES_CACHE_ALL_SEGMENTS_SETTING.getKey(), nodeOrdinal % 2 == 0)
            // wait short time for other active shards before actually deleting, default 30s not needed in tests
            .put(IndicesStore.INDICES_STORE_DELETE_SHARD_TIMEOUT.getKey(), new TimeValue(1, TimeUnit.SECONDS))
            // randomly enable low-level search cancellation to make sure it does not alter results
            .put(SearchService.LOW_LEVEL_CANCELLATION_SETTING.getKey(), randomBoolean())
            .putList(DISCOVERY_SEED_HOSTS_SETTING.getKey()) // empty list disables a port scan for other nodes
            .putList(DISCOVERY_SEED_PROVIDERS_SETTING.getKey(), "file")
            // By default, for tests we will put the target slice count of 2. This will increase the probability of having multiple slices
            // when tests are run with concurrent segment search enabled
            .put(SearchService.CONCURRENT_SEGMENT_SEARCH_TARGET_MAX_SLICE_COUNT_KEY, 2)
            .put(featureFlagSettings());

        // Enable tracer only when Telemetry Setting is enabled
        if (featureFlagSettings().getAsBoolean(FeatureFlags.TELEMETRY_SETTING.getKey(), false)) {
            builder.put(TelemetrySettings.TRACER_FEATURE_ENABLED_SETTING.getKey(), true);
            builder.put(TelemetrySettings.TRACER_ENABLED_SETTING.getKey(), true);
        }

        // Randomly set a Replication Strategy and storage type for the node. Both Replication Strategy and Storage Type can still be
        // manually overridden by subclass if needed.
        if (useRandomReplicationStrategy()) {
            if (randomReplicationType.equals(ReplicationType.SEGMENT) && randomStorageType.equals("REMOTE_STORE")) {
                logger.info("Randomly using Replication Strategy as {} and Storage Type as {}.", randomReplicationType, randomStorageType);
                if (remoteStoreRepositoryPath == null) {
                    remoteStoreRepositoryPath = randomRepoPath().toAbsolutePath();
                }
                builder.put(remoteStoreClusterSettings(REMOTE_BACKED_STORAGE_REPOSITORY_NAME, remoteStoreRepositoryPath));
            } else {
                logger.info("Randomly using Replication Strategy as {} and Storage Type as {}.", randomReplicationType, randomStorageType);
                builder.put(CLUSTER_REPLICATION_TYPE_SETTING.getKey(), randomReplicationType);
            }
        }
        return builder.build();
    }

    /**
     * Used for selecting random replication strategy, either DOCUMENT or SEGMENT.
     * This method must be overridden by subclass to use random replication strategy.
     * Should be used only on test classes where replication strategy is not critical for tests.
     */
    protected boolean useRandomReplicationStrategy() {
        return false;
    }

    protected Path nodeConfigPath(int nodeOrdinal) {
        return null;
    }

    /**
     * Returns a collection of plugins that should be loaded on each node.
     */
    protected Collection<Class<? extends Plugin>> nodePlugins() {
        return Collections.emptyList();
    }

    private ExternalTestCluster buildExternalCluster(String clusterAddresses, String clusterName) throws IOException {
        String[] stringAddresses = clusterAddresses.split(",");
        TransportAddress[] transportAddresses = new TransportAddress[stringAddresses.length];
        int i = 0;
        for (String stringAddress : stringAddresses) {
            URL url = new URL("http://" + stringAddress);
            InetAddress inetAddress = InetAddress.getByName(url.getHost());
            transportAddresses[i++] = new TransportAddress(new InetSocketAddress(inetAddress, url.getPort()));
        }
        return new ExternalTestCluster(
            createTempDir(),
            externalClusterClientSettings(),
            getClientWrapper(),
            clusterName,
            nodePlugins(),
            transportAddresses
        );
    }

    protected Settings externalClusterClientSettings() {
        return Settings.EMPTY;
    }

    protected boolean ignoreExternalCluster() {
        return false;
    }

    protected TestCluster buildTestCluster(Scope scope, long seed) throws IOException {
        if (useRandomReplicationStrategy()) {
            randomReplicationType = randomBoolean() ? ReplicationType.DOCUMENT : ReplicationType.SEGMENT;
            if (randomReplicationType.equals(ReplicationType.SEGMENT)) {
                randomStorageType = randomBoolean() ? "REMOTE_STORE" : "LOCAL";
            } else {
                randomStorageType = "LOCAL";
            }
        }
        String clusterAddresses = System.getProperty(TESTS_CLUSTER);
        if (Strings.hasLength(clusterAddresses) && ignoreExternalCluster() == false) {
            if (scope == Scope.TEST) {
                throw new IllegalArgumentException("Cannot run TEST scope test with " + TESTS_CLUSTER);
            }
            String clusterName = System.getProperty(TESTS_CLUSTER_NAME);
            if (Strings.isNullOrEmpty(clusterName)) {
                throw new IllegalArgumentException("Missing tests.clustername system property");
            }
            return buildExternalCluster(clusterAddresses, clusterName);
        }

        final String nodePrefix;
        switch (scope) {
            case TEST:
                nodePrefix = TEST_CLUSTER_NODE_PREFIX;
                break;
            case SUITE:
                nodePrefix = SUITE_CLUSTER_NODE_PREFIX;
                break;
            default:
                throw new OpenSearchException("Scope not supported: " + scope);
        }

        boolean supportsDedicatedClusterManagers = getSupportsDedicatedClusterManagers();
        int numDataNodes = getNumDataNodes();
        int minNumDataNodes;
        int maxNumDataNodes;
        if (numDataNodes >= 0) {
            minNumDataNodes = maxNumDataNodes = numDataNodes;
        } else {
            minNumDataNodes = getMinNumDataNodes();
            maxNumDataNodes = getMaxNumDataNodes();
        }
        Collection<Class<? extends Plugin>> mockPlugins = getMockPlugins();
        final NodeConfigurationSource nodeConfigurationSource = getNodeConfigSource();
        if (addMockTransportService()) {
            ArrayList<Class<? extends Plugin>> mocks = new ArrayList<>(mockPlugins);
            // add both mock plugins - local and tcp if they are not there
            // we do this in case somebody overrides getMockPlugins and misses to call super
            if (mockPlugins.contains(getTestTransportPlugin()) == false) {
                mocks.add(getTestTransportPlugin());
            }
            mockPlugins = mocks;
        }
        return new InternalTestCluster(
            seed,
            createTempDir(),
            supportsDedicatedClusterManagers,
            getAutoManageClusterManagerNodes(),
            minNumDataNodes,
            maxNumDataNodes,
            InternalTestCluster.clusterName(scope.name(), seed) + "-cluster",
            nodeConfigurationSource,
            getNumClientNodes(),
            nodePrefix,
            mockPlugins,
            getClientWrapper(),
            forbidPrivateIndexSettings()
        );
    }

    private NodeConfigurationSource getNodeConfigSource() {
        Settings.Builder initialNodeSettings = Settings.builder();
        if (addMockTransportService()) {
            initialNodeSettings.put(NetworkModule.TRANSPORT_TYPE_KEY, getTestTransportType());
        }
        return new NodeConfigurationSource() {
            @Override
            public Settings nodeSettings(int nodeOrdinal) {
                return Settings.builder()
                    .put(initialNodeSettings.build())
                    .put(OpenSearchIntegTestCase.this.nodeSettings(nodeOrdinal))
                    .build();
            }

            @Override
            public Path nodeConfigPath(int nodeOrdinal) {
                return OpenSearchIntegTestCase.this.nodeConfigPath(nodeOrdinal);
            }

            @Override
            public Collection<Class<? extends Plugin>> nodePlugins() {
                return OpenSearchIntegTestCase.this.nodePlugins();
            }
        };
    }

    /**
     * Iff this returns true mock transport implementations are used for the test runs. Otherwise not mock transport impls are used.
     * The default is {@code true}.
     */
    protected boolean addMockTransportService() {
        return true;
    }

    protected boolean addMockIndexStorePlugin() {
        return true;
    }

    /** Returns {@code true} iff this test cluster should use a dummy http transport */
    protected boolean addMockHttpTransport() {
        return true;
    }

    /**
     * Returns {@code true} if this test cluster can use a mock internal engine. Defaults to true.
     */
    protected boolean addMockInternalEngine() {
        return true;
    }

    /** Returns {@code true} iff this test cluster should use a dummy geo_shape field mapper */
    protected boolean addMockGeoShapeFieldMapper() {
        return true;
    }

    /**
     * Returns {@code true} if this test cluster should have tracing enabled with MockTelemetryPlugin
     * Disabling this for now as the existing way of strict check do not support multiple nodes internal cluster.
     * @return boolean.
     */
    protected boolean addMockTelemetryPlugin() {
        return true;
    }

    /**
     * Returns a function that allows to wrap / filter all clients that are exposed by the test cluster. This is useful
     * for debugging or request / response pre and post processing. It also allows to intercept all calls done by the test
     * framework. By default this method returns an identity function {@link Function#identity()}.
     */
    protected Function<Client, Client> getClientWrapper() {
        return Function.identity();
    }

    /** Return the mock plugins the cluster should use */
    protected Collection<Class<? extends Plugin>> getMockPlugins() {
        final ArrayList<Class<? extends Plugin>> mocks = new ArrayList<>();
        if (MOCK_MODULES_ENABLED && randomBoolean()) { // sometimes run without those completely
            if (randomBoolean() && addMockTransportService()) {
                mocks.add(MockTransportService.TestPlugin.class);
            }
            if (randomBoolean() && addMockIndexStorePlugin()) {
                mocks.add(MockFSIndexStore.TestPlugin.class);
            }
            if (randomBoolean()) {
                mocks.add(NodeMocksPlugin.class);
            }
            if (addMockInternalEngine() && randomBoolean()) {
                mocks.add(MockEngineFactoryPlugin.class);
            }
            if (randomBoolean()) {
                mocks.add(MockSearchService.TestPlugin.class);
            }
            if (randomBoolean()) {
                mocks.add(MockFieldFilterPlugin.class);
            }
        }
        if (addMockTransportService()) {
            mocks.add(getTestTransportPlugin());
        }
        if (addMockHttpTransport()) {
            mocks.add(MockHttpTransport.TestPlugin.class);
        }
        mocks.add(TestSeedPlugin.class);
        mocks.add(AssertActionNamePlugin.class);
        mocks.add(MockScriptService.TestPlugin.class);
        if (addMockGeoShapeFieldMapper()) {
            mocks.add(TestGeoShapeFieldMapperPlugin.class);
        }
        if (addMockTelemetryPlugin()) {
            mocks.add(MockTelemetryPlugin.class);
        }
        mocks.add(TestSystemTemplatesRepositoryPlugin.class);
        return Collections.unmodifiableList(mocks);
    }

    public static final class TestSeedPlugin extends Plugin {
        @Override
        public List<Setting<?>> getSettings() {
            return Collections.singletonList(INDEX_TEST_SEED_SETTING);
        }
    }

    public static final class AssertActionNamePlugin extends Plugin implements NetworkPlugin {
        @Override
        public List<TransportInterceptor> getTransportInterceptors(
            NamedWriteableRegistry namedWriteableRegistry,
            ThreadContext threadContext
        ) {
            return Arrays.asList(new TransportInterceptor() {
                @Override
                public <T extends TransportRequest> TransportRequestHandler<T> interceptHandler(
                    String action,
                    String executor,
                    boolean forceExecution,
                    TransportRequestHandler<T> actualHandler
                ) {
                    if (TransportService.isValidActionName(action) == false) {
                        throw new IllegalArgumentException(
                            "invalid action name [" + action + "] must start with one of: " + TransportService.VALID_ACTION_PREFIXES
                        );
                    }
                    return actualHandler;
                }
            });
        }
    }

    /**
     * Returns path to a random directory that can be used to create a temporary file system repo
     */
    public Path randomRepoPath() {
        return testClusterRule.internalCluster()
            .map(c -> randomRepoPath(c.getDefaultSettings()))
            .orElseThrow(() -> new UnsupportedOperationException("unsupported cluster type"));
    }

    /**
     * Returns path to a random directory that can be used to create a temporary file system repo
     */
    public static Path randomRepoPath(Settings settings) {
        Environment environment = TestEnvironment.newEnvironment(settings);
        Path[] repoFiles = environment.repoFiles();
        assert repoFiles.length > 0;
        Path path;
        do {
            path = repoFiles[0].resolve(randomAlphaOfLength(10));
        } while (Files.exists(path));
        return path;
    }

    protected NumShards getNumShards(String index) {
        Metadata metadata = client().admin().cluster().prepareState().get().getState().metadata();
        assertThat(metadata.hasIndex(index), equalTo(true));
        int numShards = Integer.valueOf(metadata.index(index).getSettings().get(SETTING_NUMBER_OF_SHARDS));
        int numReplicas = Integer.valueOf(metadata.index(index).getSettings().get(SETTING_NUMBER_OF_REPLICAS));
        return new NumShards(numShards, numReplicas);
    }

    /**
     * Asserts that all shards are allocated on nodes matching the given node pattern.
     */
    public Set<String> assertAllShardsOnNodes(String index, String... pattern) {
        Set<String> nodes = new HashSet<>();
        ClusterState clusterState = client().admin().cluster().prepareState().execute().actionGet().getState();
        for (IndexRoutingTable indexRoutingTable : clusterState.routingTable()) {
            for (IndexShardRoutingTable indexShardRoutingTable : indexRoutingTable) {
                for (ShardRouting shardRouting : indexShardRoutingTable) {
                    if (shardRouting.currentNodeId() != null && index.equals(shardRouting.getIndexName())) {
                        String name = clusterState.nodes().get(shardRouting.currentNodeId()).getName();
                        nodes.add(name);
                        assertThat("Allocated on new node: " + name, Regex.simpleMatch(pattern, name), is(true));
                    }
                }
            }
        }
        return nodes;
    }

    /**
     * Asserts that all segments are sorted with the provided {@link Sort}.
     */
    public void assertSortedSegments(String indexName, Sort expectedIndexSort) {
        IndicesSegmentResponse segmentResponse = client().admin().indices().prepareSegments(indexName).execute().actionGet();
        IndexSegments indexSegments = segmentResponse.getIndices().get(indexName);
        for (IndexShardSegments indexShardSegments : indexSegments.getShards().values()) {
            for (ShardSegments shardSegments : indexShardSegments.getShards()) {
                for (Segment segment : shardSegments) {
                    assertThat(expectedIndexSort, equalTo(segment.getSegmentSort()));
                }
            }
        }
    }

    protected static class NumShards {
        public final int numPrimaries;
        public final int numReplicas;
        public final int totalNumShards;
        public final int dataCopies;

        private NumShards(int numPrimaries, int numReplicas) {
            this.numPrimaries = numPrimaries;
            this.numReplicas = numReplicas;
            this.dataCopies = numReplicas + 1;
            this.totalNumShards = numPrimaries * dataCopies;
        }
    }

    @AfterClass
    public static void afterClass() throws Exception {
        testClusterRule.afterClass();
    }

    /**
     * Compute a routing key that will route documents to the <code>shard</code>-th shard
     * of the provided index.
     */
    protected String routingKeyForShard(String index, int shard) {
        return internalCluster().routingKeyForShard(resolveIndex(index), shard, random());
    }

    @Override
    protected NamedXContentRegistry xContentRegistry() {
        if (isInternalCluster() && cluster().size() > 0) {
            // If it's internal cluster - using existing registry in case plugin registered custom data
            return internalCluster().getInstance(NamedXContentRegistry.class);
        } else {
            // If it's external cluster - fall back to the standard set
            return new NamedXContentRegistry(ClusterModule.getNamedXWriteables());
        }
    }

    protected boolean forbidPrivateIndexSettings() {
        return true;
    }

    /**
     * Returns an instance of {@link RestClient} pointing to the current test cluster.
     * Creates a new client if the method is invoked for the first time in the context of the current test scope.
     * The returned client gets automatically closed when needed, it shouldn't be closed as part of tests otherwise
     * it cannot be reused by other tests anymore.
     */
    protected static RestClient getRestClient() {
        return testClusterRule.getRestClient();
    }

    /**
     * This method is executed iff the test is annotated with {@link SuiteScopeTestCase}
     * before the first test of this class is executed.
     *
     * @see SuiteScopeTestCase
     */
    protected void setupSuiteScopeCluster() throws Exception {}

    /**
     * If a test is annotated with {@link SuiteScopeTestCase}
     * the checks and modifications that are applied to the used test cluster are only done after all tests
     * of this class are executed. This also has the side-effect of a suite level setup method {@link #setupSuiteScopeCluster()}
     * that is executed in a separate test instance. Variables that need to be accessible across test instances must be static.
     */
    @Retention(RetentionPolicy.RUNTIME)
    @Inherited
    @Target(ElementType.TYPE)
    public @interface SuiteScopeTestCase {
    }

    public static Index resolveIndex(String index) {
        GetIndexResponse getIndexResponse = client().admin().indices().prepareGetIndex().setIndices(index).get();
        assertTrue("index " + index + " not found", getIndexResponse.getSettings().containsKey(index));
        String uuid = getIndexResponse.getSettings().get(index).get(IndexMetadata.SETTING_INDEX_UUID);
        return new Index(index, uuid);
    }

    public static String resolveCustomDataPath(String index) {
        GetIndexResponse getIndexResponse = client().admin().indices().prepareGetIndex().setIndices(index).get();
        assertTrue("index " + index + " not found", getIndexResponse.getSettings().containsKey(index));
        return getIndexResponse.getSettings().get(index).get(IndexMetadata.SETTING_DATA_PATH);
    }

    public static boolean inFipsJvm() {
        return Boolean.parseBoolean(System.getProperty(FIPS_SYSPROP));
    }

    /**
     * On Debian 8 the "memory" subsystem is not mounted by default
     * when cgroups are enabled, and this confuses many versions of
     * Java prior to Java 15.  Tests that rely on machine memory
     * being accurately determined will not work on such setups,
     * and can use this method for selective muting.
     * See https://github.com/elastic/elasticsearch/issues/67089
     * and https://github.com/elastic/elasticsearch/issues/66885
     */
    protected boolean willSufferDebian8MemoryProblem() {
        final NodesInfoResponse response = client().admin().cluster().prepareNodesInfo().execute().actionGet();
        final boolean anyDebian8Nodes = response.getNodes()
            .stream()
            .anyMatch(ni -> ni.getInfo(OsInfo.class).getPrettyName().equals("Debian GNU/Linux 8 (jessie)"));
        boolean java15Plus = Runtime.version().compareTo(Version.parse("15")) >= 0;
        return anyDebian8Nodes && java15Plus == false;
    }

    public void manageReplicaBalanceSetting(boolean apply) {
        Settings settings;
        if (apply) {
            settings = Settings.builder()
                .put(AwarenessAllocationDecider.CLUSTER_ROUTING_ALLOCATION_AWARENESS_ATTRIBUTE_SETTING.getKey(), "zone")
                .put(AwarenessAllocationDecider.CLUSTER_ROUTING_ALLOCATION_AWARENESS_FORCE_GROUP_SETTING.getKey() + "zone.values", "a, b")
                .put(AwarenessReplicaBalance.CLUSTER_ROUTING_ALLOCATION_AWARENESS_BALANCE_SETTING.getKey(), true)
                .build();
        } else {
            settings = Settings.builder()
                .putNull(AwarenessAllocationDecider.CLUSTER_ROUTING_ALLOCATION_AWARENESS_ATTRIBUTE_SETTING.getKey())
                .putNull(AwarenessAllocationDecider.CLUSTER_ROUTING_ALLOCATION_AWARENESS_FORCE_GROUP_SETTING.getKey() + "zone.values")
                .putNull(AwarenessReplicaBalance.CLUSTER_ROUTING_ALLOCATION_AWARENESS_BALANCE_SETTING.getKey())
                .build();
        }
        ClusterUpdateSettingsRequest updateSettingsRequest = new ClusterUpdateSettingsRequest();
        updateSettingsRequest.persistentSettings(settings);
        assertAcked(client().admin().cluster().updateSettings(updateSettingsRequest).actionGet());
    }

    public void manageReplicaSettingForDefaultReplica(boolean apply) {
        Settings settings;
        if (apply) {
            settings = Settings.builder()
                .put(AwarenessAllocationDecider.CLUSTER_ROUTING_ALLOCATION_AWARENESS_ATTRIBUTE_SETTING.getKey(), "zone")
                .put(
                    AwarenessAllocationDecider.CLUSTER_ROUTING_ALLOCATION_AWARENESS_FORCE_GROUP_SETTING.getKey() + "zone.values",
                    "a, b, c"
                )
                .put(AwarenessReplicaBalance.CLUSTER_ROUTING_ALLOCATION_AWARENESS_BALANCE_SETTING.getKey(), true)
                .put(Metadata.DEFAULT_REPLICA_COUNT_SETTING.getKey(), 2)
                .build();
        } else {
            settings = Settings.builder()
                .putNull(AwarenessAllocationDecider.CLUSTER_ROUTING_ALLOCATION_AWARENESS_ATTRIBUTE_SETTING.getKey())
                .putNull(AwarenessAllocationDecider.CLUSTER_ROUTING_ALLOCATION_AWARENESS_FORCE_GROUP_SETTING.getKey() + "zone.values")
                .putNull(AwarenessReplicaBalance.CLUSTER_ROUTING_ALLOCATION_AWARENESS_BALANCE_SETTING.getKey())
                .putNull(Metadata.DEFAULT_REPLICA_COUNT_SETTING.getKey())
                .build();
        }
        ClusterUpdateSettingsRequest updateSettingsRequest = new ClusterUpdateSettingsRequest();
        updateSettingsRequest.persistentSettings(settings);
        assertAcked(client().admin().cluster().updateSettings(updateSettingsRequest).actionGet());
    }

    protected String primaryNodeName(String indexName) {
        ClusterState clusterState = client().admin().cluster().prepareState().get().getState();
        String nodeId = clusterState.getRoutingTable().index(indexName).shard(0).primaryShard().currentNodeId();
        return clusterState.getRoutingNodes().node(nodeId).node().getName();
    }

    protected String primaryNodeName(String indexName, int shardId) {
        ClusterState clusterState = client().admin().cluster().prepareState().get().getState();
        String nodeId = clusterState.getRoutingTable().index(indexName).shard(shardId).primaryShard().currentNodeId();
        return clusterState.getRoutingNodes().node(nodeId).node().getName();
    }

    protected String replicaNodeName(String indexName) {
        ClusterState clusterState = client().admin().cluster().prepareState().get().getState();
        String nodeId = clusterState.getRoutingTable().index(indexName).shard(0).replicaShards().get(0).currentNodeId();
        return clusterState.getRoutingNodes().node(nodeId).node().getName();
    }

    protected ClusterState getClusterState() {
        return client(internalCluster().getClusterManagerName()).admin().cluster().prepareState().get().getState();
    }

    /**
     * Refreshes the indices in the cluster and waits until active/started replica shards
     * are caught up with primary shard only when Segment Replication is enabled.
     * This doesn't wait for inactive/non-started replica shards to become active/started.
     */
    protected RefreshResponse refreshAndWaitForReplication(String... indices) {
        RefreshResponse refreshResponse = refresh(indices);
        waitForReplication();
        return refreshResponse;
    }

    public boolean isMigratingToRemoteStore() {
        ClusterSettings clusterSettings = clusterService().getClusterSettings();
        boolean isMixedMode = clusterSettings.get(REMOTE_STORE_COMPATIBILITY_MODE_SETTING)
            .equals(RemoteStoreNodeService.CompatibilityMode.MIXED);
        boolean isRemoteStoreMigrationDirection = clusterSettings.get(MIGRATION_DIRECTION_SETTING)
            .equals(RemoteStoreNodeService.Direction.REMOTE_STORE);
        return (isMixedMode && isRemoteStoreMigrationDirection);
    }

    /**
     * Waits until active/started replica shards are caught up with primary shard only when Segment Replication is enabled.
     * This doesn't wait for inactive/non-started replica shards to become active/started.
     */
    protected void waitForReplication(String... indices) {
        if (indices.length == 0) {
            indices = getClusterState().routingTable().indicesRouting().keySet().toArray(String[]::new);
        }
        try {
            for (String index : indices) {
                if (isSegmentReplicationEnabledForIndex(index)) {
                    if (isInternalCluster()) {
                        IndexRoutingTable indexRoutingTable = getClusterState().routingTable().index(index);
                        if (indexRoutingTable != null) {
                            assertBusy(() -> {
                                for (IndexShardRoutingTable shardRoutingTable : indexRoutingTable) {
                                    final ShardRouting primaryRouting = shardRoutingTable.primaryShard();
                                    if (primaryRouting.state().toString().equals("STARTED")) {
                                        if (isSegmentReplicationEnabledForIndex(index)) {
                                            final List<ShardRouting> replicaRouting = shardRoutingTable.replicaShards();
                                            final IndexShard primaryShard = getIndexShard(primaryRouting, index);
                                            for (ShardRouting replica : replicaRouting) {
                                                if (replica.state().toString().equals("STARTED")) {
                                                    IndexShard replicaShard = getIndexShard(replica, index);
                                                    if (replicaShard.indexSettings().isSegRepEnabledOrRemoteNode()) {
                                                        assertEquals(
                                                            "replica shards haven't caught up with primary",
                                                            getLatestSegmentInfoVersion(primaryShard),
                                                            getLatestSegmentInfoVersion(replicaShard)
                                                        );
                                                    }
                                                }
                                            }
                                        }
                                    }
                                }
                            }, 30, TimeUnit.SECONDS);
                        }
                    } else {
                        throw new IllegalStateException(
                            "Segment Replication is not supported for testing tests using External Test Cluster"
                        );
                    }
                }
            }
        } catch (Exception e) {
            throw new RuntimeException(e);
        }
    }

    /**
     * Checks if Segment Replication is enabled on Index.
     */
    protected boolean isSegmentReplicationEnabledForIndex(String index) {
        return clusterService().state().getMetadata().isSegmentReplicationEnabled(index) || isMigratingToRemoteStore();
    }

    protected IndexShard getIndexShard(ShardRouting routing, String indexName) {
        return getIndexShard(getClusterState().nodes().get(routing.currentNodeId()).getName(), routing.shardId(), indexName);
    }

    /**
     * Fetch IndexShard by shardId, multiple shards per node allowed.
     */
    protected IndexShard getIndexShard(String node, ShardId shardId, String indexName) {
        final Index index = resolveIndex(indexName);
        IndicesService indicesService = internalCluster().getInstance(IndicesService.class, node);
        IndexService indexService = indicesService.indexServiceSafe(index);
        final Optional<Integer> id = indexService.shardIds().stream().filter(sid -> sid.equals(shardId.id())).findFirst();
        return indexService.getShard(id.get());
    }

    /**
     * Fetch latest segment info snapshot version of an index.
     */
    protected long getLatestSegmentInfoVersion(IndexShard shard) {
        try (final GatedCloseable<SegmentInfos> snapshot = shard.getSegmentInfosSnapshot()) {
            return snapshot.get().version;
        } catch (IOException e) {
            throw new RuntimeException(e);
        }
    }

    protected void createRepository(String repoName, String type, Settings.Builder settings, String timeout) {
        logger.info("--> creating repository [{}] [{}]", repoName, type);
        putRepository(clusterAdmin(), repoName, type, timeout, settings);
    }

    protected void createRepository(String repoName, String type, Settings.Builder settings) {
        logger.info("--> creating repository [{}] [{}]", repoName, type);
        putRepository(clusterAdmin(), repoName, type, null, settings);
    }

    protected void updateRepository(String repoName, String type, Settings.Builder settings) {
        logger.info("--> updating repository [{}] [{}]", repoName, type);
        putRepository(clusterAdmin(), repoName, type, null, settings);
    }

    public Settings getNodeSettings() {
        InternalTestCluster internalTestCluster = internalCluster();
        ClusterService clusterService = internalTestCluster.getInstance(ClusterService.class, internalTestCluster.getClusterManagerName());
        return clusterService.getSettings();
    }

    public static void putRepository(ClusterAdminClient adminClient, String repoName, String type, Settings.Builder settings) {
        assertAcked(putRepositoryRequestBuilder(adminClient, repoName, type, true, settings, null, false));
    }

    public static void putRepository(
        ClusterAdminClient adminClient,
        String repoName,
        String type,
        String timeout,
        Settings.Builder settings
    ) {
        assertAcked(putRepositoryRequestBuilder(adminClient, repoName, type, true, settings, timeout, false));
    }

    public static void putRepository(
        ClusterAdminClient adminClient,
        String repoName,
        String type,
        boolean verify,
        Settings.Builder settings
    ) {
        assertAcked(putRepositoryRequestBuilder(adminClient, repoName, type, verify, settings, null, false));
    }

    public static void putRepositoryWithNoSettingOverrides(
        ClusterAdminClient adminClient,
        String repoName,
        String type,
        boolean verify,
        Settings.Builder settings
    ) {
        assertAcked(putRepositoryRequestBuilder(adminClient, repoName, type, verify, settings, null, true));
    }

    public static void putRepository(
        ClusterAdminClient adminClient,
        String repoName,
        String type,
        Settings.Builder settings,
        ActionListener<AcknowledgedResponse> listener
    ) {
        putRepositoryRequestBuilder(adminClient, repoName, type, true, settings, null, false).execute(listener);
    }

    public static PutRepositoryRequestBuilder putRepositoryRequestBuilder(
        ClusterAdminClient adminClient,
        String repoName,
        String type,
        boolean verify,
        Settings.Builder settings,
        String timeout,
        boolean finalSettings
    ) {
        PutRepositoryRequestBuilder builder = adminClient.preparePutRepository(repoName).setType(type).setVerify(verify);
        if (timeout != null) {
            builder.setTimeout(timeout);
        }
        if (finalSettings == false) {
            settings.put(BlobStoreRepository.SHARD_PATH_TYPE.getKey(), randomFrom(PathType.values()));
        }
        builder.setSettings(settings);
        return builder;
    }

    public static Settings remoteStoreClusterSettings(String name, Path path) {
        return remoteStoreClusterSettings(name, path, name, path);
    }

    public static Settings remoteStoreClusterSettings(
        String segmentRepoName,
        Path segmentRepoPath,
        String segmentRepoType,
        String translogRepoName,
        Path translogRepoPath,
        String translogRepoType
    ) {
        Settings.Builder settingsBuilder = Settings.builder();
        settingsBuilder.put(
            buildRemoteStoreNodeAttributes(
                segmentRepoName,
                segmentRepoPath,
                segmentRepoType,
                translogRepoName,
                translogRepoPath,
                translogRepoType,
                false
            )
        );
        return settingsBuilder.build();
    }

    public static Settings remoteStoreClusterSettings(
        String segmentRepoName,
        Path segmentRepoPath,
        String segmentRepoType,
        String translogRepoName,
        Path translogRepoPath,
        String translogRepoType,
        String routingTableRepoName,
        Path routingTableRepoPath,
        String routingTableRepoType
    ) {
        Settings.Builder settingsBuilder = Settings.builder();
        settingsBuilder.put(
            buildRemoteStoreNodeAttributes(
                segmentRepoName,
                segmentRepoPath,
                segmentRepoType,
                translogRepoName,
                translogRepoPath,
                translogRepoType,
                routingTableRepoName,
                routingTableRepoPath,
                routingTableRepoType,
                false
            )
        );
        return settingsBuilder.build();
    }

    public static Settings remoteStoreClusterSettings(
        String segmentRepoName,
        Path segmentRepoPath,
        String translogRepoName,
        Path translogRepoPath
    ) {
        Settings.Builder settingsBuilder = Settings.builder();
        settingsBuilder.put(buildRemoteStoreNodeAttributes(segmentRepoName, segmentRepoPath, translogRepoName, translogRepoPath, false));
        return settingsBuilder.build();
    }

    public static Settings remoteStoreClusterSettings(
        String segmentRepoName,
        Path segmentRepoPath,
        String translogRepoName,
        Path translogRepoPath,
        String remoteRoutingTableRepoName,
        Path remoteRoutingTableRepoPath
    ) {
        Settings.Builder settingsBuilder = Settings.builder();
        settingsBuilder.put(
            buildRemoteStoreNodeAttributes(
                segmentRepoName,
                segmentRepoPath,
                translogRepoName,
                translogRepoPath,
                remoteRoutingTableRepoName,
                remoteRoutingTableRepoPath,
                false
            )
        );
        return settingsBuilder.build();
    }

    public static Settings buildRemoteStoreNodeAttributes(
        String segmentRepoName,
        Path segmentRepoPath,
        String translogRepoName,
        Path translogRepoPath,
        boolean withRateLimiterAttributes
    ) {
        return buildRemoteStoreNodeAttributes(
            segmentRepoName,
            segmentRepoPath,
            ReloadableFsRepository.TYPE,
            translogRepoName,
            translogRepoPath,
            ReloadableFsRepository.TYPE,
            withRateLimiterAttributes
        );
    }

    public static Settings buildRemoteStoreNodeAttributes(
        String segmentRepoName,
        Path segmentRepoPath,
        String translogRepoName,
        Path translogRepoPath,
        String remoteRoutingTableRepoName,
        Path remoteRoutingTableRepoPath,
        boolean withRateLimiterAttributes
    ) {
        return buildRemoteStoreNodeAttributes(
            segmentRepoName,
            segmentRepoPath,
            ReloadableFsRepository.TYPE,
            translogRepoName,
            translogRepoPath,
            ReloadableFsRepository.TYPE,
            remoteRoutingTableRepoName,
            remoteRoutingTableRepoPath,
            FsRepository.TYPE,
            withRateLimiterAttributes
        );
    }

    private static Settings buildRemoteStoreNodeAttributes(
        String segmentRepoName,
        Path segmentRepoPath,
        String segmentRepoType,
        String translogRepoName,
        Path translogRepoPath,
        String translogRepoType,
        boolean withRateLimiterAttributes
    ) {
        return buildRemoteStoreNodeAttributes(
            segmentRepoName,
            segmentRepoPath,
            segmentRepoType,
            translogRepoName,
            translogRepoPath,
            translogRepoType,
            null,
            null,
            null,
            withRateLimiterAttributes
        );
    }

    private static Settings buildRemoteStoreNodeAttributes(
        String segmentRepoName,
        Path segmentRepoPath,
        String segmentRepoType,
        String translogRepoName,
        Path translogRepoPath,
        String translogRepoType,
        String routingTableRepoName,
        Path routingTableRepoPath,
        String routingTableRepoType,
        boolean withRateLimiterAttributes
    ) {
        String segmentRepoTypeAttributeKey = String.format(
            Locale.getDefault(),
            "node.attr." + REMOTE_STORE_REPOSITORY_TYPE_ATTRIBUTE_KEY_FORMAT,
            segmentRepoName
        );
        String segmentRepoSettingsAttributeKeyPrefix = String.format(
            Locale.getDefault(),
            "node.attr." + REMOTE_STORE_REPOSITORY_SETTINGS_ATTRIBUTE_KEY_PREFIX,
            segmentRepoName
        );
        String translogRepoTypeAttributeKey = String.format(
            Locale.getDefault(),
            "node.attr." + REMOTE_STORE_REPOSITORY_TYPE_ATTRIBUTE_KEY_FORMAT,
            translogRepoName
        );
        String translogRepoSettingsAttributeKeyPrefix = String.format(
            Locale.getDefault(),
            "node.attr." + REMOTE_STORE_REPOSITORY_SETTINGS_ATTRIBUTE_KEY_PREFIX,
            translogRepoName
        );
        String stateRepoTypeAttributeKey = String.format(
            Locale.getDefault(),
            "node.attr." + REMOTE_STORE_REPOSITORY_TYPE_ATTRIBUTE_KEY_FORMAT,
            segmentRepoName
        );
        String stateRepoSettingsAttributeKeyPrefix = String.format(
            Locale.getDefault(),
            "node.attr." + REMOTE_STORE_REPOSITORY_SETTINGS_ATTRIBUTE_KEY_PREFIX,
            segmentRepoName
        );
        String routingTableRepoAttributeKey = null, routingTableRepoSettingsAttributeKeyPrefix = null;
        if (routingTableRepoName != null) {
            routingTableRepoAttributeKey = String.format(
                Locale.getDefault(),
                "node.attr." + REMOTE_STORE_REPOSITORY_TYPE_ATTRIBUTE_KEY_FORMAT,
                routingTableRepoName
            );
            routingTableRepoSettingsAttributeKeyPrefix = String.format(
                Locale.getDefault(),
                "node.attr." + REMOTE_STORE_REPOSITORY_SETTINGS_ATTRIBUTE_KEY_PREFIX,
                routingTableRepoName
            );
        }

        String prefixModeVerificationSuffix = BlobStoreRepository.PREFIX_MODE_VERIFICATION_SETTING.getKey();

        Settings.Builder settings = Settings.builder()
            .put("node.attr." + REMOTE_STORE_SEGMENT_REPOSITORY_NAME_ATTRIBUTE_KEY, segmentRepoName)
            .put(segmentRepoTypeAttributeKey, segmentRepoType)
            .put(segmentRepoSettingsAttributeKeyPrefix + "location", segmentRepoPath)
            .put(segmentRepoSettingsAttributeKeyPrefix + prefixModeVerificationSuffix, prefixModeVerificationEnable)
            .put("node.attr." + REMOTE_STORE_TRANSLOG_REPOSITORY_NAME_ATTRIBUTE_KEY, translogRepoName)
            .put(translogRepoTypeAttributeKey, translogRepoType)
            .put(translogRepoSettingsAttributeKeyPrefix + "location", translogRepoPath)
            .put(translogRepoSettingsAttributeKeyPrefix + prefixModeVerificationSuffix, prefixModeVerificationEnable)
            .put("node.attr." + REMOTE_STORE_CLUSTER_STATE_REPOSITORY_NAME_ATTRIBUTE_KEY, segmentRepoName)
            .put(stateRepoTypeAttributeKey, segmentRepoType)
            .put(stateRepoSettingsAttributeKeyPrefix + "location", segmentRepoPath)
            .put(stateRepoSettingsAttributeKeyPrefix + prefixModeVerificationSuffix, prefixModeVerificationEnable);
        if (routingTableRepoName != null) {
            settings.put("node.attr." + REMOTE_STORE_ROUTING_TABLE_REPOSITORY_NAME_ATTRIBUTE_KEY, routingTableRepoName)
                .put(routingTableRepoAttributeKey, routingTableRepoType)
                .put(routingTableRepoSettingsAttributeKeyPrefix + "location", routingTableRepoPath);
        }

        if (withRateLimiterAttributes) {
            settings.put(segmentRepoSettingsAttributeKeyPrefix + "compress", randomBoolean())
                .put(segmentRepoSettingsAttributeKeyPrefix + "chunk_size", 200, ByteSizeUnit.BYTES);
        }
        settings.put(RemoteStoreSettings.CLUSTER_REMOTE_STORE_PATH_TYPE_SETTING.getKey(), randomFrom(PathType.values()));
        settings.put(RemoteStoreSettings.CLUSTER_REMOTE_STORE_TRANSLOG_METADATA.getKey(), randomBoolean());
<<<<<<< HEAD
        settings.put(RemoteStoreSettings.CLUSTER_REMOTE_STORE_PINNED_TIMESTAMP_ENABLED.getKey(), randomBoolean());
        settings.put(RemoteStoreSettings.CLUSTER_REMOTE_STORE_SEGMENTS_PATH_PREFIX.getKey(), translogPathFixedPrefix ? "a" : "");
        settings.put(RemoteStoreSettings.CLUSTER_REMOTE_STORE_TRANSLOG_PATH_PREFIX.getKey(), segmentsPathFixedPrefix ? "b" : "");
=======
        settings.put(RemoteStoreSettings.CLUSTER_REMOTE_STORE_PINNED_TIMESTAMP_ENABLED.getKey(), false);
>>>>>>> 022acbae
        return settings.build();
    }

    public static String resolvePath(IndexId indexId, String shardId) {
        PathType pathType = PathType.fromCode(indexId.getShardPathType());
        RemoteStorePathStrategy.SnapshotShardPathInput shardPathInput = new RemoteStorePathStrategy.SnapshotShardPathInput.Builder()
            .basePath(BlobPath.cleanPath())
            .indexUUID(indexId.getId())
            .shardId(shardId)
            .build();
        RemoteStoreEnums.PathHashAlgorithm pathHashAlgorithm = pathType != PathType.FIXED ? FNV_1A_COMPOSITE_1 : null;
        BlobPath blobPath = pathType.path(shardPathInput, pathHashAlgorithm);
        return blobPath.buildAsString();
    }
}<|MERGE_RESOLUTION|>--- conflicted
+++ resolved
@@ -2898,13 +2898,9 @@
         }
         settings.put(RemoteStoreSettings.CLUSTER_REMOTE_STORE_PATH_TYPE_SETTING.getKey(), randomFrom(PathType.values()));
         settings.put(RemoteStoreSettings.CLUSTER_REMOTE_STORE_TRANSLOG_METADATA.getKey(), randomBoolean());
-<<<<<<< HEAD
-        settings.put(RemoteStoreSettings.CLUSTER_REMOTE_STORE_PINNED_TIMESTAMP_ENABLED.getKey(), randomBoolean());
+        settings.put(RemoteStoreSettings.CLUSTER_REMOTE_STORE_PINNED_TIMESTAMP_ENABLED.getKey(), false);
         settings.put(RemoteStoreSettings.CLUSTER_REMOTE_STORE_SEGMENTS_PATH_PREFIX.getKey(), translogPathFixedPrefix ? "a" : "");
         settings.put(RemoteStoreSettings.CLUSTER_REMOTE_STORE_TRANSLOG_PATH_PREFIX.getKey(), segmentsPathFixedPrefix ? "b" : "");
-=======
-        settings.put(RemoteStoreSettings.CLUSTER_REMOTE_STORE_PINNED_TIMESTAMP_ENABLED.getKey(), false);
->>>>>>> 022acbae
         return settings.build();
     }
 
