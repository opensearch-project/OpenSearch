--- conflicted
+++ resolved
@@ -1282,15 +1282,11 @@
                     }
 
                     @Override
-<<<<<<< HEAD
-                    public void onReplicationFailure(SegmentReplicationState state, OpenSearchException e, boolean sendShardFailure) {
-=======
                     public void onReplicationFailure(
                         SegmentReplicationState state,
                         ReplicationFailedException e,
                         boolean sendShardFailure
                     ) {
->>>>>>> 28ba311a
                         logger.error("Unexpected replication failure in test", e);
                         Assert.fail("test replication should not fail: " + e);
                     }
