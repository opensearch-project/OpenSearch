--- conflicted
+++ resolved
@@ -97,11 +97,7 @@
         return 3;
     }
 
-<<<<<<< HEAD
-    @AwaitsFix(bugUrl = "https://github.com/opensearch-project/OpenSearch/pull/1673")
-=======
     @AwaitsFix(bugUrl = "https://github.com/opensearch-project/OpenSearch/pull/16731")
->>>>>>> 64d7b737
     public void testConnectException() throws UnknownHostException {
         try {
             serviceA.connectToNode(
