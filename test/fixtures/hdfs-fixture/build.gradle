/*
 * SPDX-License-Identifier: Apache-2.0
 *
 * The OpenSearch Contributors require contributions made to
 * this file be licensed under the Apache-2.0 license or a
 * compatible open source license.
 *
 * Modifications Copyright OpenSearch Contributors. See
 * GitHub history for details.
 */

/*
 * Licensed to Elasticsearch under one or more contributor
 * license agreements. See the NOTICE file distributed with
 * this work for additional information regarding copyright
 * ownership. Elasticsearch licenses this file to you under
 * the Apache License, Version 2.0 (the "License"); you may
 * not use this file except in compliance with the License.
 * You may obtain a copy of the License at
 *
 *    http://www.apache.org/licenses/LICENSE-2.0
 *
 * Unless required by applicable law or agreed to in writing,
 * software distributed under the License is distributed on an
 * "AS IS" BASIS, WITHOUT WARRANTIES OR CONDITIONS OF ANY
 * KIND, either express or implied.  See the License for the
 * specific language governing permissions and limitations
 * under the License.
 */

apply plugin: 'opensearch.java'

dependencies {
  api("org.apache.hadoop:hadoop-minicluster:3.3.5") {
    exclude module: 'websocket-client'
    exclude module: 'jettison'
    exclude module: 'netty'
    exclude module: 'guava'
    exclude module: 'protobuf-java'
    exclude group: 'org.codehaus.jackson'
    exclude group: "org.bouncycastle"
<<<<<<< HEAD
    exclude module: "logback-core"
    exclude module: "logback-classic"
    exclude module: "avro"
=======
    exclude group: "com.squareup.okhttp3"
    exclude group: "org.xerial.snappy"
    exclude module: "json-io"
    exclude module: "logback-core"
    exclude module: "logback-classic"
    exclude module: "avro"
    exclude group: 'org.apache.kerby'
>>>>>>> 05f4aac0
  }

  api "org.codehaus.jettison:jettison:${versions.jettison}"
  api "org.mockito:mockito-core:${versions.mockito}"
  api "org.apache.commons:commons-compress:1.21"
  api "commons-codec:commons-codec:${versions.commonscodec}"
  api "org.apache.logging.log4j:log4j-core:${versions.log4j}"
  api "io.netty:netty-all:${versions.netty}"
  api 'com.google.code.gson:gson:2.9.0'
  api "com.fasterxml.jackson.jaxrs:jackson-jaxrs-json-provider:${versions.jackson}"
  api "com.fasterxml.jackson.core:jackson-databind:${versions.jackson_databind}"
  api "com.fasterxml.woodstox:woodstox-core:${versions.woodstox}"
  api 'net.minidev:json-smart:2.4.10'
<<<<<<< HEAD
  api "org.jetbrains.kotlin:kotlin-stdlib:${versions.kotlin}"
  api "com.google.protobuf:protobuf-java:${versions.protobuf}"
  api 'org.apache.zookeeper:zookeeper:3.8.3'
=======
  api 'org.apache.zookeeper:zookeeper:3.8.3'
  api "org.jetbrains.kotlin:kotlin-stdlib:${versions.kotlin}"
  api "com.google.protobuf:protobuf-java:${versions.protobuf}"
>>>>>>> 05f4aac0
  api "org.eclipse.jetty:jetty-server:${versions.jetty}"
  api "org.eclipse.jetty.websocket:javax-websocket-server-impl:${versions.jetty}"
  api "ch.qos.logback:logback-core:1.2.13"
  api "ch.qos.logback:logback-classic:1.2.13"
<<<<<<< HEAD
  runtimeOnly "com.google.guava:guava:${versions.guava}"
=======
  api 'org.apache.kerby:kerb-admin:2.0.3'
  runtimeOnly "com.google.guava:guava:${versions.guava}"
  runtimeOnly("com.squareup.okhttp3:okhttp:4.11.0") {
    exclude group: "com.squareup.okio"
  }
  runtimeOnly "com.squareup.okio:okio:3.5.0"
  runtimeOnly "org.xerial.snappy:snappy-java:1.1.10.3"
>>>>>>> 05f4aac0
}<|MERGE_RESOLUTION|>--- conflicted
+++ resolved
@@ -39,11 +39,6 @@
     exclude module: 'protobuf-java'
     exclude group: 'org.codehaus.jackson'
     exclude group: "org.bouncycastle"
-<<<<<<< HEAD
-    exclude module: "logback-core"
-    exclude module: "logback-classic"
-    exclude module: "avro"
-=======
     exclude group: "com.squareup.okhttp3"
     exclude group: "org.xerial.snappy"
     exclude module: "json-io"
@@ -51,7 +46,6 @@
     exclude module: "logback-classic"
     exclude module: "avro"
     exclude group: 'org.apache.kerby'
->>>>>>> 05f4aac0
   }
 
   api "org.codehaus.jettison:jettison:${versions.jettison}"
@@ -65,22 +59,13 @@
   api "com.fasterxml.jackson.core:jackson-databind:${versions.jackson_databind}"
   api "com.fasterxml.woodstox:woodstox-core:${versions.woodstox}"
   api 'net.minidev:json-smart:2.4.10'
-<<<<<<< HEAD
-  api "org.jetbrains.kotlin:kotlin-stdlib:${versions.kotlin}"
-  api "com.google.protobuf:protobuf-java:${versions.protobuf}"
-  api 'org.apache.zookeeper:zookeeper:3.8.3'
-=======
   api 'org.apache.zookeeper:zookeeper:3.8.3'
   api "org.jetbrains.kotlin:kotlin-stdlib:${versions.kotlin}"
   api "com.google.protobuf:protobuf-java:${versions.protobuf}"
->>>>>>> 05f4aac0
   api "org.eclipse.jetty:jetty-server:${versions.jetty}"
   api "org.eclipse.jetty.websocket:javax-websocket-server-impl:${versions.jetty}"
   api "ch.qos.logback:logback-core:1.2.13"
   api "ch.qos.logback:logback-classic:1.2.13"
-<<<<<<< HEAD
-  runtimeOnly "com.google.guava:guava:${versions.guava}"
-=======
   api 'org.apache.kerby:kerb-admin:2.0.3'
   runtimeOnly "com.google.guava:guava:${versions.guava}"
   runtimeOnly("com.squareup.okhttp3:okhttp:4.11.0") {
@@ -88,5 +73,4 @@
   }
   runtimeOnly "com.squareup.okio:okio:3.5.0"
   runtimeOnly "org.xerial.snappy:snappy-java:1.1.10.3"
->>>>>>> 05f4aac0
 }