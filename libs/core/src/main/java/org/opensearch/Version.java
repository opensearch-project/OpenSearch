--- conflicted
+++ resolved
@@ -112,15 +112,9 @@
     public static final Version V_2_17_1 = new Version(2170199, org.apache.lucene.util.Version.LUCENE_9_11_1);
     public static final Version V_2_17_2 = new Version(2170299, org.apache.lucene.util.Version.LUCENE_9_11_1);
     public static final Version V_2_18_0 = new Version(2180099, org.apache.lucene.util.Version.LUCENE_9_12_0);
-<<<<<<< HEAD
-    public static final Version V_2_18_1 = new Version(2180199, org.apache.lucene.util.Version.LUCENE_9_12_0);
-    public static final Version V_2_19_0 = new Version(2190099, org.apache.lucene.util.Version.LUCENE_9_12_0);
+    public static final Version V_2_18_1 = new Version(2180199, org.apache.lucene.util.Version.fromBits(9, 12, 1));
+    public static final Version V_2_19_0 = new Version(2190099, org.apache.lucene.util.Version.fromBits(9, 12, 1));
     public static final Version V_3_0_0 = new Version(3000099, org.apache.lucene.util.Version.LUCENE_10_0_0);
-=======
-    public static final Version V_2_18_1 = new Version(2180199, org.apache.lucene.util.Version.LUCENE_9_12_1);
-    public static final Version V_2_19_0 = new Version(2190099, org.apache.lucene.util.Version.LUCENE_9_12_1);
-    public static final Version V_3_0_0 = new Version(3000099, org.apache.lucene.util.Version.LUCENE_9_12_1);
->>>>>>> b5f651f6
     public static final Version CURRENT = V_3_0_0;
 
     public static Version fromId(int id) {
