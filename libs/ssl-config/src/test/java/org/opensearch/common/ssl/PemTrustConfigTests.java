/*
 * SPDX-License-Identifier: Apache-2.0
 *
 * The OpenSearch Contributors require contributions made to
 * this file be licensed under the Apache-2.0 license or a
 * compatible open source license.
 */

/*
 * Licensed to Elasticsearch under one or more contributor
 * license agreements. See the NOTICE file distributed with
 * this work for additional information regarding copyright
 * ownership. Elasticsearch licenses this file to you under
 * the Apache License, Version 2.0 (the "License"); you may
 * not use this file except in compliance with the License.
 * You may obtain a copy of the License at
 *
 *    http://www.apache.org/licenses/LICENSE-2.0
 *
 * Unless required by applicable law or agreed to in writing,
 * software distributed under the License is distributed on an
 * "AS IS" BASIS, WITHOUT WARRANTIES OR CONDITIONS OF ANY
 * KIND, either express or implied.  See the License for the
 * specific language governing permissions and limitations
 * under the License.
 */

/*
 * Modifications Copyright OpenSearch Contributors. See
 * GitHub history for details.
 */

package org.opensearch.common.ssl;

import org.opensearch.test.OpenSearchTestCase;
import org.hamcrest.Matchers;

import javax.net.ssl.X509ExtendedTrustManager;

import java.nio.file.Files;
import java.nio.file.NoSuchFileException;
import java.nio.file.Path;
import java.nio.file.StandardCopyOption;
import java.nio.file.StandardOpenOption;
import java.security.Principal;
import java.security.cert.X509Certificate;
import java.util.Arrays;
import java.util.Collections;
import java.util.Set;
import java.util.stream.Collectors;
import java.util.stream.Stream;

public class PemTrustConfigTests extends OpenSearchTestCase {

    public void testBuildTrustConfigFromSinglePemFile() throws Exception {
        final Path cert = getDataPath("/certs/ca1/ca.crt");
        final PemTrustConfig trustConfig = new PemTrustConfig(Collections.singletonList(cert));
        assertThat(trustConfig.getDependentFiles(), Matchers.containsInAnyOrder(cert));
        assertCertificateChain(trustConfig, "CN=Test CA 1");
    }

    public void testBuildTrustConfigFromMultiplePemFiles() throws Exception {
        final Path cert1 = getDataPath("/certs/ca1/ca.crt");
        final Path cert2 = getDataPath("/certs/ca2/ca.crt");
        final Path cert3 = getDataPath("/certs/ca3/ca.crt");
        final PemTrustConfig trustConfig = new PemTrustConfig(Arrays.asList(cert1, cert2, cert3));
        assertThat(trustConfig.getDependentFiles(), Matchers.containsInAnyOrder(cert1, cert2, cert3));
        assertCertificateChain(trustConfig, "CN=Test CA 1", "CN=Test CA 2", "CN=Test CA 3");
    }

    public void testBadFileFormatFails() throws Exception {
        final Path ca = createTempFile("ca", ".crt");
        Files.write(ca, generateRandomByteArrayOfLength(128), StandardOpenOption.APPEND);
        final PemTrustConfig trustConfig = new PemTrustConfig(Collections.singletonList(ca));
        assertThat(trustConfig.getDependentFiles(), Matchers.containsInAnyOrder(ca));
        assertFailedToParse(trustConfig, ca);
    }

    public void testEmptyFileFails() throws Exception {
        final Path ca = createTempFile("ca", ".crt");
        final PemTrustConfig trustConfig = new PemTrustConfig(Collections.singletonList(ca));
        assertThat(trustConfig.getDependentFiles(), Matchers.containsInAnyOrder(ca));
        assertFailedToParse(trustConfig, ca);
    }

    public void testMissingFileFailsWithMeaningfulMessage() throws Exception {
        final Path cert = getDataPath("/certs/ca1/ca.crt").getParent().resolve("dne.crt");
        final PemTrustConfig trustConfig = new PemTrustConfig(Collections.singletonList(cert));
        assertThat(trustConfig.getDependentFiles(), Matchers.containsInAnyOrder(cert));
        assertFileNotFound(trustConfig, cert);
    }

    public void testOneMissingFileFailsWithMeaningfulMessageEvenIfOtherFileExist() throws Exception {
        final Path cert1 = getDataPath("/certs/ca1/ca.crt");
        final Path cert2 = getDataPath("/certs/ca2/ca.crt").getParent().resolve("dne.crt");
        final Path cert3 = getDataPath("/certs/ca3/ca.crt");
        final PemTrustConfig trustConfig = new PemTrustConfig(Arrays.asList(cert1, cert2, cert3));
        assertThat(trustConfig.getDependentFiles(), Matchers.containsInAnyOrder(cert1, cert2, cert3));
        assertFileNotFound(trustConfig, cert2);
    }

    public void testTrustConfigReloadsFileContents() throws Exception {
        final Path cert1 = getDataPath("/certs/ca1/ca.crt");
        final Path cert2 = getDataPath("/certs/ca2/ca.crt");
        final Path cert3 = getDataPath("/certs/ca3/ca.crt");

        final Path ca1 = createTempFile("ca1", ".crt");
        final Path ca2 = createTempFile("ca2", ".crt");

        final PemTrustConfig trustConfig = new PemTrustConfig(Arrays.asList(ca1, ca2));

        Files.copy(cert1, ca1, StandardCopyOption.REPLACE_EXISTING);
        Files.copy(cert2, ca2, StandardCopyOption.REPLACE_EXISTING);
        assertCertificateChain(trustConfig, "CN=Test CA 1", "CN=Test CA 2");

        Files.copy(cert3, ca2, StandardCopyOption.REPLACE_EXISTING);
        assertCertificateChain(trustConfig, "CN=Test CA 1", "CN=Test CA 3");

        Files.delete(ca1);
        assertFileNotFound(trustConfig, ca1);

        Files.write(ca1, generateRandomByteArrayOfLength(128), StandardOpenOption.CREATE);
        assertFailedToParse(trustConfig, ca1);
    }

    private void assertCertificateChain(PemTrustConfig trustConfig, String... caNames) {
        final X509ExtendedTrustManager trustManager = trustConfig.createTrustManager();
        final X509Certificate[] issuers = trustManager.getAcceptedIssuers();
        final Set<String> issuerNames = Stream.of(issuers)
            .map(X509Certificate::getSubjectDN)
            .map(Principal::getName)
            .collect(Collectors.toSet());

        assertThat(issuerNames, Matchers.containsInAnyOrder(caNames));
    }

    private void assertEmptyFile(PemTrustConfig trustConfig, Path file) {
        final SslConfigException exception = expectThrows(SslConfigException.class, trustConfig::createTrustManager);
        logger.info("failure", exception);
        assertThat(exception.getMessage(), Matchers.containsString(file.toAbsolutePath().toString()));
        assertThat(exception.getMessage(), Matchers.containsString("Failed to parse any certificate from"));
    }

<<<<<<< HEAD
    private void assertFailedToParse(PemTrustConfig trustConfig, Path file) {
        final SslConfigException exception = expectThrows(SslConfigException.class, trustConfig::createTrustManager);
        logger.info("failure", exception);
        assertThat(exception.getMessage(), Matchers.containsString(file.toAbsolutePath().toString()));
        assertThat(exception.getMessage(), Matchers.containsString("Failed to parse any certificate from"));
    }

=======
>>>>>>> aa11b27e
    private void assertFileNotFound(PemTrustConfig trustConfig, Path file) {
        final SslConfigException exception = expectThrows(SslConfigException.class, trustConfig::createTrustManager);
        assertThat(exception.getMessage(), Matchers.containsString("files do not exist"));
        assertThat(exception.getMessage(), Matchers.containsString("PEM"));
        assertThat(exception.getMessage(), Matchers.containsString(file.toAbsolutePath().toString()));
        assertThat(exception.getCause(), Matchers.instanceOf(NoSuchFileException.class));
    }

    private byte[] generateRandomByteArrayOfLength(int length) {
        byte[] bytes = randomByteArrayOfLength(length);
        /*
         * If the bytes represent DER encoded value indicating ASN.1 SEQUENCE followed by length byte if it is zero then while trying to
         * parse PKCS7 block from the encoded stream, it failed parsing the content type. The DerInputStream.getSequence() method in this
         * case returns an empty DerValue array but ContentType does not check the length of array before accessing the array resulting in a
         * ArrayIndexOutOfBoundsException. This check ensures that when we create random stream of bytes we do not create ASN.1 SEQUENCE
         * followed by zero length which fails the test intermittently.
         */
        while (checkRandomGeneratedBytesRepresentZeroLengthDerSequenceCausingArrayIndexOutOfBound(bytes)) {
            bytes = randomByteArrayOfLength(length);
        }
        return bytes;
    }

    private static boolean checkRandomGeneratedBytesRepresentZeroLengthDerSequenceCausingArrayIndexOutOfBound(byte[] bytes) {
        // Tag value indicating an ASN.1 "SEQUENCE". Reference: sun.security.util.DerValue.tag_Sequence = 0x30
        return bytes[0] == 0x30 && bytes[1] == 0x00;
    }
}<|MERGE_RESOLUTION|>--- conflicted
+++ resolved
@@ -134,14 +134,6 @@
         assertThat(issuerNames, Matchers.containsInAnyOrder(caNames));
     }
 
-    private void assertEmptyFile(PemTrustConfig trustConfig, Path file) {
-        final SslConfigException exception = expectThrows(SslConfigException.class, trustConfig::createTrustManager);
-        logger.info("failure", exception);
-        assertThat(exception.getMessage(), Matchers.containsString(file.toAbsolutePath().toString()));
-        assertThat(exception.getMessage(), Matchers.containsString("Failed to parse any certificate from"));
-    }
-
-<<<<<<< HEAD
     private void assertFailedToParse(PemTrustConfig trustConfig, Path file) {
         final SslConfigException exception = expectThrows(SslConfigException.class, trustConfig::createTrustManager);
         logger.info("failure", exception);
@@ -149,8 +141,6 @@
         assertThat(exception.getMessage(), Matchers.containsString("Failed to parse any certificate from"));
     }
 
-=======
->>>>>>> aa11b27e
     private void assertFileNotFound(PemTrustConfig trustConfig, Path file) {
         final SslConfigException exception = expectThrows(SslConfigException.class, trustConfig::createTrustManager);
         assertThat(exception.getMessage(), Matchers.containsString("files do not exist"));
