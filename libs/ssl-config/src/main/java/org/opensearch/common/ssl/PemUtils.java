--- conflicted
+++ resolved
@@ -60,11 +60,7 @@
 
 final class PemUtils {
 
-<<<<<<< HEAD
-    private static final String BCFIPS = "BCFIPS";
-=======
     public static final String BCFIPS = "BCFIPS";
->>>>>>> 1acba959
 
     PemUtils() {
         throw new IllegalStateException("Utility class should not be instantiated");
