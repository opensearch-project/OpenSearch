/*
 * Licensed to Elasticsearch under one or more contributor
 * license agreements. See the NOTICE file distributed with
 * this work for additional information regarding copyright
 * ownership. Elasticsearch licenses this file to you under
 * the Apache License, Version 2.0 (the "License"); you may
 * not use this file except in compliance with the License.
 * You may obtain a copy of the License at
 *
 *    http://www.apache.org/licenses/LICENSE-2.0
 *
 * Unless required by applicable law or agreed to in writing,
 * software distributed under the License is distributed on an
 * "AS IS" BASIS, WITHOUT WARRANTIES OR CONDITIONS OF ANY
 * KIND, either express or implied.  See the License for the
 * specific language governing permissions and limitations
 * under the License.
 */

package org.elasticsearch.cloud.aws;

import com.amazonaws.services.s3.AmazonS3;
import org.elasticsearch.common.component.LifecycleComponent;

/**
 *
 */
public interface AwsS3Service extends LifecycleComponent<AwsS3Service> {
    AmazonS3 client();

<<<<<<< HEAD
    AmazonS3 client(String endpoint, String region, String account, String key);
=======
    AmazonS3 client(String region, String account, String key);

    AmazonS3 client(String region, String account, String key, Integer maxRetries);
>>>>>>> c8839ee6
}<|MERGE_RESOLUTION|>--- conflicted
+++ resolved
@@ -28,11 +28,7 @@
 public interface AwsS3Service extends LifecycleComponent<AwsS3Service> {
     AmazonS3 client();
 
-<<<<<<< HEAD
     AmazonS3 client(String endpoint, String region, String account, String key);
-=======
-    AmazonS3 client(String region, String account, String key);
 
-    AmazonS3 client(String region, String account, String key, Integer maxRetries);
->>>>>>> c8839ee6
+    AmazonS3 client(String endpoint, String region, String account, String key, Integer maxRetries);
 }