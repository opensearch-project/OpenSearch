--- conflicted
+++ resolved
@@ -31,7 +31,6 @@
  *
  * @opensearch.experimental
  */
-<<<<<<< HEAD
 public class InternalRealm extends AuthenticatingRealm {
     public static final String INVALID_SUBJECT_MESSAGE = "Subject can't be null";
 
@@ -39,9 +38,6 @@
 
     public static final String INCORRECT_CREDENTIALS_MESSAGE = "Incorrect credentials";
 
-=======
-public class InternalRealm extends AuthenticatingRealm { //This overrides do get authentication info
->>>>>>> ce764cc4
     private static final String DEFAULT_REALM_NAME = "internal";
 
     private static final String DEFAULT_INTERNAL_USERS_FILE = "example/example_internal_users.yml";
