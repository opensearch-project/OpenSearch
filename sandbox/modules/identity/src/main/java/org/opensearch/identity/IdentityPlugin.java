--- conflicted
+++ resolved
@@ -151,13 +151,10 @@
         handlers.add(new RestMultiGetUserAction());
         handlers.add(new RestDeleteUserAction());
         handlers.add(new RestPutPermissionAction());
-<<<<<<< HEAD
         handlers.add(new RestGetPermissionAction());
         handlers.add(new RestDeletePermissionAction());
-
-=======
         handlers.add(new RestResetPasswordAction());
->>>>>>> c56b06b9
+
         // TODO: Add handlers for future actions
         return handlers;
     }
@@ -177,16 +174,11 @@
             new ActionHandler<>(GetUserAction.INSTANCE, TransportGetUserAction.class),
             new ActionHandler<>(MultiGetUserAction.INSTANCE, TransportMultiGetUserAction.class),
             new ActionHandler<>(DeleteUserAction.INSTANCE, TransportDeleteUserAction.class),
-<<<<<<< HEAD
-
             new ActionHandler<>(PutPermissionAction.INSTANCE, TransportPutPermissionAction.class),
             new ActionHandler<>(GetPermissionAction.INSTANCE, TransportGetPermissionAction.class),
-            new ActionHandler<>(DeletePermissionAction.INSTANCE, TransportDeletePermissionAction.class)
-
-=======
-            new ActionHandler<>(PutPermissionAction.INSTANCE, TransportPutPermissionAction.class),
+            new ActionHandler<>(DeletePermissionAction.INSTANCE, TransportDeletePermissionAction.class),  
             new ActionHandler<>(ResetPasswordAction.INSTANCE, TransportResetPasswordAction.class)
->>>>>>> c56b06b9
+
         );
     }
 
