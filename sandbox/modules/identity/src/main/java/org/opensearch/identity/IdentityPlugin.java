--- conflicted
+++ resolved
@@ -39,13 +39,10 @@
 import org.opensearch.identity.configuration.ClusterInfoHolder;
 import org.opensearch.identity.configuration.ConfigurationRepository;
 import org.opensearch.identity.configuration.DynamicConfigFactory;
-<<<<<<< HEAD
 import org.opensearch.identity.rest.permission.put.PutPermissionAction;
 import org.opensearch.identity.rest.permission.put.RestPutPermissionAction;
 import org.opensearch.identity.rest.permission.put.TransportPutPermissionAction;
-=======
 import org.opensearch.identity.jwt.IdentityJwtVerifier;
->>>>>>> 7603e392
 import org.opensearch.identity.rest.configuration.IdentityConfigUpdateAction;
 import org.opensearch.identity.rest.configuration.TransportIdentityConfigUpdateAction;
 import org.opensearch.identity.rest.user.delete.DeleteUserAction;
@@ -136,20 +133,15 @@
         IndexNameExpressionResolver indexNameExpressionResolver,
         Supplier<DiscoveryNodes> nodesInCluster
     ) {
-<<<<<<< HEAD
-        final List<RestHandler> handlers = new ArrayList<>(2);
-        handlers.add(new RestPutUserAction());
-        handlers.add(new RestPutPermissionAction());
-=======
         if (!enabled) {
             return Collections.emptyList();
         }
-        final List<RestHandler> handlers = new ArrayList<>(4);
+        final List<RestHandler> handlers = new ArrayList<>(5);
         handlers.add(new RestPutUserAction());
         handlers.add(new RestGetUserAction());
         handlers.add(new RestMultiGetUserAction());
         handlers.add(new RestDeleteUserAction());
->>>>>>> 7603e392
+      handlers.add(new RestPutPermissionAction());
         // TODO: Add handlers for future actions
         return handlers;
     }
@@ -166,14 +158,10 @@
         return Arrays.asList(
             new ActionHandler<>(IdentityConfigUpdateAction.INSTANCE, TransportIdentityConfigUpdateAction.class),
             new ActionHandler<>(PutUserAction.INSTANCE, TransportPutUserAction.class),
-<<<<<<< HEAD
-            new ActionHandler<>(IdentityConfigUpdateAction.INSTANCE, TransportIdentityConfigUpdateAction.class),
-            new ActionHandler<>(PutPermissionAction.INSTANCE, TransportPutPermissionAction.class)
-=======
             new ActionHandler<>(GetUserAction.INSTANCE, TransportGetUserAction.class),
             new ActionHandler<>(MultiGetUserAction.INSTANCE, TransportMultiGetUserAction.class),
-            new ActionHandler<>(DeleteUserAction.INSTANCE, TransportDeleteUserAction.class)
->>>>>>> 7603e392
+            new ActionHandler<>(DeleteUserAction.INSTANCE, TransportDeleteUserAction.class),
+            new ActionHandler<>(PutPermissionAction.INSTANCE, TransportPutPermissionAction.class)
         );
     }
 
