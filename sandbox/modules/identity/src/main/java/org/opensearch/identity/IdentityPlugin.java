/*
 * SPDX-License-Identifier: Apache-2.0
 *
 * The OpenSearch Contributors require contributions made to
 * this file be licensed under the Apache-2.0 license or a
 * compatible open source license.
 */

package org.opensearch.identity;

import org.apache.logging.log4j.LogManager;
import org.apache.logging.log4j.Logger;
import org.opensearch.action.ActionRequest;
import org.opensearch.action.ActionResponse;
import org.opensearch.action.support.ActionFilter;
import org.opensearch.authn.AuthenticationManager;
import org.opensearch.authn.Identity;
import org.opensearch.client.Client;
import org.opensearch.cluster.metadata.IndexNameExpressionResolver;
import org.opensearch.cluster.node.DiscoveryNodes;
import org.opensearch.cluster.service.ClusterService;
import org.opensearch.common.component.Lifecycle;
import org.opensearch.common.component.LifecycleComponent;
import org.opensearch.common.component.LifecycleListener;
import org.opensearch.common.inject.Inject;
import org.opensearch.common.io.stream.NamedWriteableRegistry;
import org.opensearch.common.settings.ClusterSettings;
import org.opensearch.common.settings.IndexScopedSettings;
import org.opensearch.common.settings.Setting;
import org.opensearch.common.settings.Settings;
import org.opensearch.common.settings.SettingsFilter;
import org.opensearch.common.util.concurrent.ThreadContext;
import org.opensearch.common.xcontent.NamedXContentRegistry;
import org.opensearch.env.Environment;
import org.opensearch.env.NodeEnvironment;
import org.opensearch.extensions.ExtensionsManager;
import org.opensearch.identity.authmanager.internal.InternalAuthenticationManager;
import org.opensearch.identity.authz.IndexNameExpressionResolverHolder;
import org.opensearch.identity.configuration.ClusterInfoHolder;
import org.opensearch.identity.configuration.ConfigurationRepository;
import org.opensearch.identity.configuration.DynamicConfigFactory;
import org.opensearch.identity.rest.permission.delete.DeletePermissionAction;
import org.opensearch.identity.rest.permission.delete.RestDeletePermissionAction;
import org.opensearch.identity.rest.permission.delete.TransportDeletePermissionAction;
import org.opensearch.identity.rest.permission.get.GetPermissionAction;
import org.opensearch.identity.rest.permission.get.RestGetPermissionAction;
import org.opensearch.identity.rest.permission.get.TransportGetPermissionAction;
import org.opensearch.identity.rest.permission.put.PutPermissionAction;
import org.opensearch.identity.rest.permission.put.RestPutPermissionAction;
import org.opensearch.identity.rest.permission.put.TransportPutPermissionAction;
import org.opensearch.identity.jwt.IdentityJwtVerifier;
import org.opensearch.identity.rest.configuration.IdentityConfigUpdateAction;
import org.opensearch.identity.rest.configuration.TransportIdentityConfigUpdateAction;
import org.opensearch.identity.rest.user.delete.DeleteUserAction;
import org.opensearch.identity.rest.user.delete.RestDeleteUserAction;
import org.opensearch.identity.rest.user.delete.TransportDeleteUserAction;
import org.opensearch.identity.rest.user.get.multi.MultiGetUserAction;
import org.opensearch.identity.rest.user.get.multi.RestMultiGetUserAction;
import org.opensearch.identity.rest.user.get.multi.TransportMultiGetUserAction;
import org.opensearch.identity.rest.user.get.single.GetUserAction;
import org.opensearch.identity.rest.user.get.single.RestGetUserAction;
import org.opensearch.identity.rest.user.get.single.TransportGetUserAction;
import org.opensearch.identity.rest.user.put.PutUserAction;
import org.opensearch.identity.rest.user.put.RestPutUserAction;
import org.opensearch.identity.rest.user.put.TransportPutUserAction;
import org.opensearch.indices.SystemIndexDescriptor;
import org.opensearch.plugins.ActionPlugin;
import org.opensearch.plugins.ClusterPlugin;
import org.opensearch.plugins.NetworkPlugin;
import org.opensearch.plugins.Plugin;
import org.opensearch.plugins.SystemIndexPlugin;
import org.opensearch.repositories.RepositoriesService;
import org.opensearch.rest.RestController;
import org.opensearch.rest.RestHandler;
import org.opensearch.script.ScriptService;
import org.opensearch.threadpool.ThreadPool;
import org.opensearch.watcher.ResourceWatcherService;

import java.lang.reflect.InvocationTargetException;
import java.lang.reflect.Method;
import java.nio.file.Path;
import java.util.List;
import java.util.ArrayList;
import java.util.Arrays;
import java.util.Collection;
import java.util.Objects;
import java.util.Collections;
import java.util.function.Supplier;
import java.util.function.UnaryOperator;

public final class IdentityPlugin extends Plugin implements ActionPlugin, NetworkPlugin, SystemIndexPlugin, ClusterPlugin {
    private volatile Logger log = LogManager.getLogger(this.getClass());

    private volatile SecurityRestFilter securityRestHandler;

    private final boolean enabled;
    private volatile Settings settings;

    private volatile Path configPath;
    private volatile SecurityFilter sf;
    private volatile ThreadPool threadPool;

    private volatile ConfigurationRepository cr;
    private volatile ClusterService cs;
    private volatile Client localClient;
    private volatile NamedXContentRegistry namedXContentRegistry = null;

    @SuppressWarnings("removal")
    public IdentityPlugin(final Settings settings, final Path configPath) {
        enabled = isEnabled(settings);

        if (!enabled) {
            log.warn("Identity module is disabled.");
            return;
        }

        this.configPath = configPath;

        if (this.configPath != null) {
            log.info("OpenSearch Config path is {}", this.configPath.toAbsolutePath());
        } else {
            log.info("OpenSearch Config path is not set");
        }

        this.settings = settings;
    }

    private static boolean isEnabled(final Settings settings) {
        return settings.getAsBoolean(IdentityConfigConstants.IDENTITY_ENABLED, false);
    }

    @Override
    public List<RestHandler> getRestHandlers(
        Settings settings,
        RestController restController,
        ClusterSettings clusterSettings,
        IndexScopedSettings indexScopedSettings,
        SettingsFilter settingsFilter,
        IndexNameExpressionResolver indexNameExpressionResolver,
        Supplier<DiscoveryNodes> nodesInCluster
    ) {
<<<<<<< HEAD
        final List<RestHandler> handlers = new ArrayList<>(4);
        handlers.add(new RestPutUserAction());
        handlers.add(new RestPutPermissionAction());
        handlers.add(new RestGetPermissionAction());
        handlers.add(new RestDeletePermissionAction());
=======
        if (!enabled) {
            return Collections.emptyList();
        }
        final List<RestHandler> handlers = new ArrayList<>(4);
        handlers.add(new RestPutUserAction());
        handlers.add(new RestGetUserAction());
        handlers.add(new RestMultiGetUserAction());
        handlers.add(new RestDeleteUserAction());
>>>>>>> 7603e392
        // TODO: Add handlers for future actions
        return handlers;
    }

    // register actions in this plugin
    @Override
    public List<ActionHandler<? extends ActionRequest, ? extends ActionResponse>> getActions() {

        // required to prevent GuiceHolder inject errors
        if (!enabled) {
            return Collections.emptyList();
        }

        return Arrays.asList(
            new ActionHandler<>(IdentityConfigUpdateAction.INSTANCE, TransportIdentityConfigUpdateAction.class),
            new ActionHandler<>(PutUserAction.INSTANCE, TransportPutUserAction.class),
<<<<<<< HEAD
            new ActionHandler<>(IdentityConfigUpdateAction.INSTANCE, TransportIdentityConfigUpdateAction.class),
            new ActionHandler<>(PutPermissionAction.INSTANCE, TransportPutPermissionAction.class),
            new ActionHandler<>(GetPermissionAction.INSTANCE, TransportGetPermissionAction.class),
            new ActionHandler<>(DeletePermissionAction.INSTANCE, TransportDeletePermissionAction.class)
=======
            new ActionHandler<>(GetUserAction.INSTANCE, TransportGetUserAction.class),
            new ActionHandler<>(MultiGetUserAction.INSTANCE, TransportMultiGetUserAction.class),
            new ActionHandler<>(DeleteUserAction.INSTANCE, TransportDeleteUserAction.class)
>>>>>>> 7603e392
        );
    }

    @Override
    public UnaryOperator<RestHandler> getRestHandlerWrapper(final ThreadContext threadContext) {
        if (!enabled) {
            return (rh) -> rh;
        }
        return (rh) -> securityRestHandler.wrap(rh);
    }

    @Override
    public List<ActionFilter> getActionFilters() {
        List<ActionFilter> filters = new ArrayList<>(1);
        if (!enabled) {
            return filters;
        }
        filters.add(Objects.requireNonNull(sf));
        return filters;
    }

    @Override
    public Collection<SystemIndexDescriptor> getSystemIndexDescriptors(Settings settings) {
        final String indexPattern = settings.get(
            IdentityConfigConstants.IDENTITY_CONFIG_INDEX_NAME,
            IdentityConfigConstants.IDENTITY_DEFAULT_CONFIG_INDEX
        );
        final SystemIndexDescriptor systemIndexDescriptor = new SystemIndexDescriptor(indexPattern, "Identity index");
        return Collections.singletonList(systemIndexDescriptor);
    }

    public List<Setting<?>> getSettings() {
        List<Setting<?>> settings = new ArrayList<Setting<?>>();
        settings.addAll(super.getSettings());
        settings.add(
            Setting.boolSetting(IdentityConfigConstants.IDENTITY_ENABLED, false, Setting.Property.NodeScope, Setting.Property.Filtered)
        );
        settings.add(
            Setting.simpleString(
                IdentityConfigConstants.IDENTITY_AUTH_MANAGER_CLASS,
                InternalAuthenticationManager.class.getCanonicalName(),
                Setting.Property.NodeScope,
                Setting.Property.Filtered
            )
        );
        settings.add(
            Setting.simpleString(IdentityConfigConstants.IDENTITY_SIGNING_KEY, Setting.Property.NodeScope, Setting.Property.Filtered)
        );
        settings.add(
            Setting.simpleString(IdentityConfigConstants.IDENTITY_CONFIG_INDEX_NAME, Setting.Property.NodeScope, Setting.Property.Filtered)
        );

        return settings;
    }

    @Override
    public void onNodeStarted() {
        log.info("Node started");
        if (enabled) {
            cr.initOnNodeStart();
        }
    }

    @Override
    public Collection<Class<? extends LifecycleComponent>> getGuiceServiceClasses() {

        if (!enabled) {
            return Collections.emptyList();
        }

        final List<Class<? extends LifecycleComponent>> services = new ArrayList<>(1);
        services.add(GuiceHolder.class);
        return services;
    }

    public static class GuiceHolder implements LifecycleComponent {

        private static ExtensionsManager extensionsManager;

        @Inject
        public GuiceHolder(final ExtensionsManager extensionsManager) {
            GuiceHolder.extensionsManager = extensionsManager;
        }

        public static ExtensionsManager getExtensionsManager() {
            return extensionsManager;
        }

        @Override
        public void close() {}

        @Override
        public Lifecycle.State lifecycleState() {
            return null;
        }

        @Override
        public void addLifecycleListener(LifecycleListener listener) {}

        @Override
        public void removeLifecycleListener(LifecycleListener listener) {}

        @Override
        public void start() {}

        @Override
        public void stop() {}

    }

    @Override
    public Collection<Object> createComponents(
        Client localClient,
        ClusterService clusterService,
        ThreadPool threadPool,
        ResourceWatcherService resourceWatcherService,
        ScriptService scriptService,
        NamedXContentRegistry xContentRegistry,
        Environment environment,
        NodeEnvironment nodeEnvironment,
        NamedWriteableRegistry namedWriteableRegistry,
        IndexNameExpressionResolver indexNameExpressionResolver,
        Supplier<RepositoriesService> repositoriesServiceSupplier
    ) {
        // TODO The constructor is not getting called in time leaving these values as null when creating the ConfigurationRepository
        // Can the constructor be substituted by taking these from environment?
        this.configPath = environment.configDir();
        this.settings = environment.settings();
        IndexNameExpressionResolverHolder.setIndexNameExpressionResolver(indexNameExpressionResolver);

        // TODO: revisit this
        final String authManagerClassName = this.settings.get(
            IdentityConfigConstants.IDENTITY_AUTH_MANAGER_CLASS,
            InternalAuthenticationManager.class.getCanonicalName()
        );
        AuthenticationManager authManager = null;
        try {
            Class<?> clazz = Class.forName(authManagerClassName);
            authManager = (AuthenticationManager) clazz.getConstructor().newInstance();

            try {
                Method method = clazz.getMethod("setThreadPool", ThreadPool.class);
                method.invoke(authManager, threadPool);
            } catch (NoSuchMethodException e) {
                /** ignore */
            }

            Identity.setAuthManager(authManager);
        } catch (InstantiationException e) {
            throw new RuntimeException(e);
        } catch (IllegalAccessException e) {
            throw new RuntimeException(e);
        } catch (ClassNotFoundException e) {
            throw new RuntimeException(e);
        } catch (InvocationTargetException e) {
            throw new RuntimeException(e);
        } catch (NoSuchMethodException e) {
            throw new RuntimeException(e);
        }

        this.threadPool = threadPool;
        this.cs = clusterService;
        this.localClient = localClient;

        final List<Object> components = new ArrayList<Object>();

        if (!enabled) {
            return components;
        }

        final ClusterInfoHolder cih = new ClusterInfoHolder();
        this.cs.addListener(cih);

        sf = new SecurityFilter(localClient, settings, threadPool, cs);

        securityRestHandler = new SecurityRestFilter(threadPool, settings, configPath);

        cr = ConfigurationRepository.create(settings, this.configPath, threadPool, localClient, clusterService);

        final DynamicConfigFactory dcf = new DynamicConfigFactory(cr, settings, configPath, localClient, threadPool, cih);
        // TODO Register DCF listeners to dynamically load config
        // dcf.registerDCFListener(securityRestHandler);

        cr.setDynamicConfigFactory(dcf);

        IdentityJwtVerifier verifier = IdentityJwtVerifier.getInstance();
        verifier.init(this.settings.get(IdentityConfigConstants.IDENTITY_SIGNING_KEY));

        // required for dependency injections
        components.add(cr);
        components.add(dcf);

        return components;
    }
}<|MERGE_RESOLUTION|>--- conflicted
+++ resolved
@@ -139,22 +139,17 @@
         IndexNameExpressionResolver indexNameExpressionResolver,
         Supplier<DiscoveryNodes> nodesInCluster
     ) {
-<<<<<<< HEAD
-        final List<RestHandler> handlers = new ArrayList<>(4);
-        handlers.add(new RestPutUserAction());
-        handlers.add(new RestPutPermissionAction());
-        handlers.add(new RestGetPermissionAction());
-        handlers.add(new RestDeletePermissionAction());
-=======
         if (!enabled) {
             return Collections.emptyList();
         }
-        final List<RestHandler> handlers = new ArrayList<>(4);
+        final List<RestHandler> handlers = new ArrayList<>(7);
         handlers.add(new RestPutUserAction());
         handlers.add(new RestGetUserAction());
         handlers.add(new RestMultiGetUserAction());
         handlers.add(new RestDeleteUserAction());
->>>>>>> 7603e392
+        handlers.add(new RestPutPermissionAction());
+        handlers.add(new RestGetPermissionAction());
+        handlers.add(new RestDeletePermissionAction());
         // TODO: Add handlers for future actions
         return handlers;
     }
@@ -171,16 +166,12 @@
         return Arrays.asList(
             new ActionHandler<>(IdentityConfigUpdateAction.INSTANCE, TransportIdentityConfigUpdateAction.class),
             new ActionHandler<>(PutUserAction.INSTANCE, TransportPutUserAction.class),
-<<<<<<< HEAD
-            new ActionHandler<>(IdentityConfigUpdateAction.INSTANCE, TransportIdentityConfigUpdateAction.class),
+            new ActionHandler<>(GetUserAction.INSTANCE, TransportGetUserAction.class),
+            new ActionHandler<>(MultiGetUserAction.INSTANCE, TransportMultiGetUserAction.class),
+            new ActionHandler<>(DeleteUserAction.INSTANCE, TransportDeleteUserAction.class),
             new ActionHandler<>(PutPermissionAction.INSTANCE, TransportPutPermissionAction.class),
             new ActionHandler<>(GetPermissionAction.INSTANCE, TransportGetPermissionAction.class),
             new ActionHandler<>(DeletePermissionAction.INSTANCE, TransportDeletePermissionAction.class)
-=======
-            new ActionHandler<>(GetUserAction.INSTANCE, TransportGetUserAction.class),
-            new ActionHandler<>(MultiGetUserAction.INSTANCE, TransportMultiGetUserAction.class),
-            new ActionHandler<>(DeleteUserAction.INSTANCE, TransportDeleteUserAction.class)
->>>>>>> 7603e392
         );
     }
 
