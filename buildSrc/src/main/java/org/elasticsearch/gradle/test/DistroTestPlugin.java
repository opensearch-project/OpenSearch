--- conflicted
+++ resolved
@@ -109,11 +109,7 @@
             TaskProvider<?> depsTask = project.getTasks().register(taskname + "#deps");
             depsTask.configure(t -> t.dependsOn(distribution, examplePlugin));
             depsTasks.put(taskname, depsTask);
-<<<<<<< HEAD
-            //TODO - suppressing failure temporarily where duplicate tasks are created for docker.
-=======
             // TODO - suppressing failure temporarily where duplicate tasks are created for docker.
->>>>>>> 75590e8c
             try {
                 TaskProvider<Test> destructiveTask = configureTestTask(project, taskname, distribution, t -> {
                     t.onlyIf(t2 -> distribution.isDocker() == false || dockerSupport.get().getDockerAvailability().isAvailable);
