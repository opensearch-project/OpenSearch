--- conflicted
+++ resolved
@@ -21,10 +21,6 @@
 
 public class Publish implements Plugin<Project> {
 
-<<<<<<< HEAD
-    // public final static String PLUGIN_ZIP_PUBLISH_POM_TASK = "generatePomFileForPluginZipPublication";
-=======
->>>>>>> 1466350b
     public final static String PUBLICATION_NAME = "pluginZip";
     public final static String STAGING_REPO = "zipStaging";
     public final static String LOCAL_STAGING_REPO_PATH = "/build/local-staging-repo";
@@ -73,12 +69,6 @@
                 if (validatePluginZipPom != null) {
                     validatePluginZipPom.dependsOn("generatePomFileForNebulaPublication");
                 }
-<<<<<<< HEAD
-                Task publishPluginZipPublicationToZipStagingRepository = project.getTasks()
-                    .findByName("publishPluginZipPublicationToZipStagingRepository");
-                if (publishPluginZipPublicationToZipStagingRepository != null) {
-                    publishPluginZipPublicationToZipStagingRepository.dependsOn("generatePomFileForNebulaPublication");
-=======
 
                 // There are number of tasks prefixed by 'publishPluginZipPublication', f.e.:
                 // publishPluginZipPublicationToZipStagingRepository, publishPluginZipPublicationToMavenLocal
@@ -88,7 +78,6 @@
                     .collect(Collectors.toSet());
                 if (!publishPluginZipPublicationToTasks.isEmpty()) {
                     publishPluginZipPublicationToTasks.forEach(t -> t.dependsOn("generatePomFileForNebulaPublication"));
->>>>>>> 1466350b
                 }
             } else {
                 project.getLogger()
