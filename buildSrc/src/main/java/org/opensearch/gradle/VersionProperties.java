/*
 * SPDX-License-Identifier: Apache-2.0
 *
 * The OpenSearch Contributors require contributions made to
 * this file be licensed under the Apache-2.0 license or a
 * compatible open source license.
 */

/*
 * Licensed to Elasticsearch under one or more contributor
 * license agreements. See the NOTICE file distributed with
 * this work for additional information regarding copyright
 * ownership. Elasticsearch licenses this file to you under
 * the Apache License, Version 2.0 (the "License"); you may
 * not use this file except in compliance with the License.
 * You may obtain a copy of the License at
 *
 *    http://www.apache.org/licenses/LICENSE-2.0
 *
 * Unless required by applicable law or agreed to in writing,
 * software distributed under the License is distributed on an
 * "AS IS" BASIS, WITHOUT WARRANTIES OR CONDITIONS OF ANY
 * KIND, either express or implied.  See the License for the
 * specific language governing permissions and limitations
 * under the License.
 */
/*
 * Modifications Copyright OpenSearch Contributors. See
 * GitHub history for details.
 */

package org.opensearch.gradle;

import org.apache.commons.lang3.StringUtils;

import java.io.IOException;
<<<<<<< HEAD
import java.io.InputStream;
=======
import java.nio.file.Path;
import java.nio.file.Paths;
>>>>>>> 06840e23
import java.util.HashMap;
import java.util.Map;
import java.util.Properties;

/**
 * Accessor for shared dependency versions used by opensearch, namely the opensearch and lucene versions.
 */
public class VersionProperties {

    public static String getOpenSearch() {
        return opensearch;
    }

    public static Version getOpenSearchVersion() {
        return Version.fromString(opensearch);
    }

    public static String getLucene() {
        return lucene;
    }

    public static String getBundledJdk(final String platform, final String arch) {
        switch (platform) {
            case "darwin": // fall trough
            case "mac":
                return bundledJdkDarwin;
            case "freebsd":
                return bundledJdkFreeBSD;
            case "linux":
                return getBundledJdkLinux(arch);
            case "windows":
                return bundledJdkWindows;
            default:
                throw new IllegalArgumentException("unknown platform [" + platform + "]");
        }
    }

    public static String getBundledJdk(final String platform) {
        return getBundledJdk(platform, null);
    }

    public static String getBundledJre(final String platform, final String arch) {
        return getBundledJdk(platform, arch);
    }

    public static String getBundledJdkVendor() {
        return bundledJdkVendor;
    }

    public static Map<String, String> getVersions() {
        return versions;
    }

    private static final String opensearch;
    private static final String lucene;
    private static final String bundledJdkDarwin;
    private static final String bundledJdkFreeBSD;
    private static final String bundledJdkLinux;
    private static final String bundledJdkWindows;
    private static final String bundledJdkLinux_arm64;
    private static final String bundledJdkLinux_x64;
    private static final String bundledJdkLinux_s390x;
    private static final String bundledJdkLinux_ppc64le;
    private static final String bundledJdkVendor;
    private static final Map<String, String> versions = new HashMap<String, String>();

    static {
        Properties props = getVersionProperties();
        opensearch = props.getProperty("opensearch");
        lucene = props.getProperty("lucene");
        bundledJdkVendor = props.getProperty("bundled_jdk_vendor");
        final String bundledJdk = props.getProperty("bundled_jdk");
        bundledJdkDarwin = props.getProperty("bundled_jdk_darwin", bundledJdk);
        bundledJdkFreeBSD = props.getProperty("bundled_jdk_freebsd", bundledJdk);
        bundledJdkLinux = props.getProperty("bundled_jdk_linux", bundledJdk);
        bundledJdkWindows = props.getProperty("bundled_jdk_windows", bundledJdk);

        // Bundled JDKs per architecture (linux platform)
        bundledJdkLinux_arm64 = props.getProperty("bundled_jdk_linux_arm64", bundledJdkLinux);
        bundledJdkLinux_x64 = props.getProperty("bundled_jdk_linux_x64", bundledJdkLinux);
        bundledJdkLinux_s390x = props.getProperty("bundled_jdk_linux_s390x", bundledJdkLinux);
        bundledJdkLinux_ppc64le = props.getProperty("bundled_jdk_linux_ppc64le", bundledJdkLinux);

        for (String property : props.stringPropertyNames()) {
            versions.put(property, props.getProperty(property));
        }
    }

<<<<<<< HEAD
    private static Properties getVersionProperties() {
        Properties props = new Properties();
        try (InputStream propsStream = VersionProperties.class.getResourceAsStream("/version.properties")) {
            if (propsStream == null) {
                throw new IllegalStateException("/version.properties resource missing");
            }
            props.load(propsStream);
=======
    private static void tomlVersionsToProperties(TomlTable tomlTable, Properties properties) {
        for (String key : tomlTable.keySet()) {
            Object value = tomlTable.get(key);

            if (key.equals("versions")) {
                TomlTable versions = (TomlTable) value;
                for (String library : versions.keySet()) {
                    properties.setProperty(library, versions.get(library).toString());
                }
            }
        }
    }

    public static Properties getVersionProperties() {
        TomlParseResult toml = null;
        try {
            Path rootDir = Paths.get(System.getProperty("user.dir"));
            if (rootDir.endsWith("buildSrc")) {
                rootDir = rootDir.getParent();
            }
            Path path = rootDir.resolve("gradle/libs.versions.toml");
            toml = Toml.parse(path);
>>>>>>> 06840e23
        } catch (IOException e) {
            throw new IllegalStateException("Failed to load version properties", e);
        }
<<<<<<< HEAD
        return props;
=======

        Properties properties = new Properties();
        tomlVersionsToProperties(toml, properties);
        loadBuildSrcVersion(properties, System.getProperties());
        return properties;
>>>>>>> 06840e23
    }

    private static void loadBuildSrcVersion(Properties loadedProps, Properties systemProperties) {
        String opensearch = loadedProps.getProperty("opensearch");
        if (opensearch == null) {
            throw new IllegalStateException("OpenSearch version is missing from properties.");
        }
        if (opensearch.matches("[0-9]+\\.[0-9]+\\.[0-9]+") == false) {
            throw new IllegalStateException("Expected opensearch version to be numbers only of the form  X.Y.Z but it was: " + opensearch);
        }
        String qualifier = systemProperties.getProperty("build.version_qualifier", "");
        if (qualifier.isEmpty() == false) {
            if (qualifier.matches("(alpha|beta|rc)\\d+") == false) {
                throw new IllegalStateException("Invalid qualifier: " + qualifier);
            }
            opensearch += "-" + qualifier;
        }
        final String buildSnapshotSystemProperty = systemProperties.getProperty("build.snapshot", "true");
        switch (buildSnapshotSystemProperty) {
            case "true":
                opensearch += "-SNAPSHOT";
                break;
            case "false":
                // do nothing
                break;
            default:
                throw new IllegalArgumentException(
                    "build.snapshot was set to [" + buildSnapshotSystemProperty + "] but can only be unset or [true|false]"
                );
        }
        loadedProps.put("opensearch", opensearch);
    }

    public static boolean isOpenSearchSnapshot() {
        return opensearch.endsWith("-SNAPSHOT");
    }

    private static String getBundledJdkLinux(String arch) {
        if (StringUtils.isBlank(arch)) {
            return bundledJdkLinux;
        }

        switch (arch) {
            case "aarch64":
            case "arm64":
                return bundledJdkLinux_arm64;
            case "x64":
                return bundledJdkLinux_x64;
            case "s390x":
                return bundledJdkLinux_s390x;
            case "ppc64le":
                return bundledJdkLinux_ppc64le;
            default:
                throw new IllegalArgumentException("unknown platform [" + arch + "] for 'linux' platform");
        }
    }
}<|MERGE_RESOLUTION|>--- conflicted
+++ resolved
@@ -34,12 +34,9 @@
 import org.apache.commons.lang3.StringUtils;
 
 import java.io.IOException;
-<<<<<<< HEAD
 import java.io.InputStream;
-=======
 import java.nio.file.Path;
 import java.nio.file.Paths;
->>>>>>> 06840e23
 import java.util.HashMap;
 import java.util.Map;
 import java.util.Properties;
@@ -128,7 +125,6 @@
         }
     }
 
-<<<<<<< HEAD
     private static Properties getVersionProperties() {
         Properties props = new Properties();
         try (InputStream propsStream = VersionProperties.class.getResourceAsStream("/version.properties")) {
@@ -136,42 +132,10 @@
                 throw new IllegalStateException("/version.properties resource missing");
             }
             props.load(propsStream);
-=======
-    private static void tomlVersionsToProperties(TomlTable tomlTable, Properties properties) {
-        for (String key : tomlTable.keySet()) {
-            Object value = tomlTable.get(key);
-
-            if (key.equals("versions")) {
-                TomlTable versions = (TomlTable) value;
-                for (String library : versions.keySet()) {
-                    properties.setProperty(library, versions.get(library).toString());
-                }
-            }
-        }
-    }
-
-    public static Properties getVersionProperties() {
-        TomlParseResult toml = null;
-        try {
-            Path rootDir = Paths.get(System.getProperty("user.dir"));
-            if (rootDir.endsWith("buildSrc")) {
-                rootDir = rootDir.getParent();
-            }
-            Path path = rootDir.resolve("gradle/libs.versions.toml");
-            toml = Toml.parse(path);
->>>>>>> 06840e23
         } catch (IOException e) {
             throw new IllegalStateException("Failed to load version properties", e);
         }
-<<<<<<< HEAD
         return props;
-=======
-
-        Properties properties = new Properties();
-        tomlVersionsToProperties(toml, properties);
-        loadBuildSrcVersion(properties, System.getProperties());
-        return properties;
->>>>>>> 06840e23
     }
 
     private static void loadBuildSrcVersion(Properties loadedProps, Properties systemProperties) {
