--- conflicted
+++ resolved
@@ -1,9 +1,5 @@
 opensearch        = 3.0.0
-<<<<<<< HEAD
-lucene            = 9.4.0
-=======
 lucene            = 9.5.0-snapshot-a4ef70f
->>>>>>> 28ba311a
 
 bundled_jdk_vendor = adoptium
 bundled_jdk = 17.0.4+8
@@ -14,28 +10,20 @@
 spatial4j         = 0.7
 jts               = 1.15.0
 jackson           = 2.13.4
-<<<<<<< HEAD
-jackson_databind  = 2.13.4
-=======
 jackson_databind  = 2.13.4.2
->>>>>>> 28ba311a
 snakeyaml         = 1.32
 icu4j             = 70.1
 supercsv          = 2.4.0
 # Update to 2.17.2+ is breaking OpenSearchJsonLayout (see https://issues.apache.org/jira/browse/LOG4J2-3562)
 log4j             = 2.17.1
 slf4j             = 1.7.36
-<<<<<<< HEAD
-asm               = 9.3
-=======
 asm               = 9.4
 jettison          = 1.5.1
 woodstox          = 6.4.0
 kotlin            = 1.7.10
->>>>>>> 28ba311a
 
 # when updating the JNA version, also update the version in buildSrc/build.gradle
-jna               = 5.12.1
+jna               = 5.5.0
 
 netty             = 4.1.84.Final
 joda              = 2.10.13
@@ -60,10 +48,7 @@
 randomizedrunner  = 2.7.1
 junit             = 4.13.2
 hamcrest          = 2.1
-<<<<<<< HEAD
-=======
 # Update to 4.8.0 is using reflection without SecurityManager checks (fails with java.security.AccessControlException)
->>>>>>> 28ba311a
 mockito           = 4.7.0
 objenesis         = 3.2
 bytebuddy         = 1.12.18
