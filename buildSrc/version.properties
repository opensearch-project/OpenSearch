opensearch        = 3.0.0
<<<<<<< HEAD
lucene            = 9.5.0-snapshot-d5cef1c
=======
lucene            = 9.5.0-snapshot-0878271
>>>>>>> c21c8998

bundled_jdk_vendor = adoptium
bundled_jdk = 19.0.1+10


# optional dependencies
spatial4j         = 0.7
jts               = 1.15.0
jackson           = 2.14.1
jackson_databind  = 2.14.1
snakeyaml         = 1.32
icu4j             = 70.1
supercsv          = 2.4.0
# Update to 2.17.2+ is breaking OpenSearchJsonLayout (see https://issues.apache.org/jira/browse/LOG4J2-3562)
log4j             = 2.17.1
slf4j             = 1.7.36
asm               = 9.4
jettison          = 1.5.1
woodstox          = 6.4.0
kotlin            = 1.7.10
antlr4            = 4.11.1

# when updating the JNA version, also update the version in buildSrc/build.gradle
jna               = 5.12.1

netty             = 4.1.86.Final
joda              = 2.10.13

# client dependencies
httpclient5       = 5.1.4
httpcore5         = 5.1.5
httpclient        = 4.5.13
httpcore          = 4.4.15
httpasyncclient   = 4.1.5
commonslogging    = 1.2
commonscodec      = 1.15

# plugin dependencies
aws               = 1.12.270

# when updating this version, you need to ensure compatibility with:
#  - plugins/ingest-attachment (transitive dependency, check the upstream POM)
#  - distribution/tools/plugin-cli
bouncycastle=1.70
# test dependencies
randomizedrunner  = 2.7.1
junit             = 4.13.2
hamcrest          = 2.1
# Update to 4.8.0 is using reflection without SecurityManager checks (fails with java.security.AccessControlException)
mockito           = 4.7.0
objenesis         = 3.2
bytebuddy         = 1.12.18

# benchmark dependencies
jmh               = 1.35<|MERGE_RESOLUTION|>--- conflicted
+++ resolved
@@ -1,9 +1,5 @@
 opensearch        = 3.0.0
-<<<<<<< HEAD
-lucene            = 9.5.0-snapshot-d5cef1c
-=======
 lucene            = 9.5.0-snapshot-0878271
->>>>>>> c21c8998
 
 bundled_jdk_vendor = adoptium
 bundled_jdk = 19.0.1+10
