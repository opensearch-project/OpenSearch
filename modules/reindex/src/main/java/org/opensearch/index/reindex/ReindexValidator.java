--- conflicted
+++ resolved
@@ -70,11 +70,7 @@
         IndexNameExpressionResolver resolver,
         AutoCreateIndex autoCreateIndex
     ) {
-<<<<<<< HEAD
-        this.remoteWhitelist = buildRemoteWhitelist(TransportReindexAction.REMOTE_CLUSTER_ALLOWLIST.get(settings));
-=======
-        this.remoteAllowlist = buildRemoteAllowlist(TransportReindexAction.REMOTE_CLUSTER_WHITELIST.get(settings));
->>>>>>> 1f0361a9
+        this.remoteAllowlist = buildRemoteAllowlist(TransportReindexAction.REMOTE_CLUSTER_ALLOWLIST.get(settings));
         this.clusterService = clusterService;
         this.resolver = resolver;
         this.autoCreateIndex = autoCreateIndex;
@@ -105,13 +101,8 @@
         if (allowlist.run(check)) {
             return;
         }
-<<<<<<< HEAD
-        String whiteListKey = TransportReindexAction.REMOTE_CLUSTER_ALLOWLIST.getKey();
-        throw new IllegalArgumentException('[' + check + "] not whitelisted in " + whiteListKey);
-=======
-        String allowListKey = TransportReindexAction.REMOTE_CLUSTER_WHITELIST.getKey();
+        String allowListKey = TransportReindexAction.REMOTE_CLUSTER_ALLOWLIST.getKey();
         throw new IllegalArgumentException('[' + check + "] not allowlisted in " + allowListKey);
->>>>>>> 1f0361a9
     }
 
     /**
