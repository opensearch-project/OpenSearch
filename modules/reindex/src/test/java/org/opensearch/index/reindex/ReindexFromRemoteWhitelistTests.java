/*
 * SPDX-License-Identifier: Apache-2.0
 *
 * The OpenSearch Contributors require contributions made to
 * this file be licensed under the Apache-2.0 license or a
 * compatible open source license.
 */

/*
 * Licensed to Elasticsearch under one or more contributor
 * license agreements. See the NOTICE file distributed with
 * this work for additional information regarding copyright
 * ownership. Elasticsearch licenses this file to you under
 * the Apache License, Version 2.0 (the "License"); you may
 * not use this file except in compliance with the License.
 * You may obtain a copy of the License at
 *
 *    http://www.apache.org/licenses/LICENSE-2.0
 *
 * Unless required by applicable law or agreed to in writing,
 * software distributed under the License is distributed on an
 * "AS IS" BASIS, WITHOUT WARRANTIES OR CONDITIONS OF ANY
 * KIND, either express or implied.  See the License for the
 * specific language governing permissions and limitations
 * under the License.
 */

/*
 * Modifications Copyright OpenSearch Contributors. See
 * GitHub history for details.
 */

package org.opensearch.index.reindex;

import org.opensearch.common.bytes.BytesArray;
import org.opensearch.common.bytes.BytesReference;
import org.opensearch.test.OpenSearchTestCase;

import java.net.UnknownHostException;
import java.util.ArrayList;
import java.util.Arrays;
import java.util.List;

import static java.util.Collections.emptyList;
import static java.util.Collections.emptyMap;
import static java.util.Collections.singletonList;
import static org.opensearch.index.reindex.ReindexValidator.buildRemoteAllowlist;
import static org.opensearch.index.reindex.ReindexValidator.checkRemoteAllowlist;

/**
 * Tests the reindex-from-remote allowlist of remotes.
 */
public class ReindexFromRemoteWhitelistTests extends OpenSearchTestCase {

    private final BytesReference query = new BytesArray("{ \"foo\" : \"bar\" }");

    public void testLocalRequestWithoutWhitelist() {
        checkRemoteAllowlist(buildRemoteAllowlist(emptyList()), null);
    }

    public void testLocalRequestWithWhitelist() {
        checkRemoteAllowlist(buildRemoteAllowlist(randomAllowlist()), null);
    }

    /**
     * Build a {@link RemoteInfo}, defaulting values that we don't care about in this test to values that don't hurt anything.
     */
    private RemoteInfo newRemoteInfo(String host, int port) {
        return new RemoteInfo(
            randomAlphaOfLength(5),
            host,
            port,
            null,
            query,
            null,
            null,
            emptyMap(),
            RemoteInfo.DEFAULT_SOCKET_TIMEOUT,
            RemoteInfo.DEFAULT_CONNECT_TIMEOUT
        );
    }

    public void testWhitelistedRemote() {
        List<String> allowlist = randomAllowlist();
        String[] inList = allowlist.iterator().next().split(":");
        String host = inList[0];
        int port = Integer.valueOf(inList[1]);
        checkRemoteAllowlist(buildRemoteAllowlist(allowlist), newRemoteInfo(host, port));
    }

    public void testWhitelistedByPrefix() {
        checkRemoteAllowlist(
            buildRemoteAllowlist(singletonList("*.example.com:9200")),
            new RemoteInfo(
                randomAlphaOfLength(5),
                "es.example.com",
                9200,
                null,
                query,
                null,
                null,
                emptyMap(),
                RemoteInfo.DEFAULT_SOCKET_TIMEOUT,
                RemoteInfo.DEFAULT_CONNECT_TIMEOUT
            )
        );
        checkRemoteAllowlist(
            buildRemoteAllowlist(singletonList("*.example.com:9200")),
            newRemoteInfo("6e134134a1.us-east-1.aws.example.com", 9200)
        );
    }

    public void testWhitelistedBySuffix() {
        checkRemoteAllowlist(buildRemoteAllowlist(singletonList("es.example.com:*")), newRemoteInfo("es.example.com", 9200));
    }

    public void testWhitelistedByInfix() {
        checkRemoteAllowlist(buildRemoteAllowlist(singletonList("es*.example.com:9200")), newRemoteInfo("es1.example.com", 9200));
    }

    public void testLoopbackInWhitelistRemote() throws UnknownHostException {
        List<String> allowlist = randomAllowlist();
        allowlist.add("127.0.0.1:*");
        checkRemoteAllowlist(buildRemoteAllowlist(allowlist), newRemoteInfo("127.0.0.1", 9200));
    }

    public void testUnwhitelistedRemote() {
        int port = between(1, Integer.MAX_VALUE);
        List<String> allowlist = randomBoolean() ? randomAllowlist() : emptyList();
        Exception e = expectThrows(
            IllegalArgumentException.class,
            () -> checkRemoteAllowlist(buildRemoteAllowlist(allowlist), newRemoteInfo("not in list", port))
        );
<<<<<<< HEAD
        assertEquals("[not in list:" + port + "] not whitelisted in reindex.remote.allowlist", e.getMessage());
=======
        assertEquals("[not in list:" + port + "] not allowlisted in reindex.remote.whitelist", e.getMessage());
>>>>>>> 1f0361a9
    }

    public void testRejectMatchAll() {
        assertMatchesTooMuch(singletonList("*"));
        assertMatchesTooMuch(singletonList("**"));
        assertMatchesTooMuch(singletonList("***"));
        assertMatchesTooMuch(Arrays.asList("realstuff", "*"));
        assertMatchesTooMuch(Arrays.asList("*", "realstuff"));
        List<String> random = randomAllowlist();
        random.add("*");
        assertMatchesTooMuch(random);
    }

    public void testIPv6Address() {
        List<String> allowlist = randomAllowlist();
        allowlist.add("[::1]:*");
        checkRemoteAllowlist(buildRemoteAllowlist(allowlist), newRemoteInfo("[::1]", 9200));
    }

    private void assertMatchesTooMuch(List<String> allowlist) {
        Exception e = expectThrows(IllegalArgumentException.class, () -> buildRemoteAllowlist(allowlist));
        assertEquals(
            "Refusing to start because allowlist "
                + allowlist
                + " accepts all addresses. "
                + "This would allow users to reindex-from-remote any URL they like effectively having OpenSearch make HTTP GETs "
                + "for them.",
            e.getMessage()
        );
    }

    private List<String> randomAllowlist() {
        int size = between(1, 100);
        List<String> allowlist = new ArrayList<>(size);
        for (int i = 0; i < size; i++) {
            allowlist.add(randomAlphaOfLength(5) + ':' + between(1, Integer.MAX_VALUE));
        }
        return allowlist;
    }
}<|MERGE_RESOLUTION|>--- conflicted
+++ resolved
@@ -131,11 +131,7 @@
             IllegalArgumentException.class,
             () -> checkRemoteAllowlist(buildRemoteAllowlist(allowlist), newRemoteInfo("not in list", port))
         );
-<<<<<<< HEAD
-        assertEquals("[not in list:" + port + "] not whitelisted in reindex.remote.allowlist", e.getMessage());
-=======
-        assertEquals("[not in list:" + port + "] not allowlisted in reindex.remote.whitelist", e.getMessage());
->>>>>>> 1f0361a9
+        assertEquals("[not in list:" + port + "] not allowlisted in reindex.remote.allowlist", e.getMessage());
     }
 
     public void testRejectMatchAll() {
