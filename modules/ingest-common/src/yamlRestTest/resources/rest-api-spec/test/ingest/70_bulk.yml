--- conflicted
+++ resolved
@@ -149,7 +149,30 @@
   - is_false: _source.field1
   - match: {_source.field2: value2}
 
-<<<<<<< HEAD
+# related issue: https://github.com/opensearch-project/OpenSearch/issues/12854
+---
+"Test bulk honors pipeline in update action with upsert":
+  - skip:
+      version: " - 2.13.99"
+      reason: "fixed in 2.14.0"
+
+  - do:
+      bulk:
+        refresh: true
+        body:
+          - '{"update": {"_index": "test_index", "_id": "test_id3", "pipeline": "pipeline1"}}'
+          - '{"upsert": {"f1": "v2", "f2": 47}, "doc": {"x": 1}}'
+
+  - match: { errors: false }
+  - match: { items.0.update.result: created }
+
+  - do:
+      get:
+        index: test_index
+        id: test_id3
+  - match: { _source: {"f1": "v2", "f2": 47, "field1": "value1"}}
+
+# related issue: https://github.com/opensearch-project/OpenSearch/issues/12888
 ---
 "Test bulk upsert honors default_pipeline and final_pipeline when the auto-created index matches with the index template":
   - skip:
@@ -166,24 +189,12 @@
               number_of_replicas: 0
               default_pipeline: pipeline1
               final_pipeline: pipeline2
-=======
-# related issue: https://github.com/opensearch-project/OpenSearch/issues/12854
----
-"Test bulk honors pipeline in update action with upsert":
-  - skip:
-      version: " - 2.13.99"
-      reason: "fixed in 2.14.0"
->>>>>>> 9b0f5789
 
   - do:
       bulk:
         refresh: true
         body:
-<<<<<<< HEAD
           - '{"update": {"_index": "test_bulk_upsert_index", "_id": "test_id3"}}'
-=======
-          - '{"update": {"_index": "test_index", "_id": "test_id3", "pipeline": "pipeline1"}}'
->>>>>>> 9b0f5789
           - '{"upsert": {"f1": "v2", "f2": 47}, "doc": {"x": 1}}'
 
   - match: { errors: false }
@@ -191,12 +202,6 @@
 
   - do:
       get:
-<<<<<<< HEAD
         index: test_bulk_upsert_index
         id: test_id3
-  - match: { _source: {"f1": "v2", "f2": 47, "field1": "value1", "field2": "value2"}}
-=======
-        index: test_index
-        id: test_id3
-  - match: { _source: {"f1": "v2", "f2": 47, "field1": "value1"}}
->>>>>>> 9b0f5789
+  - match: { _source: {"f1": "v2", "f2": 47, "field1": "value1", "field2": "value2"}}