/*
 * SPDX-License-Identifier: Apache-2.0
 *
 * The OpenSearch Contributors require contributions made to
 * this file be licensed under the Apache-2.0 license or a
 * compatible open source license.
 */

/*
 * Licensed to Elasticsearch under one or more contributor
 * license agreements. See the NOTICE file distributed with
 * this work for additional information regarding copyright
 * ownership. Elasticsearch licenses this file to you under
 * the Apache License, Version 2.0 (the "License"); you may
 * not use this file except in compliance with the License.
 * You may obtain a copy of the License at
 *
 *    http://www.apache.org/licenses/LICENSE-2.0
 *
 * Unless required by applicable law or agreed to in writing,
 * software distributed under the License is distributed on an
 * "AS IS" BASIS, WITHOUT WARRANTIES OR CONDITIONS OF ANY
 * KIND, either express or implied.  See the License for the
 * specific language governing permissions and limitations
 * under the License.
 */

/*
 * Modifications Copyright OpenSearch Contributors. See
 * GitHub history for details.
 */

package org.opensearch.ingest.common;

import org.opensearch.common.Nullable;
import org.opensearch.core.common.Strings;
import org.opensearch.index.VersionType;
import org.opensearch.ingest.AbstractProcessor;
import org.opensearch.ingest.ConfigurationUtils;
import org.opensearch.ingest.IngestDocument;
import org.opensearch.ingest.Processor;
import org.opensearch.script.ScriptService;
import org.opensearch.script.TemplateScript;

import java.util.ArrayList;
import java.util.HashSet;
import java.util.List;
import java.util.Map;
import java.util.Objects;
import java.util.Set;
import java.util.stream.Collectors;

import static org.opensearch.ingest.ConfigurationUtils.newConfigurationException;

/**
 * Processor that removes existing fields. Nothing happens if the field is not present.
 */
public final class RemoveProcessor extends AbstractProcessor {

    public static final String TYPE = "remove";

    private final List<TemplateScript.Factory> fields;
    private final List<TemplateScript.Factory> excludeFields;
    private final boolean ignoreMissing;

    RemoveProcessor(
        String tag,
        String description,
        @Nullable List<TemplateScript.Factory> fields,
        @Nullable List<TemplateScript.Factory> excludeFields,
        boolean ignoreMissing
    ) {
        super(tag, description);
        if (fields == null && excludeFields == null || fields != null && excludeFields != null) {
            throw new IllegalArgumentException("ether fields and excludeFields must be set");
        }
        if (fields != null) {
            this.fields = new ArrayList<>(fields);
            this.excludeFields = null;
        } else {
            this.fields = null;
            this.excludeFields = new ArrayList<>(excludeFields);
        }

        this.ignoreMissing = ignoreMissing;
    }

    public List<TemplateScript.Factory> getFields() {
        return fields;
    }

    public List<TemplateScript.Factory> getExcludeFields() {
        return excludeFields;
    }

    @Override
    public IngestDocument execute(IngestDocument document) {
        if (fields != null && !fields.isEmpty()) {
            fields.forEach(field -> {
                String path = document.renderTemplate(field);
                final boolean fieldPathIsNullOrEmpty = Strings.isNullOrEmpty(path);
                if (fieldPathIsNullOrEmpty || document.hasField(path) == false) {
                    if (ignoreMissing) {
                        return;
                    } else if (fieldPathIsNullOrEmpty) {
                        throw new IllegalArgumentException("field path cannot be null nor empty");
                    } else {
                        throw new IllegalArgumentException("field [" + path + "] doesn't exist");
                    }
                }

                // cannot remove _index, _version and _version_type.
                if (path.equals(IngestDocument.Metadata.INDEX.getFieldName())
                    || path.equals(IngestDocument.Metadata.VERSION.getFieldName())
                    || path.equals(IngestDocument.Metadata.VERSION_TYPE.getFieldName())) {
                    throw new IllegalArgumentException("cannot remove metadata field [" + path + "]");
                }
                // removing _id is disallowed when there's an external version specified in the request
                String versionType = document.getFieldValue(IngestDocument.Metadata.VERSION_TYPE.getFieldName(), String.class);
                if (path.equals(IngestDocument.Metadata.ID.getFieldName())
                    && !Objects.equals(versionType, VersionType.toString(VersionType.INTERNAL))) {
                    Long version = document.getFieldValue(IngestDocument.Metadata.VERSION.getFieldName(), Long.class);
                    throw new IllegalArgumentException(
                        "cannot remove metadata field [_id] when specifying external version for the document, version: "
                            + version
                            + ", version_type: "
                            + versionType
                    );
                }
                document.removeField(path);
            });
        }

        if (excludeFields != null && !excludeFields.isEmpty()) {
            Set<String> excludeFieldSet = new HashSet<>();
            excludeFields.forEach(field -> {
                String path = document.renderTemplate(field);
                // ignore the empty or null field path
                if (!Strings.isNullOrEmpty(path)) {
                    excludeFieldSet.add(path);
                }
            });

            if (!excludeFieldSet.isEmpty()) {
                Set<String> existingFields = new HashSet<>(document.getSourceAndMetadata().keySet());
                Set<String> metadataFields = document.getMetadata()
                    .keySet()
                    .stream()
                    .map(IngestDocument.Metadata::getFieldName)
                    .collect(Collectors.toSet());
                existingFields.forEach(field -> {
                    // ignore metadata fields such as _index, _id, etc.
                    if (!metadataFields.contains(field) && !excludeFieldSet.contains(field)) {
                        document.removeField(field);
                    }
                });
            }
<<<<<<< HEAD
        }

=======
            // cannot remove _index, _version and _version_type.
            if (path.equals(IngestDocument.Metadata.INDEX.getFieldName())
                || path.equals(IngestDocument.Metadata.VERSION.getFieldName())
                || path.equals(IngestDocument.Metadata.VERSION_TYPE.getFieldName())) {
                throw new IllegalArgumentException("cannot remove metadata field [" + path + "]");
            }
            // removing _id is disallowed when there's an external version specified in the request
            if (path.equals(IngestDocument.Metadata.ID.getFieldName())
                && document.hasField(IngestDocument.Metadata.VERSION_TYPE.getFieldName())) {
                String versionType = document.getFieldValue(IngestDocument.Metadata.VERSION_TYPE.getFieldName(), String.class);
                if (!Objects.equals(versionType, VersionType.toString(VersionType.INTERNAL))) {
                    Long version = document.getFieldValue(IngestDocument.Metadata.VERSION.getFieldName(), Long.class, true);
                    throw new IllegalArgumentException(
                        "cannot remove metadata field [_id] when specifying external version for the document, version: "
                            + version
                            + ", version_type: "
                            + versionType
                    );
                }
            }
            document.removeField(path);
        });
>>>>>>> a9ce180b
        return document;
    }

    @Override
    public String getType() {
        return TYPE;
    }

    public static final class Factory implements Processor.Factory {

        private final ScriptService scriptService;

        public Factory(ScriptService scriptService) {
            this.scriptService = scriptService;
        }

        @Override
        public RemoveProcessor create(
            Map<String, Processor.Factory> registry,
            String processorTag,
            String description,
            Map<String, Object> config
        ) throws Exception {
            final List<String> fields = new ArrayList<>();
            final List<String> excludeFields = new ArrayList<>();
            final Object field = ConfigurationUtils.readOptionalObject(config, "field");
            final Object excludeField = ConfigurationUtils.readOptionalObject(config, "exclude_field");

            if (field == null && excludeField == null || field != null && excludeField != null) {
                throw newConfigurationException(TYPE, processorTag, "field", "ether field or exclude_field must be set");
            }

            boolean ignoreMissing = ConfigurationUtils.readBooleanProperty(TYPE, processorTag, config, "ignore_missing", false);

            if (field != null) {
                if (field instanceof List) {
                    @SuppressWarnings("unchecked")
                    List<String> stringList = (List<String>) field;
                    fields.addAll(stringList);
                } else {
                    fields.add((String) field);
                }
                List<TemplateScript.Factory> fieldCompiledTemplates = fields.stream()
                    .map(f -> ConfigurationUtils.compileTemplate(TYPE, processorTag, "field", f, scriptService))
                    .collect(Collectors.toList());
                return new RemoveProcessor(processorTag, description, fieldCompiledTemplates, null, ignoreMissing);
            } else {
                if (excludeField instanceof List) {
                    @SuppressWarnings("unchecked")
                    List<String> stringList = (List<String>) excludeField;
                    excludeFields.addAll(stringList);
                } else {
                    excludeFields.add((String) excludeField);
                }
                List<TemplateScript.Factory> excludeFieldCompiledTemplates = excludeFields.stream()
                    .map(f -> ConfigurationUtils.compileTemplate(TYPE, processorTag, "exclude_field", f, scriptService))
                    .collect(Collectors.toList());
                return new RemoveProcessor(processorTag, description, null, excludeFieldCompiledTemplates, ignoreMissing);
            }
        }
    }
}<|MERGE_RESOLUTION|>--- conflicted
+++ resolved
@@ -116,16 +116,18 @@
                     throw new IllegalArgumentException("cannot remove metadata field [" + path + "]");
                 }
                 // removing _id is disallowed when there's an external version specified in the request
-                String versionType = document.getFieldValue(IngestDocument.Metadata.VERSION_TYPE.getFieldName(), String.class);
                 if (path.equals(IngestDocument.Metadata.ID.getFieldName())
-                    && !Objects.equals(versionType, VersionType.toString(VersionType.INTERNAL))) {
-                    Long version = document.getFieldValue(IngestDocument.Metadata.VERSION.getFieldName(), Long.class);
-                    throw new IllegalArgumentException(
-                        "cannot remove metadata field [_id] when specifying external version for the document, version: "
-                            + version
-                            + ", version_type: "
-                            + versionType
-                    );
+                    && document.hasField(IngestDocument.Metadata.VERSION_TYPE.getFieldName())) {
+                    String versionType = document.getFieldValue(IngestDocument.Metadata.VERSION_TYPE.getFieldName(), String.class);
+                    if (!Objects.equals(versionType, VersionType.toString(VersionType.INTERNAL))) {
+                        Long version = document.getFieldValue(IngestDocument.Metadata.VERSION.getFieldName(), Long.class, true);
+                        throw new IllegalArgumentException(
+                            "cannot remove metadata field [_id] when specifying external version for the document, version: "
+                                + version
+                                + ", version_type: "
+                                + versionType
+                        );
+                    }
                 }
                 document.removeField(path);
             });
@@ -155,33 +157,8 @@
                     }
                 });
             }
-<<<<<<< HEAD
-        }
-
-=======
-            // cannot remove _index, _version and _version_type.
-            if (path.equals(IngestDocument.Metadata.INDEX.getFieldName())
-                || path.equals(IngestDocument.Metadata.VERSION.getFieldName())
-                || path.equals(IngestDocument.Metadata.VERSION_TYPE.getFieldName())) {
-                throw new IllegalArgumentException("cannot remove metadata field [" + path + "]");
-            }
-            // removing _id is disallowed when there's an external version specified in the request
-            if (path.equals(IngestDocument.Metadata.ID.getFieldName())
-                && document.hasField(IngestDocument.Metadata.VERSION_TYPE.getFieldName())) {
-                String versionType = document.getFieldValue(IngestDocument.Metadata.VERSION_TYPE.getFieldName(), String.class);
-                if (!Objects.equals(versionType, VersionType.toString(VersionType.INTERNAL))) {
-                    Long version = document.getFieldValue(IngestDocument.Metadata.VERSION.getFieldName(), Long.class, true);
-                    throw new IllegalArgumentException(
-                        "cannot remove metadata field [_id] when specifying external version for the document, version: "
-                            + version
-                            + ", version_type: "
-                            + versionType
-                    );
-                }
-            }
-            document.removeField(path);
-        });
->>>>>>> a9ce180b
+        }
+
         return document;
     }
 
