--- conflicted
+++ resolved
@@ -8,8 +8,6 @@
 
 package org.opensearch.transport.grpc.services;
 
-import java.io.IOException;
-
 import org.apache.logging.log4j.LogManager;
 import org.apache.logging.log4j.Logger;
 import org.opensearch.protobufs.services.SearchServiceGrpc;
@@ -19,6 +17,8 @@
 import org.opensearch.transport.grpc.proto.request.search.query.AbstractQueryBuilderProtoUtils;
 import org.opensearch.transport.grpc.proto.response.exceptions.ResponseHandlingParams;
 import org.opensearch.transport.grpc.util.GrpcErrorHandler;
+
+import java.io.IOException;
 
 import io.grpc.StatusRuntimeException;
 import io.grpc.stub.StreamObserver;
@@ -65,12 +65,8 @@
         org.opensearch.protobufs.SearchRequest request,
         StreamObserver<org.opensearch.protobufs.SearchResponse> responseObserver
     ) {
-<<<<<<< HEAD
-=======
-        ResponseHandlingParams params = new ResponseHandlingParams(detailedErrorsEnabled, request.getGlobalParams().getErrorTrace());
->>>>>>> d0b39cea
+        ResponseHandlingParams params = new ResponseHandlingParams(detailedErrorsEnabled, request.getGlobalParams());
         try {
-            GrpcErrorHandler.validateErrorTracingConfiguration(detailedErrorsEnabled, request.getGlobalParams());
             org.opensearch.action.search.SearchRequest searchRequest = SearchRequestProtoUtils.prepareRequest(request, client, queryUtils);
             SearchRequestActionListener listener = new SearchRequestActionListener(responseObserver, params);
             client.search(searchRequest, listener);
