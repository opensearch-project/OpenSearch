--- conflicted
+++ resolved
@@ -40,25 +40,15 @@
     public static ShardFailure toProto(DefaultShardOperationFailedException exception, GlobalParams params) throws IOException {
         ShardFailure.Builder shardFailureBuilder = ShardFailure.newBuilder();
 
-<<<<<<< HEAD
-        if (exception instanceof AddIndexBlockResponse.AddBlockShardResult.Failure) {
-            innerToProto(shardFailureBuilder, (AddIndexBlockResponse.AddBlockShardResult.Failure) exception, params);
-        } else if (exception instanceof IndicesShardStoresResponse.Failure) {
-            innerToProto(shardFailureBuilder, (IndicesShardStoresResponse.Failure) exception, params);
-        } else if (exception instanceof CloseIndexResponse.ShardResult.Failure) {
-            innerToProto(shardFailureBuilder, (CloseIndexResponse.ShardResult.Failure) exception, params);
-        } else {
-            parentInnerToProto(shardFailureBuilder, exception, params);
-=======
         switch (exception) {
-            case AddIndexBlockResponse.AddBlockShardResult.Failure addBlockFailure -> innerToProto(shardFailureBuilder, addBlockFailure);
+            case AddIndexBlockResponse.AddBlockShardResult.Failure addBlockFailure -> innerToProto(shardFailureBuilder, addBlockFailure, params);
             case IndicesShardStoresResponse.Failure indicesShardStoresFailure -> innerToProto(
                 shardFailureBuilder,
-                indicesShardStoresFailure
+                indicesShardStoresFailure,
+                params
             );
-            case CloseIndexResponse.ShardResult.Failure closeIndexFailure -> innerToProto(shardFailureBuilder, closeIndexFailure);
-            default -> parentInnerToProto(shardFailureBuilder, exception);
->>>>>>> a2e1fa2e
+            case CloseIndexResponse.ShardResult.Failure closeIndexFailure -> innerToProto(shardFailureBuilder, closeIndexFailure, params);
+            default -> parentInnerToProto(shardFailureBuilder, exception, params);
         }
         return shardFailureBuilder.build();
     }
