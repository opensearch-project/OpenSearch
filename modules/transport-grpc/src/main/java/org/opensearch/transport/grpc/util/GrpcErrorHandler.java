--- conflicted
+++ resolved
@@ -8,8 +8,8 @@
 
 package org.opensearch.transport.grpc.util;
 
-import java.io.IOException;
-import java.util.concurrent.TimeoutException;
+import com.fasterxml.jackson.core.JsonParseException;
+import com.fasterxml.jackson.core.exc.InputCoercionException;
 
 import org.apache.logging.log4j.LogManager;
 import org.apache.logging.log4j.Logger;
@@ -21,16 +21,10 @@
 import org.opensearch.core.concurrency.OpenSearchRejectedExecutionException;
 import org.opensearch.core.xcontent.ToXContent;
 import org.opensearch.core.xcontent.XContentBuilder;
-<<<<<<< HEAD
-import org.opensearch.protobufs.GlobalParams;
+import org.opensearch.transport.grpc.proto.response.exceptions.ResponseHandlingParams;
 
 import java.io.IOException;
 import java.util.concurrent.TimeoutException;
-=======
-import org.opensearch.transport.grpc.proto.response.exceptions.ResponseHandlingParams;
-import com.fasterxml.jackson.core.JsonParseException;
-import com.fasterxml.jackson.core.exc.InputCoercionException;
->>>>>>> d0b39cea
 
 import io.grpc.Status;
 import io.grpc.StatusRuntimeException;
@@ -43,19 +37,6 @@
 
     private GrpcErrorHandler() {
         // Utility class, no instances
-    }
-
-    /**
-     * Validates if error tracing is allowed based on server configuration and request parameters.
-     *
-     * @param detailedErrorsEnabled Whether detailed errors are enabled on the server
-     * @param globalRequestParams The global parameters from the gRPC request
-     * @throws IllegalArgumentException if error tracing is requested but disabled by the server side
-     */
-    public static void validateErrorTracingConfiguration(boolean detailedErrorsEnabled, GlobalParams globalRequestParams) {
-        if (detailedErrorsEnabled == false && globalRequestParams.getErrorTrace()) {
-            throw new IllegalArgumentException("error traces in responses are disabled.");
-        }
     }
 
     /**
@@ -79,31 +60,40 @@
         // ========== OpenSearch Core System Exceptions ==========
         // Low-level OpenSearch exceptions that don't extend OpenSearchException - include full details
         else if (e instanceof OpenSearchRejectedExecutionException) {
-            return Status.RESOURCE_EXHAUSTED.withDescription(getErrorDescriptionRespectingTracingLevel(e, errorTracingLevel)).asRuntimeException();
+            return Status.RESOURCE_EXHAUSTED.withDescription(getErrorDescriptionRespectingTracingLevel(e, errorTracingLevel))
+                .asRuntimeException();
         } else if (e instanceof NotXContentException) {
-            return Status.INVALID_ARGUMENT.withDescription(getErrorDescriptionRespectingTracingLevel(e, errorTracingLevel)).asRuntimeException();
+            return Status.INVALID_ARGUMENT.withDescription(getErrorDescriptionRespectingTracingLevel(e, errorTracingLevel))
+                .asRuntimeException();
         } else if (e instanceof NotCompressedException) {
-            return Status.INVALID_ARGUMENT.withDescription(getErrorDescriptionRespectingTracingLevel(e, errorTracingLevel)).asRuntimeException();
+            return Status.INVALID_ARGUMENT.withDescription(getErrorDescriptionRespectingTracingLevel(e, errorTracingLevel))
+                .asRuntimeException();
         }
 
         // ========== 3. Third-party Library Exceptions ==========
         // External library exceptions (Jackson JSON parsing) - include full details
         else if (e instanceof InputCoercionException) {
-            return Status.INVALID_ARGUMENT.withDescription(getErrorDescriptionRespectingTracingLevel(e, errorTracingLevel)).asRuntimeException();
+            return Status.INVALID_ARGUMENT.withDescription(getErrorDescriptionRespectingTracingLevel(e, errorTracingLevel))
+                .asRuntimeException();
         } else if (e instanceof JsonParseException) {
-            return Status.INVALID_ARGUMENT.withDescription(getErrorDescriptionRespectingTracingLevel(e, errorTracingLevel)).asRuntimeException();
+            return Status.INVALID_ARGUMENT.withDescription(getErrorDescriptionRespectingTracingLevel(e, errorTracingLevel))
+                .asRuntimeException();
         }
 
         // ========== 4. Standard Java Exceptions ==========
         // Generic Java runtime exceptions - include full exception details for debugging
         else if (e instanceof IllegalArgumentException) {
-            return Status.INVALID_ARGUMENT.withDescription(getErrorDescriptionRespectingTracingLevel(e, errorTracingLevel)).asRuntimeException();
+            return Status.INVALID_ARGUMENT.withDescription(getErrorDescriptionRespectingTracingLevel(e, errorTracingLevel))
+                .asRuntimeException();
         } else if (e instanceof IllegalStateException) {
-            return Status.FAILED_PRECONDITION.withDescription(getErrorDescriptionRespectingTracingLevel(e, errorTracingLevel)).asRuntimeException();
+            return Status.FAILED_PRECONDITION.withDescription(getErrorDescriptionRespectingTracingLevel(e, errorTracingLevel))
+                .asRuntimeException();
         } else if (e instanceof SecurityException) {
-            return Status.PERMISSION_DENIED.withDescription(getErrorDescriptionRespectingTracingLevel(e, errorTracingLevel)).asRuntimeException();
+            return Status.PERMISSION_DENIED.withDescription(getErrorDescriptionRespectingTracingLevel(e, errorTracingLevel))
+                .asRuntimeException();
         } else if (e instanceof TimeoutException) {
-            return Status.DEADLINE_EXCEEDED.withDescription(getErrorDescriptionRespectingTracingLevel(e, errorTracingLevel)).asRuntimeException();
+            return Status.DEADLINE_EXCEEDED.withDescription(getErrorDescriptionRespectingTracingLevel(e, errorTracingLevel))
+                .asRuntimeException();
         } else if (e instanceof InterruptedException) {
             return Status.CANCELLED.withDescription(getErrorDescriptionRespectingTracingLevel(e, errorTracingLevel)).asRuntimeException();
         } else if (e instanceof IOException) {
@@ -150,7 +140,11 @@
      * @param baseDescription The base description from ExceptionsHelper.summaryMessage()
      * @return Enhanced description with full JSON metadata from XContent
      */
-    private static String enhanceDescriptionWithXContentMetadata(Throwable exception, String baseDescription, ResponseHandlingParams.TracingLevel tracingLevel) {
+    private static String enhanceDescriptionWithXContentMetadata(
+        Throwable exception,
+        String baseDescription,
+        ResponseHandlingParams.TracingLevel tracingLevel
+    ) {
         try {
             // Use the exact same method as HTTP error responses
             try (XContentBuilder builder = XContentFactory.jsonBuilder()) {
@@ -160,7 +154,12 @@
                 // Use the same method as HTTP REST responses (BytesRestResponse.build)
                 // This includes root_cause analysis, just like HTTP
                 boolean shouldExposeDetailedStackTrace = tracingLevel == ResponseHandlingParams.TracingLevel.DETAILED_TRACE;
-                OpenSearchException.generateFailureXContent(builder, ToXContent.EMPTY_PARAMS, (Exception) exception, shouldExposeDetailedStackTrace);
+                OpenSearchException.generateFailureXContent(
+                    builder,
+                    ToXContent.EMPTY_PARAMS,
+                    (Exception) exception,
+                    shouldExposeDetailedStackTrace
+                );
 
                 // Add status field like HTTP does
                 org.opensearch.core.rest.RestStatus restStatus = ExceptionsHelper.status((Exception) exception);
