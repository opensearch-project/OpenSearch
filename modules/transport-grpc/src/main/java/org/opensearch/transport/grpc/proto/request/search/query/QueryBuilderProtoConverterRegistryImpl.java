/*
 * SPDX-License-Identifier: Apache-2.0
 *
 * The OpenSearch Contributors require contributions made to
 * this file be licensed under the Apache-2.0 license or a
 * compatible open source license.
 */
package org.opensearch.transport.grpc.proto.request.search.query;

import org.apache.logging.log4j.LogManager;
import org.apache.logging.log4j.Logger;
import org.opensearch.common.inject.Inject;
import org.opensearch.common.inject.Singleton;
import org.opensearch.index.query.QueryBuilder;
import org.opensearch.protobufs.QueryContainer;
import org.opensearch.transport.grpc.spi.QueryBuilderProtoConverter;
import org.opensearch.transport.grpc.spi.QueryBuilderProtoConverterRegistry;

/**
 * Registry for QueryBuilderProtoConverter implementations.
 * This class wraps the SPI registry and adds built-in converters for the transport-grpc module.
 */
@Singleton
public class QueryBuilderProtoConverterRegistryImpl implements QueryBuilderProtoConverterRegistry {

    private static final Logger logger = LogManager.getLogger(QueryBuilderProtoConverterRegistryImpl.class);
    private final QueryBuilderProtoConverterSpiRegistry delegate;

    /**
     * Creates a new registry and loads all available converters.
     */
    @Inject
    public QueryBuilderProtoConverterRegistryImpl() {
        // Create the SPI registry which loads external converters
        this.delegate = new QueryBuilderProtoConverterSpiRegistry();

        // Register built-in converters for this module
        registerBuiltInConverters();
    }

    /**
     * Registers the built-in converters.
     * Protected for testing purposes.
     */
    protected void registerBuiltInConverters() {
        // Add built-in converters
        delegate.registerConverter(new MatchAllQueryBuilderProtoConverter());
        delegate.registerConverter(new MatchNoneQueryBuilderProtoConverter());
        delegate.registerConverter(new TermQueryBuilderProtoConverter());
        delegate.registerConverter(new TermsQueryBuilderProtoConverter());
<<<<<<< HEAD
        delegate.registerConverter(new NestedQueryBuilderProtoConverter());
=======
        delegate.registerConverter(new MatchPhraseQueryBuilderProtoConverter());
        delegate.registerConverter(new MultiMatchQueryBuilderProtoConverter());
        delegate.registerConverter(new BoolQueryBuilderProtoConverter());
        delegate.registerConverter(new ScriptQueryBuilderProtoConverter());
        delegate.registerConverter(new ExistsQueryBuilderProtoConverter());
        delegate.registerConverter(new RegexpQueryBuilderProtoConverter());
        delegate.registerConverter(new WildcardQueryBuilderProtoConverter());
>>>>>>> 51a091bb

        // Set the registry on all converters so they can access each other
        delegate.setRegistryOnAllConverters(this);
        logger.info("Registered {} built-in query converters", delegate.size());
    }

    /**
     * Converts a protobuf query container to an OpenSearch QueryBuilder.
     *
     * @param queryContainer The protobuf query container
     * @return The corresponding OpenSearch QueryBuilder
     * @throws IllegalArgumentException if the query cannot be converted
     */
    public QueryBuilder fromProto(QueryContainer queryContainer) {
        return delegate.fromProto(queryContainer);
    }

    /**
     * Registers a new converter.
     *
     * @param converter The converter to register
     */
    public void registerConverter(QueryBuilderProtoConverter converter) {
        delegate.registerConverter(converter);
    }

    /**
     * Updates the registry on all registered converters.
     * This should be called after all external converters have been registered
     * to ensure converters like BoolQueryBuilderProtoConverter can access the complete registry.
     */
    public void updateRegistryOnAllConverters() {
        delegate.setRegistryOnAllConverters(this);
    }
}<|MERGE_RESOLUTION|>--- conflicted
+++ resolved
@@ -48,9 +48,6 @@
         delegate.registerConverter(new MatchNoneQueryBuilderProtoConverter());
         delegate.registerConverter(new TermQueryBuilderProtoConverter());
         delegate.registerConverter(new TermsQueryBuilderProtoConverter());
-<<<<<<< HEAD
-        delegate.registerConverter(new NestedQueryBuilderProtoConverter());
-=======
         delegate.registerConverter(new MatchPhraseQueryBuilderProtoConverter());
         delegate.registerConverter(new MultiMatchQueryBuilderProtoConverter());
         delegate.registerConverter(new BoolQueryBuilderProtoConverter());
@@ -58,10 +55,11 @@
         delegate.registerConverter(new ExistsQueryBuilderProtoConverter());
         delegate.registerConverter(new RegexpQueryBuilderProtoConverter());
         delegate.registerConverter(new WildcardQueryBuilderProtoConverter());
->>>>>>> 51a091bb
+        delegate.registerConverter(new NestedQueryBuilderProtoConverter());
 
         // Set the registry on all converters so they can access each other
         delegate.setRegistryOnAllConverters(this);
+
         logger.info("Registered {} built-in query converters", delegate.size());
     }
 
