--- conflicted
+++ resolved
@@ -48,14 +48,10 @@
         delegate.registerConverter(new MatchNoneQueryBuilderProtoConverter());
         delegate.registerConverter(new TermQueryBuilderProtoConverter());
         delegate.registerConverter(new TermsQueryBuilderProtoConverter());
-<<<<<<< HEAD
+        delegate.registerConverter(new MatchPhraseQueryBuilderProtoConverter());
+        delegate.registerConverter(new MultiMatchQueryBuilderProtoConverter());
         delegate.registerConverter(new GeoBoundingBoxQueryBuilderProtoConverter());
         delegate.registerConverter(new GeoDistanceQueryBuilderProtoConverter());
-=======
-        delegate.registerConverter(new MatchPhraseQueryBuilderProtoConverter());
-        delegate.registerConverter(new MultiMatchQueryBuilderProtoConverter());
->>>>>>> db5106b1
-
         logger.info("Registered {} built-in query converters", delegate.size());
     }
 
