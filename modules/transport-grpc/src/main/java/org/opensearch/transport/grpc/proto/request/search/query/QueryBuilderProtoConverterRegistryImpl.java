/*
 * SPDX-License-Identifier: Apache-2.0
 *
 * The OpenSearch Contributors require contributions made to
 * this file be licensed under the Apache-2.0 license or a
 * compatible open source license.
 */
package org.opensearch.transport.grpc.proto.request.search.query;

import org.apache.logging.log4j.LogManager;
import org.apache.logging.log4j.Logger;
import org.opensearch.common.inject.Inject;
import org.opensearch.common.inject.Singleton;
import org.opensearch.index.query.QueryBuilder;
import org.opensearch.protobufs.QueryContainer;
import org.opensearch.transport.grpc.spi.QueryBuilderProtoConverter;
import org.opensearch.transport.grpc.spi.QueryBuilderProtoConverterRegistry;

/**
 * Registry for QueryBuilderProtoConverter implementations.
 * This class wraps the SPI registry and adds built-in converters for the transport-grpc module.
 */
@Singleton
public class QueryBuilderProtoConverterRegistryImpl implements QueryBuilderProtoConverterRegistry {

    private static final Logger logger = LogManager.getLogger(QueryBuilderProtoConverterRegistryImpl.class);
    private final QueryBuilderProtoConverterSpiRegistry delegate;

    /**
     * Creates a new registry and loads all available converters.
     */
    @Inject
    public QueryBuilderProtoConverterRegistryImpl() {
        // Create the SPI registry which loads external converters
        this.delegate = new QueryBuilderProtoConverterSpiRegistry();

        // Register built-in converters for this module
        registerBuiltInConverters();
    }

    /**
     * Registers the built-in converters.
     * Protected for testing purposes.
     */
    protected void registerBuiltInConverters() {
        // Add built-in converters
        delegate.registerConverter(new MatchAllQueryBuilderProtoConverter());
        delegate.registerConverter(new MatchNoneQueryBuilderProtoConverter());
        delegate.registerConverter(new TermQueryBuilderProtoConverter());
        delegate.registerConverter(new TermsQueryBuilderProtoConverter());
        delegate.registerConverter(new MatchPhraseQueryBuilderProtoConverter());
        delegate.registerConverter(new MultiMatchQueryBuilderProtoConverter());
        delegate.registerConverter(new BoolQueryBuilderProtoConverter());
        delegate.registerConverter(new ScriptQueryBuilderProtoConverter());
<<<<<<< HEAD
        delegate.registerConverter(new IdsQueryBuilderProtoConverter());
        delegate.registerConverter(new RangeQueryBuilderProtoConverter());
        delegate.registerConverter(new TermsSetQueryBuilderProtoConverter());
=======
        delegate.registerConverter(new ExistsQueryBuilderProtoConverter());
        delegate.registerConverter(new RegexpQueryBuilderProtoConverter());
        delegate.registerConverter(new WildcardQueryBuilderProtoConverter());
>>>>>>> 75fd8a6b

        // Set the registry on all converters so they can access each other
        delegate.setRegistryOnAllConverters(this);
        logger.info("Registered {} built-in query converters", delegate.size());
    }

    /**
     * Converts a protobuf query container to an OpenSearch QueryBuilder.
     *
     * @param queryContainer The protobuf query container
     * @return The corresponding OpenSearch QueryBuilder
     * @throws IllegalArgumentException if the query cannot be converted
     */
    public QueryBuilder fromProto(QueryContainer queryContainer) {
        return delegate.fromProto(queryContainer);
    }

    /**
     * Registers a new converter.
     *
     * @param converter The converter to register
     */
    public void registerConverter(QueryBuilderProtoConverter converter) {
        delegate.registerConverter(converter);
    }

    /**
     * Updates the registry on all registered converters.
     * This should be called after all external converters have been registered
     * to ensure converters like BoolQueryBuilderProtoConverter can access the complete registry.
     */
    public void updateRegistryOnAllConverters() {
        delegate.setRegistryOnAllConverters(this);
    }
}<|MERGE_RESOLUTION|>--- conflicted
+++ resolved
@@ -52,16 +52,14 @@
         delegate.registerConverter(new MultiMatchQueryBuilderProtoConverter());
         delegate.registerConverter(new BoolQueryBuilderProtoConverter());
         delegate.registerConverter(new ScriptQueryBuilderProtoConverter());
-<<<<<<< HEAD
+        
+        delegate.registerConverter(new ExistsQueryBuilderProtoConverter());
+        delegate.registerConverter(new RegexpQueryBuilderProtoConverter());
+        delegate.registerConverter(new WildcardQueryBuilderProtoConverter());
         delegate.registerConverter(new IdsQueryBuilderProtoConverter());
         delegate.registerConverter(new RangeQueryBuilderProtoConverter());
         delegate.registerConverter(new TermsSetQueryBuilderProtoConverter());
-=======
-        delegate.registerConverter(new ExistsQueryBuilderProtoConverter());
-        delegate.registerConverter(new RegexpQueryBuilderProtoConverter());
-        delegate.registerConverter(new WildcardQueryBuilderProtoConverter());
->>>>>>> 75fd8a6b
-
+      
         // Set the registry on all converters so they can access each other
         delegate.setRegistryOnAllConverters(this);
         logger.info("Registered {} built-in query converters", delegate.size());
