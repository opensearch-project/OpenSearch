--- conflicted
+++ resolved
@@ -48,16 +48,12 @@
         delegate.registerConverter(new MatchNoneQueryBuilderProtoConverter());
         delegate.registerConverter(new TermQueryBuilderProtoConverter());
         delegate.registerConverter(new TermsQueryBuilderProtoConverter());
-<<<<<<< HEAD
+        delegate.registerConverter(new MatchPhraseQueryBuilderProtoConverter());
+        delegate.registerConverter(new MultiMatchQueryBuilderProtoConverter());
         delegate.registerConverter(new BoolQueryBuilderProtoConverter());
 
         // Set the registry on all converters so they can access each other
         delegate.setRegistryOnAllConverters(this);
-=======
-        delegate.registerConverter(new MatchPhraseQueryBuilderProtoConverter());
-        delegate.registerConverter(new MultiMatchQueryBuilderProtoConverter());
->>>>>>> 8df81fd3
-
         logger.info("Registered {} built-in query converters", delegate.size());
     }
 
