--- conflicted
+++ resolved
@@ -51,13 +51,10 @@
         delegate.registerConverter(new MatchPhraseQueryBuilderProtoConverter());
         delegate.registerConverter(new MultiMatchQueryBuilderProtoConverter());
         delegate.registerConverter(new BoolQueryBuilderProtoConverter());
-<<<<<<< HEAD
+        delegate.registerConverter(new ScriptQueryBuilderProtoConverter());
         delegate.registerConverter(new ExistsQueryBuilderProtoConverter());
         delegate.registerConverter(new RegexpQueryBuilderProtoConverter());
         delegate.registerConverter(new WildcardQueryBuilderProtoConverter());
-=======
-        delegate.registerConverter(new ScriptQueryBuilderProtoConverter());
->>>>>>> 3965f6fe
 
         // Set the registry on all converters so they can access each other
         delegate.setRegistryOnAllConverters(this);
