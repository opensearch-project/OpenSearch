/*
 * SPDX-License-Identifier: Apache-2.0
 *
 * The OpenSearch Contributors require contributions made to
 * this file be licensed under the Apache-2.0 license or a
 * compatible open source license.
 */
package org.opensearch.transport.grpc.proto.request.search.query;

import org.apache.logging.log4j.LogManager;
import org.apache.logging.log4j.Logger;
import org.opensearch.common.inject.Inject;
import org.opensearch.common.inject.Singleton;
import org.opensearch.index.query.QueryBuilder;
import org.opensearch.protobufs.QueryContainer;
import org.opensearch.transport.grpc.spi.QueryBuilderProtoConverter;
import org.opensearch.transport.grpc.spi.QueryBuilderProtoConverterRegistry;

/**
 * Registry for QueryBuilderProtoConverter implementations.
 * This class wraps the SPI registry and adds built-in converters for the transport-grpc module.
 */
@Singleton
public class QueryBuilderProtoConverterRegistryImpl implements QueryBuilderProtoConverterRegistry {

    private static final Logger logger = LogManager.getLogger(QueryBuilderProtoConverterRegistryImpl.class);
    private final QueryBuilderProtoConverterSpiRegistry delegate;

    /**
     * Creates a new registry and loads all available converters.
     */
    @Inject
    public QueryBuilderProtoConverterRegistryImpl() {
        // Create the SPI registry which loads external converters
        this.delegate = new QueryBuilderProtoConverterSpiRegistry();

        // Register built-in converters for this module
        registerBuiltInConverters();
    }

    /**
     * Registers the built-in converters.
     * Protected for testing purposes.
     */
    protected void registerBuiltInConverters() {
        // Add built-in converters
        delegate.registerConverter(new MatchAllQueryBuilderProtoConverter());
        delegate.registerConverter(new MatchNoneQueryBuilderProtoConverter());
        delegate.registerConverter(new TermQueryBuilderProtoConverter());
        delegate.registerConverter(new TermsQueryBuilderProtoConverter());
        delegate.registerConverter(new MatchPhraseQueryBuilderProtoConverter());
        delegate.registerConverter(new MultiMatchQueryBuilderProtoConverter());
<<<<<<< HEAD
        delegate.registerConverter(new ScriptQueryBuilderProtoConverter());
=======
        delegate.registerConverter(new BoolQueryBuilderProtoConverter());
>>>>>>> ae140b5f

        // Set the registry on all converters so they can access each other
        delegate.setRegistryOnAllConverters(this);
        logger.info("Registered {} built-in query converters", delegate.size());
    }

    /**
     * Converts a protobuf query container to an OpenSearch QueryBuilder.
     *
     * @param queryContainer The protobuf query container
     * @return The corresponding OpenSearch QueryBuilder
     * @throws IllegalArgumentException if the query cannot be converted
     */
    public QueryBuilder fromProto(QueryContainer queryContainer) {
        return delegate.fromProto(queryContainer);
    }

    /**
     * Registers a new converter.
     *
     * @param converter The converter to register
     */
    public void registerConverter(QueryBuilderProtoConverter converter) {
        delegate.registerConverter(converter);
    }

    /**
     * Updates the registry on all registered converters.
     * This should be called after all external converters have been registered
     * to ensure converters like BoolQueryBuilderProtoConverter can access the complete registry.
     */
    public void updateRegistryOnAllConverters() {
        delegate.setRegistryOnAllConverters(this);
    }
}<|MERGE_RESOLUTION|>--- conflicted
+++ resolved
@@ -50,11 +50,8 @@
         delegate.registerConverter(new TermsQueryBuilderProtoConverter());
         delegate.registerConverter(new MatchPhraseQueryBuilderProtoConverter());
         delegate.registerConverter(new MultiMatchQueryBuilderProtoConverter());
-<<<<<<< HEAD
+        delegate.registerConverter(new BoolQueryBuilderProtoConverter());
         delegate.registerConverter(new ScriptQueryBuilderProtoConverter());
-=======
-        delegate.registerConverter(new BoolQueryBuilderProtoConverter());
->>>>>>> ae140b5f
 
         // Set the registry on all converters so they can access each other
         delegate.setRegistryOnAllConverters(this);
