--- conflicted
+++ resolved
@@ -52,18 +52,14 @@
         delegate.registerConverter(new MultiMatchQueryBuilderProtoConverter());
         delegate.registerConverter(new BoolQueryBuilderProtoConverter());
         delegate.registerConverter(new ScriptQueryBuilderProtoConverter());
-
         delegate.registerConverter(new ExistsQueryBuilderProtoConverter());
         delegate.registerConverter(new RegexpQueryBuilderProtoConverter());
         delegate.registerConverter(new WildcardQueryBuilderProtoConverter());
-<<<<<<< HEAD
+        delegate.registerConverter(new GeoBoundingBoxQueryBuilderProtoConverter());
+        delegate.registerConverter(new GeoDistanceQueryBuilderProtoConverter());
         delegate.registerConverter(new IdsQueryBuilderProtoConverter());
         delegate.registerConverter(new RangeQueryBuilderProtoConverter());
         delegate.registerConverter(new TermsSetQueryBuilderProtoConverter());
-=======
-        delegate.registerConverter(new GeoBoundingBoxQueryBuilderProtoConverter());
-        delegate.registerConverter(new GeoDistanceQueryBuilderProtoConverter());
->>>>>>> 83b2a6d5
 
         // Set the registry on all converters so they can access each other
         delegate.setRegistryOnAllConverters(this);
