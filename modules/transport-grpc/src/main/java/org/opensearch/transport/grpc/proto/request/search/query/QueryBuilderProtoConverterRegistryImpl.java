/*
 * SPDX-License-Identifier: Apache-2.0
 *
 * The OpenSearch Contributors require contributions made to
 * this file be licensed under the Apache-2.0 license or a
 * compatible open source license.
 */
package org.opensearch.transport.grpc.proto.request.search.query;

import org.apache.logging.log4j.LogManager;
import org.apache.logging.log4j.Logger;
import org.opensearch.common.inject.Inject;
import org.opensearch.common.inject.Singleton;
import org.opensearch.index.query.QueryBuilder;
import org.opensearch.protobufs.QueryContainer;
import org.opensearch.transport.grpc.spi.QueryBuilderProtoConverter;
import org.opensearch.transport.grpc.spi.QueryBuilderProtoConverterRegistry;

/**
 * Registry for QueryBuilderProtoConverter implementations.
 * This class wraps the SPI registry and adds built-in converters for the transport-grpc module.
 */
@Singleton
public class QueryBuilderProtoConverterRegistryImpl implements QueryBuilderProtoConverterRegistry {

    private static final Logger logger = LogManager.getLogger(QueryBuilderProtoConverterRegistryImpl.class);
    private final QueryBuilderProtoConverterSpiRegistry delegate;

    /**
     * Creates a new registry and loads all available converters.
     */
    @Inject
    public QueryBuilderProtoConverterRegistryImpl() {
        // Create the SPI registry which loads external converters
        this.delegate = new QueryBuilderProtoConverterSpiRegistry();

        // Register built-in converters for this module
        registerBuiltInConverters();
    }

    /**
     * Registers the built-in converters.
     * Protected for testing purposes.
     */
    protected void registerBuiltInConverters() {
        // Add built-in converters
        delegate.registerConverter(new MatchAllQueryBuilderProtoConverter());
        delegate.registerConverter(new MatchNoneQueryBuilderProtoConverter());
        delegate.registerConverter(new TermQueryBuilderProtoConverter());
        delegate.registerConverter(new TermsQueryBuilderProtoConverter());
<<<<<<< HEAD
        delegate.registerConverter(new IdsQueryBuilderProtoConverter());
        delegate.registerConverter(new RangeQueryBuilderProtoConverter());
        delegate.registerConverter(new TermsSetQueryBuilderProtoConverter());
=======
        delegate.registerConverter(new MatchPhraseQueryBuilderProtoConverter());
        delegate.registerConverter(new MultiMatchQueryBuilderProtoConverter());
>>>>>>> dae52e72

        logger.info("Registered {} built-in query converters", delegate.size());
    }

    /**
     * Converts a protobuf query container to an OpenSearch QueryBuilder.
     *
     * @param queryContainer The protobuf query container
     * @return The corresponding OpenSearch QueryBuilder
     * @throws IllegalArgumentException if the query cannot be converted
     */
    public QueryBuilder fromProto(QueryContainer queryContainer) {
        return delegate.fromProto(queryContainer);
    }

    /**
     * Registers a new converter.
     *
     * @param converter The converter to register
     */
    public void registerConverter(QueryBuilderProtoConverter converter) {
        delegate.registerConverter(converter);
    }
}<|MERGE_RESOLUTION|>--- conflicted
+++ resolved
@@ -48,14 +48,11 @@
         delegate.registerConverter(new MatchNoneQueryBuilderProtoConverter());
         delegate.registerConverter(new TermQueryBuilderProtoConverter());
         delegate.registerConverter(new TermsQueryBuilderProtoConverter());
-<<<<<<< HEAD
+        delegate.registerConverter(new MatchPhraseQueryBuilderProtoConverter());
+        delegate.registerConverter(new MultiMatchQueryBuilderProtoConverter());
         delegate.registerConverter(new IdsQueryBuilderProtoConverter());
         delegate.registerConverter(new RangeQueryBuilderProtoConverter());
         delegate.registerConverter(new TermsSetQueryBuilderProtoConverter());
-=======
-        delegate.registerConverter(new MatchPhraseQueryBuilderProtoConverter());
-        delegate.registerConverter(new MultiMatchQueryBuilderProtoConverter());
->>>>>>> dae52e72
 
         logger.info("Registered {} built-in query converters", delegate.size());
     }
