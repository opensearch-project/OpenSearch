/*
 * SPDX-License-Identifier: Apache-2.0
 *
 * The OpenSearch Contributors require contributions made to
 * this file be licensed under the Apache-2.0 license or a
 * compatible open source license.
 */

package org.opensearch.transport.grpc.services.document;

import com.google.protobuf.ByteString;
import org.opensearch.protobufs.BulkRequest;
import org.opensearch.protobufs.BulkRequestBody;
import org.opensearch.protobufs.IndexOperation;
import org.opensearch.test.OpenSearchTestCase;
import org.opensearch.transport.client.node.NodeClient;
import org.opensearch.transport.grpc.services.DocumentServiceImpl;
import org.junit.Before;

import java.io.IOException;

import io.grpc.StatusRuntimeException;
import io.grpc.stub.StreamObserver;
import org.mockito.Mock;
import org.mockito.MockitoAnnotations;

import static org.mockito.ArgumentMatchers.any;
import static org.mockito.Mockito.doThrow;
import static org.mockito.Mockito.verify;

public class DocumentServiceImplTests extends OpenSearchTestCase {

    private DocumentServiceImpl service;

    @Mock
    private NodeClient client;

    @Mock
    private StreamObserver<org.opensearch.protobufs.BulkResponse> responseObserver;

    @Before
    public void setup() throws IOException {
        MockitoAnnotations.openMocks(this);
        service = new DocumentServiceImpl(client, true);
    }

    public void testBulkSuccess() {
        // Create a test request
        BulkRequest request = createTestBulkRequest();

        // Call the bulk method
        service.bulk(request, responseObserver);

        // Verify that client.bulk was called with any BulkRequest and any ActionListener
        verify(client).bulk(any(org.opensearch.action.bulk.BulkRequest.class), any());
    }

    public void testBulkError() {
        // Create a test request
        BulkRequest request = createTestBulkRequest();

        // Make the client throw an exception when bulk is called
        doThrow(new RuntimeException("Test exception")).when(client).bulk(any(org.opensearch.action.bulk.BulkRequest.class), any());

        // Call the bulk method
        service.bulk(request, responseObserver);

        // Verify that the error was sent
        verify(responseObserver).onError(any(RuntimeException.class));
    }

    public void testErrorTracingConfigValidationFailsWhenServerSettingIsDisabledAndRequestRequiresTracing() {
        // Setup request and the service, server setting is off and request requires tracing
        BulkRequest request = createTestBulkRequest();
        DocumentServiceImpl serviceWithDisabledErrorsTracing = new DocumentServiceImpl(client, false);

        // Call bulk method
        serviceWithDisabledErrorsTracing.bulk(request, responseObserver);

        // Verify that an error was sent
        verify(responseObserver).onError(any(StatusRuntimeException.class));
    }

    public void testErrorTracingConfigValidationPassesWhenServerSettingIsDisabledAndRequestSkipsTracing() {
        // Setup request and the service, server setting is off and request does not require tracing
        BulkRequest request = createTestBulkRequest().toBuilder()
            .setGlobalParams(org.opensearch.protobufs.GlobalParams.newBuilder().setErrorTrace(false))
            .build();
        DocumentServiceImpl serviceWithDisabledErrorsTracing = new DocumentServiceImpl(client, false);

        // Call bulk method
        serviceWithDisabledErrorsTracing.bulk(request, responseObserver);

        // Verify that client.bulk was called
        verify(client).bulk(any(org.opensearch.action.bulk.BulkRequest.class), any());
    }

    private BulkRequest createTestBulkRequest() {
        IndexOperation indexOp = IndexOperation.newBuilder().setXIndex("test-index").setXId("test-id").build();

        BulkRequestBody requestBody = BulkRequestBody.newBuilder()
            .setOperationContainer(org.opensearch.protobufs.OperationContainer.newBuilder().setIndex(indexOp).build())
            .setObject(ByteString.copyFromUtf8("{\"field\":\"value\"}"))
            .build();

<<<<<<< HEAD
        return BulkRequest.newBuilder()
            .addRequestBody(requestBody)
            .setGlobalParams(org.opensearch.protobufs.GlobalParams.newBuilder().setErrorTrace(true))
            .build();
=======
        return BulkRequest.newBuilder().addBulkRequestBody(requestBody).build();
>>>>>>> 6b5c08ae
    }
}<|MERGE_RESOLUTION|>--- conflicted
+++ resolved
@@ -103,13 +103,12 @@
             .setObject(ByteString.copyFromUtf8("{\"field\":\"value\"}"))
             .build();
 
-<<<<<<< HEAD
-        return BulkRequest.newBuilder()
-            .addRequestBody(requestBody)
-            .setGlobalParams(org.opensearch.protobufs.GlobalParams.newBuilder().setErrorTrace(true))
-            .build();
-=======
+        BulkRequestBody requestBody = BulkRequestBody.newBuilder()
+                                                     .setOperationContainer(org.opensearch.protobufs.OperationContainer.newBuilder().setIndex(indexOp).build())
+                                                     .setGlobalParams(org.opensearch.protobufs.GlobalParams.newBuilder().setErrorTrace(true))
+                                                     .setObject(ByteString.copyFromUtf8("{\"field\":\"value\"}"))
+                                                     .build();
+
         return BulkRequest.newBuilder().addBulkRequestBody(requestBody).build();
->>>>>>> 6b5c08ae
     }
 }