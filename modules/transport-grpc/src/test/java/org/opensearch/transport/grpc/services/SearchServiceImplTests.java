--- conflicted
+++ resolved
@@ -124,12 +124,8 @@
     private SearchRequest createTestSearchRequest() {
         return SearchRequest.newBuilder()
             .addIndex("test-index")
-<<<<<<< HEAD
-            .setRequestBody(SearchRequestBody.newBuilder().setSize(10).build())
+            .setSearchRequestBody(SearchRequestBody.newBuilder().setSize(10).build())
             .setGlobalParams(org.opensearch.protobufs.GlobalParams.newBuilder().setErrorTrace(true).build())
-=======
-            .setSearchRequestBody(SearchRequestBody.newBuilder().setSize(10).build())
->>>>>>> 6b5c08ae
             .build();
     }
 }