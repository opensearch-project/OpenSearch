--- conflicted
+++ resolved
@@ -8,22 +8,17 @@
 package org.opensearch.transport.grpc.proto.request.search.query;
 
 import org.opensearch.index.query.QueryBuilder;
-<<<<<<< HEAD
+import org.opensearch.protobufs.BoolQuery;
+import org.opensearch.protobufs.ExistsQuery;
 import org.opensearch.protobufs.ChildScoreMode;
-=======
-import org.opensearch.protobufs.BoolQuery;
->>>>>>> 51a091bb
 import org.opensearch.protobufs.ExistsQuery;
 import org.opensearch.protobufs.FieldValue;
 import org.opensearch.protobufs.InlineScript;
 import org.opensearch.protobufs.MatchAllQuery;
-<<<<<<< HEAD
-import org.opensearch.protobufs.NestedQuery;
-=======
 import org.opensearch.protobufs.MatchPhraseQuery;
 import org.opensearch.protobufs.MinimumShouldMatch;
 import org.opensearch.protobufs.MultiMatchQuery;
->>>>>>> 51a091bb
+import org.opensearch.protobufs.NestedQuery;
 import org.opensearch.protobufs.QueryContainer;
 import org.opensearch.protobufs.RegexpQuery;
 import org.opensearch.protobufs.Script;
@@ -79,7 +74,22 @@
         assertEquals("Should be a TermQueryBuilder", "org.opensearch.index.query.TermQueryBuilder", queryBuilder.getClass().getName());
     }
 
-<<<<<<< HEAD
+    public void testScriptQueryConversion() {
+        // Create a Script query container with inline script
+        Script script = Script.newBuilder().setInline(InlineScript.newBuilder().setSource("doc['field'].value > 100").build()).build();
+
+        ScriptQuery scriptQuery = ScriptQuery.newBuilder().setScript(script).setBoost(1.5f).setXName("test_script_query").build();
+
+        QueryContainer queryContainer = QueryContainer.newBuilder().setScript(scriptQuery).build();
+
+        // Convert using the registry
+        QueryBuilder queryBuilder = registry.fromProto(queryContainer);
+
+        // Verify the result
+        assertNotNull("QueryBuilder should not be null", queryBuilder);
+        assertEquals("Should be a ScriptQueryBuilder", "org.opensearch.index.query.ScriptQueryBuilder", queryBuilder.getClass().getName());
+    }
+
     public void testNestedQueryConversion() {
         // Create a Term query as inner query for the nested query
         TermQuery termQuery = TermQuery.newBuilder()
@@ -99,26 +109,13 @@
             .build();
 
         QueryContainer queryContainer = QueryContainer.newBuilder().setNested(nestedQuery).build();
-=======
-    public void testScriptQueryConversion() {
-        // Create a Script query container with inline script
-        Script script = Script.newBuilder().setInline(InlineScript.newBuilder().setSource("doc['field'].value > 100").build()).build();
-
-        ScriptQuery scriptQuery = ScriptQuery.newBuilder().setScript(script).setBoost(1.5f).setXName("test_script_query").build();
-
-        QueryContainer queryContainer = QueryContainer.newBuilder().setScript(scriptQuery).build();
->>>>>>> 51a091bb
-
-        // Convert using the registry
-        QueryBuilder queryBuilder = registry.fromProto(queryContainer);
-
-        // Verify the result
-        assertNotNull("QueryBuilder should not be null", queryBuilder);
-<<<<<<< HEAD
+
+        // Convert using the registry
+        QueryBuilder queryBuilder = registry.fromProto(queryContainer);
+
+        // Verify the result
+        assertNotNull("QueryBuilder should not be null", queryBuilder);
         assertEquals("Should be a NestedQueryBuilder", "org.opensearch.index.query.NestedQueryBuilder", queryBuilder.getClass().getName());
-=======
-        assertEquals("Should be a ScriptQueryBuilder", "org.opensearch.index.query.ScriptQueryBuilder", queryBuilder.getClass().getName());
->>>>>>> 51a091bb
     }
 
     public void testNullQueryContainer() {
