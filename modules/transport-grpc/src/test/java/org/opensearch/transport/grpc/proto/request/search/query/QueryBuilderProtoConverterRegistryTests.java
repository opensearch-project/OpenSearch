--- conflicted
+++ resolved
@@ -8,12 +8,9 @@
 package org.opensearch.transport.grpc.proto.request.search.query;
 
 import org.opensearch.index.query.QueryBuilder;
-<<<<<<< HEAD
+import org.opensearch.protobufs.BoolQuery;
 import org.opensearch.protobufs.CoordsGeoBounds;
 import org.opensearch.protobufs.DoubleArray;
-=======
-import org.opensearch.protobufs.BoolQuery;
->>>>>>> ae140b5f
 import org.opensearch.protobufs.FieldValue;
 import org.opensearch.protobufs.GeoBoundingBoxQuery;
 import org.opensearch.protobufs.GeoBounds;
@@ -131,7 +128,6 @@
         expectThrows(IllegalArgumentException.class, () -> registry.registerConverter(customConverter));
     }
 
-<<<<<<< HEAD
     public void testNotSetHandledQueryCase() {
         // Create a custom converter that returns QUERYCONTAINER_NOT_SET for getHandledQueryCase
         QueryBuilderProtoConverter customConverter = new QueryBuilderProtoConverter() {
@@ -226,8 +222,6 @@
         );
     }
 
-=======
->>>>>>> ae140b5f
     public void testMultiMatchQueryConversion() {
         // Create a MultiMatch query container
         QueryContainer queryContainer = QueryContainer.newBuilder()
