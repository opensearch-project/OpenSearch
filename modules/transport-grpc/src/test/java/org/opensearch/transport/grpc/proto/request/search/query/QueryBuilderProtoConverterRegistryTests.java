--- conflicted
+++ resolved
@@ -121,6 +121,61 @@
         expectThrows(IllegalArgumentException.class, () -> registry.registerConverter(customConverter));
     }
 
+    public void testMultiMatchQueryConversion() {
+        // Create a MultiMatch query container
+        QueryContainer queryContainer = QueryContainer.newBuilder()
+            .setMultiMatch(
+                MultiMatchQuery.newBuilder()
+                    .setQuery("search term")
+                    .addFields("title")
+                    .addFields("content")
+                    .setType(TextQueryType.TEXT_QUERY_TYPE_BEST_FIELDS)
+                    .setMinimumShouldMatch(MinimumShouldMatch.newBuilder().setString("75%").build())
+                    .setBoost(2.0f)
+                    .setXName("test_multimatch_query")
+                    .build()
+            )
+            .build();
+
+        // Convert using the registry
+        QueryBuilder queryBuilder = registry.fromProto(queryContainer);
+
+        // Verify the result
+        assertNotNull("QueryBuilder should not be null", queryBuilder);
+        assertEquals(
+            "Should be a MultiMatchQueryBuilder",
+            "org.opensearch.index.query.MultiMatchQueryBuilder",
+            queryBuilder.getClass().getName()
+        );
+    }
+
+    public void testMatchPhraseQueryConversion() {
+        // Create a MatchPhrase query container
+        QueryContainer queryContainer = QueryContainer.newBuilder()
+            .setMatchPhrase(
+                MatchPhraseQuery.newBuilder()
+                    .setField("title")
+                    .setQuery("hello world")
+                    .setAnalyzer("standard")
+                    .setSlop(2)
+                    .setBoost(1.5f)
+                    .setXName("test_matchphrase_query")
+                    .build()
+            )
+            .build();
+
+        // Convert using the registry
+        QueryBuilder queryBuilder = registry.fromProto(queryContainer);
+
+        // Verify the result
+        assertNotNull("QueryBuilder should not be null", queryBuilder);
+        assertEquals(
+            "Should be a MatchPhraseQueryBuilder",
+            "org.opensearch.index.query.MatchPhraseQueryBuilder",
+            queryBuilder.getClass().getName()
+        );
+    }
+
     public void testNotSetHandledQueryCase() {
         // Create a custom converter that returns QUERYCONTAINER_NOT_SET for getHandledQueryCase
         QueryBuilderProtoConverter customConverter = new QueryBuilderProtoConverter() {
@@ -138,7 +193,6 @@
         expectThrows(IllegalArgumentException.class, () -> registry.registerConverter(customConverter));
     }
 
-<<<<<<< HEAD
     public void testBoolQueryConversion() {
         // Create a Bool query container with nested queries
         QueryContainer queryContainer = QueryContainer.newBuilder()
@@ -156,20 +210,6 @@
                             .build()
                     )
                     .setBoost(1.0f)
-=======
-    public void testMultiMatchQueryConversion() {
-        // Create a MultiMatch query container
-        QueryContainer queryContainer = QueryContainer.newBuilder()
-            .setMultiMatch(
-                MultiMatchQuery.newBuilder()
-                    .setQuery("search term")
-                    .addFields("title")
-                    .addFields("content")
-                    .setType(TextQueryType.TEXT_QUERY_TYPE_BEST_FIELDS)
-                    .setMinimumShouldMatch(MinimumShouldMatch.newBuilder().setString("75%").build())
-                    .setBoost(2.0f)
-                    .setXName("test_multimatch_query")
->>>>>>> 8df81fd3
                     .build()
             )
             .build();
@@ -179,41 +219,6 @@
 
         // Verify the result
         assertNotNull("QueryBuilder should not be null", queryBuilder);
-<<<<<<< HEAD
         assertEquals("Should be a BoolQueryBuilder", "org.opensearch.index.query.BoolQueryBuilder", queryBuilder.getClass().getName());
-=======
-        assertEquals(
-            "Should be a MultiMatchQueryBuilder",
-            "org.opensearch.index.query.MultiMatchQueryBuilder",
-            queryBuilder.getClass().getName()
-        );
-    }
-
-    public void testMatchPhraseQueryConversion() {
-        // Create a MatchPhrase query container
-        QueryContainer queryContainer = QueryContainer.newBuilder()
-            .setMatchPhrase(
-                MatchPhraseQuery.newBuilder()
-                    .setField("title")
-                    .setQuery("hello world")
-                    .setAnalyzer("standard")
-                    .setSlop(2)
-                    .setBoost(1.5f)
-                    .setXName("test_matchphrase_query")
-                    .build()
-            )
-            .build();
-
-        // Convert using the registry
-        QueryBuilder queryBuilder = registry.fromProto(queryContainer);
-
-        // Verify the result
-        assertNotNull("QueryBuilder should not be null", queryBuilder);
-        assertEquals(
-            "Should be a MatchPhraseQueryBuilder",
-            "org.opensearch.index.query.MatchPhraseQueryBuilder",
-            queryBuilder.getClass().getName()
-        );
->>>>>>> 8df81fd3
     }
 }