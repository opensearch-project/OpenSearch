--- conflicted
+++ resolved
@@ -21,11 +21,8 @@
 import org.opensearch.protobufs.NumberRangeQueryAllOfFrom;
 import org.opensearch.protobufs.NumberRangeQueryAllOfTo;
 import org.opensearch.protobufs.QueryContainer;
-<<<<<<< HEAD
 import org.opensearch.protobufs.RangeQuery;
-=======
 import org.opensearch.protobufs.RegexpQuery;
->>>>>>> 75fd8a6b
 import org.opensearch.protobufs.Script;
 import org.opensearch.protobufs.ScriptQuery;
 import org.opensearch.protobufs.TermQuery;
@@ -282,8 +279,6 @@
         );
     }
 
-<<<<<<< HEAD
-=======
     public void testExistsQueryConversion() {
         // Create an Exists query container
         QueryContainer queryContainer = QueryContainer.newBuilder()
@@ -347,7 +342,6 @@
         expectThrows(IllegalArgumentException.class, () -> registry.registerConverter(customConverter));
     }
 
->>>>>>> 75fd8a6b
     public void testBoolQueryConversion() {
         // Create a Bool query container with nested queries
         QueryContainer queryContainer = QueryContainer.newBuilder()
