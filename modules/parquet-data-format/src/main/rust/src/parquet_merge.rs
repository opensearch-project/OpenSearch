use jni::JNIEnv;
use jni::objects::{JClass, JObject, JString};
use jni::sys::jint;
use std::fs::File;
use std::error::Error;
use std::any::Any;
use std::sync::Arc;
use std::panic::AssertUnwindSafe;
use parquet::basic::Compression;
use parquet::file::properties::WriterProperties;
use arrow::array::{Int64Array, ArrayRef};
use arrow::datatypes::SchemaRef;
use arrow::record_batch::RecordBatch;
use parquet::arrow::arrow_reader::ParquetRecordBatchReaderBuilder;
use parquet::arrow::arrow_writer::ArrowWriter;

use crate::{rust_log_info, rust_log_error};

// Constants
const READER_BATCH_SIZE: usize = 8192;
const WRITER_BATCH_SIZE: usize = 8192;
const ROW_ID_COLUMN_NAME: &str = "___row_id";

// Custom error types
#[derive(Debug)]
pub enum ParquetMergeError {
    EmptyInput,
    InvalidFile(String),
    SchemaReadError(String),
    WriterCreationError(String),
    BatchProcessingError(String),
}

impl std::fmt::Display for ParquetMergeError {
    fn fmt(&self, f: &mut std::fmt::Formatter) -> std::fmt::Result {
        match self {
            ParquetMergeError::EmptyInput => write!(f, "No input files provided"),
            ParquetMergeError::InvalidFile(path) => write!(f, "Invalid file: {}", path),
            ParquetMergeError::SchemaReadError(msg) => write!(f, "Schema read error: {}", msg),
            ParquetMergeError::WriterCreationError(msg) => write!(f, "Writer creation error: {}", msg),
            ParquetMergeError::BatchProcessingError(msg) => write!(f, "Batch processing error: {}", msg),
        }
    }
}

impl Error for ParquetMergeError {}

// Statistics tracking
struct ProcessingStats {
    files_processed: usize,
    total_rows: usize,
    total_batches: usize,
}

// JNI Entry Point
#[unsafe(no_mangle)]
pub extern "system" fn Java_com_parquet_parquetdataformat_bridge_RustBridge_mergeParquetFilesInRust(
    mut env: JNIEnv,
    _class: JClass,
    input_files: JObject,
    output_file: JString,
) -> jint {

    let output_path_string = match env.get_string(&output_file) {
        Ok(s) => s.to_str().unwrap_or("").to_string(),
        Err(e) => {
            let error_msg = format!("Failed to get output file string: {}", e);
            log_error(&error_msg);
            let _ = env.throw_new("java/lang/RuntimeException", &error_msg);
            return -1;
        }
    };

    let result = catch_unwind(|| {
        let input_files_vec = convert_java_list_to_vec(&mut env, input_files)
            .map_err(|e| format!("Failed to convert Java list: {}", e))?;

        log_info(&format!("Starting merge of {} files to {}", input_files_vec.len(), output_path_string));

        process_parquet_files(&input_files_vec, &output_path_string)?;

        log_info("Merge completed successfully");
        Ok(())
    });

    match result {
        Ok(Ok(_)) => 0,
        Ok(Err(e)) => {
            let error_msg = format!("Error processing Parquet files: {}", e);
            log_error(&error_msg);
            cleanup_output_file(&output_path_string);
            let _ = env.throw_new("java/lang/RuntimeException", &error_msg);
            -1
        }
        Err(e) => {
            let error_msg = format!("Rust panic occurred: {:?}", e);
            log_error(&error_msg);
            cleanup_output_file(&output_path_string);
            let _ = env.throw_new("java/lang/RuntimeException", &error_msg);
            -1
        }
    }
}

// Main processing function
pub fn process_parquet_files(input_files: &[String], output_path: &str) -> Result<(), Box<dyn Error>> {
    // Validate input
    validate_input(input_files)?;

    // Read schema from first file
    let schema = read_schema_from_file(&input_files[0])?;
    log_info(&format!("Schema read successfully: {:?}", schema));

    // Create writer
    let mut writer = create_writer(output_path, schema.clone())?;

    // Process files
    let stats = process_files(input_files, &schema, &mut writer)?;

    // Close writer
    writer.close()
        .map_err(|e| ParquetMergeError::WriterCreationError(format!("Failed to close writer: {}", e)))?;

    log_info(&format!(
        "Processing complete: {} files, {} rows, {} batches",
        stats.files_processed, stats.total_rows, stats.total_batches
    ));

    Ok(())
}

// Cleanup function to delete stale output file on error
fn cleanup_output_file(output_path: &str) {
    if std::path::Path::new(output_path).exists() {
        match std::fs::remove_file(output_path) {
            Ok(_) => log_info(&format!("Cleaned up partial output file: {}", output_path)),
            Err(e) => log_error(&format!("Failed to clean up output file {}: {}", output_path, e)),
        }
    }
}

// Validation functions
fn validate_input(input_files: &[String]) -> Result<(), Box<dyn Error>> {
    if input_files.is_empty() {
        return Err(Box::new(ParquetMergeError::EmptyInput));
    }

    for path in input_files {
        if !std::path::Path::new(path).exists() {
            return Err(Box::new(ParquetMergeError::InvalidFile(path.clone())));
        }
    }

    Ok(())
}

// Schema reading
fn read_schema_from_file(file_path: &str) -> Result<SchemaRef, Box<dyn Error>> {
    let file = File::open(file_path)
        .map_err(|e| ParquetMergeError::InvalidFile(format!("{}: {}", file_path, e)))?;

    let builder = ParquetRecordBatchReaderBuilder::try_new(file)
        .map_err(|e| ParquetMergeError::SchemaReadError(format!("Failed to read schema: {}", e)))?;

    Ok(builder.schema().clone())
}

// Writer creation
fn create_writer(output_path: &str, schema: SchemaRef) -> Result<ArrowWriter<File>, Box<dyn Error>> {
    let props = WriterProperties::builder()
        .set_write_batch_size(WRITER_BATCH_SIZE)
        .set_compression(Compression::ZSTD(Default::default()))
        .build();

    let out_file = File::create(output_path)
        .map_err(|e| ParquetMergeError::WriterCreationError(format!("Failed to create output file: {}", e)))?;

    ArrowWriter::try_new(out_file, schema, Some(props))
        .map_err(|e| ParquetMergeError::WriterCreationError(format!("Failed to create writer: {}", e)).into())
}

// File processing
fn process_files(
    input_files: &[String],
    schema: &SchemaRef,
    writer: &mut ArrowWriter<File>,
) -> Result<ProcessingStats, Box<dyn Error>> {
    let mut current_row_id: i64 = 0;
    let mut stats = ProcessingStats {
        files_processed: 0,
        total_rows: 0,
        total_batches: 0,
    };

    for path in input_files {
        log_info(&format!("Processing file: {}", path));

        let file = File::open(path)
            .map_err(|e| ParquetMergeError::InvalidFile(format!("{}: {}", path, e)))?;

        let reader = ParquetRecordBatchReaderBuilder::try_new(file)
            .map_err(|e| ParquetMergeError::BatchProcessingError(format!("Failed to create reader: {}", e)))?
            .with_batch_size(READER_BATCH_SIZE)
            .build()
            .map_err(|e| ParquetMergeError::BatchProcessingError(format!("Failed to build reader: {}", e)))?;

        let mut file_rows = 0;
        let mut file_batches = 0;

        for batch_result in reader {
            let original_batch = batch_result
                .map_err(|e| ParquetMergeError::BatchProcessingError(format!("Failed to read batch: {}", e)))?;

            let batch_rows = original_batch.num_rows();

            let new_batch = update_row_ids(&original_batch, current_row_id, schema)?;

            writer.write(&new_batch)
                .map_err(|e| ParquetMergeError::BatchProcessingError(format!("Failed to write batch: {}", e)))?;

            current_row_id += batch_rows as i64;
            file_rows += batch_rows;
            file_batches += 1;
        }

        stats.files_processed += 1;
        stats.total_rows += file_rows;
        stats.total_batches += file_batches;

        log_info(&format!("File processed: {} rows, {} batches", file_rows, file_batches));
    }

    Ok(stats)
}

// Row ID update logic
pub fn update_row_ids(
    original_batch: &RecordBatch,
    start_id: i64,
    schema: &SchemaRef,
) -> Result<RecordBatch, Box<dyn Error>> {
    let row_count = original_batch.num_rows();

    // Create new row IDs
    let row_ids: Int64Array = (start_id..start_id + row_count as i64)
        .collect::<Vec<i64>>()
        .into();

    // Build new columns array
    let mut columns: Vec<ArrayRef> = Vec::with_capacity(original_batch.num_columns());

    for (i, column) in original_batch.columns().iter().enumerate() {
        let field_name = schema.field(i).name();
        if field_name == ROW_ID_COLUMN_NAME {
            columns.push(Arc::new(row_ids.clone()));
        } else {
            columns.push(column.clone());
        }
    }

    RecordBatch::try_new(schema.clone(), columns)
        .map_err(|e| ParquetMergeError::BatchProcessingError(format!("Failed to create batch: {}", e)).into())
}

// JNI helper functions
fn convert_java_list_to_vec(env: &mut JNIEnv, list: JObject) -> Result<Vec<String>, Box<dyn Error>> {
    let iterator = env.call_method(&list, "iterator", "()Ljava/util/Iterator;", &[])?
        .l()?;

    let mut result = Vec::new();
    while env.call_method(&iterator, "hasNext", "()Z", &[])?.z()? {
        let element = env.call_method(&iterator, "next", "()Ljava/lang/Object;", &[])?
            .l()?;
        let path_string = env.call_method(&element, "toString", "()Ljava/lang/String;", &[])?
            .l()?;
        let jstring = JString::from(path_string);
        let string = env.get_string(&jstring)?;
        result.push(string.to_str()?.to_string());
    }

    Ok(result)
}

fn catch_unwind<F: FnOnce() -> Result<(), Box<dyn Error>>>(
    f: F
) -> Result<Result<(), Box<dyn Error>>, Box<dyn Any + Send>> {
    std::panic::catch_unwind(AssertUnwindSafe(f))
}

// Logging functions
fn log_info(message: &str) {
    rust_log_info!("{}", message);
}

fn log_error(message: &str) {
<<<<<<< HEAD
    rust_log_error!("{}", message);
}

// Close function
// #[no_mangle]
// pub extern "system" fn Java_org_opensearch_arrow_bridge_ArrowRustBridge_close(
//     _env: JNIEnv,
//     _class: JClass,
// ) {
//     log_info("Closing ArrowRustBridge");
// }
=======
    eprintln!("[ERROR] {}", message);
}
>>>>>>> 718dc826
<|MERGE_RESOLUTION|>--- conflicted
+++ resolved
@@ -293,19 +293,5 @@
 }
 
 fn log_error(message: &str) {
-<<<<<<< HEAD
     rust_log_error!("{}", message);
-}
-
-// Close function
-// #[no_mangle]
-// pub extern "system" fn Java_org_opensearch_arrow_bridge_ArrowRustBridge_close(
-//     _env: JNIEnv,
-//     _class: JClass,
-// ) {
-//     log_info("Closing ArrowRustBridge");
-// }
-=======
-    eprintln!("[ERROR] {}", message);
-}
->>>>>>> 718dc826
+}