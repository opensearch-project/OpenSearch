--- conflicted
+++ resolved
@@ -37,21 +37,16 @@
  *   <li>{@link com.parquet.parquetdataformat.bridge.RustBridge} - Direct JNI calls to Rust backend</li>
  * </ul>
  */
-<<<<<<< HEAD
 public class VSRManager implements Closeable {
     private final AtomicReference<ManagedVSR> managedVSR = new AtomicReference<>();
-=======
-public class VSRManager {
-
-    private static final Logger logger = LogManager.getLogger(VSRManager.class);
-
-    private ManagedVSR managedVSR;
->>>>>>> ad3dd8b3
     private Map<String, FieldVector> fieldVectorMap;
     private final Schema schema;
     private final String fileName;
     private final VSRPool vsrPool;
     private NativeParquetWriter writer;
+
+    private static final Logger logger = LogManager.getLogger(VSRManager.class);
+
 
     public VSRManager(String fileName, Schema schema, ArrowBufferPool arrowBufferPool) {
         this.fileName = fileName;
@@ -96,11 +91,7 @@
             throw new IOException("Cannot add document - VSR is not active: " + currentVSR.getState());
         }
 
-<<<<<<< HEAD
-        System.out.println("[JAVA] addToManagedVSR called, current row count: " + currentVSR.getRowCount());
-=======
         logger.debug("addToManagedVSR called for {}, current row count: {}", fileName, managedVSR.getRowCount());
->>>>>>> ad3dd8b3
 
         try {
             // Since ParquetDocumentInput now works directly with ManagedVSR,
@@ -109,11 +100,7 @@
             // which will increment the row count.
             WriteResult result = document.addToWriter();
 
-<<<<<<< HEAD
-            System.out.println("[JAVA] After adding document, row count: " + currentVSR.getRowCount());
-=======
             logger.debug("After adding document to {}, row count: {}", fileName, managedVSR.getRowCount());
->>>>>>> ad3dd8b3
 
             // Check for VSR rotation AFTER successful document processing
             maybeRotateActiveVSR();
@@ -126,31 +113,18 @@
     }
 
     public String flush(FlushIn flushIn) throws IOException {
-<<<<<<< HEAD
         ManagedVSR currentVSR = managedVSR.get();
-        System.out.println("[JAVA] flush called, row count: " + currentVSR.getRowCount());
+        logger.info("Flush called for {}, row count: {}", fileName, managedVSR.getRowCount());
         try {
             // Only flush if we have data
             if (currentVSR.getRowCount() == 0) {
-                System.out.println("[JAVA] No data to flush, returning null");
-=======
-        logger.info("Flush called for {}, row count: {}", fileName, managedVSR.getRowCount());
-        try {
-            // Only flush if we have data
-            if (managedVSR.getRowCount() == 0) {
                 logger.debug("No data to flush for {}, returning null", fileName);
->>>>>>> ad3dd8b3
                 return null;
             }
 
             // Transition VSR to FROZEN state before flushing
-<<<<<<< HEAD
             currentVSR.setState(VSRState.FROZEN);
-            System.out.println("[JAVA] Flushing " + currentVSR.getRowCount() + " rows");
-=======
-            managedVSR.setState(VSRState.FROZEN);
             logger.info("Flushing {} rows for {}", managedVSR.getRowCount(), fileName);
->>>>>>> ad3dd8b3
 
             // Transition to FLUSHING state
             currentVSR.setState(VSRState.FLUSHING);
@@ -172,18 +146,9 @@
     @Override
     public void close() {
         try {
-<<<<<<< HEAD
             if (writer != null) {
                 writer.flush();
                 writer.close();
-=======
-            // Direct native calls
-            try {
-                RustBridge.closeWriter(fileName);
-                RustBridge.flushToDisk(fileName);
-            } catch (IOException e) {
-                logger.warn("Failed to close/flush writer for {}: {}", fileName, e.getMessage(), e);
->>>>>>> ad3dd8b3
             }
             vsrPool.close();
             managedVSR.set(null);
@@ -238,16 +203,11 @@
                 }
                 updateVSRAndReinitialize(oldVSR, newVSR);
 
-<<<<<<< HEAD
-                System.out.println("[JAVA] VSR rotation completed, new active VSR: " + newVSR.getId() +
-                    ", row count: " + newVSR.getRowCount());
-=======
                 // Reinitialize field vector map with new VSR
                 reinitializeFieldVectorMap();
 
                 logger.debug("VSR rotation completed for {}, new active VSR: {}, row count: {}",
                     fileName, managedVSR.getId(), managedVSR.getRowCount());
->>>>>>> ad3dd8b3
             }
         } catch (IOException e) {
             logger.error("Error during VSR rotation for {}: {}", fileName, e.getMessage(), e);
@@ -267,21 +227,15 @@
         ManagedVSR currentActive = vsrPool.getActiveVSR();
 
         // Check if we got a different VSR (rotation occurred)
-<<<<<<< HEAD
         ManagedVSR oldVSR = managedVSR.get();
         if (currentActive != oldVSR) {
-            System.out.println("[JAVA] VSR rotation detected, updating references");
-=======
-        if (currentActive != managedVSR) {
             logger.debug("VSR rotation detected for {}, updating references", fileName);
->>>>>>> ad3dd8b3
 
             // Update the managed VSR reference atomically with field vector map
             updateVSRAndReinitialize(oldVSR, currentActive);
 
             // Note: Writer initialization is not needed per VSR as it's per file
-<<<<<<< HEAD
-            System.out.println("[JAVA] VSR rotation completed, new row count: " + currentActive.getRowCount());
+            logger.debug("VSR rotation completed for {}, new row count: {}", fileName, managedVSR.getRowCount());
         }
     }
 
@@ -291,9 +245,6 @@
     private void updateVSRAndReinitialize(ManagedVSR oldVSR, ManagedVSR newVSR) {
         if (managedVSR.compareAndSet(oldVSR, newVSR)) {
             reinitializeFieldVectorMap();
-=======
-            logger.debug("VSR rotation completed for {}, new row count: {}", fileName, managedVSR.getRowCount());
->>>>>>> ad3dd8b3
         }
     }
 
