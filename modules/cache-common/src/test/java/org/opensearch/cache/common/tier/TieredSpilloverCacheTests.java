--- conflicted
+++ resolved
@@ -2112,8 +2112,59 @@
         assertEquals(TieredSpilloverCacheSettings.defaultSegments(), tieredSpilloverCache.getNumberOfSegments());
         assertTrue(VALID_SEGMENT_COUNT_VALUES.contains(tieredSpilloverCache.getNumberOfSegments()));
     }
-
-<<<<<<< HEAD
+    public void testDropStatsForDimensions() throws Exception {
+        int onHeapCacheSize = randomIntBetween(300, 600);
+        int diskCacheSize = randomIntBetween(700, 1200);
+        int numberOfSegments = getNumberOfSegments();
+        int keyValueSize = 50;
+        MockCacheRemovalListener<String, String> removalListener = new MockCacheRemovalListener<>();
+        TieredSpilloverCache<String, String> tieredSpilloverCache = initializeTieredSpilloverCache(
+            keyValueSize,
+            diskCacheSize,
+            removalListener,
+            Settings.builder()
+                .put(
+                    TieredSpilloverCacheSettings.TIERED_SPILLOVER_ONHEAP_STORE_SIZE.getConcreteSettingForNamespace(
+                        CacheType.INDICES_REQUEST_CACHE.getSettingPrefix()
+                    ).getKey(),
+                    onHeapCacheSize * keyValueSize + "b"
+                )
+                .build(),
+            0,
+            numberOfSegments
+        );
+
+        List<ICacheKey<String>> usedKeys = new ArrayList<>();
+        // Fill the cache, getting some entries + evictions for both tiers
+        int minMisses = (diskCacheSize + onHeapCacheSize) / keyValueSize + 10;
+        int numMisses = onHeapCacheSize + diskCacheSize + randomIntBetween(minMisses, minMisses + 50);
+        for (int iter = 0; iter < numMisses; iter++) {
+            ICacheKey<String> key = getICacheKey(UUID.randomUUID().toString());
+            usedKeys.add(key);
+            LoadAwareCacheLoader<ICacheKey<String>, String> tieredCacheLoader = getLoadAwareCacheLoader();
+            tieredSpilloverCache.computeIfAbsent(key, tieredCacheLoader);
+        }
+        // Also do some random hits
+        Random rand = Randomness.get();
+        int approxNumHits = 30;
+        for (int i = 0; i < approxNumHits; i++) {
+            LoadAwareCacheLoader<ICacheKey<String>, String> tieredCacheLoader = getLoadAwareCacheLoader();
+            ICacheKey<String> key = usedKeys.get(rand.nextInt(usedKeys.size()));
+            tieredSpilloverCache.computeIfAbsent(key, tieredCacheLoader);
+        }
+
+        ImmutableCacheStats totalStats = tieredSpilloverCache.stats().getTotalStats();
+        assertTrue(totalStats.getHits() > 0);
+        assertTrue(totalStats.getMisses() > 0);
+        assertTrue(totalStats.getEvictions() > 0);
+
+        // Since all the keys have the same dimension values, except tiers, we only need to remove that one, and we expect all stats values
+        // should be 0 after that.
+        ICacheKey<String> dropDimensionsKey = new ICacheKey<>(null, getMockDimensions());
+        dropDimensionsKey.setDropStatsForDimensions(true);
+        tieredSpilloverCache.invalidate(dropDimensionsKey);
+        assertEquals(new ImmutableCacheStats(0, 0, 0, 0, 0), tieredSpilloverCache.stats().getTotalStats());
+    }
     public void testSegmentSizesWhenUsingFactory() {
         // The TSC's tier size settings, TIERED_SPILLOVER_ONHEAP_STORE_SIZE and TIERED_SPILLOVER_DISK_STORE_SIZE,
         // should always be respected, overriding the individual implementation's size settings if present
@@ -2245,60 +2296,6 @@
         MockDiskCache<String, String> segmentDiskCache = (MockDiskCache<String, String>) cache.tieredSpilloverCacheSegments[0]
             .getDiskCache();
         assertEquals(expectedDiskSize / cache.getNumberOfSegments(), segmentDiskCache.getMaxSize());
-=======
-    public void testDropStatsForDimensions() throws Exception {
-        int onHeapCacheSize = randomIntBetween(300, 600);
-        int diskCacheSize = randomIntBetween(700, 1200);
-        int numberOfSegments = getNumberOfSegments();
-        int keyValueSize = 50;
-        MockCacheRemovalListener<String, String> removalListener = new MockCacheRemovalListener<>();
-        TieredSpilloverCache<String, String> tieredSpilloverCache = initializeTieredSpilloverCache(
-            keyValueSize,
-            diskCacheSize,
-            removalListener,
-            Settings.builder()
-                .put(
-                    TieredSpilloverCacheSettings.TIERED_SPILLOVER_ONHEAP_STORE_SIZE.getConcreteSettingForNamespace(
-                        CacheType.INDICES_REQUEST_CACHE.getSettingPrefix()
-                    ).getKey(),
-                    onHeapCacheSize * keyValueSize + "b"
-                )
-                .build(),
-            0,
-            numberOfSegments
-        );
-
-        List<ICacheKey<String>> usedKeys = new ArrayList<>();
-        // Fill the cache, getting some entries + evictions for both tiers
-        int minMisses = (diskCacheSize + onHeapCacheSize) / keyValueSize + 10;
-        int numMisses = onHeapCacheSize + diskCacheSize + randomIntBetween(minMisses, minMisses + 50);
-        for (int iter = 0; iter < numMisses; iter++) {
-            ICacheKey<String> key = getICacheKey(UUID.randomUUID().toString());
-            usedKeys.add(key);
-            LoadAwareCacheLoader<ICacheKey<String>, String> tieredCacheLoader = getLoadAwareCacheLoader();
-            tieredSpilloverCache.computeIfAbsent(key, tieredCacheLoader);
-        }
-        // Also do some random hits
-        Random rand = Randomness.get();
-        int approxNumHits = 30;
-        for (int i = 0; i < approxNumHits; i++) {
-            LoadAwareCacheLoader<ICacheKey<String>, String> tieredCacheLoader = getLoadAwareCacheLoader();
-            ICacheKey<String> key = usedKeys.get(rand.nextInt(usedKeys.size()));
-            tieredSpilloverCache.computeIfAbsent(key, tieredCacheLoader);
-        }
-
-        ImmutableCacheStats totalStats = tieredSpilloverCache.stats().getTotalStats();
-        assertTrue(totalStats.getHits() > 0);
-        assertTrue(totalStats.getMisses() > 0);
-        assertTrue(totalStats.getEvictions() > 0);
-
-        // Since all the keys have the same dimension values, except tiers, we only need to remove that one, and we expect all stats values
-        // should be 0 after that.
-        ICacheKey<String> dropDimensionsKey = new ICacheKey<>(null, getMockDimensions());
-        dropDimensionsKey.setDropStatsForDimensions(true);
-        tieredSpilloverCache.invalidate(dropDimensionsKey);
-        assertEquals(new ImmutableCacheStats(0, 0, 0, 0, 0), tieredSpilloverCache.stats().getTotalStats());
->>>>>>> 57a66055
     }
 
     private List<String> getMockDimensions() {
