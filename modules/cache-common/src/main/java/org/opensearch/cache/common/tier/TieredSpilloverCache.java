--- conflicted
+++ resolved
@@ -16,11 +16,8 @@
 import org.opensearch.common.cache.LoadAwareCacheLoader;
 import org.opensearch.common.cache.RemovalListener;
 import org.opensearch.common.cache.RemovalNotification;
-<<<<<<< HEAD
 import org.opensearch.common.cache.stats.CacheStats;
-=======
 import org.opensearch.common.cache.policy.CachedQueryResult;
->>>>>>> d4e1ab13
 import org.opensearch.common.cache.store.config.CacheConfig;
 import org.opensearch.common.settings.Setting;
 import org.opensearch.common.settings.Settings;
@@ -89,12 +86,9 @@
                 .setValueType(builder.cacheConfig.getValueType())
                 .setSettings(builder.cacheConfig.getSettings())
                 .setWeigher(builder.cacheConfig.getWeigher())
-<<<<<<< HEAD
                 .setDimensionNames(builder.cacheConfig.getDimensionNames())
-=======
                 .setMaxSizeInBytes(builder.cacheConfig.getMaxSizeInBytes())
                 .setExpireAfterAccess(builder.cacheConfig.getExpireAfterAccess())
->>>>>>> d4e1ab13
                 .build(),
             builder.cacheType,
             builder.cacheFactories
@@ -102,13 +96,9 @@
         );
         this.diskCache = builder.diskCacheFactory.create(builder.cacheConfig, builder.cacheType, builder.cacheFactories);
         this.cacheList = Arrays.asList(onHeapCache, diskCache);
-<<<<<<< HEAD
         this.stats = null; // TODO - in next stats rework PR
         this.dimensionNames = builder.cacheConfig.getDimensionNames();
-=======
-
         this.policies = builder.policies; // Will never be null; builder initializes it to an empty list
->>>>>>> d4e1ab13
     }
 
     // Package private for testing
