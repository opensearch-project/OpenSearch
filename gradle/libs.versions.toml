[versions]
opensearch        = "3.0.0"
lucene            = "10.1.0"

bundled_jdk_vendor = "adoptium"
bundled_jdk = "21.0.6+7"

# optional dependencies
spatial4j         = "0.7"
jts               = "1.15.0"
jackson           = "2.18.2"
jackson_databind  = "2.18.2"
snakeyaml         = "2.1"
icu4j             = "75.1"
supercsv          = "2.4.0"
log4j             = "2.21.0"
slf4j             = "1.7.36"
asm               = "9.7"
jettison          = "1.5.4"
woodstox          = "6.4.0"
kotlin            = "1.7.10"
antlr4            = "4.13.1"
guava             = "33.2.1-jre"
protobuf          = "3.25.5"
jakarta_annotation = "1.3.5"
google_http_client = "1.44.1"
google_auth       = "1.29.0"
tdigest           = "3.3"
hdrhistogram      = "2.2.2"
grpc              = "1.68.2"
json_smart        = "2.5.2"

# when updating the JNA version, also update the version in buildSrc/build.gradle
jna               = "5.13.0"

netty             = "4.1.118.Final"
joda              = "2.12.7"
roaringbitmap     = "1.3.0"

# project reactor
reactor_netty     = "1.1.27"
reactor           = "3.5.20"

# client dependencies
httpclient5       = "5.4.1"
httpcore5         = "5.3.2"
httpclient        = "4.5.14"
httpcore          = "4.4.16"
httpasyncclient   = "4.1.5"
commonslogging    = "1.2"
commonscodec      = "1.16.1"
commonslang       = "3.14.0"
commonscompress   = "1.26.1"
commonsio         = "2.16.0"
# plugin dependencies
aws               = "2.30.31"
awscrt            = "0.35.0"
reactivestreams   = "1.0.4"

# when updating this version, you need to ensure compatibility with:
#  - plugins/ingest-attachment (transitive dependency, check the upstream POM)
#  - distribution/tools/plugin-cli
bouncycastle_jce  = "2.0.0"
bouncycastle_tls  = "2.0.19"
bouncycastle_pkix = "2.0.7"
<<<<<<< HEAD
bouncycastle_pg   = "2.0.8"
bouncycastle_util = "2.0.3"
=======
bouncycastle_pg   = "2.0.10"
bouncycastle_util = "2.0.3"
password4j        = "1.8.2"
>>>>>>> aa11b27e
# test dependencies
randomizedrunner  = "2.7.1"
junit             = "4.13.2"
hamcrest          = "2.1"
mockito           = "5.14.2"
objenesis         = "3.3"
bytebuddy         = "1.15.10"

# benchmark dependencies
jmh               = "1.35"

# compression
zstd              = "1.5.5-5"

jzlib             = "1.1.3"

resteasy          = "6.2.4.Final"

# opentelemetry dependencies
opentelemetry         = "1.46.0"
opentelemetrysemconv  = "1.29.0-alpha"

# arrow dependencies
arrow                 = "18.1.0"
flatbuffers           = "2.0.0"

[libraries]
bcjce = { group = "org.bouncycastle", name = "bc-fips", version.ref = "bouncycastle_jce" }
bctls = { group = "org.bouncycastle", name = "bctls-fips", version.ref = "bouncycastle_tls" }
bcutil = { group = "org.bouncycastle", name = "bcutil-fips", version.ref = "bouncycastle_util" }
hdrhistogram = { group = "org.hdrhistogram", name = "HdrHistogram", version.ref = "hdrhistogram" }
jakartaannotation = { group = "jakarta.annotation", name = "jakarta.annotation-api", version.ref = "jakarta_annotation" }
jodatime = { group = "joda-time", name = "joda-time", version.ref = "joda" }
jna = { group = "net.java.dev.jna", name = "jna", version.ref = "jna" }
jtscore = { group = "org.locationtech.jts", name = "jts-core", version.ref = "jts" }
jzlib = { group = "com.jcraft", name = "jzlib", version.ref = "jzlib" }
log4japi = { group = "org.apache.logging.log4j", name = "log4j-api", version.ref = "log4j" }
log4jjul = { group = "org.apache.logging.log4j", name = "log4j-jul", version.ref = "log4j" }
log4jcore = { group = "org.apache.logging.log4j", name = "log4j-core", version.ref = "log4j" }
log4jslf4jimpl = { group = "org.apache.logging.log4j", name = "log4j-slf4j-impl", version.ref = "log4j" }
lucene-core = { group = "org.apache.lucene", name = "lucene-core", version.ref = "lucene" }
lucene-analysis-common = { group = "org.apache.lucene", name = "lucene-analysis-common", version.ref = "lucene" }
lucene-backward-codecs = { group = "org.apache.lucene", name = "lucene-backward-codecs", version.ref = "lucene" }
lucene-grouping = { group = "org.apache.lucene", name = "lucene-grouping", version.ref = "lucene" }
lucene-highlighter = { group = "org.apache.lucene", name = "lucene-highlighter", version.ref = "lucene" }
lucene-join = { group = "org.apache.lucene", name = "lucene-join", version.ref = "lucene" }
lucene-memory = { group = "org.apache.lucene", name = "lucene-memory", version.ref = "lucene" }
lucene-misc = { group = "org.apache.lucene", name = "lucene-misc", version.ref = "lucene" }
lucene-queries = { group = "org.apache.lucene", name = "lucene-queries", version.ref = "lucene" }
lucene-queryparser = { group = "org.apache.lucene", name = "lucene-queryparser", version.ref = "lucene" }
lucene-sandbox = { group = "org.apache.lucene", name = "lucene-sandbox", version.ref = "lucene" }
lucene-spatial-extras = { group = "org.apache.lucene", name = "lucene-spatial-extras", version.ref = "lucene" }
lucene-spatial3d = { group = "org.apache.lucene", name = "lucene-spatial3d", version.ref = "lucene" }
lucene-suggest = { group = "org.apache.lucene", name = "lucene-suggest", version.ref = "lucene" }
netty-buffer = { group = "io.netty", name = "netty-buffer", version.ref = "netty" }
netty-codec = { group = "io.netty", name = "netty-codec", version.ref = "netty" }
netty-codec-dns = { group = "io.netty", name = "netty-codec-dns", version.ref = "netty" }
netty-codec-http = { group = "io.netty", name = "netty-codec-http", version.ref = "netty" }
netty-codec-http2 = { group = "io.netty", name = "netty-codec-http2", version.ref = "netty" }
netty-common = { group = "io.netty", name = "netty-common", version.ref = "netty" }
netty-handler = { group = "io.netty", name = "netty-handler", version.ref = "netty" }
netty-resolver-dns = { group = "io.netty", name = "netty-resolver-dns", version.ref = "netty" }
netty-resolver = { group = "io.netty", name = "netty-resolver", version.ref = "netty" }
netty-transport = { group = "io.netty", name = "netty-transport", version.ref = "netty" }
netty-transport-native-unix-common = { group = "io.netty", name = "netty-transport-native-unix-common", version.ref = "netty" }
protobuf = { group = "com.google.protobuf", name = "protobuf-java", version.ref = "protobuf" }
reactivestreams = { group = "org.reactivestreams", name = "reactive-streams", version.ref = "reactivestreams" }
reactor-core = { group = "io.projectreactor", name = "reactor-core", version.ref = "reactor" }
reactor-test = { group = "io.projectreactor", name = "reactor-test", version.ref = "reactor" }
reactor-netty-core = { group = "io.projectreactor.netty", name = "reactor-netty-core", version.ref = "reactor_netty" }
reactor-netty-http = { group = "io.projectreactor.netty", name = "reactor-netty-http", version.ref = "reactor_netty" }

roaringbitmap = { group = "org.roaringbitmap", name = "RoaringBitmap", version.ref = "roaringbitmap" }
spatial4j = { group = "org.locationtech.spatial4j", name = "spatial4j", version.ref = "spatial4j" }
tdigest = { group = "com.tdunning", name = "t-digest", version.ref = "tdigest" }
bcjce = { group = "org.bouncycastle", name = "bc-fips", version.ref = "bouncycastle_jce" }
bctls = { group = "org.bouncycastle", name = "bctls-fips", version.ref = "bouncycastle_tls" }
bcutil = { group = "org.bouncycastle", name = "bcutil-fips", version.ref = "bouncycastle_util" }

[bundles]
lucene = [
    "lucene-core",
    "lucene-analysis-common",
    "lucene-backward-codecs",
    "lucene-grouping",
    "lucene-highlighter",
    "lucene-join",
    "lucene-memory",
    "lucene-misc",
    "lucene-queries",
    "lucene-queryparser",
    "lucene-sandbox",
    "lucene-spatial-extras",
    "lucene-spatial3d",
    "lucene-suggest"
]

netty = [
    "netty-buffer",
    "netty-codec",
    "netty-codec-dns",
    "netty-codec-http",
    "netty-codec-http2",
    "netty-common",
    "netty-handler",
    "netty-resolver-dns",
    "netty-resolver",
    "netty-transport",
    "netty-transport-native-unix-common"
]

reactornetty = [
    "reactor-netty-core",
    "reactor-netty-http"
]<|MERGE_RESOLUTION|>--- conflicted
+++ resolved
@@ -63,14 +63,9 @@
 bouncycastle_jce  = "2.0.0"
 bouncycastle_tls  = "2.0.19"
 bouncycastle_pkix = "2.0.7"
-<<<<<<< HEAD
-bouncycastle_pg   = "2.0.8"
-bouncycastle_util = "2.0.3"
-=======
 bouncycastle_pg   = "2.0.10"
 bouncycastle_util = "2.0.3"
 password4j        = "1.8.2"
->>>>>>> aa11b27e
 # test dependencies
 randomizedrunner  = "2.7.1"
 junit             = "4.13.2"
@@ -98,9 +93,6 @@
 flatbuffers           = "2.0.0"
 
 [libraries]
-bcjce = { group = "org.bouncycastle", name = "bc-fips", version.ref = "bouncycastle_jce" }
-bctls = { group = "org.bouncycastle", name = "bctls-fips", version.ref = "bouncycastle_tls" }
-bcutil = { group = "org.bouncycastle", name = "bcutil-fips", version.ref = "bouncycastle_util" }
 hdrhistogram = { group = "org.hdrhistogram", name = "HdrHistogram", version.ref = "hdrhistogram" }
 jakartaannotation = { group = "jakarta.annotation", name = "jakarta.annotation-api", version.ref = "jakarta_annotation" }
 jodatime = { group = "joda-time", name = "joda-time", version.ref = "joda" }
@@ -146,9 +138,6 @@
 roaringbitmap = { group = "org.roaringbitmap", name = "RoaringBitmap", version.ref = "roaringbitmap" }
 spatial4j = { group = "org.locationtech.spatial4j", name = "spatial4j", version.ref = "spatial4j" }
 tdigest = { group = "com.tdunning", name = "t-digest", version.ref = "tdigest" }
-bcjce = { group = "org.bouncycastle", name = "bc-fips", version.ref = "bouncycastle_jce" }
-bctls = { group = "org.bouncycastle", name = "bctls-fips", version.ref = "bouncycastle_tls" }
-bcutil = { group = "org.bouncycastle", name = "bcutil-fips", version.ref = "bouncycastle_util" }
 
 [bundles]
 lucene = [
