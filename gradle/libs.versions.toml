[versions]
opensearch        = "3.3.0"
lucene            = "10.2.2"

bundled_jdk_vendor = "adoptium"
bundled_jdk = "24.0.2+12"

# optional dependencies
spatial4j         = "0.7"
jts               = "1.15.0"
jackson           = "2.18.2"
jackson_databind  = "2.18.2"
snakeyaml         = "2.1"
icu4j             = "77.1"
supercsv          = "2.4.0"
log4j             = "2.21.0"
slf4j             = "1.7.36"
asm               = "9.7"
jettison          = "1.5.4"
woodstox          = "6.4.0"
kotlin            = "1.7.10"
antlr4            = "4.13.1"
guava             = "33.2.1-jre"
<<<<<<< HEAD
opensearchprotobufs = "0.6.0"
protobuf          = "3.25.5"
=======
protobuf          = "3.25.8"
>>>>>>> c9eb7fbf
jakarta_annotation = "1.3.5"
google_http_client = "1.44.1"
google_auth       = "1.29.0"
tdigest           = "3.3"
hdrhistogram      = "2.2.2"
grpc              = "1.68.2"
json_smart        = "2.5.2"

# when updating the JNA version, also update the version in buildSrc/build.gradle
jna               = "5.16.0"

netty             = "4.1.124.Final"
joda              = "2.12.7"
roaringbitmap     = "1.3.0"

# project reactor
reactor_netty     = "1.2.5"
reactor           = "3.7.5"

# client dependencies
httpclient5       = "5.4.4"
httpcore5         = "5.3.4"
httpclient        = "4.5.14"
httpcore          = "4.4.16"
httpasyncclient   = "4.1.5"
commonslogging    = "1.2"
commonscodec      = "1.18.0"
commonslang       = "3.18.0"
commonscompress   = "1.26.1"
commonsio         = "2.16.0"
# plugin dependencies
aws               = "2.30.31"
awscrt            = "0.35.0"
reactivestreams   = "1.0.4"
hadoop3           = "3.3.6"

# when updating this version, you need to ensure compatibility with:
#  - plugins/ingest-attachment (transitive dependency, check the upstream POM)
#  - distribution/tools/plugin-cli
bouncycastle_jce  = "2.0.0"
bouncycastle_tls  = "2.0.20"
bouncycastle_pkix = "2.0.8"
bouncycastle_pg   = "2.0.11"
bouncycastle_util = "2.0.3"
password4j        = "1.8.3"

# test dependencies
randomizedrunner  = "2.7.1"
junit             = "4.13.2"
hamcrest          = "2.1"
mockito           = "5.16.1"
objenesis         = "3.3"
bytebuddy         = "1.17.5"

# benchmark dependencies
jmh               = "1.35"

# compression
zstd              = "1.5.6-1"

jzlib             = "1.1.3"

resteasy          = "6.2.4.Final"

# opentelemetry dependencies
opentelemetry         = "1.53.0"
opentelemetrysemconv  = "1.34.0"

# arrow dependencies
arrow                 = "18.1.0"
flatbuffers           = "2.0.0"

[libraries]
antlr4-runtime = { group = "org.antlr", name = "antlr4-runtime", version.ref = "antlr4" }
asm-analysis = { group = "org.ow2.asm", name = "asm-analysis", version.ref = "asm" }
asm-commons = { group = "org.ow2.asm", name = "asm-commons", version.ref = "asm" }
asm-core = { group = "org.ow2.asm", name = "asm", version.ref = "asm" }
asm-tree = { group = "org.ow2.asm", name = "asm-tree", version.ref = "asm" }
asm-util = { group = "org.ow2.asm", name = "asm-util", version.ref = "asm" }
bouncycastle-jce = { group = "org.bouncycastle", name = "bc-fips", version.ref = "bouncycastle_jce"}
bouncycastle-tls = { group = "org.bouncycastle", name = "bctls-fips", version.ref = "bouncycastle_tls"}
bouncycastle-pkix = { group = "org.bouncycastle", name = "bcpkix-fips", version.ref = "bouncycastle_pkix"}
bouncycastle-pg = { group = "org.bouncycastle", name = "bcpg-fips", version.ref = "bouncycastle_pg"}
bouncycastle-util = { group = "org.bouncycastle", name = "bcutil-fips", version.ref = "bouncycastle_util"}
hamcrest = { group = "org.hamcrest", name = "hamcrest", version.ref = "hamcrest" }
hdrhistogram = { group = "org.hdrhistogram", name = "HdrHistogram", version.ref = "hdrhistogram" }
jackson-annotation = { group = "com.fasterxml.jackson.core", name = "jackson-annotations", version.ref = "jackson" }
jackson-databind = { group = "com.fasterxml.jackson.core", name = "jackson-databind", version.ref = "jackson_databind" }
jackson-datatype-jsr310 = { group = "com.fasterxml.jackson.datatype", name = "jackson-datatype-jsr310", version.ref = "jackson" }
jakartaannotation = { group = "jakarta.annotation", name = "jakarta.annotation-api", version.ref = "jakarta_annotation" }
jodatime = { group = "joda-time", name = "joda-time", version.ref = "joda" }
jna = { group = "net.java.dev.jna", name = "jna", version.ref = "jna" }
jtscore = { group = "org.locationtech.jts", name = "jts-core", version.ref = "jts" }
junit = { group = "junit", name = "junit", version.ref = "junit" }
jzlib = { group = "com.jcraft", name = "jzlib", version.ref = "jzlib" }
log4japi = { group = "org.apache.logging.log4j", name = "log4j-api", version.ref = "log4j" }
log4jjul = { group = "org.apache.logging.log4j", name = "log4j-jul", version.ref = "log4j" }
log4jcore = { group = "org.apache.logging.log4j", name = "log4j-core", version.ref = "log4j" }
log4jslf4jimpl = { group = "org.apache.logging.log4j", name = "log4j-slf4j-impl", version.ref = "log4j" }
lucene-core = { group = "org.apache.lucene", name = "lucene-core", version.ref = "lucene" }
lucene-analysis-common = { group = "org.apache.lucene", name = "lucene-analysis-common", version.ref = "lucene" }
lucene-backward-codecs = { group = "org.apache.lucene", name = "lucene-backward-codecs", version.ref = "lucene" }
lucene-grouping = { group = "org.apache.lucene", name = "lucene-grouping", version.ref = "lucene" }
lucene-highlighter = { group = "org.apache.lucene", name = "lucene-highlighter", version.ref = "lucene" }
lucene-join = { group = "org.apache.lucene", name = "lucene-join", version.ref = "lucene" }
lucene-memory = { group = "org.apache.lucene", name = "lucene-memory", version.ref = "lucene" }
lucene-misc = { group = "org.apache.lucene", name = "lucene-misc", version.ref = "lucene" }
lucene-queries = { group = "org.apache.lucene", name = "lucene-queries", version.ref = "lucene" }
lucene-queryparser = { group = "org.apache.lucene", name = "lucene-queryparser", version.ref = "lucene" }
lucene-sandbox = { group = "org.apache.lucene", name = "lucene-sandbox", version.ref = "lucene" }
lucene-spatial-extras = { group = "org.apache.lucene", name = "lucene-spatial-extras", version.ref = "lucene" }
lucene-spatial3d = { group = "org.apache.lucene", name = "lucene-spatial3d", version.ref = "lucene" }
lucene-suggest = { group = "org.apache.lucene", name = "lucene-suggest", version.ref = "lucene" }
netty-buffer = { group = "io.netty", name = "netty-buffer", version.ref = "netty" }
netty-codec = { group = "io.netty", name = "netty-codec", version.ref = "netty" }
netty-codec-dns = { group = "io.netty", name = "netty-codec-dns", version.ref = "netty" }
netty-codec-http = { group = "io.netty", name = "netty-codec-http", version.ref = "netty" }
netty-codec-http2 = { group = "io.netty", name = "netty-codec-http2", version.ref = "netty" }
netty-common = { group = "io.netty", name = "netty-common", version.ref = "netty" }
netty-handler = { group = "io.netty", name = "netty-handler", version.ref = "netty" }
netty-resolver-dns = { group = "io.netty", name = "netty-resolver-dns", version.ref = "netty" }
netty-resolver = { group = "io.netty", name = "netty-resolver", version.ref = "netty" }
netty-transport = { group = "io.netty", name = "netty-transport", version.ref = "netty" }
netty-transport-native-unix-common = { group = "io.netty", name = "netty-transport-native-unix-common", version.ref = "netty" }
protobuf = { group = "com.google.protobuf", name = "protobuf-java", version.ref = "protobuf" }
reactivestreams = { group = "org.reactivestreams", name = "reactive-streams", version.ref = "reactivestreams" }
reactor-core = { group = "io.projectreactor", name = "reactor-core", version.ref = "reactor" }
reactor-test = { group = "io.projectreactor", name = "reactor-test", version.ref = "reactor" }
reactor-netty-core = { group = "io.projectreactor.netty", name = "reactor-netty-core", version.ref = "reactor_netty" }
reactor-netty-http = { group = "io.projectreactor.netty", name = "reactor-netty-http", version.ref = "reactor_netty" }

roaringbitmap = { group = "org.roaringbitmap", name = "RoaringBitmap", version.ref = "roaringbitmap" }
spatial4j = { group = "org.locationtech.spatial4j", name = "spatial4j", version.ref = "spatial4j" }
tdigest = { group = "com.tdunning", name = "t-digest", version.ref = "tdigest" }

[bundles]
asm = [
    "asm-analysis",
    "asm-commons",
    "asm-core",
    "asm-tree",
    "asm-util"
]
lucene = [
    "lucene-core",
    "lucene-analysis-common",
    "lucene-backward-codecs",
    "lucene-grouping",
    "lucene-highlighter",
    "lucene-join",
    "lucene-memory",
    "lucene-misc",
    "lucene-queries",
    "lucene-queryparser",
    "lucene-sandbox",
    "lucene-spatial-extras",
    "lucene-spatial3d",
    "lucene-suggest"
]

netty = [
    "netty-buffer",
    "netty-codec",
    "netty-codec-dns",
    "netty-codec-http",
    "netty-codec-http2",
    "netty-common",
    "netty-handler",
    "netty-resolver-dns",
    "netty-resolver",
    "netty-transport",
    "netty-transport-native-unix-common"
]

reactornetty = [
    "reactor-netty-core",
    "reactor-netty-http"
]

bouncycastle = [
    "bouncycastle-jce",
    "bouncycastle-tls",
    "bouncycastle-pkix",
    "bouncycastle-pg",
    "bouncycastle-util"
]<|MERGE_RESOLUTION|>--- conflicted
+++ resolved
@@ -21,12 +21,8 @@
 kotlin            = "1.7.10"
 antlr4            = "4.13.1"
 guava             = "33.2.1-jre"
-<<<<<<< HEAD
 opensearchprotobufs = "0.6.0"
-protobuf          = "3.25.5"
-=======
 protobuf          = "3.25.8"
->>>>>>> c9eb7fbf
 jakarta_annotation = "1.3.5"
 google_http_client = "1.44.1"
 google_auth       = "1.29.0"
