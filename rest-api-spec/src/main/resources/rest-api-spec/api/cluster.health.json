--- conflicted
+++ resolved
@@ -114,11 +114,7 @@
       },
       "ensure_node_weighed_in":{
         "type":"boolean",
-<<<<<<< HEAD
-        "description": "Checks whether local node is commissioned/weighed-in or not. If set to true on a local call it will throw exception if node is decommissioned/weighed-out (default: false)"
-=======
         "description": "Ensures whether the local node is commissioned and weighed in or not. (default: false)"
->>>>>>> 323c3f1b
       }
     }
   }
